version: 1.0.{build}
image: 
  - Ubuntu
  - Visual Studio 2017

configuration: 
  - smoke

environment:
  AWS_DEFAULT_REGION: us-east-1
  SAM_CLI_DEV: 1
 
  matrix:

    - PYTHON_HOME: "C:\\Python27-x64"
      PYTHON_VERSION: '2.7.16'
      PYTHON_ARCH: '32'

    - PYTHON_HOME: "C:\\Python36-x64"
      PYTHON_VERSION: '3.6.8'
      PYTHON_ARCH: '64'

    - PYTHON_HOME: "C:\\Python37-x64"
      PYTHON_VERSION: '3.7.4'
      PYTHON_ARCH: '64'
      RUN_SMOKE: 1

for:
  - 
    matrix:
      only:
        - image: Visual Studio 2017

    install:
      # Upgrade setuptools, wheel and virtualenv
      - "python -m pip install --upgrade setuptools wheel virtualenv"

      # Create new virtual environment and activate it
      - "rm -rf venv"
      - "python -m virtualenv venv"
      - "venv/Scripts/activate"

  - 
    matrix:
      only:
        - image: Ubuntu
    install:
      - sh: "JAVA_HOME=/usr/lib/jvm/java-8-openjdk-amd64"
      - sh: "PATH=$JAVA_HOME/bin:$PATH"
      - sh: "source ${HOME}/venv${PYTHON_VERSION}/bin/activate"
      - sh: "rvm use 2.5"

      # Install latest gradle 
      - sh: "sudo apt-get -y remove gradle"
      - sh: "wget https://services.gradle.org/distributions/gradle-5.5-bin.zip -P /tmp"
      - sh: "sudo unzip -d /opt/gradle /tmp/gradle-*.zip"
      - sh: "PATH=/opt/gradle/gradle-5.5/bin:$PATH"

  - 
    matrix:
      only:
        - ONLY_SMOKE: 1
    test_script:
      # Smoke tests run in parallel
      - "pytest -n 4 -vv tests/smoke"

build_script:
  - "python -c \"import sys; print(sys.executable)\""

  # Actually install SAM CLI's dependencies
  - "pip install -e \".[dev]\""

test_script:
    - "pytest --cov samcli --cov-report term-missing --cov-fail-under 95 tests/unit"
    - "flake8 samcli"
    - "flake8 tests/unit tests/integration"
    - "pylint --rcfile .pylintrc samcli"

    # Runs only in Linux
<<<<<<< HEAD
    - sh: "pytest -vv tests/integration"
=======
    - sh: "pytest -vv tests/integration"

    # Smoke tests run in parallel - it runs on both Linux & Windows
    # Presence of the RUN_SMOKE envvar will run the smoke tests
    - ps: "If ($env:RUN_SMOKE) {pytest -n 4 -vv tests/smoke}"
>>>>>>> e192c39d
<|MERGE_RESOLUTION|>--- conflicted
+++ resolved
@@ -2,9 +2,6 @@
 image: 
   - Ubuntu
   - Visual Studio 2017
-
-configuration: 
-  - smoke
 
 environment:
   AWS_DEFAULT_REGION: us-east-1
@@ -77,12 +74,8 @@
     - "pylint --rcfile .pylintrc samcli"
 
     # Runs only in Linux
-<<<<<<< HEAD
-    - sh: "pytest -vv tests/integration"
-=======
     - sh: "pytest -vv tests/integration"
 
     # Smoke tests run in parallel - it runs on both Linux & Windows
     # Presence of the RUN_SMOKE envvar will run the smoke tests
-    - ps: "If ($env:RUN_SMOKE) {pytest -n 4 -vv tests/smoke}"
->>>>>>> e192c39d
+    - ps: "If ($env:RUN_SMOKE) {pytest -n 4 -vv tests/smoke}"
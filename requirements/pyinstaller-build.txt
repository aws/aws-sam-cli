# Executable binary builder requirements
<<<<<<< HEAD

# backports-zoneinfo==0.2.1 is a dependency that comes from updating reproducibles using python3.8.
# This is a bug coming from the backports lib and according to https://pypi.org/project/backports/,
# the packages related to backports get masked and tarfile cannot be imported from backports for setuptools > 71.0.0.
# That’s why we install it as part of requirements. More context in https://github.com/pypa/setuptools/issues/4508#issuecomment-2249216574.
# This is a workaround until python version is bumped for Mac pyinstaller.
backports.tarfile==1.2.0; python_version=="3.8"
setuptools==72.1.0
pyinstaller==6.9.0
=======
setuptools==70.3.0
pyinstaller==6.10.0
>>>>>>> d3bf78f6
<|MERGE_RESOLUTION|>--- conflicted
+++ resolved
@@ -1,5 +1,4 @@
 # Executable binary builder requirements
-<<<<<<< HEAD
 
 # backports-zoneinfo==0.2.1 is a dependency that comes from updating reproducibles using python3.8.
 # This is a bug coming from the backports lib and according to https://pypi.org/project/backports/,
@@ -8,8 +7,4 @@
 # This is a workaround until python version is bumped for Mac pyinstaller.
 backports.tarfile==1.2.0; python_version=="3.8"
 setuptools==72.1.0
-pyinstaller==6.9.0
-=======
-setuptools==70.3.0
-pyinstaller==6.10.0
->>>>>>> d3bf78f6
+pyinstaller==6.10.0
chevron~=0.12
click~=7.1
Flask~=1.1.2
#Need to add Schemas latest SDK.
boto3>=1.18.32,==1.*
jmespath~=0.10.0
PyYAML~=5.3
cookiecutter~=1.7.2
aws-sam-translator==1.42.0
#docker minor version updates can include breaking changes. Auto update micro version only.
docker~=4.2.0
dateparser~=1.0
requests==2.25.1
serverlessrepo==0.1.10
aws_lambda_builders==1.14.0
tomlkit==0.7.2
watchdog==2.1.2

<<<<<<< HEAD
=======
# See https://github.com/pallets/markupsafe/issues/286 but breaking change in 
# MarkupSafe causes jinja to break which caused flask to break (which we depend on)
# This is a short term patch as we should be upgrading to new versions of Flask (and other dependencies)
MarkupSafe==2.0.1

# Needed for supporting Protocol in Python 3.6
typing_extensions==3.10.0.0
# Needed for supporting dataclasses decorator in Python3.6
dataclasses==0.8; python_version < '3.7'
>>>>>>> 6c7de970
# NOTE: regex is not a direct dependency of SAM CLI, but pin to 2021.9.30 due to 2021.10.8 not working on M1 Mac - https://bitbucket.org/mrabarnett/mrab-regex/issues/399/missing-wheel-for-macosx-and-the-new-m1
regex==2021.9.30
# NOTE: tzlocal is not a direct dependency of SAM CLI, but pin to 3.0 as 4.0 break appveyor jobs
tzlocal==3.0<|MERGE_RESOLUTION|>--- conflicted
+++ resolved
@@ -16,18 +16,11 @@
 tomlkit==0.7.2
 watchdog==2.1.2
 
-<<<<<<< HEAD
-=======
 # See https://github.com/pallets/markupsafe/issues/286 but breaking change in 
 # MarkupSafe causes jinja to break which caused flask to break (which we depend on)
 # This is a short term patch as we should be upgrading to new versions of Flask (and other dependencies)
 MarkupSafe==2.0.1
 
-# Needed for supporting Protocol in Python 3.6
-typing_extensions==3.10.0.0
-# Needed for supporting dataclasses decorator in Python3.6
-dataclasses==0.8; python_version < '3.7'
->>>>>>> 6c7de970
 # NOTE: regex is not a direct dependency of SAM CLI, but pin to 2021.9.30 due to 2021.10.8 not working on M1 Mac - https://bitbucket.org/mrabarnett/mrab-regex/issues/399/missing-wheel-for-macosx-and-the-new-m1
 regex==2021.9.30
 # NOTE: tzlocal is not a direct dependency of SAM CLI, but pin to 3.0 as 4.0 break appveyor jobs

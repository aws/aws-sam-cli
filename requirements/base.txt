--- conflicted
+++ resolved
@@ -17,14 +17,6 @@
 watchdog==2.1.2
 pyopenssl==22.0.0
 
-<<<<<<< HEAD
-# See https://github.com/pallets/markupsafe/issues/286 but breaking change in
-# MarkupSafe causes jinja to break which caused flask to break (which we depend on)
-# This is a short term patch as we should be upgrading to new versions of Flask (and other dependencies)
-MarkupSafe==2.0.1
-
-=======
->>>>>>> c887458c
 # Needed for supporting Protocol in Python 3.7, Protocol class became public with python3.8
 typing_extensions==3.10.0.0
 # Typeshed type stubs

chevron~=0.12
click~=7.1
Flask~=1.1.2
#Need to add Schemas latest SDK.
boto3>=1.18.32,==1.*
jmespath~=0.10.0
PyYAML~=5.3
cookiecutter~=1.7.2
aws-sam-translator==1.42.0
#docker minor version updates can include breaking changes. Auto update micro version only.
docker~=4.2.0
dateparser~=1.0
requests==2.25.1
serverlessrepo==0.1.10
aws_lambda_builders==1.10.0
tomlkit==0.7.2
watchdog==2.1.2
<<<<<<< HEAD
pathvalidate==2.4.1
=======

# Needed for supporting Protocol in Python 3.6
typing_extensions==3.10.0.0
# Needed for supporting dataclasses decorator in Python3.6
dataclasses==0.8; python_version < '3.7'
# NOTE: regex is not a direct dependency of SAM CLI, but pin to 2021.9.30 due to 2021.10.8 not working on M1 Mac - https://bitbucket.org/mrabarnett/mrab-regex/issues/399/missing-wheel-for-macosx-and-the-new-m1
regex==2021.9.30
# NOTE: tzlocal is not a direct dependency of SAM CLI, but pin to 3.0 as 4.0 break appveyor jobs
tzlocal==3.0
>>>>>>> 6ab4ec6c
<|MERGE_RESOLUTION|>--- conflicted
+++ resolved
@@ -15,9 +15,7 @@
 aws_lambda_builders==1.10.0
 tomlkit==0.7.2
 watchdog==2.1.2
-<<<<<<< HEAD
 pathvalidate==2.4.1
-=======
 
 # Needed for supporting Protocol in Python 3.6
 typing_extensions==3.10.0.0
@@ -26,5 +24,4 @@
 # NOTE: regex is not a direct dependency of SAM CLI, but pin to 2021.9.30 due to 2021.10.8 not working on M1 Mac - https://bitbucket.org/mrabarnett/mrab-regex/issues/399/missing-wheel-for-macosx-and-the-new-m1
 regex==2021.9.30
 # NOTE: tzlocal is not a direct dependency of SAM CLI, but pin to 3.0 as 4.0 break appveyor jobs
-tzlocal==3.0
->>>>>>> 6ab4ec6c
+tzlocal==3.0
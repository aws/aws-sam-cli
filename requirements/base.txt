chevron~=0.12
click~=8.0
#2.1.x and later versions of Werkzeug library has a bug for setting up <path:*> endpoints
Flask<2.1
Werkzeug<2.1
#Need to add Schemas latest SDK.
boto3>=1.19.5,==1.*
jmespath~=0.10.0
ruamel_yaml==0.17.21
PyYAML>=5.4.1,==5.*
cookiecutter~=2.1.1
aws-sam-translator==1.57.0
#docker minor version updates can include breaking changes. Auto update micro version only.
docker~=4.2.0
dateparser~=1.0
requests==2.25.1
serverlessrepo==0.1.10
aws_lambda_builders==1.24.0
tomlkit==0.7.2
watchdog==2.1.2
<<<<<<< HEAD
rich==12.1.0

# See https://github.com/pallets/markupsafe/issues/286 but breaking change in 
# MarkupSafe causes jinja to break which caused flask to break (which we depend on)
# This is a short term patch as we should be upgrading to new versions of Flask (and other dependencies)
MarkupSafe==2.0.1
=======
pyopenssl==23.0.0
>>>>>>> 5d29835f

# Needed for supporting Protocol in Python 3.7, Protocol class became public with python3.8
typing_extensions~=4.4.0

# NOTE: regex is not a direct dependency of SAM CLI, but pin to 2021.9.30 due to 2021.10.8 not working on M1 Mac - https://bitbucket.org/mrabarnett/mrab-regex/issues/399/missing-wheel-for-macosx-and-the-new-m1
regex==2021.9.30
# NOTE: tzlocal is not a direct dependency of SAM CLI, but pin to 3.0 as 4.0 break appveyor jobs
tzlocal==3.0

#Adding cfn-lint dependency for SAM validate
cfn-lint==0.72.2<|MERGE_RESOLUTION|>--- conflicted
+++ resolved
@@ -18,16 +18,7 @@
 aws_lambda_builders==1.24.0
 tomlkit==0.7.2
 watchdog==2.1.2
-<<<<<<< HEAD
-rich==12.1.0
-
-# See https://github.com/pallets/markupsafe/issues/286 but breaking change in 
-# MarkupSafe causes jinja to break which caused flask to break (which we depend on)
-# This is a short term patch as we should be upgrading to new versions of Flask (and other dependencies)
-MarkupSafe==2.0.1
-=======
 pyopenssl==23.0.0
->>>>>>> 5d29835f
 
 # Needed for supporting Protocol in Python 3.7, Protocol class became public with python3.8
 typing_extensions~=4.4.0

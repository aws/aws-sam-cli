--- conflicted
+++ resolved
@@ -1,11 +1,7 @@
 chevron~=0.12
 # 8.1.4 of Click has an issue with the typing breaking the linter - https://github.com/pallets/click/issues/2558
-<<<<<<< HEAD
-click~=8.0,!=8.1.4
-=======
 # Allow click to be greater than 8.1.4 when https://github.com/pallets/click/pull/2565 is released.
 click~=8.0,<8.1.4
->>>>>>> 84184943
 Flask<2.3
 #Need to add latest lambda changes which will return invoke mode details
 boto3>=1.26.109,==1.*

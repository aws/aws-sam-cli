version: 1.0.{build}
image: Visual Studio 2022
build: off

clone_folder: C:\source

configuration:
  - BuildIntegTesting
  - LocalZipTerraformBuildIntegTesting
  - LocalZipTerraformBuildInContainerIntegTesting
  - S3ZipTerraformBuildIntegTesting
  - S3ZipTerraformBuildInContainerIntegTesting
  - OtherTerraformBuildIntegTesting
  - DeployIntegTesting
  - PackageIntegTesting
  - DeleteIntegTesting
  - SyncIntegTesting
  - LocalIntegTesting
  - EndToEndTesting
  # other Integration testing, Dev, regression and smoke testing
  - OtherTesting

environment:
  AWS_DEFAULT_REGION: us-east-1
  SAM_CLI_DEV: 1
  CARGO_LAMBDA_VERSION: "v0.17.1"

  # Python uses $TMPDIR envvar to find root of tempdir
  TMPDIR: "%TEMP%"
  TMP: "%TEMP%"

  # MSI Installers only use Py3.8. It is sufficient to test with this version here.
  PYTHON_HOME: "C:\\Python38-x64"
  PYTHON_SCRIPTS: "C:\\Python38-x64\\Scripts"
  PYTHON_EXE: "C:\\Python38-x64\\python.exe"
  PYTHON_ARCH: "64"
  HOME: 'C:\Users\appveyor'
  HOMEDRIVE: "C:"
  HOMEPATH: 'C:\Users\appveyor'
  NOSE_PARAMETERIZED_NO_WARN: 1
  AWS_S3: "AWS_S3_TESTING"
  AWS_ECR: "AWS_ECR_TESTING"
  APPVEYOR_CONSOLE_DISABLE_PTY: true

init:
  # Uncomment this for RDP
  # - ps: iex ((new-object net.webclient).DownloadString('https://raw.githubusercontent.com/appveyor/ci/master/scripts/enable-rdp.ps1'))
  - ps: gcim Win32_Processor | % { "$($_.NumberOfLogicalProcessors) logical CPUs" }
  - ps: gcim Win32_OperatingSystem | % { "$([int]($_.TotalVisibleMemorySize/1mb)) Gb" }
  - git config --global core.autocrlf false
  - ps: New-ItemProperty -Path "HKLM:\SYSTEM\CurrentControlSet\Control\FileSystem" -Name "LongPathsEnabled" -Value 1 -PropertyType DWORD -Force
  - ps: git config --system core.longpaths true

cache:
  - C:\ProgramData\chocolatey\bin -> appveyor.yml
  - C:\ProgramData\chocolatey\lib -> appveyor.yml

install:
  # setup make
  - "choco install make"
  # setup Java, Maven and Gradle
  - "choco install gradle -y --force"
  - 'set JAVA_HOME=C:\Program Files\Java\jdk17'
  - 'set PATH=%JAVA_HOME%\bin;%PATH%'
  - "javac -version"
  - "java -version"
  - "gradle -v"
  - "mvn --version"

  # Make sure the temp directory exists for Python to use.
  - ps: "mkdir -Force C:\\tmp"
  - 'set PATH=%PYTHON_HOME%;C:\Ruby27-x64\bin;%PATH%;C:\Python37-x64;C:\Python39-x64;C:\Python310-x64'
  - "echo %PYTHON_HOME%"
  - "echo %PATH%"
  - "python --version"
  - "docker info"
  - "docker version"

  # install Terraform CLI
  - "choco install terraform"
  - "terraform -version"

  # Upgrade setuptools, wheel and virtualenv
  - "python -m pip install --upgrade setuptools wheel virtualenv"
  # Install pip for the python versions which is used by the tests
  - "C:\\Python37-x64\\python.exe -m pip install --upgrade pip"
  - "C:\\Python39-x64\\python.exe -m pip install --upgrade pip"
  - "C:\\Python310-x64\\python.exe -m pip install --upgrade pip"

  # Install AWS CLI Globally via pip3
  - "pip install awscli"

  # Switch to Docker Linux containers
  - ps: Switch-DockerLinux

  # Check for git executable
  - "git --version"

  # Get testing env vars
  - ps: "
  If (Test-Path env:BY_CANARY){
    python -m virtualenv venv_env_vars;
    ./venv_env_vars/Scripts/pip install boto3;
    $test_env_var = ./venv_env_vars/Scripts/python tests/get_testing_resources.py;
    $test_env_var_json = ConvertFrom-Json $test_env_var;

    $env:CI_ACCESS_ROLE_AWS_ACCESS_KEY_ID = $env:AWS_ACCESS_KEY_ID;
    $env:CI_ACCESS_ROLE_AWS_SECRET_ACCESS_KEY = $env:AWS_SECRET_ACCESS_KEY;
    $env:CI_ACCESS_ROLE_AWS_SESSION_TOKEN = $env:AWS_SESSION_TOKEN;

    $env:AWS_ACCESS_KEY_ID = $test_env_var_json.accessKeyID;
    $env:AWS_SECRET_ACCESS_KEY = $test_env_var_json.secretAccessKey;
    $env:AWS_SESSION_TOKEN = $test_env_var_json.sessionToken;
    $env:TASK_TOKEN = $test_env_var_json.taskToken;
    $env:AWS_S3_TESTING = $test_env_var_json.TestBucketName;
    $env:AWS_ECR_TESTING = $test_env_var_json.TestECRURI;
    $env:AWS_KMS_KEY = $test_env_var_json.TestKMSKeyArn;
    $env:AWS_SIGNING_PROFILE_NAME = $test_env_var_json.TestSigningProfileName;
    $env:AWS_SIGNING_PROFILE_VERSION_ARN = $test_env_var_json.TestSigningProfileARN;
  }"


  # Create new virtual environment with chosen python version and activate it
  - "python -m virtualenv venv"
  - "venv\\Scripts\\activate"
  - "python --version"

  # Actually install SAM CLI's dependencies
  - 'pip install -e ".[dev]"'

  # Install aws cli
  - "pip install awscli"

  # Echo final Path
  - "echo %PATH%"

  # use amazon-ecr-credential-helper
  - choco install amazon-ecr-credential-helper
  - ps: "
    $docker_config = Get-Content $env:HOME/.docker/config.json -raw | ConvertFrom-Json;
    $docker_config.credsStore = 'ecr-login';
    $docker_config | ConvertTo-Json | set-content $env:HOME/.docker/config.json;
  "
  - ps: "get-content $env:HOME/.docker/config.json"

  # claim some disk space before starting the tests
  - "docker system prune -a -f"
  # activate virtual environment
  - "venv\\Scripts\\activate"


<<<<<<< HEAD

  # claim some disk space before starting the tests
  - "docker system prune -a -f"
  # activate virtual environment
  - "venv\\Scripts\\activate"



  # claim some disk space before starting the tests
  - "docker system prune -a -f"
  # activate virtual environment
  - "venv\\Scripts\\activate"


=======
>>>>>>> 0bd4c58c

# Final clean up no matter success or failure
on_finish:
  # Upload test reports as artifacts
  - ps: Get-ChildItem .\TEST_REPORT-*.json | % { Push-AppveyorArtifact $_.FullName -FileName $_.Name }
  - ps: '
  If (Test-Path env:BY_CANARY){
    $env:AWS_ACCESS_KEY_ID = $env:TEST_REPORT_S3_BUCKET_ACCESS_KEY_ID;
    $env:AWS_SECRET_ACCESS_KEY = $env:TEST_REPORT_S3_BUCKET_SECRET_ACCESS_KEY;
    $env:AWS_SESSION_TOKEN = $env:TEST_REPORT_S3_BUCKET_SESSION_TOKEN;
    aws s3 cp ".\" "s3://$env:TEST_REPORT_S3_BUCKET_NAME/appveyor/$env:APPVEYOR_PROJECT_SLUG/$env:APPVEYOR_BUILD_ID/$env:APPVEYOR_JOB_ID/" --recursive --exclude "*" --include "TEST_REPORT-*.json" --region us-west-2
  }'

  # notify success
  - ps: "
  If (Test-Path env:BY_CANARY){
    $env:AWS_ACCESS_KEY_ID = $env:CI_ACCESS_ROLE_AWS_ACCESS_KEY_ID;
    $env:AWS_SECRET_ACCESS_KEY = $env:CI_ACCESS_ROLE_AWS_SECRET_ACCESS_KEY;
    $env:AWS_SESSION_TOKEN = $env:CI_ACCESS_ROLE_AWS_SESSION_TOKEN;
    aws stepfunctions send-task-success --task-token \"$env:TASK_TOKEN\" --task-output \"{}\" --region us-west-2;
  }"


for:
  #Integ testing build, regression
  - matrix:
      only:
        - configuration: BuildIntegTesting

    build_script:
      # install Rust in build_script to not override the default "install" actions
      - appveyor-retry appveyor DownloadFile https://win.rustup.rs/ -FileName rustup-init.exe
      - rustup-init.exe -y --default-host x86_64-pc-windows-msvc --default-toolchain stable
      - set PATH=%PATH%;C:\Users\appveyor\.cargo\bin
      - set RUST_BACKTRACE=1
      - rustup toolchain install stable --profile minimal --no-self-update
      - rustup default stable
      - rustup target add x86_64-unknown-linux-gnu --toolchain stable
      - rustup target add aarch64-unknown-linux-gnu --toolchain stable
      - ps: "choco install zig"
      - ps: Invoke-WebRequest -Uri https://github.com/cargo-lambda/cargo-lambda/releases/download/$env:CARGO_LAMBDA_VERSION/cargo-lambda-$env:CARGO_LAMBDA_VERSION.windows-x64.zip -OutFile C:\Users\appveyor\cargo-lambda.zip
      - ps: Expand-Archive -DestinationPath C:\Users\appveyor\.cargo\bin C:\Users\appveyor\cargo-lambda.zip
      - rustc -V
      - cargo -V
      - cargo lambda -V

    test_script:
      - ps: "pytest -vv tests/integration/buildcmd --ignore tests/integration/buildcmd/test_build_terraform_applications.py --ignore=tests/integration/buildcmd/test_build_terraform_applications_other_cases.py --json-report --json-report-file=TEST_REPORT-integration-buildcmd.json"

  # Local ZIP  Terraform Build integ testing
  - matrix:
      only:
        - configuration: LocalZipTerraformBuildIntegTesting

    test_script:
      - ps: "pytest -vv -n 4 tests/integration/buildcmd/test_build_terraform_applications.py::TestBuildTerraformApplicationsWithZipBasedLambdaFunctionAndLocalBackend_0 --json-report --json-report-file=TEST_REPORT-integration-buildcmd.json"

  # Local ZIP  Terraform Build In Container  integ testing
  - matrix:
      only:
        - configuration: LocalZipTerraformBuildInContainerIntegTesting

    test_script:
      - ps: "pytest -vv tests/integration/buildcmd/test_build_terraform_applications.py::TestBuildTerraformApplicationsWithZipBasedLambdaFunctionAndLocalBackend_1 --json-report --json-report-file=TEST_REPORT-integration-buildcmd.json"

  # S3 ZIP  Terraform Build integ testing
  - matrix:
      only:
        - configuration: S3ZipTerraformBuildIntegTesting

    test_script:
      - ps: "pytest -vv -n 4 tests/integration/buildcmd/test_build_terraform_applications.py::TestBuildTerraformApplicationsWithZipBasedLambdaFunctionAndS3Backend_0 --json-report --json-report-file=TEST_REPORT-integration-buildcmd.json"

  # S3 ZIP  Terraform Build In Container integ testing
  - matrix:
      only:
        - configuration: S3ZipTerraformBuildInContainerIntegTesting

    test_script:
      - ps: "pytest -vv tests/integration/buildcmd/test_build_terraform_applications.py::TestBuildTerraformApplicationsWithZipBasedLambdaFunctionAndS3Backend_1 --json-report --json-report-file=TEST_REPORT-integration-buildcmd.json"

  # Other Terraform Build integ testing
  - matrix:
      only:
        - configuration: OtherTerraformBuildIntegTesting

    test_script:
      - ps: "pytest -vv -n 4 tests/integration/buildcmd/test_build_terraform_applications_other_cases.py --json-report --json-report-file=TEST_REPORT-integration-buildcmd.json"

  #Integ testing deploy
  - matrix:
      only:
        - configuration: DeployIntegTesting

    test_script:
      - ps: "pytest -vv tests/integration/deploy -n 4 --reruns 4 --dist=loadgroup --json-report --json-report-file=TEST_REPORT-integration-deploy.json"

  # Integ testing package
  - matrix:
      only:
        - configuration: PackageIntegTesting

    test_script:
      - ps: "pytest -vv tests/integration/package -n 4 --reruns 4 --json-report --json-report-file=TEST_REPORT-integration-package.json"

  # Integ testing delete
  - matrix:
      only:
        - configuration: DeleteIntegTesting

    test_script:
      - ps: "pytest -vv tests/integration/delete -n 4 --reruns 4 --json-report --json-report-file=TEST_REPORT-integration-delete.json"

  # Integ testing sync
  - matrix:
      only:
        - configuration: SyncIntegTesting

    test_script:
      - ps: "pytest -vv tests/integration/sync -n 3 --reruns 3 --dist loadscope --json-report --json-report-file=TEST_REPORT-integration-sync.json"

  #Integ testing local
  - matrix:
      only:
        - configuration: LocalIntegTesting

    test_script:
      - ps: "pytest -vv tests/integration/local --json-report --json-report-file=TEST_REPORT-integration-local.json"

  # End-to-end testing
  - matrix:
      only:
        - configuration: EndToEndTesting

    test_script:
      - ps: "pytest -vv -n 4 --reruns 5 --dist loadscope tests/end_to_end --json-report --json-report-file=TEST_REPORT-end-to-end.json"

  #Other testing
  - matrix:
      only:
        - configuration: OtherTesting

    test_script:
      - ps: "pytest -vv -n 4 --reruns 4 --dist loadgroup tests/integration --ignore=tests/integration/buildcmd --ignore=tests/integration/delete --ignore=tests/integration/deploy --ignore=tests/integration/package --ignore=tests/integration/sync --ignore=tests/integration/local --json-report --json-report-file=TEST_REPORT-integration-others.json"
      - ps: "pytest -vv tests/regression --json-report --json-report-file=TEST_REPORT-regression.json"
# Uncomment for RDP
# on_finish:
#   - ps: $blockRdp = $true; iex ((new-object net.webclient).DownloadString('https://raw.githubusercontent.com/appveyor/ci/master/scripts/enable-rdp.ps1'))
  <|MERGE_RESOLUTION|>--- conflicted
+++ resolved
@@ -149,23 +149,6 @@
   - "venv\\Scripts\\activate"
 
 
-<<<<<<< HEAD
-
-  # claim some disk space before starting the tests
-  - "docker system prune -a -f"
-  # activate virtual environment
-  - "venv\\Scripts\\activate"
-
-
-
-  # claim some disk space before starting the tests
-  - "docker system prune -a -f"
-  # activate virtual environment
-  - "venv\\Scripts\\activate"
-
-
-=======
->>>>>>> 0bd4c58c
 
 # Final clean up no matter success or failure
 on_finish:

from PyInstaller.utils import hooks
from .hidden_imports import SAM_CLI_HIDDEN_IMPORTS, SAM_CLI_COLLECT_DATA_PACKAGES

<<<<<<< HEAD
hiddenimports = SAM_CLI_HIDDEN_IMPORTS

datas = sum(hooks.collect_data_files(package) for package in SAM_CLI_COLLECT_DATA_PACKAGES)
=======
hiddenimports = [
    "cookiecutter.extensions",
    "jinja2_time",
    "text_unidecode",
    "samtranslator",
    "samcli.commands.init",
    "samcli.commands.validate.validate",
    "samcli.commands.build",
    "samcli.commands.local.local",
    "samcli.commands.package",
    "samcli.commands.deploy",
    "samcli.commands.logs",
    "samcli.commands.publish",
    "samcli.commands.delete",
    "samcli.commands.pipeline.pipeline",
    "samcli.commands.pipeline.init",
    "samcli.commands.pipeline.bootstrap",
    # default hidden import 'pkg_resources.py2_warn' is added
    # since pyInstaller 4.0.
    "pkg_resources.py2_warn",
    "aws_lambda_builders.workflows",
    "configparser",
]
datas = (
    hooks.collect_data_files("samcli")
    + hooks.collect_data_files("samtranslator")
    + hooks.collect_data_files("aws_lambda_builders")
    + hooks.collect_data_files("text_unidecode")
)
>>>>>>> f61fb17d
<|MERGE_RESOLUTION|>--- conflicted
+++ resolved
@@ -1,38 +1,11 @@
 from PyInstaller.utils import hooks
 from .hidden_imports import SAM_CLI_HIDDEN_IMPORTS, SAM_CLI_COLLECT_DATA_PACKAGES
 
-<<<<<<< HEAD
 hiddenimports = SAM_CLI_HIDDEN_IMPORTS
 
-datas = sum(hooks.collect_data_files(package) for package in SAM_CLI_COLLECT_DATA_PACKAGES)
-=======
-hiddenimports = [
-    "cookiecutter.extensions",
-    "jinja2_time",
-    "text_unidecode",
-    "samtranslator",
-    "samcli.commands.init",
-    "samcli.commands.validate.validate",
-    "samcli.commands.build",
-    "samcli.commands.local.local",
-    "samcli.commands.package",
-    "samcli.commands.deploy",
-    "samcli.commands.logs",
-    "samcli.commands.publish",
-    "samcli.commands.delete",
-    "samcli.commands.pipeline.pipeline",
-    "samcli.commands.pipeline.init",
-    "samcli.commands.pipeline.bootstrap",
-    # default hidden import 'pkg_resources.py2_warn' is added
-    # since pyInstaller 4.0.
-    "pkg_resources.py2_warn",
-    "aws_lambda_builders.workflows",
-    "configparser",
-]
 datas = (
     hooks.collect_data_files("samcli")
     + hooks.collect_data_files("samtranslator")
     + hooks.collect_data_files("aws_lambda_builders")
     + hooks.collect_data_files("text_unidecode")
-)
->>>>>>> f61fb17d
+)
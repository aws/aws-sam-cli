version: 1.0.{build}
image:
  - Ubuntu2004

configuration:
  - BuildIntegTesting
<<<<<<< HEAD
  - BuildIntegTestingArm64
  - LocalZipTerraformBuildIntegTesting
  - LocalZipTerraformBuildInContainerIntegTesting
  - S3ZipTerraformBuildIntegTesting
  - S3ZipTerraformBuildInContainerIntegTesting
  - OtherTerraformBuildIntegTesting
=======
  - AllTerraformBuildTesting
>>>>>>> 0689160f
  - DeployIntegTesting
  - PackageIntegTesting
  - DeleteIntegTesting
  - SyncIntegTesting
  - LocalIntegTesting
  - EndToEndTesting
  # other Integration testing, Dev, regression and smoke testing
  - OtherTesting

environment:
  PYTHON_HOME: "$HOME/venv3.11/bin"
  PYTHON_VERSION: '3.11'
  AWS_DEFAULT_REGION: us-east-1
  NODE_VERSION: "14.17.6"
  AWS_S3: 'AWS_S3_TESTING'
  AWS_ECR: 'AWS_ECR_TESTING'
  CARGO_LAMBDA_VERSION: "v0.17.1"
  PYTHON_ARCH: '64'
  NOSE_PARAMETERIZED_NO_WARN: 1
  APPVEYOR_CONSOLE_DISABLE_PTY: false
  APPVEYOR_DETAILED_SHELL_LOGGING: true


install:
  # AppVeyor's apt-get cache might be outdated, and the package could potentially be 404.
  - sh: "sudo apt-get update --allow-releaseinfo-change"

  - sh: "gvm use go1.19"
  - sh: "echo $PATH"
  - sh: "ls /usr/"
  # install latest maven which is compatible with jdk17
  - sh: "sudo apt-get -y remove maven"
  - sh: "wget https://dlcdn.apache.org/maven/maven-3/3.8.8/binaries/apache-maven-3.8.8-bin.zip -P /tmp"
  - sh: "sudo unzip -d /opt/mvn /tmp/apache-maven-*.zip"
  - sh: "PATH=/opt/mvn/apache-maven-3.8.8/bin:$PATH"
  - sh: "JAVA_HOME=/usr/lib/jvm/java-17-openjdk-amd64"
  - sh: "PATH=$JAVA_HOME/bin:$PATH"
  - sh: "javac -version"
  - sh: "java -version"
  - sh: "mvn --version"

  - sh: "source ${HOME}/venv${PYTHON_VERSION}/bin/activate"
  - sh: "rvm use 3.2.2"
  - sh: "docker info"
  - sh: "docker version"
  - sh: "nvm install ${NODE_VERSION}"
  - sh: "npm install npm@7.24.2 -g"
  - sh: "npm -v"

  # Install latest gradle
  - sh: "sudo apt-get -y remove gradle"
  - sh: "wget https://services.gradle.org/distributions/gradle-7.3.1-bin.zip -P /tmp"
  - sh: "sudo unzip -d /opt/gradle /tmp/gradle-*.zip"
  - sh: "PATH=/opt/gradle/gradle-7.3.1/bin:$PATH"

  # Install AWS CLI
  - sh: "virtualenv aws_cli"
  - sh: "./aws_cli/bin/python -m pip install awscli"
  - sh: "PATH=$(echo $PWD'/aws_cli/bin'):$PATH"

  - sh: "PATH=$PATH:$HOME/venv3.7/bin:$HOME/venv3.8/bin:$HOME/venv3.9/bin:$HOME/venv3.10/bin:$HOME/venv3.11/bin"

  # Install pytest
  - sh: "python3.9 -m venv $HOME/pytest"
  - sh: "$HOME/pytest/bin/python3 -m pip install -r requirements/pre-dev.txt"
  - sh: "$HOME/pytest/bin/python3 -m pip install -r requirements/dev.txt"
  - sh: "$HOME/pytest/bin/python3 -m pip install -r requirements/base.txt"
  - sh: "PATH=$HOME/pytest/bin:$PATH"
  - sh: "pytest --version"

  # update ca-certificates which causes failures with newest golang library
  - sh: "sudo apt-get install --reinstall ca-certificates"

  # get testing env vars
  - sh: "sudo apt install -y jq"

  # install Rust
  - sh: "curl --proto '=https' --tlsv1.2 --retry 10 --retry-connrefused -fsSL https://sh.rustup.rs | sh -s -- --default-toolchain none -y > /dev/null 2>&1"
  - sh: "source $HOME/.cargo/env"
  - sh: "rustup toolchain install stable --profile minimal --no-self-update"
  - sh: "rustup default stable"
  - sh: "rustup target add x86_64-unknown-linux-gnu --toolchain stable"
  - sh: "rustup target add aarch64-unknown-linux-gnu --toolchain stable"
  - sh: "pip install cargo-lambda==$CARGO_LAMBDA_VERSION"
  - sh: "rustc -V"
  - sh: "cargo -V"
  - sh: "cargo lambda -V"

  - sh: "python3.9 -m venv .venv_env_vars"
  - sh: ".venv_env_vars/bin/pip install boto3"
  - sh: "test_env_var=$(.venv_env_vars/bin/python tests/get_testing_resources.py)"
  - sh: '
    if [ $? -ne 0 ]; then
      echo "get_testing_resources failed. Failed to acquire credentials or test resources.";
      false;
    fi
  '

  - sh: 'export CI_ACCESS_ROLE_AWS_ACCESS_KEY_ID=$AWS_ACCESS_KEY_ID'
  - sh: 'export CI_ACCESS_ROLE_AWS_SECRET_ACCESS_KEY=$AWS_SECRET_ACCESS_KEY'
  - sh: 'export CI_ACCESS_ROLE_AWS_SESSION_TOKEN=$AWS_SESSION_TOKEN'

  - sh: 'export AWS_ACCESS_KEY_ID=$(echo "$test_env_var" | jq -j ".accessKeyID")'
  - sh: 'export AWS_SECRET_ACCESS_KEY=$(echo "$test_env_var" | jq -j ".secretAccessKey")'
  - sh: 'export AWS_SESSION_TOKEN=$(echo "$test_env_var" | jq -j ".sessionToken")'
  - sh: 'export TASK_TOKEN=$(echo "$test_env_var" | jq -j ".taskToken")'
  - sh: 'export AWS_S3_TESTING=$(echo "$test_env_var" | jq -j ".TestBucketName")'
  - sh: 'export AWS_ECR_TESTING=$(echo "$test_env_var" | jq -j ".TestECRURI")'
  - sh: 'export AWS_KMS_KEY=$(echo "$test_env_var" | jq -j ".TestKMSKeyArn")'
  - sh: 'export AWS_SIGNING_PROFILE_NAME=$(echo "$test_env_var" | jq -j ".TestSigningProfileName")'
  - sh: 'export AWS_SIGNING_PROFILE_VERSION_ARN=$(echo "$test_env_var" | jq -j ".TestSigningProfileARN")'

  # required for RIE with arm64 in linux
  - sh: "
    if [[ -n $BY_CANARY ]] && [[ -n $DOCKER_USER ]] && [[ -n $DOCKER_PASS ]];
      then echo Logging in Docker Hub; echo $DOCKER_PASS | docker login --username $DOCKER_USER --password-stdin registry-1.docker.io;
    fi"
  - sh: "
    if [[ -n $BY_CANARY ]] && [[ -n $DOCKER_USER ]] && [[ -n $DOCKER_PASS ]];
      then echo Logging in Docker Hub; echo $DOCKER_PASS | docker login --username $DOCKER_USER --password-stdin;
    fi"
  - sh: "docker run --rm --privileged multiarch/qemu-user-static --reset -p yes"


  # Runs only in Linux, logging Public ECR when running canary and cred is available
  - sh: "
    if [[ -n $BY_CANARY ]];
      then echo Logging in Public ECR; aws ecr-public get-login-password --region us-east-1 | docker login --username AWS --password-stdin public.ecr.aws;
    fi"


build_script:
  - curl -L https://github.com/aws/aws-sam-cli/releases/download/sam-cli-nightly/aws-sam-cli-linux-x86_64.zip -o aws-sam-cli-linux-x86_64.zip
  - unzip aws-sam-cli-linux-x86_64.zip -d sam-installation
  - sudo ./sam-installation/install
  # rename `sam-nightly` binary to `sam`
  - sudo mv /usr/local/bin/sam-nightly /usr/local/bin/sam
  - sam --version

# Final clean up no matter success or failure
on_finish:
  # Upload test reports as artifacts
  - sh: find "$APPVEYOR_BUILD_FOLDER" -type f -name 'TEST_REPORT-*.json' -print0 | xargs -0 -I '{}' appveyor PushArtifact '{}'
  - sh: >
      AWS_ACCESS_KEY_ID=$TEST_REPORT_S3_BUCKET_ACCESS_KEY_ID
      AWS_SECRET_ACCESS_KEY=$TEST_REPORT_S3_BUCKET_SECRET_ACCESS_KEY
      AWS_SESSION_TOKEN=$TEST_REPORT_S3_BUCKET_SESSION_TOKEN
      aws s3 cp "$APPVEYOR_BUILD_FOLDER" "s3://$TEST_REPORT_S3_BUCKET_NAME/appveyor/$APPVEYOR_PROJECT_SLUG/$APPVEYOR_BUILD_ID/$APPVEYOR_JOB_ID/" --recursive --exclude "*" --include "TEST_REPORT-*.json" --region us-west-2

  # notify task success
  - sh: 'export AWS_ACCESS_KEY_ID=$CI_ACCESS_ROLE_AWS_ACCESS_KEY_ID'
  - sh: 'export AWS_SECRET_ACCESS_KEY=$CI_ACCESS_ROLE_AWS_SECRET_ACCESS_KEY'
  - sh: 'export AWS_SESSION_TOKEN=$CI_ACCESS_ROLE_AWS_SESSION_TOKEN'

  - sh: 'aws stepfunctions send-task-success --task-token "$TASK_TOKEN" --task-output "{}" --region us-west-2'

for:
  # Integ testing build
  -
    matrix:
      only:
        - configuration: BuildIntegTesting

    test_script:
      - sh: "pytest -vv -n 2 --reruns 3 tests/integration/buildcmd --ignore=tests/integration/buildcmd/test_build_cmd_arm64.py --ignore=tests/integration/buildcmd/test_build_terraform_applications.py --ignore=tests/integration/buildcmd/test_build_terraform_applications_other_cases.py --json-report --json-report-file=TEST_REPORT-integration-buildcmd.json"

      # Set JAVA_HOME to java11
      - sh: "JAVA_HOME=/usr/lib/jvm/java-11-openjdk-amd64"
      - sh: "pytest -vv tests/integration/buildcmd/test_build_cmd.py -k test_building_java11_in_process --json-report --json-report-file=TEST_REPORT-integration-buildcmd-java11.json"

<<<<<<< HEAD
  # Integ testing build arm64 functions
  - matrix:
      only:
        - configuration: BuildIntegTestingArm64

    test_script:
      - sh: "pytest -vv --reruns 3 tests/integration/buildcmd/test_build_cmd_arm64.py --json-report --json-report-file=TEST_REPORT-integration-buildcmd-arm64.json"

  # Local ZIP  Terraform Build integ testing
=======
  # Integ testing Terraform build
>>>>>>> 0689160f
  -
    matrix:
      only:
        - configuration: AllTerraformBuildTesting

    test_script:
      # install Terraform
      - sh: "sudo apt update --allow-releaseinfo-change"
      - sh: "TER_VER=`curl -s https://api.github.com/repos/hashicorp/terraform/releases/latest | grep tag_name | cut -d: -f2 | tr -d \\\"\\,\\v | awk '{$1=$1};1'`"
      - sh: "wget https://releases.hashicorp.com/terraform/${TER_VER}/terraform_${TER_VER}_linux_amd64.zip -P /tmp"
      - sh: "sudo unzip -d /opt/terraform /tmp/terraform_${TER_VER}_linux_amd64.zip"
      - sh: "sudo mv /opt/terraform/terraform /usr/local/bin/"
      - sh: "terraform -version"

      - sh: "pytest -vv -n 4 tests/integration/buildcmd/test_build_terraform_applications.py --json-report --json-report-file=TEST_REPORT-integration-buildcmd.json"
      - sh: "pytest -vv -n 4 tests/integration/buildcmd/test_build_terraform_applications_other_cases.py --json-report --json-report-file=TEST_REPORT-integration-buildcmd.json"

  # Integ testing deploy
  -
    matrix:
      only:
        - configuration: DeployIntegTesting

    test_script:
      - sh: "pytest -vv tests/integration/deploy -n 4 --reruns 4 --dist=loadgroup --json-report --json-report-file=TEST_REPORT-integration-deploy.json"

  # Integ testing package
  -
    matrix:
      only:
        - configuration: PackageIntegTesting

    test_script:
      - sh: "pytest -vv tests/integration/package -n 4 --reruns 4 --json-report --json-report-file=TEST_REPORT-integration-package.json"

  # Integ testing delete
  -
    matrix:
      only:
        - configuration: DeleteIntegTesting

    test_script:
      - sh: "pytest -vv tests/integration/delete -n 4 --reruns 4 --json-report --json-report-file=TEST_REPORT-integration-delete.json"

  # Integ testing sync
  -
    matrix:
      only:
        - configuration: SyncIntegTesting

    test_script:
      - sh: "pytest -vv tests/integration/sync -n 3 --reruns 3 --dist loadscope --json-report --json-report-file=TEST_REPORT-integration-sync.json"

  # Integ testing local
  -
    matrix:
      only:
        - configuration: LocalIntegTesting

    test_script:
      # install Terraform
      - sh: "sudo apt update --allow-releaseinfo-change"
      - sh: "TER_VER=`curl -s https://api.github.com/repos/hashicorp/terraform/releases/latest | grep tag_name | cut -d: -f2 | tr -d \\\"\\,\\v | awk '{$1=$1};1'`"
      - sh: "wget https://releases.hashicorp.com/terraform/${TER_VER}/terraform_${TER_VER}_linux_amd64.zip -P /tmp"
      - sh: "sudo unzip -d /opt/terraform /tmp/terraform_${TER_VER}_linux_amd64.zip"
      - sh: "sudo mv /opt/terraform/terraform /usr/local/bin/"
      - sh: "terraform -version"

      - sh: "pytest -vv tests/integration/local --json-report --json-report-file=TEST_REPORT-integration-local.json"

  # End-to-end testing
  -
    matrix:
      only:
        - configuration: EndToEndTesting

    test_script:
      - sh: "pytest -vv -n 4 --reruns 5 --dist loadscope tests/end_to_end --json-report --json-report-file=TEST_REPORT-end-to-end.json"

  # Other testing
  -
    matrix:
      only:
        - configuration: OtherTesting

    test_script:
      - sh: "pytest -vv -n 4 --reruns 4 --dist loadgroup tests/integration --ignore=tests/integration/buildcmd --ignore=tests/integration/delete --ignore=tests/integration/deploy --ignore=tests/integration/package --ignore=tests/integration/sync --ignore=tests/integration/local --json-report --json-report-file=TEST_REPORT-integration-others.json"
      - sh: "pytest -vv tests/regression --json-report --json-report-file=TEST_REPORT-regression.json"<|MERGE_RESOLUTION|>--- conflicted
+++ resolved
@@ -4,16 +4,8 @@
 
 configuration:
   - BuildIntegTesting
-<<<<<<< HEAD
   - BuildIntegTestingArm64
-  - LocalZipTerraformBuildIntegTesting
-  - LocalZipTerraformBuildInContainerIntegTesting
-  - S3ZipTerraformBuildIntegTesting
-  - S3ZipTerraformBuildInContainerIntegTesting
-  - OtherTerraformBuildIntegTesting
-=======
   - AllTerraformBuildTesting
->>>>>>> 0689160f
   - DeployIntegTesting
   - PackageIntegTesting
   - DeleteIntegTesting
@@ -184,7 +176,6 @@
       - sh: "JAVA_HOME=/usr/lib/jvm/java-11-openjdk-amd64"
       - sh: "pytest -vv tests/integration/buildcmd/test_build_cmd.py -k test_building_java11_in_process --json-report --json-report-file=TEST_REPORT-integration-buildcmd-java11.json"
 
-<<<<<<< HEAD
   # Integ testing build arm64 functions
   - matrix:
       only:
@@ -193,10 +184,7 @@
     test_script:
       - sh: "pytest -vv --reruns 3 tests/integration/buildcmd/test_build_cmd_arm64.py --json-report --json-report-file=TEST_REPORT-integration-buildcmd-arm64.json"
 
-  # Local ZIP  Terraform Build integ testing
-=======
   # Integ testing Terraform build
->>>>>>> 0689160f
   -
     matrix:
       only:

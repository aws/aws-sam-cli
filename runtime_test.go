package main

import (
	"fmt"
	"os"

	. "github.com/onsi/ginkgo"
	. "github.com/onsi/gomega"
)

var _ = Describe("sam", func() {

	Describe("runtime", func() {

		Context("working directory", func() {

			cwd, err := os.Getwd()
			It("should determin the current working directory", func() {
				Expect(cwd).ToNot(BeNil())
				Expect(err).To(BeNil())
			})

			inputs := [][]string{
				// input path, output path
				[]string{"", cwd},
				[]string{".", cwd},
				[]string{"/test/directory", "/test/directory"},
				[]string{"test/directory", "test/directory"},
			}

			// func getWorkingDir(basedir string, codeuri string, checkWorkingDirExist bool) (string, error) {
			for _, input := range inputs {

				in := input[0]
				expected := input[1]

				context := fmt.Sprintf("with input %s", in)
				Context(context, func() {
					It("should have the correct directory", func() {
						dir := getWorkingDir(in)
						Expect(dir).To(Equal(expected))
					})
				})

			}

		})

<<<<<<< HEAD
		Context("environment variables", func() {

			var functions map[string]cloudformation.AWSServerlessFunction
			BeforeEach(func() {
				template, _ := goformation.Open("test/templates/sam-official-samples/iot_backend/template.yaml")
				functions = template.GetAllAWSServerlessFunctionResources()
			})

			It("return defaults with those defined in the template", func() {

				for _, function := range functions {
					variables := getEnvironmentVariables(function, map[string]string{})
					Expect(variables).To(HaveLen(9))
					Expect(variables).To(HaveKey("AWS_SAM_LOCAL"))
					Expect(variables).To(HaveKey("AWS_REGION"))
					Expect(variables).To(HaveKey("AWS_DEFAULT_REGION"))
					Expect(variables).To(HaveKey("AWS_ACCESS_KEY_ID"))
					Expect(variables).To(HaveKey("AWS_SECRET_ACCESS_KEY"))
					Expect(variables).To(Not(HaveKey("AWS_SESSION_TOKEN")))
					Expect(variables).To(HaveKey("AWS_LAMBDA_FUNCTION_MEMORY_SIZE"))
					Expect(variables).To(HaveKey("AWS_LAMBDA_FUNCTION_TIMEOUT"))
					Expect(variables).To(HaveKey("AWS_LAMBDA_FUNCTION_HANDLER"))
					Expect(variables).To(HaveKey("TABLE_NAME"))
				}
			})

			It("removes AWS_SESSION_TOKEN if the value is empty", func() {

				for _, function := range functions {

					os.Setenv("AWS_ACCESS_KEY_ID", "id")
					os.Setenv("AWS_SECRET_ACCESS_KEY", "secret")
					os.Unsetenv("AWS_SESSION_TOKEN")

					variables := getEnvironmentVariables(function, map[string]string{})
					Expect(variables).To(HaveLen(9))
					Expect(variables).To(HaveKey("AWS_SAM_LOCAL"))
					Expect(variables).To(HaveKey("AWS_REGION"))
					Expect(variables).To(HaveKey("AWS_DEFAULT_REGION"))
					Expect(variables).To(HaveKey("AWS_ACCESS_KEY_ID"))
					Expect(variables).To(HaveKey("AWS_SECRET_ACCESS_KEY"))
					Expect(variables).To(Not(HaveKey("AWS_SESSION_TOKEN")))
					Expect(variables).To(HaveKey("AWS_LAMBDA_FUNCTION_MEMORY_SIZE"))
					Expect(variables).To(HaveKey("AWS_LAMBDA_FUNCTION_TIMEOUT"))
					Expect(variables).To(HaveKey("AWS_LAMBDA_FUNCTION_HANDLER"))
					Expect(variables).To(HaveKey("TABLE_NAME"))

					os.Unsetenv("AWS_ACCESS_KEY_ID")
					os.Unsetenv("AWS_SECRET_ACCESS_KEY")
				}
			})

			It("only sets AWS_SESSION_TOKEN if the value is non-nil", func() {

				for _, function := range functions {

					os.Setenv("AWS_ACCESS_KEY_ID", "id")
					os.Setenv("AWS_SECRET_ACCESS_KEY", "secret")
					os.Setenv("AWS_SESSION_TOKEN", "token")

					variables := getEnvironmentVariables(function, map[string]string{})
					Expect(variables).To(HaveLen(10))
					Expect(variables).To(HaveKey("AWS_SAM_LOCAL"))
					Expect(variables).To(HaveKey("AWS_REGION"))
					Expect(variables).To(HaveKey("AWS_DEFAULT_REGION"))
					Expect(variables).To(HaveKey("AWS_ACCESS_KEY_ID"))
					Expect(variables).To(HaveKey("AWS_SECRET_ACCESS_KEY"))
					Expect(variables).To(HaveKey("AWS_SESSION_TOKEN"))
					Expect(variables).To(HaveKey("AWS_LAMBDA_FUNCTION_MEMORY_SIZE"))
					Expect(variables).To(HaveKey("AWS_LAMBDA_FUNCTION_TIMEOUT"))
					Expect(variables).To(HaveKey("AWS_LAMBDA_FUNCTION_HANDLER"))
					Expect(variables).To(HaveKey("TABLE_NAME"))

					Expect(variables["AWS_SESSION_TOKEN"]).To(Equal("token"))

					os.Unsetenv("AWS_ACCESS_KEY_ID")
					os.Unsetenv("AWS_SECRET_ACCESS_KEY")
					os.Unsetenv("AWS_SESSION_TOKEN")

				}
			})

			It("overides template with environment variables", func() {
				for _, function := range functions {
					variables := getEnvironmentVariables(function, map[string]string{})
					Expect(variables["TABLE_NAME"]).To(Equal(""))

					os.Setenv("TABLE_NAME", "ENV_TABLE")
					variables = getEnvironmentVariables(function, map[string]string{})
					Expect(variables["TABLE_NAME"]).To(Equal("ENV_TABLE"))
					os.Unsetenv("TABLE_NAME")
				}
			})

			It("overrides template and environment with customer overrides", func() {
				os.Setenv("TABLE_NAME", "ENV_TABLE")
				overrides := map[string]string{
					"TABLE_NAME": "OVERRIDE_TABLE",
				}

				for _, function := range functions {
					variables := getEnvironmentVariables(function, overrides)
					Expect(variables["TABLE_NAME"]).To(Equal("OVERRIDE_TABLE"))
				}
				os.Unsetenv("TABLE_NAME")
			})

		})

=======
>>>>>>> c3bb56fc
	})
})<|MERGE_RESOLUTION|>--- conflicted
+++ resolved
@@ -46,117 +46,5 @@
 
 		})
 
-<<<<<<< HEAD
-		Context("environment variables", func() {
-
-			var functions map[string]cloudformation.AWSServerlessFunction
-			BeforeEach(func() {
-				template, _ := goformation.Open("test/templates/sam-official-samples/iot_backend/template.yaml")
-				functions = template.GetAllAWSServerlessFunctionResources()
-			})
-
-			It("return defaults with those defined in the template", func() {
-
-				for _, function := range functions {
-					variables := getEnvironmentVariables(function, map[string]string{})
-					Expect(variables).To(HaveLen(9))
-					Expect(variables).To(HaveKey("AWS_SAM_LOCAL"))
-					Expect(variables).To(HaveKey("AWS_REGION"))
-					Expect(variables).To(HaveKey("AWS_DEFAULT_REGION"))
-					Expect(variables).To(HaveKey("AWS_ACCESS_KEY_ID"))
-					Expect(variables).To(HaveKey("AWS_SECRET_ACCESS_KEY"))
-					Expect(variables).To(Not(HaveKey("AWS_SESSION_TOKEN")))
-					Expect(variables).To(HaveKey("AWS_LAMBDA_FUNCTION_MEMORY_SIZE"))
-					Expect(variables).To(HaveKey("AWS_LAMBDA_FUNCTION_TIMEOUT"))
-					Expect(variables).To(HaveKey("AWS_LAMBDA_FUNCTION_HANDLER"))
-					Expect(variables).To(HaveKey("TABLE_NAME"))
-				}
-			})
-
-			It("removes AWS_SESSION_TOKEN if the value is empty", func() {
-
-				for _, function := range functions {
-
-					os.Setenv("AWS_ACCESS_KEY_ID", "id")
-					os.Setenv("AWS_SECRET_ACCESS_KEY", "secret")
-					os.Unsetenv("AWS_SESSION_TOKEN")
-
-					variables := getEnvironmentVariables(function, map[string]string{})
-					Expect(variables).To(HaveLen(9))
-					Expect(variables).To(HaveKey("AWS_SAM_LOCAL"))
-					Expect(variables).To(HaveKey("AWS_REGION"))
-					Expect(variables).To(HaveKey("AWS_DEFAULT_REGION"))
-					Expect(variables).To(HaveKey("AWS_ACCESS_KEY_ID"))
-					Expect(variables).To(HaveKey("AWS_SECRET_ACCESS_KEY"))
-					Expect(variables).To(Not(HaveKey("AWS_SESSION_TOKEN")))
-					Expect(variables).To(HaveKey("AWS_LAMBDA_FUNCTION_MEMORY_SIZE"))
-					Expect(variables).To(HaveKey("AWS_LAMBDA_FUNCTION_TIMEOUT"))
-					Expect(variables).To(HaveKey("AWS_LAMBDA_FUNCTION_HANDLER"))
-					Expect(variables).To(HaveKey("TABLE_NAME"))
-
-					os.Unsetenv("AWS_ACCESS_KEY_ID")
-					os.Unsetenv("AWS_SECRET_ACCESS_KEY")
-				}
-			})
-
-			It("only sets AWS_SESSION_TOKEN if the value is non-nil", func() {
-
-				for _, function := range functions {
-
-					os.Setenv("AWS_ACCESS_KEY_ID", "id")
-					os.Setenv("AWS_SECRET_ACCESS_KEY", "secret")
-					os.Setenv("AWS_SESSION_TOKEN", "token")
-
-					variables := getEnvironmentVariables(function, map[string]string{})
-					Expect(variables).To(HaveLen(10))
-					Expect(variables).To(HaveKey("AWS_SAM_LOCAL"))
-					Expect(variables).To(HaveKey("AWS_REGION"))
-					Expect(variables).To(HaveKey("AWS_DEFAULT_REGION"))
-					Expect(variables).To(HaveKey("AWS_ACCESS_KEY_ID"))
-					Expect(variables).To(HaveKey("AWS_SECRET_ACCESS_KEY"))
-					Expect(variables).To(HaveKey("AWS_SESSION_TOKEN"))
-					Expect(variables).To(HaveKey("AWS_LAMBDA_FUNCTION_MEMORY_SIZE"))
-					Expect(variables).To(HaveKey("AWS_LAMBDA_FUNCTION_TIMEOUT"))
-					Expect(variables).To(HaveKey("AWS_LAMBDA_FUNCTION_HANDLER"))
-					Expect(variables).To(HaveKey("TABLE_NAME"))
-
-					Expect(variables["AWS_SESSION_TOKEN"]).To(Equal("token"))
-
-					os.Unsetenv("AWS_ACCESS_KEY_ID")
-					os.Unsetenv("AWS_SECRET_ACCESS_KEY")
-					os.Unsetenv("AWS_SESSION_TOKEN")
-
-				}
-			})
-
-			It("overides template with environment variables", func() {
-				for _, function := range functions {
-					variables := getEnvironmentVariables(function, map[string]string{})
-					Expect(variables["TABLE_NAME"]).To(Equal(""))
-
-					os.Setenv("TABLE_NAME", "ENV_TABLE")
-					variables = getEnvironmentVariables(function, map[string]string{})
-					Expect(variables["TABLE_NAME"]).To(Equal("ENV_TABLE"))
-					os.Unsetenv("TABLE_NAME")
-				}
-			})
-
-			It("overrides template and environment with customer overrides", func() {
-				os.Setenv("TABLE_NAME", "ENV_TABLE")
-				overrides := map[string]string{
-					"TABLE_NAME": "OVERRIDE_TABLE",
-				}
-
-				for _, function := range functions {
-					variables := getEnvironmentVariables(function, overrides)
-					Expect(variables["TABLE_NAME"]).To(Equal("OVERRIDE_TABLE"))
-				}
-				os.Unsetenv("TABLE_NAME")
-			})
-
-		})
-
-=======
->>>>>>> c3bb56fc
 	})
 })
--- conflicted
+++ resolved
@@ -440,7 +440,6 @@
                 process_stdout,
             )
 
-<<<<<<< HEAD
     @parameterized.expand(["1", "0"])
     def test_package_with_no_progressbar(self, no_progressbar):
         template_path = self.test_data_path.joinpath("aws-serverless-function.yaml")
@@ -473,7 +472,7 @@
                 self.assertIn(
                     upload_message, process_stdout,
                 )
-=======
+
     @parameterized.expand(["aws-serverless-function-codedeploy-warning.yaml"])
     def test_package_with_warning_template(self, template_file):
         template_path = self.test_data_path.joinpath(template_file)
@@ -489,5 +488,4 @@
 
         # Not comparing with full warning message because of line ending mismatch on
         # windows and non-windows
-        self.assertIn("CodeDeploy", process_stdout)
->>>>>>> 0b22b172
+        self.assertIn("CodeDeploy", process_stdout)
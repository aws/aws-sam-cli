import os
import pathlib
import re
from subprocess import Popen, PIPE, TimeoutExpired
import tempfile

from unittest import skipIf
from parameterized import parameterized, param

from samcli.lib.utils.hash import dir_checksum
from .package_integ_base import PackageIntegBase
from tests.testing_utils import RUNNING_ON_CI, RUNNING_TEST_FOR_MASTER_ON_CI, RUN_BY_CANARY

# Package tests require credentials and CI/CD will only add credentials to the env if the PR is from the same repo.
# This is to restrict package tests to run outside of CI/CD, when the branch is not master and tests are not run by Canary.
SKIP_PACKAGE_TESTS = RUNNING_ON_CI and RUNNING_TEST_FOR_MASTER_ON_CI and not RUN_BY_CANARY
TIMEOUT = 300


@skipIf(SKIP_PACKAGE_TESTS, "Skip package tests in CI/CD only")
class TestPackageZip(PackageIntegBase):
    def setUp(self):
        super().setUp()

    def tearDown(self):
        super().tearDown()

    @parameterized.expand(["aws-serverless-function.yaml", "cdk_v1_synthesized_template_zip_functions.json"])
    def test_package_template_flag(self, template_file):
        template_path = self.test_data_path.joinpath(template_file)
        command_list = self.get_command_list(s3_bucket=self.s3_bucket.name, template=template_path)

        process = Popen(command_list, stdout=PIPE)
        try:
            stdout, _ = process.communicate(timeout=TIMEOUT)
        except TimeoutExpired:
            process.kill()
            raise
        process_stdout = stdout.strip()

        self.assertIn("{bucket_name}".format(bucket_name=self.s3_bucket.name), process_stdout.decode("utf-8"))

    @parameterized.expand(
        [
<<<<<<< HEAD
=======
            ("cdk_v1_synthesized_template_Level1_nested_zip_functions.json", 3),
            ("cdk_v1_synthesized_template_Level2_nested_zip_functions.json", 2),
        ]
    )
    def test_package_nested_template(self, template_file, uploading_count):
        template_path = self.test_data_path.joinpath(template_file)
        command_list = self.get_command_list(s3_bucket=self.s3_bucket.name, template=template_path, force_upload=True)

        process = Popen(command_list, stderr=PIPE)
        try:
            _, stderr = process.communicate(timeout=TIMEOUT)
        except TimeoutExpired:
            process.kill()
            raise
        process_stderr = stderr.strip().decode(("utf-8"))
        uploads = re.findall(r"Uploading to.+", process_stderr)
        self.assertEqual(len(uploads), uploading_count)

    @parameterized.expand(
        [
>>>>>>> 356555e3
            "cdk_v1_synthesized_template_zip_functions.json",
            "aws-serverless-function.yaml",
            "aws-serverless-api.yaml",
            "aws-serverless-httpapi.yaml",
            "aws-appsync-graphqlschema.yaml",
            "aws-appsync-resolver.yaml",
            "aws-appsync-functionconfiguration.yaml",
            "aws-lambda-function.yaml",
            "aws-apigateway-restapi.yaml",
            "aws-apigatewayv2-httpapi.yaml",
            "aws-elasticbeanstalk-applicationversion.yaml",
            "aws-cloudformation-moduleversion.yaml",
            "aws-cloudformation-resourceversion.yaml",
            "aws-cloudformation-stack.yaml",
            "aws-serverless-application.yaml",
            "aws-lambda-layerversion.yaml",
            "aws-serverless-layerversion.yaml",
            "aws-glue-job.yaml",
            "aws-serverlessrepo-application.yaml",
            "aws-serverless-statemachine.yaml",
            "aws-stepfunctions-statemachine.yaml",
            "aws-include-transform.yaml",
        ]
    )
    def test_package_barebones(self, template_file):
        template_path = self.test_data_path.joinpath(template_file)
        command_list = self.get_command_list(s3_bucket=self.s3_bucket.name, template_file=template_path)

        process = Popen(command_list, stdout=PIPE)
        try:
            stdout, _ = process.communicate(timeout=TIMEOUT)
        except TimeoutExpired:
            process.kill()
            raise
        process_stdout = stdout.strip()

        self.assertIn("{bucket_name}".format(bucket_name=self.s3_bucket.name), process_stdout.decode("utf-8"))

    def test_package_without_required_args(self):
        command_list = self.get_command_list()

        process = Popen(command_list, stdout=PIPE)
        try:
            process.communicate(timeout=TIMEOUT)
        except TimeoutExpired:
            process.kill()
            raise
        self.assertNotEqual(process.returncode, 0)

    @parameterized.expand(
        [
            "cdk_v1_synthesized_template_zip_functions.json",
            "aws-serverless-function.yaml",
            "aws-serverless-api.yaml",
            "aws-serverless-httpapi.yaml",
            "aws-appsync-graphqlschema.yaml",
            "aws-appsync-resolver.yaml",
            "aws-appsync-functionconfiguration.yaml",
            "aws-lambda-function.yaml",
            "aws-apigateway-restapi.yaml",
            "aws-apigatewayv2-httpapi.yaml",
            "aws-elasticbeanstalk-applicationversion.yaml",
            "aws-cloudformation-moduleversion.yaml",
            "aws-cloudformation-resourceversion.yaml",
            "aws-cloudformation-stack.yaml",
            "aws-serverless-application.yaml",
            "aws-lambda-layerversion.yaml",
            "aws-serverless-layerversion.yaml",
            "aws-glue-job.yaml",
            "aws-serverlessrepo-application.yaml",
            "aws-serverless-statemachine.yaml",
            "aws-stepfunctions-statemachine.yaml",
        ]
    )
    def test_package_with_prefix(self, template_file):
        template_path = self.test_data_path.joinpath(template_file)
        s3_prefix = "integ_test_prefix"
        command_list = self.get_command_list(
            s3_bucket=self.s3_bucket.name, template_file=template_path, s3_prefix=s3_prefix
        )

        process = Popen(command_list, stdout=PIPE)
        try:
            stdout, _ = process.communicate(timeout=TIMEOUT)
        except TimeoutExpired:
            process.kill()
            raise
        process_stdout = stdout.strip()

        self.assertIn("{bucket_name}".format(bucket_name=self.s3_bucket.name), process_stdout.decode("utf-8"))

        self.assertIn("{s3_prefix}".format(s3_prefix=s3_prefix), process_stdout.decode("utf-8"))

    @parameterized.expand(
        [
            "cdk_v1_synthesized_template_zip_functions.json",
            "aws-serverless-function.yaml",
            "aws-serverless-api.yaml",
            "aws-serverless-httpapi.yaml",
            "aws-appsync-graphqlschema.yaml",
            "aws-appsync-resolver.yaml",
            "aws-appsync-functionconfiguration.yaml",
            "aws-lambda-function.yaml",
            "aws-apigateway-restapi.yaml",
            "aws-apigatewayv2-httpapi.yaml",
            "aws-elasticbeanstalk-applicationversion.yaml",
            "aws-cloudformation-moduleversion.yaml",
            "aws-cloudformation-resourceversion.yaml",
            "aws-cloudformation-stack.yaml",
            "aws-serverless-application.yaml",
            "aws-lambda-layerversion.yaml",
            "aws-serverless-layerversion.yaml",
            "aws-glue-job.yaml",
            "aws-serverlessrepo-application.yaml",
            "aws-serverless-statemachine.yaml",
            "aws-stepfunctions-statemachine.yaml",
        ]
    )
    def test_package_with_output_template_file(self, template_file):
        template_path = self.test_data_path.joinpath(template_file)
        s3_prefix = "integ_test_prefix"

        with tempfile.NamedTemporaryFile(delete=False) as output_template:

            command_list = self.get_command_list(
                s3_bucket=self.s3_bucket.name,
                template_file=template_path,
                s3_prefix=s3_prefix,
                output_template_file=output_template.name,
            )

            process = Popen(command_list, stdout=PIPE)
            try:
                stdout, _ = process.communicate(timeout=TIMEOUT)
            except TimeoutExpired:
                process.kill()
                raise
            process_stdout = stdout.strip()

            self.assertIn(
                bytes(
                    "Successfully packaged artifacts and wrote output template to file {output_template_file}".format(
                        output_template_file=str(output_template.name)
                    ),
                    encoding="utf-8",
                ),
                process_stdout,
            )

    @parameterized.expand(
        [
            "cdk_v1_synthesized_template_zip_functions.json",
            "aws-serverless-function.yaml",
            "aws-serverless-api.yaml",
            "aws-serverless-httpapi.yaml",
            "aws-appsync-graphqlschema.yaml",
            "aws-appsync-resolver.yaml",
            "aws-appsync-functionconfiguration.yaml",
            "aws-lambda-function.yaml",
            "aws-apigateway-restapi.yaml",
            "aws-apigatewayv2-httpapi.yaml",
            "aws-elasticbeanstalk-applicationversion.yaml",
            "aws-cloudformation-moduleversion.yaml",
            "aws-cloudformation-resourceversion.yaml",
            "aws-cloudformation-stack.yaml",
            "aws-serverless-application.yaml",
            "aws-lambda-layerversion.yaml",
            "aws-serverless-layerversion.yaml",
            "aws-glue-job.yaml",
            "aws-serverlessrepo-application.yaml",
            "aws-serverless-statemachine.yaml",
            "aws-stepfunctions-statemachine.yaml",
        ]
    )
    def test_package_with_json(self, template_file):
        template_path = self.test_data_path.joinpath(template_file)
        s3_prefix = "integ_test_prefix"

        with tempfile.NamedTemporaryFile(delete=False) as output_template:

            command_list = self.get_command_list(
                s3_bucket=self.s3_bucket.name,
                template_file=template_path,
                s3_prefix=s3_prefix,
                output_template_file=output_template.name,
                use_json=True,
            )

            process = Popen(command_list, stdout=PIPE)
            try:
                stdout, _ = process.communicate(timeout=TIMEOUT)
            except TimeoutExpired:
                process.kill()
                raise
            process_stdout = stdout.strip()

            self.assertIn(
                bytes(
                    "Successfully packaged artifacts and wrote output template to file {output_template_file}".format(
                        output_template_file=str(output_template.name)
                    ),
                    encoding="utf-8",
                ),
                process_stdout,
            )

    @parameterized.expand(
        [
            "cdk_v1_synthesized_template_zip_functions.json",
            "aws-serverless-function.yaml",
            "aws-serverless-api.yaml",
            "aws-serverless-httpapi.yaml",
            "aws-appsync-graphqlschema.yaml",
            "aws-appsync-resolver.yaml",
            "aws-appsync-functionconfiguration.yaml",
            "aws-lambda-function.yaml",
            "aws-apigateway-restapi.yaml",
            "aws-apigatewayv2-httpapi.yaml",
            "aws-elasticbeanstalk-applicationversion.yaml",
            "aws-cloudformation-moduleversion.yaml",
            "aws-cloudformation-resourceversion.yaml",
            "aws-cloudformation-stack.yaml",
            "aws-serverless-application.yaml",
            "aws-lambda-layerversion.yaml",
            "aws-serverless-layerversion.yaml",
            "aws-glue-job.yaml",
            "aws-serverlessrepo-application.yaml",
            "aws-serverless-statemachine.yaml",
            "aws-stepfunctions-statemachine.yaml",
        ]
    )
    def test_package_with_force_upload(self, template_file):
        template_path = self.test_data_path.joinpath(template_file)
        s3_prefix = "integ_test_prefix"

        with tempfile.NamedTemporaryFile(delete=False) as output_template:
            # Upload twice and see the string to have packaged artifacts both times.
            for _ in range(2):

                command_list = self.get_command_list(
                    s3_bucket=self.s3_bucket.name,
                    template_file=template_path,
                    s3_prefix=s3_prefix,
                    output_template_file=output_template.name,
                    force_upload=True,
                )

                process = Popen(command_list, stdout=PIPE)
                try:
                    stdout, _ = process.communicate(timeout=TIMEOUT)
                except TimeoutExpired:
                    process.kill()
                    raise
                process_stdout = stdout.strip()

                self.assertIn(
                    bytes(
                        "Successfully packaged artifacts and wrote output template to file {output_template_file}".format(
                            output_template_file=str(output_template.name)
                        ),
                        encoding="utf-8",
                    ),
                    process_stdout,
                )

    @parameterized.expand(
        [
            "cdk_v1_synthesized_template_zip_functions.json",
            "aws-serverless-function.yaml",
            "aws-serverless-api.yaml",
            "aws-serverless-httpapi.yaml",
            "aws-appsync-graphqlschema.yaml",
            "aws-appsync-resolver.yaml",
            "aws-appsync-functionconfiguration.yaml",
            "aws-lambda-function.yaml",
            "aws-apigateway-restapi.yaml",
            "aws-apigatewayv2-httpapi.yaml",
            "aws-elasticbeanstalk-applicationversion.yaml",
            "aws-cloudformation-moduleversion.yaml",
            "aws-cloudformation-resourceversion.yaml",
            "aws-cloudformation-stack.yaml",
            "aws-serverless-application.yaml",
            "aws-lambda-layerversion.yaml",
            "aws-serverless-layerversion.yaml",
            "aws-glue-job.yaml",
            "aws-serverlessrepo-application.yaml",
            "aws-serverless-statemachine.yaml",
            "aws-stepfunctions-statemachine.yaml",
        ]
    )
    def test_package_with_kms_key(self, template_file):
        template_path = self.test_data_path.joinpath(template_file)
        s3_prefix = "integ_test_prefix"

        with tempfile.NamedTemporaryFile(delete=False) as output_template:
            command_list = self.get_command_list(
                s3_bucket=self.s3_bucket.name,
                template_file=template_path,
                s3_prefix=s3_prefix,
                output_template_file=output_template.name,
                force_upload=True,
                kms_key_id=self.kms_key,
            )

            process = Popen(command_list, stdout=PIPE)
            try:
                stdout, _ = process.communicate(timeout=TIMEOUT)
            except TimeoutExpired:
                process.kill()
                raise
            process_stdout = stdout.strip()

            self.assertIn(
                bytes(
                    "Successfully packaged artifacts and wrote output template to file {output_template_file}".format(
                        output_template_file=str(output_template.name)
                    ),
                    encoding="utf-8",
                ),
                process_stdout,
            )

    @parameterized.expand(
        [
            "cdk_v1_synthesized_template_zip_functions.json",
            "aws-serverless-function.yaml",
            "aws-serverless-api.yaml",
            "aws-serverless-httpapi.yaml",
            "aws-appsync-graphqlschema.yaml",
            "aws-appsync-resolver.yaml",
            "aws-appsync-functionconfiguration.yaml",
            "aws-lambda-function.yaml",
            "aws-apigateway-restapi.yaml",
            "aws-apigatewayv2-httpapi.yaml",
            "aws-elasticbeanstalk-applicationversion.yaml",
            "aws-cloudformation-moduleversion.yaml",
            "aws-cloudformation-resourceversion.yaml",
            "aws-cloudformation-stack.yaml",
            "aws-serverless-application.yaml",
            "aws-lambda-layerversion.yaml",
            "aws-serverless-layerversion.yaml",
            "aws-glue-job.yaml",
            "aws-serverlessrepo-application.yaml",
            "aws-serverless-statemachine.yaml",
            "aws-stepfunctions-statemachine.yaml",
        ]
    )
    def test_package_with_metadata(self, template_file):
        template_path = self.test_data_path.joinpath(template_file)
        s3_prefix = "integ_test_prefix"

        with tempfile.NamedTemporaryFile(delete=False) as output_template:
            command_list = self.get_command_list(
                s3_bucket=self.s3_bucket.name,
                template_file=template_path,
                s3_prefix=s3_prefix,
                output_template_file=output_template.name,
                force_upload=True,
                metadata={"integ": "yes"},
            )

            process = Popen(command_list, stdout=PIPE)
            try:
                stdout, _ = process.communicate(timeout=TIMEOUT)
            except TimeoutExpired:
                process.kill()
                raise
            process_stdout = stdout.strip()

            self.assertIn(
                bytes(
                    "Successfully packaged artifacts and wrote output template to file {output_template_file}".format(
                        output_template_file=str(output_template.name)
                    ),
                    encoding="utf-8",
                ),
                process_stdout,
            )

    @parameterized.expand(
        [
            "cdk_v1_synthesized_template_zip_functions.json",
            "aws-serverless-function.yaml",
            "aws-serverless-api.yaml",
            "aws-appsync-graphqlschema.yaml",
            "aws-appsync-resolver.yaml",
            "aws-appsync-functionconfiguration.yaml",
            "aws-lambda-function.yaml",
            "aws-apigateway-restapi.yaml",
            "aws-apigatewayv2-httpapi.yaml",
            "aws-elasticbeanstalk-applicationversion.yaml",
            "aws-cloudformation-moduleversion.yaml",
            "aws-cloudformation-resourceversion.yaml",
            "aws-cloudformation-stack.yaml",
            "aws-serverless-application.yaml",
            "aws-lambda-layerversion.yaml",
            "aws-serverless-layerversion.yaml",
            "aws-glue-job.yaml",
            "aws-serverlessrepo-application.yaml",
            "aws-serverless-statemachine.yaml",
            "aws-stepfunctions-statemachine.yaml",
        ]
    )
    def test_package_with_resolve_s3(self, template_file):
        template_path = self.test_data_path.joinpath(template_file)
        s3_prefix = "integ_test_prefix"

        with tempfile.NamedTemporaryFile(delete=False) as output_template:
            command_list = self.get_command_list(
                template_file=template_path,
                s3_prefix=s3_prefix,
                output_template_file=output_template.name,
                force_upload=True,
                resolve_s3=True,
            )

            process = Popen(command_list, stdout=PIPE)
            try:
                stdout, _ = process.communicate(timeout=TIMEOUT)
            except TimeoutExpired:
                process.kill()
                raise
            process_stdout = stdout.strip()

            self.assertIn(
                bytes(
                    "Successfully packaged artifacts and wrote output template to file {output_template_file}".format(
                        output_template_file=str(output_template.name)
                    ),
                    encoding="utf-8",
                ),
                process_stdout,
            )

    @parameterized.expand([(True,), (False,)])
    def test_package_with_no_progressbar(self, no_progressbar):
        template_path = self.test_data_path.joinpath("aws-serverless-function.yaml")
        s3_prefix = "integ_test_prefix"

        with tempfile.NamedTemporaryFile(delete=False) as output_template:
            command_list = self.get_command_list(
                template_file=template_path,
                s3_prefix=s3_prefix,
                output_template_file=output_template.name,
                force_upload=True,
                no_progressbar=no_progressbar,
                resolve_s3=True,
            )

            process = Popen(command_list, stdout=PIPE, stderr=PIPE)
            try:
                _, stderr = process.communicate(timeout=TIMEOUT)
            except TimeoutExpired:
                process.kill()
                raise
            process_stderr = stderr.strip()

            upload_message = bytes("Uploading to", encoding="utf-8")
            if no_progressbar:
                self.assertNotIn(
                    upload_message,
                    process_stderr,
                )
            else:
                self.assertIn(
                    upload_message,
                    process_stderr,
                )

    @parameterized.expand(
        [
            param("aws-serverless-function-codedeploy-warning.yaml", "CodeDeploy"),
            param("aws-serverless-function-codedeploy-condition-warning.yaml", "CodeDeploy DeploymentGroups"),
        ]
    )
    def test_package_with_warning_template(self, template_file, warning_keyword):
        template_path = self.test_data_path.joinpath(template_file)
        command_list = self.get_command_list(s3_bucket=self.s3_bucket.name, template=template_path)

        process = Popen(command_list, stdout=PIPE)
        try:
            stdout, _ = process.communicate(timeout=TIMEOUT)
        except TimeoutExpired:
            process.kill()
            raise
        process_stdout = stdout.strip().decode("utf-8")

        # Not comparing with full warning message because of line ending mismatch on
        # windows and non-windows
        self.assertIn(warning_keyword, process_stdout)

    def test_package_with_deep_nested_template(self):
        """
        this template contains two nested stacks:
        - root
          - FunctionA
          - ChildStackX
            - FunctionB
            - ChildStackY
              - FunctionA
              - MyLayerVersion
        """
        template_file = os.path.join("deep-nested", "template.yaml")

        template_path = self.test_data_path.joinpath(template_file)
        command_list = self.get_command_list(s3_bucket=self.s3_bucket.name, template=template_path, force_upload=True)

        process = Popen(command_list, stdout=PIPE, stderr=PIPE)
        try:
            _, stderr = process.communicate(timeout=TIMEOUT)
        except TimeoutExpired:
            process.kill()
            raise
        process_stderr = stderr.strip().decode("utf-8")

        # there are in total 3 function dir, 1 layer dir and 2 child templates to upload
        uploads = re.findall(r"Uploading to.+", process_stderr)
        self.assertEqual(len(uploads), 6)

        # make sure uploads' checksum match the dirs and child templates
        build_dir = pathlib.Path(os.path.dirname(__file__)).parent.joinpath("testdata", "package", "deep-nested")
        dirs = [
            build_dir.joinpath("FunctionA"),
            build_dir.joinpath("ChildStackX", "FunctionB"),
            build_dir.joinpath("ChildStackX", "ChildStackY", "FunctionA"),
            build_dir.joinpath("ChildStackX", "ChildStackY", "MyLayerVersion"),
        ]
        # here we only verify function/layer code dirs' hash
        # because templates go through some pre-process before being uploaded and the hash can not be determined
        for dir in dirs:
            checksum = dir_checksum(dir.absolute())
            self.assertIn(checksum, process_stderr)

        # verify both child templates are uploaded
        uploads = re.findall(r"\.template", process_stderr)
        self.assertEqual(len(uploads), 2)

    @parameterized.expand(["aws-serverless-function-cdk.yaml", "cdk_v1_synthesized_template_zip_functions.json"])
    def test_package_logs_warning_for_cdk_project(self, template_file):
        template_path = self.test_data_path.joinpath(template_file)
        command_list = self.get_command_list(s3_bucket=self.s3_bucket.name, template_file=template_path)

        process = Popen(command_list, stdout=PIPE)
        try:
            stdout, _ = process.communicate(timeout=TIMEOUT)
        except TimeoutExpired:
            process.kill()
            raise
        process_stdout = stdout.strip()

        warning_message = bytes(
            "Warning: CDK apps are not officially supported with this command.\n"
            "We recommend you use this alternative command: cdk deploy",
            encoding="utf-8",
        )

        self.assertIn(warning_message, stdout)
        self.assertIn("{bucket_name}".format(bucket_name=self.s3_bucket.name), process_stdout.decode("utf-8"))<|MERGE_RESOLUTION|>--- conflicted
+++ resolved
@@ -42,8 +42,6 @@
 
     @parameterized.expand(
         [
-<<<<<<< HEAD
-=======
             ("cdk_v1_synthesized_template_Level1_nested_zip_functions.json", 3),
             ("cdk_v1_synthesized_template_Level2_nested_zip_functions.json", 2),
         ]
@@ -64,7 +62,6 @@
 
     @parameterized.expand(
         [
->>>>>>> 356555e3
             "cdk_v1_synthesized_template_zip_functions.json",
             "aws-serverless-function.yaml",
             "aws-serverless-api.yaml",

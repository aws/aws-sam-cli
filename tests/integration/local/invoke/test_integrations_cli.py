import json
import shutil
import os
import copy
import tempfile
from unittest import skipIf

from parameterized import parameterized
from subprocess import Popen, PIPE, TimeoutExpired
from timeit import default_timer as timer
import pytest
import docker

from tests.integration.local.invoke.layer_utils import LayerUtils
from .invoke_integ_base import InvokeIntegBase
from tests.testing_utils import IS_WINDOWS, RUNNING_ON_CI, RUNNING_TEST_FOR_MASTER_ON_CI, RUN_BY_CANARY

# Layers tests require credentials and Travis will only add credentials to the env if the PR is from the same repo.
# This is to restrict layers tests to run outside of Travis, when the branch is not master and tests are not run by Canary.
SKIP_LAYERS_TESTS = RUNNING_ON_CI and RUNNING_TEST_FOR_MASTER_ON_CI and not RUN_BY_CANARY

from pathlib import Path

TIMEOUT = 300


class TestSamPython36HelloWorldIntegration(InvokeIntegBase):
    template = Path("template.yml")

    @pytest.mark.flaky(reruns=3)
    def test_invoke_returncode_is_zero(self):
        command_list = self.get_command_list(
            "HelloWorldServerlessFunction", template_path=self.template_path, event_path=self.event_path
        )

        process = Popen(command_list, stdout=PIPE)
        try:
            process.communicate(timeout=TIMEOUT)
        except TimeoutExpired:
            process.kill()
            raise

        self.assertEqual(process.returncode, 0)

    @pytest.mark.flaky(reruns=3)
    def test_function_with_metadata(self):
        command_list = self.get_command_list("FunctionWithMetadata", template_path=self.template_path, no_event=True)

        process = Popen(command_list, stdout=PIPE)
        try:
            stdout, _ = process.communicate(timeout=TIMEOUT)
        except TimeoutExpired:
            process.kill()
            raise

        process_stdout = stdout.strip()

        self.assertEqual(process_stdout.decode("utf-8"), '"Hello World in a different dir"')

    @pytest.mark.flaky(reruns=3)
    def test_invoke_returns_execpted_results(self):
        command_list = self.get_command_list(
            "HelloWorldServerlessFunction", template_path=self.template_path, event_path=self.event_path
        )

        process = Popen(command_list, stdout=PIPE)
        try:
            stdout, _ = process.communicate(timeout=TIMEOUT)
        except TimeoutExpired:
            process.kill()
            raise

        process_stdout = stdout.strip()
        self.assertEqual(process_stdout.decode("utf-8"), '"Hello world"')

    @pytest.mark.flaky(reruns=3)
    def test_invoke_of_lambda_function(self):
        command_list = self.get_command_list(
            "HelloWorldLambdaFunction", template_path=self.template_path, event_path=self.event_path
        )

        process = Popen(command_list, stdout=PIPE)
        try:
            stdout, _ = process.communicate(timeout=TIMEOUT)
        except TimeoutExpired:
            process.kill()
            raise

        process_stdout = stdout.strip()
        self.assertEqual(process_stdout.decode("utf-8"), '"Hello world"')

<<<<<<< HEAD
    @pytest.mark.flaky(reruns=3)
    def test_invoke_of_lambda_function_with_function_name_override(self):
        command_list = self.get_command_list(
            "func-name-override", template_path=self.template_path, event_path=self.event_path
        )

        process = Popen(command_list, stdout=PIPE)
        try:
            stdout, _ = process.communicate(timeout=TIMEOUT)
        except TimeoutExpired:
            process.kill()
            raise

        process_stdout = stdout.strip()
        self.assertEqual(process_stdout.decode("utf-8"), '"Hello world"')

    @pytest.mark.flaky(reruns=3)
=======
>>>>>>> 68d4ae65
    @parameterized.expand(
        [("TimeoutFunction"), ("TimeoutFunctionWithParameter"), ("TimeoutFunctionWithStringParameter")]
    )
    @pytest.mark.flaky(reruns=3)
    def test_invoke_with_timeout_set(self, function_name):
        command_list = self.get_command_list(
            function_name, template_path=self.template_path, event_path=self.event_path
        )

        start = timer()
        process = Popen(command_list, stdout=PIPE)
        try:
            stdout, _ = process.communicate(timeout=TIMEOUT)
        except TimeoutExpired:
            process.kill()
            raise

        end = timer()

        wall_clock_cli_duration = end - start

        process_stdout = stdout.strip()

        # validate the time of the cli (timeout is set to 5s)
        self.assertGreater(wall_clock_cli_duration, 5)
        self.assertLess(wall_clock_cli_duration, 20)

        self.assertEqual(process.returncode, 0)
        self.assertEqual(
            process_stdout.decode("utf-8"),
            "",
            msg="The return statement in the LambdaFunction " "should never return leading to an empty string",
        )

    @pytest.mark.flaky(reruns=3)
    def test_invoke_with_env_vars(self):
        command_list = self.get_command_list(
            "EchoCustomEnvVarFunction",
            template_path=self.template_path,
            event_path=self.event_path,
            env_var_path=self.env_var_path,
        )

        process = Popen(command_list, stdout=PIPE)
        try:
            stdout, _ = process.communicate(timeout=TIMEOUT)
        except TimeoutExpired:
            process.kill()
            raise
        process_stdout = stdout.strip()
        self.assertEqual(process_stdout.decode("utf-8"), '"MyVar"')

    @pytest.mark.flaky(reruns=3)
    def test_invoke_when_function_writes_stdout(self):
        command_list = self.get_command_list(
            "WriteToStdoutFunction", template_path=self.template_path, event_path=self.event_path
        )

        process = Popen(command_list, stdout=PIPE, stderr=PIPE)
        try:
            stdout, stderr = process.communicate(timeout=TIMEOUT)
        except TimeoutExpired:
            process.kill()
            raise

        process_stdout = stdout.strip()
        process_stderr = stderr.strip()

        self.assertIn("Docker Lambda is writing to stdout", process_stderr.decode("utf-8"))
        self.assertIn("wrote to stdout", process_stdout.decode("utf-8"))

    @pytest.mark.flaky(reruns=3)
    def test_invoke_when_function_writes_stderr(self):
        command_list = self.get_command_list(
            "WriteToStderrFunction", template_path=self.template_path, event_path=self.event_path
        )

        process = Popen(command_list, stderr=PIPE)
        try:
            _, stderr = process.communicate(timeout=TIMEOUT)
        except TimeoutExpired:
            process.kill()
            raise

        process_stderr = stderr.strip()

        self.assertIn("Docker Lambda is writing to stderr", process_stderr.decode("utf-8"))

    @pytest.mark.flaky(reruns=3)
    def test_invoke_returns_expected_result_when_no_event_given(self):
        command_list = self.get_command_list("EchoEventFunction", template_path=self.template_path)
        process = Popen(command_list, stdout=PIPE)
        try:
            stdout, _ = process.communicate(timeout=TIMEOUT)
        except TimeoutExpired:
            process.kill()
            raise

        process_stdout = stdout.strip()

        self.assertEqual(process.returncode, 0)
        self.assertEqual("{}", process_stdout.decode("utf-8"))

    @pytest.mark.flaky(reruns=3)
    def test_invoke_with_env_using_parameters(self):
        command_list = self.get_command_list(
            "EchoEnvWithParameters",
            template_path=self.template_path,
            event_path=self.event_path,
            parameter_overrides={"MyRuntimeVersion": "v0", "DefaultTimeout": "100"},
        )

        process = Popen(command_list, stdout=PIPE)
        try:
            stdout, _ = process.communicate(timeout=TIMEOUT)
        except TimeoutExpired:
            process.kill()
            raise

        process_stdout = stdout.strip()
        environ = json.loads(process_stdout.decode("utf-8"))

        self.assertEqual(environ["Region"], "us-east-1")
        self.assertEqual(environ["AccountId"], "123456789012")
        self.assertEqual(environ["Partition"], "aws")
        self.assertEqual(environ["StackName"], "local")
        self.assertEqual(
            environ["StackId"],
            "arn:aws:cloudformation:us-east-1:123456789012:stack/" "local/51af3dc0-da77-11e4-872e-1234567db123",
        )

        self.assertEqual(environ["URLSuffix"], "localhost")
        self.assertEqual(environ["Timeout"], "100")
        self.assertEqual(environ["MyRuntimeVersion"], "v0")
        self.assertEqual(environ["EmptyDefaultParameter"], "")

    @pytest.mark.flaky(reruns=3)
    def test_invoke_with_env_using_parameters_with_custom_region(self):
        custom_region = "my-custom-region"

        command_list = self.get_command_list(
            "EchoEnvWithParameters", template_path=self.template_path, event_path=self.event_path, region=custom_region
        )

        process = Popen(command_list, stdout=PIPE)
        try:
            stdout, _ = process.communicate(timeout=TIMEOUT)
        except TimeoutExpired:
            process.kill()
            raise

        process_stdout = stdout.strip()
        environ = json.loads(process_stdout.decode("utf-8"))

        self.assertEqual(environ["Region"], custom_region)

    @pytest.mark.flaky(reruns=3)
    def test_invoke_with_env_with_aws_creds(self):
        custom_region = "my-custom-region"
        key = "key"
        secret = "secret"
        session = "session"

        command_list = self.get_command_list(
            "EchoEnvWithParameters", template_path=self.template_path, event_path=self.event_path
        )

        env = copy.deepcopy(dict(os.environ))
        env["AWS_DEFAULT_REGION"] = custom_region
        env["AWS_REGION"] = custom_region
        env["AWS_ACCESS_KEY_ID"] = key
        env["AWS_SECRET_ACCESS_KEY"] = secret
        env["AWS_SESSION_TOKEN"] = session

        process = Popen(command_list, stdout=PIPE, env=env)
        try:
            stdout, _ = process.communicate(timeout=TIMEOUT)
        except TimeoutExpired:
            process.kill()
            raise

        process_stdout = stdout.strip()
        environ = json.loads(process_stdout.decode("utf-8"))

        self.assertEqual(environ["AWS_DEFAULT_REGION"], custom_region)
        self.assertEqual(environ["AWS_REGION"], custom_region)
        self.assertEqual(environ["AWS_ACCESS_KEY_ID"], key)
        self.assertEqual(environ["AWS_SECRET_ACCESS_KEY"], secret)
        self.assertEqual(environ["AWS_SESSION_TOKEN"], session)

    @pytest.mark.flaky(reruns=3)
    def test_invoke_with_docker_network_of_host(self):
        command_list = self.get_command_list(
            "HelloWorldServerlessFunction",
            template_path=self.template_path,
            event_path=self.event_path,
            docker_network="host",
        )

        process = Popen(command_list, stdout=PIPE)
        try:
            process.communicate(timeout=TIMEOUT)
        except TimeoutExpired:
            process.kill()
            raise

        self.assertEqual(process.returncode, 0)

    @pytest.mark.flaky(reruns=3)
    @skipIf(IS_WINDOWS, "The test hangs on Windows due to trying to attach to a non-existing network")
    def test_invoke_with_docker_network_of_host_in_env_var(self):
        command_list = self.get_command_list(
            "HelloWorldServerlessFunction", template_path=self.template_path, event_path=self.event_path
        )

        env = os.environ.copy()
        env["SAM_DOCKER_NETWORK"] = "non-existing-network"

        process = Popen(command_list, stderr=PIPE, env=env)
        try:
            _, stderr = process.communicate(timeout=TIMEOUT)
        except TimeoutExpired:
            process.kill()
            raise

        process_stderr = stderr.strip()

        self.assertIn('Not Found ("network non-existing-network not found")', process_stderr.decode("utf-8"))

    @pytest.mark.flaky(reruns=3)
    def test_sam_template_file_env_var_set(self):
        command_list = self.get_command_list("HelloWorldFunctionInNonDefaultTemplate", event_path=self.event_path)

        self.test_data_path.joinpath("invoke", "sam-template.yaml")
        env = os.environ.copy()
        env["SAM_TEMPLATE_FILE"] = str(self.test_data_path.joinpath("invoke", "sam-template.yaml"))

        process = Popen(command_list, stdout=PIPE, env=env)
        try:
            stdout, _ = process.communicate(timeout=TIMEOUT)
        except TimeoutExpired:
            process.kill()
            raise

        process_stdout = stdout.strip()

        self.assertEqual(process_stdout.decode("utf-8"), '"Hello world"')

    @pytest.mark.flaky(reruns=3)
    @pytest.mark.timeout(timeout=TIMEOUT, method="thread")
    def test_skip_pull_image_in_env_var(self):
        docker.from_env().api.pull("lambci/lambda:python3.6")

        command_list = self.get_command_list(
            "HelloWorldLambdaFunction", template_path=self.template_path, event_path=self.event_path
        )

        env = os.environ.copy()
        env["SAM_SKIP_PULL_IMAGE"] = "True"

        process = Popen(command_list, stderr=PIPE, env=env)
        try:
            _, stderr = process.communicate(timeout=TIMEOUT)
        except TimeoutExpired:
            process.kill()
            raise

        process_stderr = stderr.strip()
        self.assertIn("Requested to skip pulling images", process_stderr.decode("utf-8"))


class TestUsingConfigFiles(InvokeIntegBase):
    template = Path("template.yml")

    def setUp(self):
        self.config_dir = tempfile.mkdtemp()

    def tearDown(self):
        shutil.rmtree(self.config_dir, ignore_errors=True)

    @pytest.mark.flaky(reruns=3)
    def test_existing_env_variables_precedence_over_profiles(self):
        profile = "default"
        custom_config = self._create_config_file(profile)
        custom_cred = self._create_cred_file(profile)

        command_list = self.get_command_list(
            "EchoEnvWithParameters", template_path=self.template_path, event_path=self.event_path
        )

        env = os.environ.copy()

        # Explicitly set environment variables beforehand
        env["AWS_DEFAULT_REGION"] = "sa-east-1"
        env["AWS_REGION"] = "sa-east-1"
        env["AWS_ACCESS_KEY_ID"] = "priority_access_key_id"
        env["AWS_SECRET_ACCESS_KEY"] = "priority_secret_key_id"
        env["AWS_SESSION_TOKEN"] = "priority_secret_token"

        # Setup a custom profile
        env["AWS_CONFIG_FILE"] = custom_config
        env["AWS_SHARED_CREDENTIALS_FILE"] = custom_cred

        process = Popen(command_list, stdout=PIPE, env=env)
        try:
            stdout, _ = process.communicate(timeout=TIMEOUT)
        except TimeoutExpired:
            process.kill()
            raise

        process_stdout = stdout.strip()
        environ = json.loads(process_stdout.decode("utf-8"))

        # Environment variables we explicitly set take priority over profiles.
        self.assertEqual(environ["AWS_DEFAULT_REGION"], "sa-east-1")
        self.assertEqual(environ["AWS_REGION"], "sa-east-1")
        self.assertEqual(environ["AWS_ACCESS_KEY_ID"], "priority_access_key_id")
        self.assertEqual(environ["AWS_SECRET_ACCESS_KEY"], "priority_secret_key_id")
        self.assertEqual(environ["AWS_SESSION_TOKEN"], "priority_secret_token")

    @pytest.mark.flaky(reruns=3)
    def test_default_profile_with_custom_configs(self):
        profile = "default"
        custom_config = self._create_config_file(profile)
        custom_cred = self._create_cred_file(profile)

        command_list = self.get_command_list(
            "EchoEnvWithParameters", template_path=self.template_path, event_path=self.event_path
        )

        env = os.environ.copy()

        # Explicitly clean environment variables beforehand
        env.pop("AWS_DEFAULT_REGION", None)
        env.pop("AWS_REGION", None)
        env.pop("AWS_ACCESS_KEY_ID", None)
        env.pop("AWS_SECRET_ACCESS_KEY", None)
        env.pop("AWS_SESSION_TOKEN", None)
        env["AWS_CONFIG_FILE"] = custom_config
        env["AWS_SHARED_CREDENTIALS_FILE"] = custom_cred

        process = Popen(command_list, stdout=PIPE, env=env)
        try:
            stdout, _ = process.communicate(timeout=TIMEOUT)
        except TimeoutExpired:
            process.kill()
            raise

        process_stdout = stdout.strip()
        environ = json.loads(process_stdout.decode("utf-8"))

        self.assertEqual(environ["AWS_DEFAULT_REGION"], "us-west-1")
        self.assertEqual(environ["AWS_REGION"], "us-west-1")
        self.assertEqual(environ["AWS_ACCESS_KEY_ID"], "someaccesskeyid")
        self.assertEqual(environ["AWS_SECRET_ACCESS_KEY"], "shhhhhthisisasecret")
        self.assertEqual(environ["AWS_SESSION_TOKEN"], "sessiontoken")

    @pytest.mark.flaky(reruns=3)
    def test_custom_profile_with_custom_configs(self):
        custom_config = self._create_config_file("custom")
        custom_cred = self._create_cred_file("custom")

        command_list = self.get_command_list(
            "EchoEnvWithParameters", template_path=self.template_path, event_path=self.event_path, profile="custom"
        )

        env = os.environ.copy()

        # Explicitly clean environment variables beforehand
        env.pop("AWS_DEFAULT_REGION", None)
        env.pop("AWS_REGION", None)
        env.pop("AWS_ACCESS_KEY_ID", None)
        env.pop("AWS_SECRET_ACCESS_KEY", None)
        env.pop("AWS_SESSION_TOKEN", None)
        env["AWS_CONFIG_FILE"] = custom_config
        env["AWS_SHARED_CREDENTIALS_FILE"] = custom_cred

        process = Popen(command_list, stdout=PIPE, env=env)
        try:
            stdout, _ = process.communicate(timeout=TIMEOUT)
        except TimeoutExpired:
            process.kill()
            raise

        process_stdout = stdout.strip()
        environ = json.loads(process_stdout.decode("utf-8"))

        self.assertEqual(environ["AWS_DEFAULT_REGION"], "us-west-1")
        self.assertEqual(environ["AWS_REGION"], "us-west-1")
        self.assertEqual(environ["AWS_ACCESS_KEY_ID"], "someaccesskeyid")
        self.assertEqual(environ["AWS_SECRET_ACCESS_KEY"], "shhhhhthisisasecret")
        self.assertEqual(environ["AWS_SESSION_TOKEN"], "sessiontoken")

    @pytest.mark.flaky(reruns=3)
    def test_custom_profile_through_envrionment_variables(self):
        # When using a custom profile in a custom location, you need both the config
        # and credential file otherwise we fail to find a region or the profile (depending
        # on which one is provided
        custom_config = self._create_config_file("custom")

        custom_cred = self._create_cred_file("custom")

        command_list = self.get_command_list(
            "EchoEnvWithParameters", template_path=self.template_path, event_path=self.event_path
        )

        env = os.environ.copy()

        # Explicitly clean environment variables beforehand
        env.pop("AWS_DEFAULT_REGION", None)
        env.pop("AWS_REGION", None)
        env.pop("AWS_ACCESS_KEY_ID", None)
        env.pop("AWS_SECRET_ACCESS_KEY", None)
        env.pop("AWS_SESSION_TOKEN", None)
        env["AWS_CONFIG_FILE"] = custom_config
        env["AWS_SHARED_CREDENTIALS_FILE"] = custom_cred
        env["AWS_PROFILE"] = "custom"

        process = Popen(command_list, stdout=PIPE, env=env)
        try:
            stdout, _ = process.communicate(timeout=TIMEOUT)
        except TimeoutExpired:
            process.kill()
            raise
        process_stdout = stdout.strip()
        environ = json.loads(process_stdout.decode("utf-8"))

        self.assertEqual(environ["AWS_DEFAULT_REGION"], "us-west-1")
        self.assertEqual(environ["AWS_REGION"], "us-west-1")
        self.assertEqual(environ["AWS_ACCESS_KEY_ID"], "someaccesskeyid")
        self.assertEqual(environ["AWS_SECRET_ACCESS_KEY"], "shhhhhthisisasecret")
        self.assertEqual(environ["AWS_SESSION_TOKEN"], "sessiontoken")

    def _create_config_file(self, profile):
        if profile == "default":
            config_file_content = "[{}]\noutput = json\nregion = us-west-1".format(profile)
        else:
            config_file_content = "[profile {}]\noutput = json\nregion = us-west-1".format(profile)

        custom_config = os.path.join(self.config_dir, "customconfig")
        with open(custom_config, "w") as file:
            file.write(config_file_content)
        return custom_config

    def _create_cred_file(self, profile):
        cred_file_content = "[{}]\naws_access_key_id = someaccesskeyid\naws_secret_access_key = shhhhhthisisasecret \
        \naws_session_token = sessiontoken".format(
            profile
        )
        custom_cred = os.path.join(self.config_dir, "customcred")
        with open(custom_cred, "w") as file:
            file.write(cred_file_content)
        return custom_cred


@skipIf(SKIP_LAYERS_TESTS, "Skip layers tests in Travis only")
class TestLayerVersion(InvokeIntegBase):
    template = Path("layers", "layer-template.yml")
    region = "us-west-2"
    layer_utils = LayerUtils(region=region)

    def setUp(self):
        self.layer_cache = Path().home().joinpath("integ_layer_cache")

    def tearDown(self):
        docker_client = docker.from_env()
        samcli_images = docker_client.images.list(name="samcli/lambda")
        for image in samcli_images:
            docker_client.images.remove(image.id)

        shutil.rmtree(str(self.layer_cache))

    @classmethod
    def setUpClass(cls):
        cls.layer_utils.upsert_layer(LayerUtils.generate_layer_name(), "LayerOneArn", "layer1.zip")
        cls.layer_utils.upsert_layer(LayerUtils.generate_layer_name(), "LayerTwoArn", "layer2.zip")
        super(TestLayerVersion, cls).setUpClass()

    @classmethod
    def tearDownClass(cls):
        cls.layer_utils.delete_layers()
        # Added to handle the case where ^C failed the test due to invalid cleanup of layers
        docker_client = docker.from_env()
        samcli_images = docker_client.images.list(name="samcli/lambda")
        for image in samcli_images:
            docker_client.images.remove(image.id)
        integ_layer_cache_dir = Path().home().joinpath("integ_layer_cache")
        if integ_layer_cache_dir.exists():
            shutil.rmtree(str(integ_layer_cache_dir))

        super(TestLayerVersion, cls).tearDownClass()

    @parameterized.expand(
        [
            ("ReferenceServerlessLayerVersionServerlessFunction"),
            ("ReferenceLambdaLayerVersionServerlessFunction"),
            ("ReferenceServerlessLayerVersionLambdaFunction"),
            ("ReferenceLambdaLayerVersionLambdaFunction"),
            ("ReferenceServerlessLayerVersionServerlessFunction"),
        ]
    )
    def test_reference_of_layer_version(self, function_logical_id):
        command_list = self.get_command_list(
            function_logical_id,
            template_path=self.template_path,
            no_event=True,
            region=self.region,
            layer_cache=str(self.layer_cache),
            parameter_overrides=self.layer_utils.parameters_overrides,
        )

        process = Popen(command_list, stdout=PIPE)
        try:
            stdout, _ = process.communicate(timeout=TIMEOUT)
        except TimeoutExpired:
            process.kill()
            raise

        process_stdout = stdout.strip()

        expected_output = '"This is a Layer Ping from simple_python"'

        self.assertEqual(process_stdout.decode("utf-8"), expected_output)

    @parameterized.expand([("OneLayerVersionServerlessFunction"), ("OneLayerVersionLambdaFunction")])
    def test_download_one_layer(self, function_logical_id):
        command_list = self.get_command_list(
            function_logical_id,
            template_path=self.template_path,
            no_event=True,
            region=self.region,
            layer_cache=str(self.layer_cache),
            parameter_overrides=self.layer_utils.parameters_overrides,
        )

        process = Popen(command_list, stdout=PIPE)
        try:
            stdout, _ = process.communicate(timeout=TIMEOUT)
        except TimeoutExpired:
            process.kill()
            raise

        process_stdout = stdout.decode("utf-8").strip().split(os.linesep)[-1]
        expected_output = '"Layer1"'

        self.assertEqual(process_stdout, expected_output)

    @parameterized.expand([("ChangedLayerVersionServerlessFunction"), ("ChangedLayerVersionLambdaFunction")])
    def test_publish_changed_download_layer(self, function_logical_id):
        layer_name = self.layer_utils.generate_layer_name()
        self.layer_utils.upsert_layer(layer_name=layer_name, ref_layer_name="ChangedLayerArn", layer_zip="layer1.zip")

        command_list = self.get_command_list(
            function_logical_id,
            template_path=self.template_path,
            no_event=True,
            region=self.region,
            layer_cache=str(self.layer_cache),
            parameter_overrides=self.layer_utils.parameters_overrides,
        )

        process = Popen(command_list, stdout=PIPE)
        try:
            stdout, _ = process.communicate(timeout=TIMEOUT)
        except TimeoutExpired:
            process.kill()
            raise

        process_stdout = stdout.decode("utf-8").strip().split(os.linesep)[-1]
        expected_output = '"Layer1"'

        self.assertEqual(process_stdout, expected_output)

        self.layer_utils.upsert_layer(
            layer_name=layer_name, ref_layer_name="ChangedLayerArn", layer_zip="changedlayer1.zip"
        )

        command_list = self.get_command_list(
            function_logical_id,
            template_path=self.template_path,
            no_event=True,
            region=self.region,
            layer_cache=str(self.layer_cache),
            parameter_overrides=self.layer_utils.parameters_overrides,
        )

        process = Popen(command_list, stdout=PIPE)
        try:
            stdout, _ = process.communicate()
        except TimeoutExpired:
            process.kill()
            raise

        process_stdout = stdout.decode("utf-8").strip().split(os.linesep)[-1]
        expected_output = '"Changed_Layer_1"'

        self.assertEqual(process_stdout, expected_output)

    @parameterized.expand([("TwoLayerVersionServerlessFunction"), ("TwoLayerVersionLambdaFunction")])
    def test_download_two_layers(self, function_logical_id):

        command_list = self.get_command_list(
            function_logical_id,
            template_path=self.template_path,
            no_event=True,
            region=self.region,
            layer_cache=str(self.layer_cache),
            parameter_overrides=self.layer_utils.parameters_overrides,
        )

        process = Popen(command_list, stdout=PIPE)
        try:
            stdout, _ = process.communicate(timeout=TIMEOUT)
        except TimeoutExpired:
            process.kill()
            raise

        stdout = stdout

        process_stdout = stdout.decode("utf-8").strip().split(os.linesep)[-1]
        expected_output = '"Layer2"'

        self.assertEqual(process_stdout, expected_output)

    def test_caching_two_layers(self):

        command_list = self.get_command_list(
            "TwoLayerVersionServerlessFunction",
            template_path=self.template_path,
            no_event=True,
            region=self.region,
            layer_cache=str(self.layer_cache),
            parameter_overrides=self.layer_utils.parameters_overrides,
        )

        process = Popen(command_list, stdout=PIPE)
        try:
            process.communicate(timeout=TIMEOUT)
        except TimeoutExpired:
            process.kill()
            raise

        self.assertEqual(2, len(os.listdir(str(self.layer_cache))))

    def test_caching_two_layers_with_layer_cache_env_set(self):

        command_list = self.get_command_list(
            "TwoLayerVersionServerlessFunction",
            template_path=self.template_path,
            no_event=True,
            region=self.region,
            parameter_overrides=self.layer_utils.parameters_overrides,
        )

        env = os.environ.copy()
        env["SAM_LAYER_CACHE_BASEDIR"] = str(self.layer_cache)

        process = Popen(command_list, stdout=PIPE, env=env)
        try:
            process.communicate(timeout=TIMEOUT)
        except TimeoutExpired:
            process.kill()
            raise

        self.assertEqual(2, len(os.listdir(str(self.layer_cache))))


@skipIf(SKIP_LAYERS_TESTS, "Skip layers tests in Travis only")
class TestLayerVersionThatDoNotCreateCache(InvokeIntegBase):
    template = Path("layers", "layer-template.yml")
    region = "us-west-2"
    layer_utils = LayerUtils(region=region)

    def setUp(self):
        self.layer_cache = Path().home().joinpath("integ_layer_cache")

    def tearDown(self):
        docker_client = docker.from_env()
        samcli_images = docker_client.images.list(name="samcli/lambda")
        for image in samcli_images:
            docker_client.images.remove(image.id)

    def test_layer_does_not_exist(self):
        self.layer_utils.upsert_layer(LayerUtils.generate_layer_name(), "LayerOneArn", "layer1.zip")
        non_existent_layer_arn = self.layer_utils.parameters_overrides["LayerOneArn"].replace(
            self.layer_utils.layers_meta[0].layer_name, "non_existent_layer"
        )

        command_list = self.get_command_list(
            "LayerVersionDoesNotExistFunction",
            template_path=self.template_path,
            no_event=True,
            region=self.region,
            parameter_overrides={"NonExistentLayerArn": non_existent_layer_arn},
        )

        process = Popen(command_list, stderr=PIPE)
        try:
            _, stderr = process.communicate(timeout=TIMEOUT)
        except TimeoutExpired:
            process.kill()
            raise

        process_stderr = stderr.strip()
        error_output = process_stderr.decode("utf-8")

        expected_error_output = "{} was not found.".format(non_existent_layer_arn)

        self.assertIn(expected_error_output, error_output)
        self.layer_utils.delete_layers()

    def test_account_does_not_exist_for_layer(self):
        command_list = self.get_command_list(
            "LayerVersionAccountDoesNotExistFunction",
            template_path=self.template_path,
            no_event=True,
            region=self.region,
        )

        process = Popen(command_list, stderr=PIPE)
        try:
            _, stderr = process.communicate(timeout=TIMEOUT)
        except TimeoutExpired:
            process.kill()
            raise

        process_stderr = stderr.strip()
        error_output = process_stderr.decode("utf-8")

        expected_error_output = (
            "Credentials provided are missing lambda:Getlayerversion policy that is needed to "
            "download the layer or you do not have permission to download the layer"
        )

        self.assertIn(expected_error_output, error_output)<|MERGE_RESOLUTION|>--- conflicted
+++ resolved
@@ -89,7 +89,6 @@
         process_stdout = stdout.strip()
         self.assertEqual(process_stdout.decode("utf-8"), '"Hello world"')
 
-<<<<<<< HEAD
     @pytest.mark.flaky(reruns=3)
     def test_invoke_of_lambda_function_with_function_name_override(self):
         command_list = self.get_command_list(
@@ -106,9 +105,6 @@
         process_stdout = stdout.strip()
         self.assertEqual(process_stdout.decode("utf-8"), '"Hello world"')
 
-    @pytest.mark.flaky(reruns=3)
-=======
->>>>>>> 68d4ae65
     @parameterized.expand(
         [("TimeoutFunction"), ("TimeoutFunctionWithParameter"), ("TimeoutFunctionWithStringParameter")]
     )

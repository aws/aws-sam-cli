--- conflicted
+++ resolved
@@ -221,7 +221,6 @@
 
         self.assertEquals(return_code, 0)
 
-<<<<<<< HEAD
     def test_invoke_with_container_name(self):
         container_name = self._get_random_container_name()
 
@@ -250,7 +249,17 @@
                                              template_path=self.template_path,
                                              event_path=self.event_path,
                                              container_name=container_name)
-=======
+
+        process = Popen(command_list, stderr=PIPE)
+        process.wait()
+
+        process_stderr = b"".join(process.stderr.readlines()).strip()
+        error_output = process_stderr.decode('utf-8')
+
+        self.assertIn(
+            "({}), only [a-zA-Z0-9][a-zA-Z0-9_.-] are allowed.".format(container_name),
+            error_output)
+
 
 class TestLayerVersion(InvokeIntegBase):
     template = Path("layers", "layer-template.yml")
@@ -424,7 +433,6 @@
                                                  'NonExistentLayerArn': non_existent_layer_arn
                                              }
                                              )
->>>>>>> a9a6d12a
 
         process = Popen(command_list, stderr=PIPE)
         process.wait()
@@ -432,11 +440,6 @@
         process_stderr = b"".join(process.stderr.readlines()).strip()
         error_output = process_stderr.decode('utf-8')
 
-<<<<<<< HEAD
-        self.assertIn(
-            "({}), only [a-zA-Z0-9][a-zA-Z0-9_.-] are allowed.".format(container_name),
-            error_output)
-=======
         expected_error_output = "{} was not found.".format(non_existent_layer_arn)
 
         self.assertIn(expected_error_output, error_output)
@@ -457,5 +460,4 @@
         expected_error_output = "Credentials provided are missing lambda:Getlayerversion policy that is needed to " \
                                 "download the layer or you do not have permission to download the layer"
 
-        self.assertIn(expected_error_output, error_output)
->>>>>>> a9a6d12a
+        self.assertIn(expected_error_output, error_output)
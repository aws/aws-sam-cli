import json
import os
import copy
from unittest import skipIf

from docker.errors import APIError, ImageNotFound
from parameterized import parameterized
from subprocess import Popen, PIPE, TimeoutExpired
from timeit import default_timer as timer
import pytest
import docker

from .invoke_integ_base import InvokeIntegBase
from tests.testing_utils import IS_WINDOWS, RUNNING_ON_CI, CI_OVERRIDE

from pathlib import Path

from samcli import __version__ as version
from samcli.local.docker.lambda_image import RAPID_IMAGE_TAG_PREFIX

TIMEOUT = 300


@skipIf(
    ((IS_WINDOWS and RUNNING_ON_CI) and not CI_OVERRIDE),
    "Skip build tests on windows when running in CI unless overridden",
)
class TestSamPython36HelloWorldIntegrationImages(InvokeIntegBase):
    template = Path("template_image.yaml")

    @classmethod
    def setUpClass(cls):
        super(TestSamPython36HelloWorldIntegrationImages, cls).setUpClass()
        cls.client = docker.from_env()
        cls.image_name = "sam-test-lambdaimage"
        cls.docker_tag = f"{cls.image_name}:v1"
        cls.test_data_invoke_path = str(Path(__file__).resolve().parents[2].joinpath("testdata", "invoke"))
        # Directly build an image that will be used across all local invokes in this class.
        for log in cls.client.api.build(
            path=cls.test_data_invoke_path, dockerfile="Dockerfile", tag=cls.docker_tag, decode=True
        ):
            print(log)

    @classmethod
    def tearDownClass(cls):
        try:
            cls.client.api.remove_image(cls.docker_tag)
            cls.client.api.remove_image(f"{cls.image_name}:{RAPID_IMAGE_TAG_PREFIX}-{version}")
        except APIError:
            pass

    @pytest.mark.flaky(reruns=3)
    def test_invoke_returncode_is_zero(self):
        command_list = self.get_command_list(
            "HelloWorldServerlessFunction", template_path=self.template_path, event_path=self.event_path
        )

        process = Popen(command_list, stdout=PIPE)
        try:
            process.communicate(timeout=TIMEOUT)
        except TimeoutExpired:
            process.kill()
            raise

        self.assertEqual(process.returncode, 0)

    @parameterized.expand(
        [
            ("MyReallyCoolFunction",),
            ("HelloWorldServerlessFunction",),
            ("HelloWorldServerlessWithFunctionNameRefFunction",),
        ]
    )
    @pytest.mark.flaky(reruns=3)
    def test_invoke_returns_execpted_results(self, function_name):
        command_list = self.get_command_list(
            function_name, template_path=self.template_path, event_path=self.event_path
        )

        process = Popen(command_list, stdout=PIPE)
        try:
            stdout, _ = process.communicate(timeout=TIMEOUT)
        except TimeoutExpired:
            process.kill()
            raise

        process_stdout = stdout.strip()
        self.assertEqual(process_stdout.decode("utf-8"), '"Hello world"')

    @pytest.mark.flaky(reruns=3)
    def test_invoke_of_lambda_function(self):
        command_list = self.get_command_list(
            "HelloWorldLambdaFunction", template_path=self.template_path, event_path=self.event_path
        )

        process = Popen(command_list, stdout=PIPE)
        try:
            stdout, _ = process.communicate(timeout=TIMEOUT)
        except TimeoutExpired:
            process.kill()
            raise

        process_stdout = stdout.strip()
        self.assertEqual(process_stdout.decode("utf-8"), '"Hello world"')

    @pytest.mark.flaky(reruns=3)
    def test_invoke_of_lambda_function_with_function_name_override(self):
        command_list = self.get_command_list(
            "func-name-override", template_path=self.template_path, event_path=self.event_path
        )

        process = Popen(command_list, stdout=PIPE)
        try:
            stdout, _ = process.communicate(timeout=TIMEOUT)
        except TimeoutExpired:
            process.kill()
            raise

        process_stdout = stdout.strip()
        self.assertEqual(process_stdout.decode("utf-8"), '"Hello world"')

    @parameterized.expand(
        [("TimeoutFunction"), ("TimeoutFunctionWithParameter"), ("TimeoutFunctionWithStringParameter")]
    )
    @pytest.mark.flaky(reruns=3)
    def test_invoke_with_timeout_set(self, function_name):
        command_list = self.get_command_list(
            function_name, template_path=self.template_path, event_path=self.event_path
        )

        start = timer()
        process = Popen(command_list, stdout=PIPE)
        try:
            stdout, _ = process.communicate(timeout=TIMEOUT)
        except TimeoutExpired:
            process.kill()
            raise

        end = timer()

        wall_clock_cli_duration = end - start

        process_stdout = stdout.strip()

        # validate the time of the cli (timeout is set to 5s)
        self.assertGreater(wall_clock_cli_duration, 5)
        self.assertLess(wall_clock_cli_duration, 20)

        self.assertEqual(process.returncode, 0)
        self.assertEqual(
            process_stdout.decode("utf-8"),
            "",
            msg="The return statement in the LambdaFunction " "should never return leading to an empty string",
        )

    @pytest.mark.flaky(reruns=3)
    def test_invoke_with_env_vars(self):
        command_list = self.get_command_list(
            "EchoCustomEnvVarFunction",
            template_path=self.template_path,
            event_path=self.event_path,
            env_var_path=self.env_var_path,
        )

        process = Popen(command_list, stdout=PIPE)
        try:
            stdout, _ = process.communicate(timeout=TIMEOUT)
        except TimeoutExpired:
            process.kill()
            raise
        process_stdout = stdout.strip()
        self.assertEqual(process_stdout.decode("utf-8"), '"MyVar"')

    @parameterized.expand([("EchoCustomEnvVarWithFunctionNameDefinedFunction"), ("customname")])
    @pytest.mark.flaky(reruns=3)
    def test_invoke_with_env_vars_with_functionname_defined(self, function_name):
        command_list = self.get_command_list(
            function_name, template_path=self.template_path, event_path=self.event_path, env_var_path=self.env_var_path
        )

        process = Popen(command_list, stdout=PIPE)
        try:
            stdout, _ = process.communicate(timeout=TIMEOUT)
        except TimeoutExpired:
            process.kill()
            raise
        process_stdout = stdout.strip()
        self.assertEqual(process_stdout.decode("utf-8"), '"MyVar"')

    @pytest.mark.flaky(reruns=3)
    def test_invoke_when_function_writes_stdout(self):
        command_list = self.get_command_list(
            "WriteToStdoutFunction", template_path=self.template_path, event_path=self.event_path
        )

        process = Popen(command_list, stdout=PIPE, stderr=PIPE)
        try:
            stdout, stderr = process.communicate(timeout=TIMEOUT)
        except TimeoutExpired:
            process.kill()
            raise

        process_stdout = stdout.strip()
        process_stderr = stderr.strip()

        self.assertIn("Docker Lambda is writing to stdout", process_stderr.decode("utf-8"))
        self.assertIn("wrote to stdout", process_stdout.decode("utf-8"))

    @pytest.mark.flaky(reruns=3)
    def test_invoke_when_function_writes_stderr(self):
        command_list = self.get_command_list(
            "WriteToStderrFunction", template_path=self.template_path, event_path=self.event_path
        )

        process = Popen(command_list, stderr=PIPE)
        try:
            _, stderr = process.communicate(timeout=TIMEOUT)
        except TimeoutExpired:
            process.kill()
            raise

        process_stderr = stderr.strip()

        self.assertIn("Docker Lambda is writing to stderr", process_stderr.decode("utf-8"))

    @pytest.mark.flaky(reruns=3)
    def test_invoke_returns_expected_result_when_no_event_given(self):
        command_list = self.get_command_list("EchoEventFunction", template_path=self.template_path)
        process = Popen(command_list, stdout=PIPE)
        try:
            stdout, _ = process.communicate(timeout=TIMEOUT)
        except TimeoutExpired:
            process.kill()
            raise

        process_stdout = stdout.strip()

        self.assertEqual(process.returncode, 0)
        self.assertEqual("{}", process_stdout.decode("utf-8"))

    @pytest.mark.flaky(reruns=3)
    def test_invoke_with_env_using_parameters(self):
        command_list = self.get_command_list(
            "EchoEnvWithParameters",
            template_path=self.template_path,
            event_path=self.event_path,
            parameter_overrides={"DefaultTimeout": "100"},
        )

        process = Popen(command_list, stdout=PIPE)
        try:
            stdout, _ = process.communicate(timeout=TIMEOUT)
        except TimeoutExpired:
            process.kill()
            raise

        process_stdout = stdout.strip()
        environ = json.loads(process_stdout.decode("utf-8"))

        self.assertEqual(environ["Region"], "us-east-1")
        self.assertEqual(environ["AccountId"], "123456789012")
        self.assertEqual(environ["Partition"], "aws")
        self.assertEqual(environ["StackName"], "local")
        self.assertEqual(
            environ["StackId"],
            "arn:aws:cloudformation:us-east-1:123456789012:stack/" "local/51af3dc0-da77-11e4-872e-1234567db123",
        )

        self.assertEqual(environ["URLSuffix"], "localhost")
        self.assertEqual(environ["Timeout"], "100")
        self.assertEqual(environ["EmptyDefaultParameter"], "")

    @pytest.mark.flaky(reruns=3)
    def test_invoke_with_env_using_parameters_with_custom_region(self):
        custom_region = "my-custom-region"

        command_list = self.get_command_list(
            "EchoEnvWithParameters", template_path=self.template_path, event_path=self.event_path, region=custom_region
        )

        process = Popen(command_list, stdout=PIPE)
        try:
            stdout, _ = process.communicate(timeout=TIMEOUT)
        except TimeoutExpired:
            process.kill()
            raise

        process_stdout = stdout.strip()
        environ = json.loads(process_stdout.decode("utf-8"))

        self.assertEqual(environ["Region"], custom_region)

    @pytest.mark.flaky(reruns=3)
    def test_invoke_with_env_with_aws_creds(self):
        custom_region = "my-custom-region"
        key = "key"
        secret = "secret"
        session = "session"

        command_list = self.get_command_list(
            "EchoEnvWithParameters", template_path=self.template_path, event_path=self.event_path
        )

        env = copy.deepcopy(dict(os.environ))
        env["AWS_DEFAULT_REGION"] = custom_region
        env["AWS_REGION"] = custom_region
        env["AWS_ACCESS_KEY_ID"] = key
        env["AWS_SECRET_ACCESS_KEY"] = secret
        env["AWS_SESSION_TOKEN"] = session

        process = Popen(command_list, stdout=PIPE, env=env)
        try:
            stdout, _ = process.communicate(timeout=TIMEOUT)
        except TimeoutExpired:
            process.kill()
            raise

        process_stdout = stdout.strip()
        environ = json.loads(process_stdout.decode("utf-8"))

        self.assertEqual(environ["AWS_DEFAULT_REGION"], custom_region)
        self.assertEqual(environ["AWS_REGION"], custom_region)
        self.assertEqual(environ["AWS_ACCESS_KEY_ID"], key)
        self.assertEqual(environ["AWS_SECRET_ACCESS_KEY"], secret)
        self.assertEqual(environ["AWS_SESSION_TOKEN"], session)

    @pytest.mark.flaky(reruns=3)
    def test_invoke_with_docker_network_of_host(self):
        command_list = self.get_command_list(
            "HelloWorldServerlessFunction",
            template_path=self.template_path,
            event_path=self.event_path,
            docker_network="host",
        )

        process = Popen(command_list, stdout=PIPE)
        try:
            process.communicate(timeout=TIMEOUT)
        except TimeoutExpired:
            process.kill()
            raise

        self.assertEqual(process.returncode, 0)

    @pytest.mark.flaky(reruns=3)
    @skipIf(IS_WINDOWS, "The test hangs on Windows due to trying to attach to a non-existing network")
    def test_invoke_with_docker_network_of_host_in_env_var(self):
        command_list = self.get_command_list(
            "HelloWorldServerlessFunction", template_path=self.template_path, event_path=self.event_path
        )

        env = os.environ.copy()
        env["SAM_DOCKER_NETWORK"] = "non-existing-network"

        process = Popen(command_list, stderr=PIPE, env=env)
        try:
            _, stderr = process.communicate(timeout=TIMEOUT)
        except TimeoutExpired:
            process.kill()
            raise

        process_stderr = stderr.strip()

        self.assertIn('Not Found ("network non-existing-network not found")', process_stderr.decode("utf-8"))

    @pytest.mark.flaky(reruns=3)
    def test_sam_template_file_env_var_set(self):
        command_list = self.get_command_list("HelloWorldFunctionInNonDefaultTemplate", event_path=self.event_path)

        self.test_data_path.joinpath("invoke", "sam-template-image.yaml")
        env = os.environ.copy()
        env["SAM_TEMPLATE_FILE"] = str(self.test_data_path.joinpath("invoke", "sam-template-image.yaml"))

        process = Popen(command_list, stdout=PIPE, env=env)
        try:
            stdout, _ = process.communicate(timeout=TIMEOUT)
        except TimeoutExpired:
            process.kill()
            raise

        process_stdout = stdout.strip()

        self.assertEqual(process_stdout.decode("utf-8"), '"Hello world"')

    def test_invoke_with_error_during_image_build(self):
        command_list = self.get_command_list(
            "ImageDoesntExistFunction", template_path=self.template_path, event_path=self.event_path
        )

        process = Popen(command_list, stderr=PIPE)
        try:
            _, stderr = process.communicate(timeout=TIMEOUT)
        except TimeoutExpired:
            process.kill()
            raise

        process_stderr = stderr.strip()
        self.assertRegex(
            process_stderr.decode("utf-8"),
            "Error: Error building docker image: pull access denied for non-existing-image",
        )
<<<<<<< HEAD
        self.assertEqual(process.returncode, 1)
=======
        self.assertEqual(process.returncode, 1)


class TestDeleteOldRapidImages(InvokeIntegBase):
    template = Path("template_image.yaml")

    @classmethod
    def setUpClass(cls):
        super(TestDeleteOldRapidImages, cls).setUpClass()
        cls.client = docker.from_env()
        cls.repo = "sam-test-lambdaimage"
        cls.tag = f"{cls.repo}:v1"
        cls.test_data_invoke_path = str(Path(__file__).resolve().parents[2].joinpath("testdata", "invoke"))
        # Directly build an image that will be used across all local invokes in this class.
        for log in cls.client.api.build(
            path=cls.test_data_invoke_path, dockerfile="Dockerfile", tag=cls.tag, decode=True, nocache=True
        ):
            print(log)
        cls.other_repo = "test-delete-old-rapid-images-other-repo"
        cls.other_repo_tags = [f"{cls.other_repo}:v1", f"{cls.other_repo}:{RAPID_IMAGE_TAG_PREFIX}-0.00.01"]

    @classmethod
    def tearDownClass(cls):
        try:
            cls.client.api.remove_image(cls.tag)
        except APIError:
            pass

    def setUp(self):
        self.old_rapid_image_tags = [
            f"{self.repo}:{RAPID_IMAGE_TAG_PREFIX}-0.00.01",
            f"{self.repo}:{RAPID_IMAGE_TAG_PREFIX}-0.00.02",
        ]
        for tag in self.old_rapid_image_tags:
            for log in self.client.api.build(
                path=self.test_data_invoke_path, dockerfile="Dockerfile", tag=tag, decode=True, nocache=True
            ):
                print(log)
        self.new_rapid_image_tag = f"{self.repo}:{RAPID_IMAGE_TAG_PREFIX}-{version}"

    def tearDown(self):
        for tag in self.old_rapid_image_tags + [self.new_rapid_image_tag] + self.other_repo_tags:
            try:
                self.client.api.remove_image(tag)
            except APIError:
                pass

    @pytest.mark.flaky(reruns=3)
    def test_building_new_rapid_image_removes_old_rapid_images(self):
        command_list = self.get_command_list(
            "HelloWorldServerlessFunction", template_path=self.template_path, event_path=self.event_path
        )

        process = Popen(command_list, stdout=PIPE)
        try:
            process.communicate(timeout=TIMEOUT)
        except TimeoutExpired:
            process.kill()
            raise

        for tag in self.old_rapid_image_tags:
            self.assertRaises(ImageNotFound, self.client.images.get, tag)
        self.client.images.get(self.new_rapid_image_tag)
        self.client.images.get(f"{self.repo}:v1")

    @pytest.mark.flaky(reruns=3)
    def test_building_existing_rapid_image_does_not_remove_old_rapid_images(self):
        for log in self.client.api.build(
            path=self.test_data_invoke_path,
            dockerfile="Dockerfile",
            tag=self.new_rapid_image_tag,
            decode=True,
            nocache=True,
        ):
            print(log)

        command_list = self.get_command_list(
            "HelloWorldServerlessFunction", template_path=self.template_path, event_path=self.event_path
        )

        process = Popen(command_list, stdout=PIPE)
        try:
            process.communicate(timeout=TIMEOUT)
        except TimeoutExpired:
            process.kill()
            raise

        for tag in self.old_rapid_image_tags:
            self.client.images.get(tag)
        self.client.images.get(self.new_rapid_image_tag)
        self.client.images.get(f"{self.repo}:v1")

    @pytest.mark.flaky(reruns=3)
    def test_building_new_rapid_image_doesnt_remove_images_in_other_repos(self):
        for tag in self.other_repo_tags:
            for log in self.client.api.build(
                path=self.test_data_invoke_path, dockerfile="Dockerfile", tag=tag, decode=True, nocache=True
            ):
                print(log)

        command_list = self.get_command_list(
            "HelloWorldServerlessFunction", template_path=self.template_path, event_path=self.event_path
        )

        process = Popen(command_list, stdout=PIPE)
        try:
            process.communicate(timeout=TIMEOUT)
        except TimeoutExpired:
            process.kill()
            raise

        for tag in self.other_repo_tags:
            self.client.images.get(tag)
>>>>>>> cef0bfaa
<|MERGE_RESOLUTION|>--- conflicted
+++ resolved
@@ -399,9 +399,6 @@
             process_stderr.decode("utf-8"),
             "Error: Error building docker image: pull access denied for non-existing-image",
         )
-<<<<<<< HEAD
-        self.assertEqual(process.returncode, 1)
-=======
         self.assertEqual(process.returncode, 1)
 
 
@@ -514,5 +511,4 @@
             raise
 
         for tag in self.other_repo_tags:
-            self.client.images.get(tag)
->>>>>>> cef0bfaa
+            self.client.images.get(tag)
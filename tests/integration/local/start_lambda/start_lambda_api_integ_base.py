--- conflicted
+++ resolved
@@ -33,14 +33,10 @@
         if os.getenv("SAM_CLI_DEV"):
             command = "samdev"
 
-<<<<<<< HEAD
-        cls.start_lambda_process = \
-            Popen([command, "local", "start-lambda", "-t", cls.template, "-p", cls.port])
-=======
         cls.start_lambda_process = Popen(
-            [command, "local", "start-lambda", "-t", cls.template, "-p", cls.port, "--debug"]
+            [command, "local", "start-lambda", "-t", cls.template, "-p", cls.port]
         )
->>>>>>> a83aa9e6
+
         # we need to wait some time for start-lambda to start, hence the sleep
         time.sleep(5)
 

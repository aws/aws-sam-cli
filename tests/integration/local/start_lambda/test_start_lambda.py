from concurrent.futures import ThreadPoolExecutor, as_completed
from time import time

import boto3
from botocore import UNSIGNED
from botocore.config import Config
from botocore.exceptions import ClientError

from .start_lambda_api_integ_base import StartLambdaIntegBaseClass


class TestParallelRequests(StartLambdaIntegBaseClass):
    template_path = "/testdata/invoke/template.yml"

    def setUp(self):
        self.url = "http://127.0.0.1:{}".format(self.port)
        self.lambda_client = boto3.client(
            "lambda",
            endpoint_url=self.url,
            region_name="us-east-1",
            use_ssl=False,
            verify=False,
            config=Config(signature_version=UNSIGNED, read_timeout=120, retries={"max_attempts": 0}),
        )

    def test_same_endpoint(self):
        """
        Send two requests to the same path at the same time. This is to ensure we can handle
        multiple requests at once and do not block/queue up requests
        """
        number_of_requests = 10
        start_time = time()
        thread_pool = ThreadPoolExecutor(number_of_requests)

        futures = [
            thread_pool.submit(self.lambda_client.invoke, FunctionName="HelloWorldSleepFunction")
            for _ in range(0, number_of_requests)
        ]
        results = [r.result() for r in as_completed(futures)]

        end_time = time()

        self.assertEquals(len(results), 10)
        self.assertGreater(end_time - start_time, 10)

        for result in results:
            self.assertEquals(result.get("Payload").read().decode("utf-8"), '"Slept for 10s"')


<<<<<<< HEAD
=======
class TestLambdaToLambdaInvoke(StartLambdaIntegBaseClass):
    template_path = "/testdata/start_lambda/template.yml"

    def setUp(self):
        self.url = "http://127.0.0.1:{}".format(self.port)
        self.lambda_client = boto3.client(
            "lambda",
            endpoint_url=self.url,
            region_name="us-east-1",
            use_ssl=False,
            verify=False,
            config=Config(signature_version=UNSIGNED, read_timeout=120, retries={"max_attempts": 0}),
        )

    def test_local_lambda_calling_local_lambda(self):
        pass


>>>>>>> a83aa9e6
class TestLambdaServiceErrorCases(StartLambdaIntegBaseClass):
    template_path = "/testdata/invoke/template.yml"

    def setUp(self):
        self.url = "http://127.0.0.1:{}".format(self.port)
        self.lambda_client = boto3.client(
            "lambda",
            endpoint_url=self.url,
            region_name="us-east-1",
            use_ssl=False,
            verify=False,
            config=Config(signature_version=UNSIGNED, read_timeout=120, retries={"max_attempts": 0}),
        )

    def test_invoke_with_non_json_data(self):
        expected_error_message = (
            "An error occurred (InvalidRequestContent) when calling the Invoke operation: "
            "Could not parse request body into json: No JSON object could be decoded"
        )

        with self.assertRaises(ClientError) as error:
            self.lambda_client.invoke(FunctionName="EchoEventFunction", Payload="notat:asdfasdf")

        self.assertEquals(str(error.exception), expected_error_message)

    def test_invoke_with_log_type_not_None(self):
        expected_error_message = (
            "An error occurred (NotImplemented) when calling the Invoke operation: "
            "log-type: Tail is not supported. None is only supported."
        )

        with self.assertRaises(ClientError) as error:
            self.lambda_client.invoke(FunctionName="EchoEventFunction", LogType="Tail")

        self.assertEquals(str(error.exception), expected_error_message)

    def test_invoke_with_invocation_type_not_RequestResponse(self):
        expected_error_message = (
            "An error occurred (NotImplemented) when calling the Invoke operation: "
            "invocation-type: DryRun is not supported. RequestResponse is only supported."
        )

        with self.assertRaises(ClientError) as error:
            self.lambda_client.invoke(FunctionName="EchoEventFunction", InvocationType="DryRun")

        self.assertEquals(str(error.exception), expected_error_message)


class TestLambdaService(StartLambdaIntegBaseClass):
    template_path = "/testdata/invoke/template.yml"

    def setUp(self):
        self.url = "http://127.0.0.1:{}".format(self.port)
        self.lambda_client = boto3.client(
            "lambda",
            endpoint_url=self.url,
            region_name="us-east-1",
            use_ssl=False,
            verify=False,
            config=Config(signature_version=UNSIGNED, read_timeout=120, retries={"max_attempts": 0}),
        )

    def test_invoke_with_data(self):
        response = self.lambda_client.invoke(FunctionName="EchoEventFunction", Payload='"This is json data"')

        self.assertEquals(response.get("Payload").read().decode("utf-8"), '"This is json data"')
        self.assertIsNone(response.get("FunctionError"))
        self.assertEquals(response.get("StatusCode"), 200)

    def test_invoke_with_no_data(self):
        response = self.lambda_client.invoke(FunctionName="EchoEventFunction")

        self.assertEquals(response.get("Payload").read().decode("utf-8"), "{}")
        self.assertIsNone(response.get("FunctionError"))
        self.assertEquals(response.get("StatusCode"), 200)

    def test_invoke_with_log_type_None(self):
        response = self.lambda_client.invoke(FunctionName="EchoEventFunction", LogType="None")

        self.assertEquals(response.get("Payload").read().decode("utf-8"), "{}")
        self.assertIsNone(response.get("FunctionError"))
        self.assertEquals(response.get("StatusCode"), 200)

    def test_invoke_with_invocation_type_RequestResponse(self):
        response = self.lambda_client.invoke(FunctionName="EchoEventFunction", InvocationType="RequestResponse")

        self.assertEquals(response.get("Payload").read().decode("utf-8"), "{}")
        self.assertIsNone(response.get("FunctionError"))
        self.assertEquals(response.get("StatusCode"), 200)

    def test_lambda_function_raised_error(self):
        response = self.lambda_client.invoke(FunctionName="RaiseExceptionFunction", InvocationType="RequestResponse")

        self.assertEquals(
            response.get("Payload").read().decode("utf-8"),
            '{"errorMessage": "Lambda is raising an exception", '
            '"errorType": "Exception", '
            '"stackTrace": [["/var/task/main.py", 48, "raise_exception", '
            '"raise Exception(\\"Lambda is raising an exception\\")"]]}',
        )
        self.assertEquals(response.get("FunctionError"), "Unhandled")
        self.assertEquals(response.get("StatusCode"), 200)

    def test_invoke_with_function_timeout(self):
        """
        This behavior does not match the actually Lambda Service. For functions that timeout, data returned like the
        following:
        {"errorMessage":"<timestamp> <request_id> Task timed out after 5.00 seconds"}

        For Local Lambda's, however, timeouts are an interrupt on the thread that runs invokes the function. Since the
        invoke is on a different thread, we do not (currently) have a way to communicate this back to the caller. So
        when a timeout happens locally, we do not add the FunctionError: Unhandled to the response and have an empty
        string as the data returned (because no data was found in stdout from the container).
        """
        response = self.lambda_client.invoke(FunctionName="TimeoutFunction")

        self.assertEquals(response.get("Payload").read().decode("utf-8"), "")
        self.assertIsNone(response.get("FunctionError"))
        self.assertEquals(response.get("StatusCode"), 200)<|MERGE_RESOLUTION|>--- conflicted
+++ resolved
@@ -46,28 +46,6 @@
         for result in results:
             self.assertEquals(result.get("Payload").read().decode("utf-8"), '"Slept for 10s"')
 
-
-<<<<<<< HEAD
-=======
-class TestLambdaToLambdaInvoke(StartLambdaIntegBaseClass):
-    template_path = "/testdata/start_lambda/template.yml"
-
-    def setUp(self):
-        self.url = "http://127.0.0.1:{}".format(self.port)
-        self.lambda_client = boto3.client(
-            "lambda",
-            endpoint_url=self.url,
-            region_name="us-east-1",
-            use_ssl=False,
-            verify=False,
-            config=Config(signature_version=UNSIGNED, read_timeout=120, retries={"max_attempts": 0}),
-        )
-
-    def test_local_lambda_calling_local_lambda(self):
-        pass
-
-
->>>>>>> a83aa9e6
 class TestLambdaServiceErrorCases(StartLambdaIntegBaseClass):
     template_path = "/testdata/invoke/template.yml"
 

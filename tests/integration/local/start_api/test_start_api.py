--- conflicted
+++ resolved
@@ -3180,7 +3180,6 @@
         self.assertEqual(response.status_code, 200)
         self.assertEqual(response.content.decode("utf-8"), '"Layer1"')
 
-<<<<<<< HEAD
 class TestDisableAuthorizer(StartApiIntegBaseClass):
     # integration test for scenario: 'sam local start-api --disable-authorizer'
     template_path = "/testdata/start_api/lambda_authorizers/serverless-api-props.yaml"
@@ -3202,7 +3201,7 @@
         # The invocation should skip the authorizer and go direct to the hello world lambda handler
         self.assertEqual(response.status_code, 200)
 
-=======
+
 
 class TestStartApiDebugPortsConfigFile(StartApiIntegBaseClass):
     template_path = "/testdata/start_api/serverless-sample-output.yaml"
@@ -3217,5 +3216,4 @@
         response = requests.get(self.url + "/hello-world", timeout=300)
 
         self.assertEqual(response.status_code, 200)
-        self.assertEqual(response.json(), {"hello": "world"})
->>>>>>> de1cc49d
+        self.assertEqual(response.json(), {"hello": "world"})
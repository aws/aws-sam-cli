--- conflicted
+++ resolved
@@ -658,25 +658,13 @@
         self.assertEquals(response_data.get("stageVariables"), {'VarName': 'varValue'})
 
 
-<<<<<<< HEAD
 class TestServiceCorsSwaggerRequests(StartApiIntegBaseClass):
     """
     Test to check that the correct headers are being added with Cors with swagger code
     """
     template_path = "/testdata/start_api/swagger-template.yaml"
     binary_data_file = "testdata/start_api/binarydata.gif"
-=======
-class TestStartApiWithCloudFormationStage(StartApiIntegBaseClass):
-    """
-    Test Class centered around the different responses that can happen in Lambda and pass through start-api
-    """
-    template_path = "/testdata/start_api/swagger-rest-api-template.yaml"
->>>>>>> aeba5468
-
-    def setUp(self):
-        self.url = "http://127.0.0.1:{}".format(self.port)
-
-<<<<<<< HEAD
+
     def test_cors_swagger_options(self):
         """
         This tests that the Cors are added to option requests in the swagger template
@@ -744,7 +732,17 @@
         self.assertEquals(response.headers.get("Access-Control-Allow-Methods"),
                           "GET,DELETE,PUT,POST,HEAD,OPTIONS,PATCH")
         self.assertEquals(response.headers.get("Access-Control-Max-Age"), None)
-=======
+
+
+class TestStartApiWithCloudFormationStage(StartApiIntegBaseClass):
+    """
+    Test Class centered around the different responses that can happen in Lambda and pass through start-api
+    """
+    template_path = "/testdata/start_api/swagger-rest-api-template.yaml"
+
+    def setUp(self):
+        self.url = "http://127.0.0.1:{}".format(self.port)
+
     def test_default_stage_name(self):
         response = requests.get(self.url + "/echoeventbody")
 
@@ -761,5 +759,4 @@
 
         response_data = response.json()
 
-        self.assertEquals(response_data.get("stageVariables"), {"Stack": "Dev"})
->>>>>>> aeba5468
+        self.assertEquals(response_data.get("stageVariables"), {"Stack": "Dev"})
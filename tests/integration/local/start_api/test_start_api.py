import requests
from concurrent.futures import ThreadPoolExecutor, as_completed
from time import time

import pytest

from samcli.local.apigw.local_apigw_service import Route
from .start_api_integ_base import StartApiIntegBaseClass


class TestParallelRequests(StartApiIntegBaseClass):
    """
    Test Class centered around sending parallel requests to the service `sam local start-api`
    """

    # This is here so the setUpClass doesn't fail. Set to this something else once the class is implemented
    template_path = "/testdata/start_api/template.yaml"

    def setUp(self):
        self.url = "http://127.0.0.1:{}".format(self.port)

    @pytest.mark.flaky(reruns=3)
    @pytest.mark.timeout(timeout=600, method="thread")
    def test_same_endpoint(self):
        """
        Send two requests to the same path at the same time. This is to ensure we can handle
        multiple requests at once and do not block/queue up requests
        """
        number_of_requests = 10
        start_time = time()
        thread_pool = ThreadPoolExecutor(number_of_requests)

        futures = [
            thread_pool.submit(requests.get, self.url + "/sleepfortenseconds/function1")
            for _ in range(0, number_of_requests)
        ]
        results = [r.result() for r in as_completed(futures)]

        end_time = time()

        self.assertEqual(len(results), 10)
        self.assertGreater(end_time - start_time, 10)

        for result in results:
            self.assertEqual(result.status_code, 200)
            self.assertEqual(result.json(), {"message": "HelloWorld! I just slept and waking up."})

    @pytest.mark.flaky(reruns=3)
    @pytest.mark.timeout(timeout=600, method="thread")
    def test_different_endpoints(self):
        """
        Send two requests to different paths at the same time. This is to ensure we can handle
        multiple requests for different paths and do not block/queue up the requests
        """
        number_of_requests = 10
        start_time = time()
        thread_pool = ThreadPoolExecutor(10)

        test_url_paths = ["/sleepfortenseconds/function0", "/sleepfortenseconds/function1"]

        futures = [
            thread_pool.submit(requests.get, self.url + test_url_paths[function_num % len(test_url_paths)])
            for function_num in range(0, number_of_requests)
        ]
        results = [r.result() for r in as_completed(futures)]

        end_time = time()

        self.assertEqual(len(results), 10)
        self.assertGreater(end_time - start_time, 10)

        for result in results:
            self.assertEqual(result.status_code, 200)
            self.assertEqual(result.json(), {"message": "HelloWorld! I just slept and waking up."})


class TestServiceErrorResponses(StartApiIntegBaseClass):
    """
    Test Class centered around the Error Responses the Service can return for a given api
    """

    # This is here so the setUpClass doesn't fail. Set to this something else once the class is implemented.
    template_path = "/testdata/start_api/template.yaml"

    def setUp(self):
        self.url = "http://127.0.0.1:{}".format(self.port)

    @pytest.mark.flaky(reruns=3)
    @pytest.mark.timeout(timeout=600, method="thread")
    def test_invalid_http_verb_for_endpoint(self):
        response = requests.get(self.url + "/id", timeout=300)

        self.assertEqual(response.status_code, 403)
        self.assertEqual(response.json(), {"message": "Missing Authentication Token"})

    @pytest.mark.flaky(reruns=3)
    @pytest.mark.timeout(timeout=600, method="thread")
    def test_invalid_response_from_lambda(self):
        response = requests.get(self.url + "/invalidresponsereturned", timeout=300)

        self.assertEqual(response.status_code, 502)
        self.assertEqual(response.json(), {"message": "Internal server error"})

    @pytest.mark.flaky(reruns=3)
    @pytest.mark.timeout(timeout=600, method="thread")
    def test_invalid_json_response_from_lambda(self):
        response = requests.get(self.url + "/invalidresponsehash", timeout=300)

        self.assertEqual(response.status_code, 502)
        self.assertEqual(response.json(), {"message": "Internal server error"})

    @pytest.mark.flaky(reruns=3)
    @pytest.mark.timeout(timeout=600, method="thread")
    def test_request_timeout(self):
        pass


class TestService(StartApiIntegBaseClass):
    """
    Testing general requirements around the Service that powers `sam local start-api`
    """

    template_path = "/testdata/start_api/template.yaml"

    def setUp(self):
        self.url = "http://127.0.0.1:{}".format(self.port)

    def test_static_directory(self):
        pass

    @pytest.mark.flaky(reruns=3)
    @pytest.mark.timeout(timeout=600, method="thread")
    def test_calling_proxy_endpoint(self):
        response = requests.get(self.url + "/proxypath/this/is/some/path", timeout=300)

        self.assertEqual(response.status_code, 200)
        self.assertEqual(response.json(), {"hello": "world"})

    @pytest.mark.flaky(reruns=3)
    @pytest.mark.timeout(timeout=600, method="thread")
    def test_get_call_with_path_setup_with_any_implicit_api(self):
        """
        Get Request to a path that was defined as ANY in SAM through AWS::Serverless::Function Events
        """
        response = requests.get(self.url + "/anyandall", timeout=300)

        self.assertEqual(response.status_code, 200)
        self.assertEqual(response.json(), {"hello": "world"})

    @pytest.mark.flaky(reruns=3)
    @pytest.mark.timeout(timeout=600, method="thread")
    def test_post_call_with_path_setup_with_any_implicit_api(self):
        """
        Post Request to a path that was defined as ANY in SAM through AWS::Serverless::Function Events
        """
        response = requests.post(self.url + "/anyandall", json={}, timeout=300)

        self.assertEqual(response.status_code, 200)
        self.assertEqual(response.json(), {"hello": "world"})

    @pytest.mark.flaky(reruns=3)
    @pytest.mark.timeout(timeout=600, method="thread")
    def test_put_call_with_path_setup_with_any_implicit_api(self):
        """
        Put Request to a path that was defined as ANY in SAM through AWS::Serverless::Function Events
        """
        response = requests.put(self.url + "/anyandall", json={}, timeout=300)

        self.assertEqual(response.status_code, 200)
        self.assertEqual(response.json(), {"hello": "world"})

    @pytest.mark.flaky(reruns=3)
    @pytest.mark.timeout(timeout=600, method="thread")
    def test_head_call_with_path_setup_with_any_implicit_api(self):
        """
        Head Request to a path that was defined as ANY in SAM through AWS::Serverless::Function Events
        """
        response = requests.head(self.url + "/anyandall", timeout=300)

        self.assertEqual(response.status_code, 200)

    @pytest.mark.flaky(reruns=3)
    @pytest.mark.timeout(timeout=600, method="thread")
    def test_delete_call_with_path_setup_with_any_implicit_api(self):
        """
        Delete Request to a path that was defined as ANY in SAM through AWS::Serverless::Function Events
        """
        response = requests.delete(self.url + "/anyandall", timeout=300)

        self.assertEqual(response.status_code, 200)
        self.assertEqual(response.json(), {"hello": "world"})

    @pytest.mark.flaky(reruns=3)
    @pytest.mark.timeout(timeout=600, method="thread")
    def test_options_call_with_path_setup_with_any_implicit_api(self):
        """
        Options Request to a path that was defined as ANY in SAM through AWS::Serverless::Function Events
        """
        response = requests.options(self.url + "/anyandall", timeout=300)

        self.assertEqual(response.status_code, 200)

    @pytest.mark.flaky(reruns=3)
    @pytest.mark.timeout(timeout=600, method="thread")
    def test_patch_call_with_path_setup_with_any_implicit_api(self):
        """
        Patch Request to a path that was defined as ANY in SAM through AWS::Serverless::Function Events
        """
        response = requests.patch(self.url + "/anyandall", timeout=300)

        self.assertEqual(response.status_code, 200)
        self.assertEqual(response.json(), {"hello": "world"})


class TestServiceWithHttpApi(StartApiIntegBaseClass):
    """
    Testing general requirements around the Service that powers `sam local start-api`
    """

    template_path = "/testdata/start_api/template-http-api.yaml"

    def setUp(self):
        self.url = "http://127.0.0.1:{}".format(self.port)

    def test_static_directory(self):
        pass

    @pytest.mark.flaky(reruns=3)
    @pytest.mark.timeout(timeout=600, method="thread")
    def test_calling_proxy_endpoint(self):
        response = requests.get(self.url + "/proxypath/this/is/some/path", timeout=300)

        self.assertEqual(response.status_code, 200)
        self.assertEqual(response.json(), {"hello": "world"})

    @pytest.mark.flaky(reruns=3)
    @pytest.mark.timeout(timeout=600, method="thread")
    def test_get_call_with_path_setup_with_any_implicit_api(self):
        """
        Get Request to a path that was defined as ANY in SAM through AWS::Serverless::Function Events
        """
        response = requests.get(self.url + "/anyandall", timeout=300)

        self.assertEqual(response.status_code, 200)
        self.assertEqual(response.json(), {"hello": "world"})

    @pytest.mark.flaky(reruns=3)
    @pytest.mark.timeout(timeout=600, method="thread")
    def test_post_call_with_path_setup_with_any_implicit_api(self):
        """
        Post Request to a path that was defined as ANY in SAM through AWS::Serverless::Function Events
        """
        response = requests.post(self.url + "/anyandall", json={}, timeout=300)

        self.assertEqual(response.status_code, 200)
        self.assertEqual(response.json(), {"hello": "world"})

    @pytest.mark.flaky(reruns=3)
    @pytest.mark.timeout(timeout=600, method="thread")
    def test_put_call_with_path_setup_with_any_implicit_api(self):
        """
        Put Request to a path that was defined as ANY in SAM through AWS::Serverless::Function Events
        """
        response = requests.put(self.url + "/anyandall", json={}, timeout=300)

        self.assertEqual(response.status_code, 200)
        self.assertEqual(response.json(), {"hello": "world"})

    @pytest.mark.flaky(reruns=3)
    @pytest.mark.timeout(timeout=600, method="thread")
    def test_head_call_with_path_setup_with_any_implicit_api(self):
        """
        Head Request to a path that was defined as ANY in SAM through AWS::Serverless::Function Events
        """
        response = requests.head(self.url + "/anyandall", timeout=300)

        self.assertEqual(response.status_code, 200)

    @pytest.mark.flaky(reruns=3)
    @pytest.mark.timeout(timeout=600, method="thread")
    def test_delete_call_with_path_setup_with_any_implicit_api(self):
        """
        Delete Request to a path that was defined as ANY in SAM through AWS::Serverless::Function Events
        """
        response = requests.delete(self.url + "/anyandall", timeout=300)

        self.assertEqual(response.status_code, 200)
        self.assertEqual(response.json(), {"hello": "world"})

    @pytest.mark.flaky(reruns=3)
    @pytest.mark.timeout(timeout=600, method="thread")
    def test_options_call_with_path_setup_with_any_implicit_api(self):
        """
        Options Request to a path that was defined as ANY in SAM through AWS::Serverless::Function Events
        """
        response = requests.options(self.url + "/anyandall", timeout=300)

        self.assertEqual(response.status_code, 200)

    @pytest.mark.flaky(reruns=3)
    @pytest.mark.timeout(timeout=600, method="thread")
    def test_patch_call_with_path_setup_with_any_implicit_api(self):
        """
        Patch Request to a path that was defined as ANY in SAM through AWS::Serverless::Function Events
        """
        response = requests.patch(self.url + "/anyandall", timeout=300)

        self.assertEqual(response.status_code, 200)
        self.assertEqual(response.json(), {"hello": "world"})


class TestStartApiWithSwaggerApis(StartApiIntegBaseClass):
    template_path = "/testdata/start_api/swagger-template.yaml"
    binary_data_file = "testdata/start_api/binarydata.gif"

    def setUp(self):
        self.url = "http://127.0.0.1:{}".format(self.port)

    @pytest.mark.flaky(reruns=3)
    @pytest.mark.timeout(timeout=600, method="thread")
    def test_get_call_with_path_setup_with_any_swagger(self):
        """
        Get Request to a path that was defined as ANY in SAM through Swagger
        """
        response = requests.get(self.url + "/anyandall", timeout=300)

        self.assertEqual(response.status_code, 200)
        self.assertEqual(response.json(), {"hello": "world"})

    @pytest.mark.flaky(reruns=3)
    @pytest.mark.timeout(timeout=600, method="thread")
    def test_post_call_with_path_setup_with_any_swagger(self):
        """
        Post Request to a path that was defined as ANY in SAM through Swagger
        """
        response = requests.post(self.url + "/anyandall", json={}, timeout=300)

        self.assertEqual(response.status_code, 200)
        self.assertEqual(response.json(), {"hello": "world"})

    @pytest.mark.flaky(reruns=3)
    @pytest.mark.timeout(timeout=600, method="thread")
    def test_put_call_with_path_setup_with_any_swagger(self):
        """
        Put Request to a path that was defined as ANY in SAM through Swagger
        """
        response = requests.put(self.url + "/anyandall", json={}, timeout=300)

        self.assertEqual(response.status_code, 200)
        self.assertEqual(response.json(), {"hello": "world"})

    @pytest.mark.flaky(reruns=3)
    @pytest.mark.timeout(timeout=600, method="thread")
    def test_head_call_with_path_setup_with_any_swagger(self):
        """
        Head Request to a path that was defined as ANY in SAM through Swagger
        """
        response = requests.head(self.url + "/anyandall", timeout=300)

        self.assertEqual(response.status_code, 200)

    @pytest.mark.flaky(reruns=3)
    @pytest.mark.timeout(timeout=600, method="thread")
    def test_delete_call_with_path_setup_with_any_swagger(self):
        """
        Delete Request to a path that was defined as ANY in SAM through Swagger
        """
        response = requests.delete(self.url + "/anyandall", timeout=300)

        self.assertEqual(response.status_code, 200)
        self.assertEqual(response.json(), {"hello": "world"})

    @pytest.mark.flaky(reruns=3)
    @pytest.mark.timeout(timeout=600, method="thread")
    def test_options_call_with_path_setup_with_any_swagger(self):
        """
        Options Request to a path that was defined as ANY in SAM through Swagger
        """
        response = requests.options(self.url + "/anyandall", timeout=300)

        self.assertEqual(response.status_code, 200)

    @pytest.mark.flaky(reruns=3)
    @pytest.mark.timeout(timeout=600, method="thread")
    def test_patch_call_with_path_setup_with_any_swagger(self):
        """
        Patch Request to a path that was defined as ANY in SAM through Swagger
        """
        response = requests.patch(self.url + "/anyandall", timeout=300)

        self.assertEqual(response.status_code, 200)
        self.assertEqual(response.json(), {"hello": "world"})

    @pytest.mark.flaky(reruns=3)
    @pytest.mark.timeout(timeout=600, method="thread")
    def test_function_not_defined_in_template(self):
        response = requests.get(self.url + "/nofunctionfound", timeout=300)

        self.assertEqual(response.status_code, 502)
        self.assertEqual(response.json(), {"message": "No function defined for resource method"})

    @pytest.mark.flaky(reruns=3)
    @pytest.mark.timeout(timeout=600, method="thread")
    def test_function_with_no_api_event_is_reachable(self):
        response = requests.get(self.url + "/functionwithnoapievent", timeout=300)

        self.assertEqual(response.status_code, 200)
        self.assertEqual(response.json(), {"hello": "world"})

    @pytest.mark.flaky(reruns=3)
    @pytest.mark.timeout(timeout=600, method="thread")
    def test_lambda_function_resource_is_reachable(self):
        response = requests.get(self.url + "/nonserverlessfunction", timeout=300)

        self.assertEqual(response.status_code, 200)
        self.assertEqual(response.json(), {"hello": "world"})

    @pytest.mark.flaky(reruns=3)
    @pytest.mark.timeout(timeout=600, method="thread")
    def test_binary_request(self):
        """
        This tests that the service can accept and invoke a lambda when given binary data in a request
        """
        input_data = self.get_binary_data(self.binary_data_file)
        response = requests.post(
            self.url + "/echobase64eventbody", headers={"Content-Type": "image/gif"}, data=input_data, timeout=300
        )

        self.assertEqual(response.status_code, 200)
        self.assertEqual(response.headers.get("Content-Type"), "image/gif")
        self.assertEqual(response.content, input_data)

    @pytest.mark.flaky(reruns=3)
    @pytest.mark.timeout(timeout=600, method="thread")
    def test_binary_response(self):
        """
        Binary data is returned correctly
        """
        expected = self.get_binary_data(self.binary_data_file)

        response = requests.get(self.url + "/base64response", timeout=300)

        self.assertEqual(response.status_code, 200)
        self.assertEqual(response.headers.get("Content-Type"), "image/gif")
        self.assertEqual(response.content, expected)


class TestStartApiWithSwaggerHttpApis(StartApiIntegBaseClass):
    template_path = "/testdata/start_api/swagger-template-http-api.yaml"
    binary_data_file = "testdata/start_api/binarydata.gif"

    def setUp(self):
        self.url = "http://127.0.0.1:{}".format(self.port)

    @pytest.mark.flaky(reruns=3)
    @pytest.mark.timeout(timeout=600, method="thread")
    def test_get_call_with_path_setup_with_any_swagger(self):
        """
        Get Request to a path that was defined as ANY in SAM through Swagger
        """
        response = requests.get(self.url + "/httpapi-anyandall", timeout=300)

        self.assertEqual(response.status_code, 200)
        self.assertEqual(response.json(), {"hello": "world"})

    @pytest.mark.flaky(reruns=3)
    @pytest.mark.timeout(timeout=600, method="thread")
    def test_post_call_with_path_setup_with_any_swagger(self):
        """
        Post Request to a path that was defined as ANY in SAM through Swagger
        """
        response = requests.post(self.url + "/httpapi-anyandall", json={}, timeout=300)

        self.assertEqual(response.status_code, 200)
        self.assertEqual(response.json(), {"hello": "world"})

    @pytest.mark.flaky(reruns=3)
    @pytest.mark.timeout(timeout=600, method="thread")
    def test_put_call_with_path_setup_with_any_swagger(self):
        """
        Put Request to a path that was defined as ANY in SAM through Swagger
        """
        response = requests.put(self.url + "/httpapi-anyandall", json={}, timeout=300)

        self.assertEqual(response.status_code, 200)
        self.assertEqual(response.json(), {"hello": "world"})

    @pytest.mark.flaky(reruns=3)
    @pytest.mark.timeout(timeout=600, method="thread")
    def test_head_call_with_path_setup_with_any_swagger(self):
        """
        Head Request to a path that was defined as ANY in SAM through Swagger
        """
        response = requests.head(self.url + "/httpapi-anyandall", timeout=300)

        self.assertEqual(response.status_code, 200)

    @pytest.mark.flaky(reruns=3)
    @pytest.mark.timeout(timeout=600, method="thread")
    def test_delete_call_with_path_setup_with_any_swagger(self):
        """
        Delete Request to a path that was defined as ANY in SAM through Swagger
        """
        response = requests.delete(self.url + "/httpapi-anyandall", timeout=300)

        self.assertEqual(response.status_code, 200)
        self.assertEqual(response.json(), {"hello": "world"})

    @pytest.mark.flaky(reruns=3)
    @pytest.mark.timeout(timeout=600, method="thread")
    def test_options_call_with_path_setup_with_any_swagger(self):
        """
        Options Request to a path that was defined as ANY in SAM through Swagger
        """
        response = requests.options(self.url + "/httpapi-anyandall", timeout=300)

        self.assertEqual(response.status_code, 200)

    @pytest.mark.flaky(reruns=3)
    @pytest.mark.timeout(timeout=600, method="thread")
    def test_patch_call_with_path_setup_with_any_swagger(self):
        """
        Patch Request to a path that was defined as ANY in SAM through Swagger
        """
        response = requests.patch(self.url + "/httpapi-anyandall", timeout=300)

        self.assertEqual(response.status_code, 200)
        self.assertEqual(response.json(), {"hello": "world"})


class TestStartApiWithSwaggerRestApis(StartApiIntegBaseClass):
    template_path = "/testdata/start_api/swagger-rest-api-template.yaml"
    binary_data_file = "testdata/start_api/binarydata.gif"

    def setUp(self):
        self.url = "http://127.0.0.1:{}".format(self.port)

    @pytest.mark.flaky(reruns=3)
    @pytest.mark.timeout(timeout=600, method="thread")
    def test_get_call_with_path_setup_with_any_swagger(self):
        """
        Get Request to a path that was defined as ANY in SAM through Swagger
        """
        response = requests.get(self.url + "/anyandall", timeout=300)

        self.assertEqual(response.status_code, 200)
        self.assertEqual(response.json(), {"hello": "world"})

    @pytest.mark.flaky(reruns=3)
    @pytest.mark.timeout(timeout=600, method="thread")
    def test_post_call_with_path_setup_with_any_swagger(self):
        """
        Post Request to a path that was defined as ANY in SAM through Swagger
        """
        response = requests.post(self.url + "/anyandall", json={}, timeout=300)

        self.assertEqual(response.status_code, 200)
        self.assertEqual(response.json(), {"hello": "world"})

    @pytest.mark.flaky(reruns=3)
    @pytest.mark.timeout(timeout=600, method="thread")
    def test_put_call_with_path_setup_with_any_swagger(self):
        """
        Put Request to a path that was defined as ANY in SAM through Swagger
        """
        response = requests.put(self.url + "/anyandall", json={}, timeout=300)

        self.assertEqual(response.status_code, 200)
        self.assertEqual(response.json(), {"hello": "world"})

    @pytest.mark.flaky(reruns=3)
    @pytest.mark.timeout(timeout=600, method="thread")
    def test_head_call_with_path_setup_with_any_swagger(self):
        """
        Head Request to a path that was defined as ANY in SAM through Swagger
        """
        response = requests.head(self.url + "/anyandall", timeout=300)

        self.assertEqual(response.status_code, 200)

    @pytest.mark.flaky(reruns=3)
    @pytest.mark.timeout(timeout=600, method="thread")
    def test_delete_call_with_path_setup_with_any_swagger(self):
        """
        Delete Request to a path that was defined as ANY in SAM through Swagger
        """
        response = requests.delete(self.url + "/anyandall", timeout=300)

        self.assertEqual(response.status_code, 200)
        self.assertEqual(response.json(), {"hello": "world"})

    @pytest.mark.flaky(reruns=3)
    @pytest.mark.timeout(timeout=600, method="thread")
    def test_options_call_with_path_setup_with_any_swagger(self):
        """
        Options Request to a path that was defined as ANY in SAM through Swagger
        """
        response = requests.options(self.url + "/anyandall", timeout=300)

        self.assertEqual(response.status_code, 200)

    @pytest.mark.flaky(reruns=3)
    @pytest.mark.timeout(timeout=600, method="thread")
    def test_patch_call_with_path_setup_with_any_swagger(self):
        """
        Patch Request to a path that was defined as ANY in SAM through Swagger
        """
        response = requests.patch(self.url + "/anyandall", timeout=300)

        self.assertEqual(response.status_code, 200)
        self.assertEqual(response.json(), {"hello": "world"})

    @pytest.mark.flaky(reruns=3)
    @pytest.mark.timeout(timeout=600, method="thread")
    def test_function_not_defined_in_template(self):
        response = requests.get(self.url + "/nofunctionfound", timeout=300)

        self.assertEqual(response.status_code, 502)
        self.assertEqual(response.json(), {"message": "No function defined for resource method"})

    @pytest.mark.flaky(reruns=3)
    @pytest.mark.timeout(timeout=600, method="thread")
    def test_lambda_function_resource_is_reachable(self):
        response = requests.get(self.url + "/nonserverlessfunction", timeout=300)

        self.assertEqual(response.status_code, 200)
        self.assertEqual(response.json(), {"hello": "world"})

    @pytest.mark.flaky(reruns=3)
    @pytest.mark.timeout(timeout=600, method="thread")
    def test_binary_request(self):
        """
        This tests that the service can accept and invoke a lambda when given binary data in a request
        """
        input_data = self.get_binary_data(self.binary_data_file)
        response = requests.post(
            self.url + "/echobase64eventbody", headers={"Content-Type": "image/gif"}, data=input_data, timeout=300
        )

        self.assertEqual(response.status_code, 200)
        self.assertEqual(response.headers.get("Content-Type"), "image/gif")
        self.assertEqual(response.content, input_data)

    @pytest.mark.flaky(reruns=3)
    @pytest.mark.timeout(timeout=600, method="thread")
    def test_binary_response(self):
        """
        Binary data is returned correctly
        """
        expected = self.get_binary_data(self.binary_data_file)

        response = requests.get(self.url + "/base64response", timeout=300)

        self.assertEqual(response.status_code, 200)
        self.assertEqual(response.headers.get("Content-Type"), "image/gif")
        self.assertEqual(response.content, expected)


class TestServiceResponses(StartApiIntegBaseClass):
    """
    Test Class centered around the different responses that can happen in Lambda and pass through start-api
    """

    template_path = "/testdata/start_api/template.yaml"
    binary_data_file = "testdata/start_api/binarydata.gif"

    def setUp(self):
        self.url = "http://127.0.0.1:{}".format(self.port)

    @pytest.mark.flaky(reruns=3)
    @pytest.mark.timeout(timeout=600, method="thread")
    def test_multiple_headers_response(self):
        response = requests.get(self.url + "/multipleheaders", timeout=300)

        self.assertEqual(response.status_code, 200)
        self.assertEqual(response.headers.get("Content-Type"), "text/plain")
        self.assertEqual(response.headers.get("MyCustomHeader"), "Value1, Value2")

    @pytest.mark.flaky(reruns=3)
    @pytest.mark.timeout(timeout=600, method="thread")
    def test_multiple_headers_overrides_headers_response(self):
        response = requests.get(self.url + "/multipleheadersoverridesheaders", timeout=300)

        self.assertEqual(response.status_code, 200)
        self.assertEqual(response.headers.get("Content-Type"), "text/plain")
        self.assertEqual(response.headers.get("MyCustomHeader"), "Value1, Value2, Custom")

    @pytest.mark.flaky(reruns=3)
    @pytest.mark.timeout(timeout=600, method="thread")
    def test_binary_response(self):
        """
        Binary data is returned correctly
        """
        expected = self.get_binary_data(self.binary_data_file)

        response = requests.get(self.url + "/base64response", timeout=300)

        self.assertEqual(response.status_code, 200)
        self.assertEqual(response.headers.get("Content-Type"), "image/gif")
        self.assertEqual(response.content, expected)

    @pytest.mark.flaky(reruns=3)
    @pytest.mark.timeout(timeout=600, method="thread")
    def test_default_header_content_type(self):
        """
        Test that if no ContentType is given the default is "application/json"
        """
        response = requests.get(self.url + "/onlysetstatuscode", timeout=300)

        self.assertEqual(response.status_code, 200)
        self.assertEqual(response.content.decode("utf-8"), "")
        self.assertEqual(response.headers.get("Content-Type"), "application/json")

    @pytest.mark.flaky(reruns=3)
    @pytest.mark.timeout(timeout=600, method="thread")
    def test_default_status_code(self):
        """
        Test that if no status_code is given, the status code is 200
        :return:
        """
        response = requests.get(self.url + "/onlysetbody", timeout=300)

        self.assertEqual(response.status_code, 200)
        self.assertEqual(response.json(), {"hello": "world"})

    @pytest.mark.flaky(reruns=3)
    @pytest.mark.timeout(timeout=600, method="thread")
    def test_slash_after_url_path(self):
        """
        Test that if no status_code is given, the status code is 200
        :return:
        """
        response = requests.get(self.url + "/onlysetbody/", timeout=300)

        self.assertEqual(response.status_code, 200)
        self.assertEqual(response.json(), {"hello": "world"})

    @pytest.mark.flaky(reruns=3)
    @pytest.mark.timeout(timeout=600, method="thread")
    def test_string_status_code(self):
        """
        Test that an integer-string can be returned as the status code
        """
        response = requests.get(self.url + "/stringstatuscode", timeout=300)

        self.assertEqual(response.status_code, 200)

    @pytest.mark.flaky(reruns=3)
    @pytest.mark.timeout(timeout=600, method="thread")
    def test_default_body(self):
        """
        Test that if no body is given, the response is ''
        """
        response = requests.get(self.url + "/onlysetstatuscode", timeout=300)

        self.assertEqual(response.status_code, 200)
        self.assertEqual(response.content.decode("utf-8"), "")

    @pytest.mark.flaky(reruns=3)
    @pytest.mark.timeout(timeout=600, method="thread")
    def test_function_writing_to_stdout(self):
        response = requests.get(self.url + "/writetostdout", timeout=300)

        self.assertEqual(response.status_code, 200)
        self.assertEqual(response.json(), {"hello": "world"})

    @pytest.mark.flaky(reruns=3)
    @pytest.mark.timeout(timeout=600, method="thread")
    def test_function_writing_to_stderr(self):
        response = requests.get(self.url + "/writetostderr", timeout=300)

        self.assertEqual(response.status_code, 200)
        self.assertEqual(response.json(), {"hello": "world"})

    @pytest.mark.flaky(reruns=3)
    @pytest.mark.timeout(timeout=600, method="thread")
    def test_integer_body(self):
        response = requests.get(self.url + "/echo_integer_body", timeout=300)

        self.assertEqual(response.status_code, 200)
        self.assertEqual(response.content.decode("utf-8"), "42")


class TestServiceRequests(StartApiIntegBaseClass):
    """
    Test Class centered around the different requests that can happen
    """

    template_path = "/testdata/start_api/template.yaml"
    binary_data_file = "testdata/start_api/binarydata.gif"

    def setUp(self):
        self.url = "http://127.0.0.1:{}".format(self.port)

    @pytest.mark.flaky(reruns=3)
    @pytest.mark.timeout(timeout=600, method="thread")
    def test_binary_request(self):
        """
        This tests that the service can accept and invoke a lambda when given binary data in a request
        """
        input_data = self.get_binary_data(self.binary_data_file)
        response = requests.post(
            self.url + "/echobase64eventbody", headers={"Content-Type": "image/gif"}, data=input_data, timeout=300
        )

        self.assertEqual(response.status_code, 200)
        self.assertEqual(response.headers.get("Content-Type"), "image/gif")
        self.assertEqual(response.content, input_data)

    @pytest.mark.flaky(reruns=3)
    @pytest.mark.timeout(timeout=600, method="thread")
    def test_request_with_form_data(self):
        """
        Form-encoded data should be put into the Event to Lambda
        """
        response = requests.post(
            self.url + "/echoeventbody",
            headers={"Content-Type": "application/x-www-form-urlencoded"},
            data="key=value",
            timeout=300,
        )

        self.assertEqual(response.status_code, 200)

        response_data = response.json()

        self.assertEqual(response_data.get("headers").get("Content-Type"), "application/x-www-form-urlencoded")
        self.assertEqual(response_data.get("body"), "key=value")

    @pytest.mark.flaky(reruns=3)
    @pytest.mark.timeout(timeout=600, method="thread")
    def test_request_to_an_endpoint_with_two_different_handlers(self):
        response = requests.get(self.url + "/echoeventbody", timeout=300)

        self.assertEqual(response.status_code, 200)

        response_data = response.json()

        self.assertEqual(response_data.get("handler"), "echo_event_handler_2")

    @pytest.mark.flaky(reruns=3)
    @pytest.mark.timeout(timeout=600, method="thread")
    def test_request_with_multi_value_headers(self):
        response = requests.get(
            self.url + "/echoeventbody",
            headers={"Content-Type": "application/x-www-form-urlencoded, image/gif"},
            timeout=300,
        )

        self.assertEqual(response.status_code, 200)
        response_data = response.json()
        self.assertEqual(
            response_data.get("multiValueHeaders").get("Content-Type"), ["application/x-www-form-urlencoded, image/gif"]
        )
        self.assertEqual(
            response_data.get("headers").get("Content-Type"), "application/x-www-form-urlencoded, image/gif"
        )

    @pytest.mark.flaky(reruns=3)
    @pytest.mark.timeout(timeout=600, method="thread")
    def test_request_with_query_params(self):
        """
        Query params given should be put into the Event to Lambda
        """
        response = requests.get(self.url + "/id/4", params={"key": "value"}, timeout=300)

        self.assertEqual(response.status_code, 200)

        response_data = response.json()

        self.assertEqual(response_data.get("queryStringParameters"), {"key": "value"})
        self.assertEqual(response_data.get("multiValueQueryStringParameters"), {"key": ["value"]})

    @pytest.mark.flaky(reruns=3)
    @pytest.mark.timeout(timeout=600, method="thread")
    def test_request_with_list_of_query_params(self):
        """
        Query params given should be put into the Event to Lambda
        """
        response = requests.get(self.url + "/id/4", params={"key": ["value", "value2"]}, timeout=300)

        self.assertEqual(response.status_code, 200)

        response_data = response.json()

        self.assertEqual(response_data.get("queryStringParameters"), {"key": "value2"})
        self.assertEqual(response_data.get("multiValueQueryStringParameters"), {"key": ["value", "value2"]})

    @pytest.mark.flaky(reruns=3)
    @pytest.mark.timeout(timeout=600, method="thread")
    def test_request_with_path_params(self):
        """
        Path Parameters given should be put into the Event to Lambda
        """
        response = requests.get(self.url + "/id/4", timeout=300)

        self.assertEqual(response.status_code, 200)

        response_data = response.json()

        self.assertEqual(response_data.get("pathParameters"), {"id": "4"})

    @pytest.mark.flaky(reruns=3)
    @pytest.mark.timeout(timeout=600, method="thread")
    def test_request_with_many_path_params(self):
        """
        Path Parameters given should be put into the Event to Lambda
        """
        response = requests.get(self.url + "/id/4/user/jacob", timeout=300)

        self.assertEqual(response.status_code, 200)

        response_data = response.json()

        self.assertEqual(response_data.get("pathParameters"), {"id": "4", "user": "jacob"})

    @pytest.mark.flaky(reruns=3)
    @pytest.mark.timeout(timeout=600, method="thread")
    def test_forward_headers_are_added_to_event(self):
        """
        Test the Forwarding Headers exist in the Api Event to Lambda
        """
        response = requests.get(self.url + "/id/4", timeout=300)

        response_data = response.json()

        self.assertEqual(response_data.get("headers").get("X-Forwarded-Proto"), "http")
        self.assertEqual(response_data.get("multiValueHeaders").get("X-Forwarded-Proto"), ["http"])
        self.assertEqual(response_data.get("headers").get("X-Forwarded-Port"), self.port)
        self.assertEqual(response_data.get("multiValueHeaders").get("X-Forwarded-Port"), [self.port])


class TestStartApiWithStage(StartApiIntegBaseClass):
    """
    Test Class centered around the different responses that can happen in Lambda and pass through start-api
    """

    template_path = "/testdata/start_api/template.yaml"

    def setUp(self):
        self.url = "http://127.0.0.1:{}".format(self.port)

    @pytest.mark.flaky(reruns=3)
    @pytest.mark.timeout(timeout=600, method="thread")
    def test_default_stage_name(self):
        response = requests.get(self.url + "/echoeventbody", timeout=300)

        self.assertEqual(response.status_code, 200)

        response_data = response.json()

        self.assertEqual(response_data.get("requestContext", {}).get("stage"), "Prod")

    @pytest.mark.flaky(reruns=3)
    @pytest.mark.timeout(timeout=600, method="thread")
    def test_global_stage_variables(self):
        response = requests.get(self.url + "/echoeventbody", timeout=300)

        self.assertEqual(response.status_code, 200)

        response_data = response.json()

        self.assertEqual(response_data.get("stageVariables"), {"VarName": "varValue"})


class TestStartApiWithStageAndSwagger(StartApiIntegBaseClass):
    """
    Test Class centered around the different responses that can happen in Lambda and pass through start-api
    """

    template_path = "/testdata/start_api/swagger-template.yaml"

    def setUp(self):
        self.url = "http://127.0.0.1:{}".format(self.port)

    @pytest.mark.flaky(reruns=3)
    @pytest.mark.timeout(timeout=600, method="thread")
    def test_swagger_stage_name(self):
        response = requests.get(self.url + "/echoeventbody", timeout=300)

        self.assertEqual(response.status_code, 200)

        response_data = response.json()
        self.assertEqual(response_data.get("requestContext", {}).get("stage"), "dev")

    @pytest.mark.flaky(reruns=3)
    @pytest.mark.timeout(timeout=600, method="thread")
    def test_swagger_stage_variable(self):
        response = requests.get(self.url + "/echoeventbody", timeout=300)

        self.assertEqual(response.status_code, 200)

        response_data = response.json()
        self.assertEqual(response_data.get("stageVariables"), {"VarName": "varValue"})


class TestStartApiWithStageAndSwaggerWithHttpApi(StartApiIntegBaseClass):
    """
    Test Class centered around the different responses that can happen in Lambda and pass through start-api
    """

    template_path = "/testdata/start_api/swagger-template-http-api.yaml"

    def setUp(self):
        self.url = "http://127.0.0.1:{}".format(self.port)

    @pytest.mark.flaky(reruns=3)
    @pytest.mark.timeout(timeout=600, method="thread")
    def test_swagger_stage_name_httpapi(self):
        response = requests.get(self.url + "/httpapi-echoeventbody", timeout=300)

        self.assertEqual(response.status_code, 200)

        response_data = response.json()
        self.assertEqual(response_data.get("requestContext", {}).get("stage"), "dev-http")

    @pytest.mark.flaky(reruns=3)
    @pytest.mark.timeout(timeout=600, method="thread")
    def test_swagger_stage_variable_httpapi(self):
        response = requests.get(self.url + "/httpapi-echoeventbody", timeout=300)

        self.assertEqual(response.status_code, 200)

        response_data = response.json()
        self.assertEqual(response_data.get("stageVariables"), {"VarNameHttpApi": "varValueV2"})


class TestPayloadVersionWithStageAndSwaggerWithHttpApi(StartApiIntegBaseClass):

    template_path = "/testdata/start_api/swagger-template-http-api.yaml"

    def setUp(self):
        self.url = "http://127.0.0.1:{}".format(self.port)

    @pytest.mark.flaky(reruns=3)
    @pytest.mark.timeout(timeout=600, method="thread")
    def test_swagger_stage_variable_httpapi(self):
        response = requests.get(self.url + "/httpapi-payload-format-v1", timeout=300)

        self.assertEqual(response.status_code, 200)
        response_data = response.json()
        self.assertEqual(response_data.get("version", {}), "2.0")
        self.assertIsNone(response_data.get("multiValueHeaders"))
        self.assertIsNotNone(response_data.get("cookies"))

    @pytest.mark.flaky(reruns=3)
    @pytest.mark.timeout(timeout=600, method="thread")
    def test_swagger_stage_variable_httpapi(self):
        response = requests.get(self.url + "/httpapi-payload-format-v2", timeout=300)

        self.assertEqual(response.status_code, 200)
        response_data = response.json()
        self.assertEqual(response_data.get("version", {}), "2.0")
        self.assertIsNone(response_data.get("multiValueHeaders"))
        self.assertIsNotNone(response_data.get("cookies"))


class TestOptionsHandler(StartApiIntegBaseClass):
    """
    Test to check that an OPTIONS handler is invoked
    """

    template_path = "/testdata/start_api/options-handler-template.yml"

    def setUp(self):
        self.url = "http://127.0.0.1:{}".format(self.port)

    @pytest.mark.flaky(reruns=3)
    @pytest.mark.timeout(timeout=600, method="thread")
    def test_options_handler(self):
        """
        This tests that a template's OPTIONS handler is invoked
        """
        response = requests.options(self.url + "/optionshandler", timeout=300)

        self.assertEqual(response.status_code, 204)


class TestServiceCorsSwaggerRequests(StartApiIntegBaseClass):
    """
    Test to check that the correct headers are being added with Cors with swagger code
    """

    template_path = "/testdata/start_api/swagger-template.yaml"
    binary_data_file = "testdata/start_api/binarydata.gif"

    def setUp(self):
        self.url = "http://127.0.0.1:{}".format(self.port)

    @pytest.mark.flaky(reruns=3)
    @pytest.mark.timeout(timeout=600, method="thread")
    def test_cors_swagger_options(self):
        """
        This tests that the Cors are added to option requests in the swagger template
        """
        response = requests.options(self.url + "/echobase64eventbody", timeout=300)

        self.assertEqual(response.status_code, 200)

        self.assertEqual(response.headers.get("Access-Control-Allow-Origin"), "*")
        self.assertEqual(response.headers.get("Access-Control-Allow-Headers"), "origin, x-requested-with")
        self.assertEqual(response.headers.get("Access-Control-Allow-Methods"), "GET,OPTIONS")
        self.assertEqual(response.headers.get("Access-Control-Max-Age"), "510")


class TestServiceCorsSwaggerRequestsWithHttpApi(StartApiIntegBaseClass):
    """
    Test to check that the correct headers are being added with Cors with swagger code
    """

    template_path = "/testdata/start_api/swagger-template-http-api.yaml"
    binary_data_file = "testdata/start_api/binarydata.gif"

    def setUp(self):
        self.url = "http://127.0.0.1:{}".format(self.port)

    @pytest.mark.flaky(reruns=3)
    @pytest.mark.timeout(timeout=600, method="thread")
    def test_cors_swagger_options_httpapi(self):
        """
        This tests that the Cors are added to option requests in the swagger template
        """
        response = requests.options(self.url + "/httpapi-echobase64eventbody", timeout=300)

        self.assertEqual(response.status_code, 200)
        self.assertEqual(response.headers.get("Access-Control-Allow-Origin"), "*")
        self.assertEqual(response.headers.get("Access-Control-Allow-Headers"), "origin")
        self.assertEqual(response.headers.get("Access-Control-Allow-Methods"), "GET,OPTIONS,POST")
        self.assertEqual(response.headers.get("Access-Control-Max-Age"), "42")


class TestServiceCorsGlobalRequests(StartApiIntegBaseClass):
    """
    Test to check that the correct headers are being added with Cors with the global property
    """

    template_path = "/testdata/start_api/template.yaml"

    def setUp(self):
        self.url = "http://127.0.0.1:{}".format(self.port)

    @pytest.mark.flaky(reruns=3)
    @pytest.mark.timeout(timeout=600, method="thread")
    def test_cors_global(self):
        """
        This tests that the Cors are added to options requests when the global property is set
        """
        response = requests.options(self.url + "/echobase64eventbody", timeout=300)

        self.assertEqual(response.status_code, 200)
        self.assertEqual(response.headers.get("Access-Control-Allow-Origin"), "*")
        self.assertEqual(response.headers.get("Access-Control-Allow-Headers"), None)
        self.assertEqual(response.headers.get("Access-Control-Allow-Methods"), ",".join(sorted(Route.ANY_HTTP_METHODS)))
        self.assertEqual(response.headers.get("Access-Control-Max-Age"), None)

    @pytest.mark.flaky(reruns=3)
    @pytest.mark.timeout(timeout=600, method="thread")
    def test_cors_global_get(self):
        """
        This tests that the Cors are added to post requests when the global property is set
        """
        response = requests.get(self.url + "/onlysetstatuscode", timeout=300)

        self.assertEqual(response.status_code, 200)
        self.assertEqual(response.content.decode("utf-8"), "")
        self.assertEqual(response.headers.get("Content-Type"), "application/json")
        self.assertEqual(response.headers.get("Access-Control-Allow-Origin"), None)
        self.assertEqual(response.headers.get("Access-Control-Allow-Headers"), None)
        self.assertEqual(response.headers.get("Access-Control-Allow-Methods"), None)
        self.assertEqual(response.headers.get("Access-Control-Max-Age"), None)


class TestStartApiWithCloudFormationStage(StartApiIntegBaseClass):
    """
    Test Class centered around the different responses that can happen in Lambda and pass through start-api
    """

    template_path = "/testdata/start_api/swagger-rest-api-template.yaml"

    def setUp(self):
        self.url = "http://127.0.0.1:{}".format(self.port)

    @pytest.mark.flaky(reruns=3)
    @pytest.mark.timeout(timeout=600, method="thread")
    def test_default_stage_name(self):
        response = requests.get(self.url + "/echoeventbody", timeout=300)

        self.assertEqual(response.status_code, 200)

        response_data = response.json()
        self.assertEqual(response_data.get("requestContext", {}).get("stage"), "Dev")

    @pytest.mark.flaky(reruns=3)
    @pytest.mark.timeout(timeout=600, method="thread")
    def test_global_stage_variables(self):
        response = requests.get(self.url + "/echoeventbody", timeout=300)

        self.assertEqual(response.status_code, 200)

        response_data = response.json()

        self.assertEqual(response_data.get("stageVariables"), {"Stack": "Dev"})


class TestStartApiWithMethodsAndResources(StartApiIntegBaseClass):
    template_path = "/testdata/start_api/methods-resources-api-template.yaml"
    binary_data_file = "testdata/start_api/binarydata.gif"

    def setUp(self):
        self.url = "http://127.0.0.1:{}".format(self.port)

    @pytest.mark.flaky(reruns=3)
    @pytest.mark.timeout(timeout=600, method="thread")
    def test_get_call_with_path_setup_with_any_swagger(self):
        """
        Get Request to a path that was defined as ANY in SAM through Swagger
        """
        response = requests.get(self.url + "/root/anyandall", timeout=300)

        self.assertEqual(response.status_code, 200)
        self.assertEqual(response.json(), {"hello": "world"})

    @pytest.mark.flaky(reruns=3)
    @pytest.mark.timeout(timeout=600, method="thread")
    def test_post_call_with_path_setup_with_any_swagger(self):
        """
        Post Request to a path that was defined as ANY in SAM through Swagger
        """
        response = requests.post(self.url + "/root/anyandall", json={}, timeout=300)

        self.assertEqual(response.status_code, 200)
        self.assertEqual(response.json(), {"hello": "world"})

    @pytest.mark.flaky(reruns=3)
    @pytest.mark.timeout(timeout=600, method="thread")
    def test_put_call_with_path_setup_with_any_swagger(self):
        """
        Put Request to a path that was defined as ANY in SAM through Swagger
        """
        response = requests.put(self.url + "/root/anyandall", json={}, timeout=300)

        self.assertEqual(response.status_code, 200)
        self.assertEqual(response.json(), {"hello": "world"})

    @pytest.mark.flaky(reruns=3)
    @pytest.mark.timeout(timeout=600, method="thread")
    def test_head_call_with_path_setup_with_any_swagger(self):
        """
        Head Request to a path that was defined as ANY in SAM through Swagger
        """
        response = requests.head(self.url + "/root/anyandall", timeout=300)

        self.assertEqual(response.status_code, 200)

    @pytest.mark.flaky(reruns=3)
    @pytest.mark.timeout(timeout=600, method="thread")
    def test_delete_call_with_path_setup_with_any_swagger(self):
        """
        Delete Request to a path that was defined as ANY in SAM through Swagger
        """
        response = requests.delete(self.url + "/root/anyandall", timeout=300)

        self.assertEqual(response.status_code, 200)
        self.assertEqual(response.json(), {"hello": "world"})

    @pytest.mark.flaky(reruns=3)
    @pytest.mark.timeout(timeout=600, method="thread")
    def test_options_call_with_path_setup_with_any_swagger(self):
        """
        Options Request to a path that was defined as ANY in SAM through Swagger
        """
        response = requests.options(self.url + "/root/anyandall", timeout=300)

        self.assertEqual(response.status_code, 200)

    @pytest.mark.flaky(reruns=3)
    @pytest.mark.timeout(timeout=600, method="thread")
    def test_patch_call_with_path_setup_with_any_swagger(self):
        """
        Patch Request to a path that was defined as ANY in SAM through Swagger
        """
        response = requests.patch(self.url + "/root/anyandall", timeout=300)

        self.assertEqual(response.status_code, 200)
        self.assertEqual(response.json(), {"hello": "world"})

    @pytest.mark.flaky(reruns=3)
    @pytest.mark.timeout(timeout=600, method="thread")
    def test_function_not_defined_in_template(self):
        response = requests.get(self.url + "/root/nofunctionfound", timeout=300)

        self.assertEqual(response.status_code, 502)
        self.assertEqual(response.json(), {"message": "No function defined for resource method"})

    @pytest.mark.flaky(reruns=3)
    @pytest.mark.timeout(timeout=600, method="thread")
    def test_lambda_function_resource_is_reachable(self):
        response = requests.get(self.url + "/root/nonserverlessfunction", timeout=300)

        self.assertEqual(response.status_code, 200)
        self.assertEqual(response.json(), {"hello": "world"})

    @pytest.mark.flaky(reruns=3)
    @pytest.mark.timeout(timeout=600, method="thread")
    def test_binary_request(self):
        """
        This tests that the service can accept and invoke a lambda when given binary data in a request
        """
        input_data = self.get_binary_data(self.binary_data_file)
        response = requests.post(
            self.url + "/root/echobase64eventbody", headers={"Content-Type": "image/gif"}, data=input_data, timeout=300
        )

        self.assertEqual(response.status_code, 200)
        self.assertEqual(response.headers.get("Content-Type"), "image/gif")
        self.assertEqual(response.content, input_data)

    @pytest.mark.flaky(reruns=3)
    @pytest.mark.timeout(timeout=600, method="thread")
    def test_binary_response(self):
        """
        Binary data is returned correctly
        """
        expected = self.get_binary_data(self.binary_data_file)

        response = requests.get(self.url + "/root/base64response", timeout=300)

        self.assertEqual(response.status_code, 200)
        self.assertEqual(response.headers.get("Content-Type"), "image/gif")
        self.assertEqual(response.content, expected)

    @pytest.mark.flaky(reruns=3)
    @pytest.mark.timeout(timeout=600, method="thread")
    def test_proxy_response(self):
        """
        Binary data is returned correctly
        """
        response = requests.get(self.url + "/root/v1/test", timeout=300)

        self.assertEqual(response.status_code, 200)
        self.assertEqual(response.json(), {"hello": "world"})


class TestCDKApiGateway(StartApiIntegBaseClass):
    template_path = "/testdata/start_api/cdk-sample-output.yaml"

    def setUp(self):
        self.url = "http://127.0.0.1:{}".format(self.port)

    @pytest.mark.flaky(reruns=3)
    @pytest.mark.timeout(timeout=600, method="thread")
    def test_get_with_cdk(self):
        """
        Get Request to a path that was defined as ANY in SAM through Swagger
        """
        response = requests.get(self.url + "/hello-world", timeout=300)

        self.assertEqual(response.status_code, 200)
        self.assertEqual(response.json(), {"hello": "world"})


class TestServerlessApiGateway(StartApiIntegBaseClass):
    template_path = "/testdata/start_api/serverless-sample-output.yaml"

    def setUp(self):
        self.url = "http://127.0.0.1:{}".format(self.port)

    @pytest.mark.flaky(reruns=3)
    @pytest.mark.timeout(timeout=600, method="thread")
    def test_get_with_serverless(self):
        """
        Get Request to a path that was defined as ANY in SAM through Swagger
        """
        response = requests.get(self.url + "/hello-world", timeout=300)

        self.assertEqual(response.status_code, 200)
        self.assertEqual(response.json(), {"hello": "world"})


class TestSwaggerIncludedFromSeparateFile(StartApiIntegBaseClass):
    template_path = "/testdata/start_api/template-with-included-swagger.yaml"

    def setUp(self):
        self.url = "http://127.0.0.1:{}".format(self.port)

    @pytest.mark.flaky(reruns=3)
    @pytest.mark.timeout(timeout=600, method="thread")
    def test_swagger_was_tranformed_and_api_is_reachable(self):
        response = requests.patch(self.url + "/anyandall", timeout=300)

        self.assertEqual(response.status_code, 200)
        self.assertEqual(response.json(), {"hello": "world"})


class TestUnresolvedCorsIntrinsic(StartApiIntegBaseClass):
    template_path = "/testdata/start_api/template-with-unresolved-intrinsic-in-cors.yaml"

    def setUp(self):
        self.url = "http://127.0.0.1:{}".format(self.port)

    @pytest.mark.flaky(reruns=3)
    @pytest.mark.timeout(timeout=600, method="thread")
    def test_lambda_is_reachable_when_cors_is_an_unresolved_intrinsic(self):
        response = requests.patch(self.url + "/anyandall", timeout=300)

        self.assertEqual(response.status_code, 200)
        self.assertEqual(response.json(), {"hello": "world"})


class TestCFNTemplateQuickCreatedHttpApiWithDefaultRoute(StartApiIntegBaseClass):
    template_path = "/testdata/start_api/cfn-quick-created-http-api-with-default-route.yaml"

    def setUp(self):
        self.url = "http://127.0.0.1:{}".format(self.port)

    @pytest.mark.flaky(reruns=3)
    @pytest.mark.timeout(timeout=600, method="thread")
    def test_default_route_is_created_and_api_is_reachable(self):
        response = requests.patch(self.url + "/anypath/anypath", timeout=300)

        self.assertEqual(response.status_code, 200)
        self.assertEqual(response.json(), {"hello": "world"})

    @pytest.mark.flaky(reruns=3)
    @pytest.mark.timeout(timeout=600, method="thread")
    def test_cors_options(self):
        """
        This tests that the Cors are added to option requests in the swagger template
        """
        response = requests.options(self.url + "/anypath/anypath", timeout=300)

        self.assertEqual(response.status_code, 200)

        self.assertEqual(response.headers.get("Access-Control-Allow-Origin"), "https://example.com")
        self.assertEqual(response.headers.get("Access-Control-Allow-Headers"), "x-apigateway-header")
        self.assertEqual(response.headers.get("Access-Control-Allow-Methods"), "GET,OPTIONS")
        self.assertEqual(response.headers.get("Access-Control-Max-Age"), "600")


class TestCFNTemplateHttpApiWithNormalAndDefaultRoutes(StartApiIntegBaseClass):
    template_path = "/testdata/start_api/cfn-http-api-with-normal-and-default-routes.yaml"

    def setUp(self):
        self.url = "http://127.0.0.1:{}".format(self.port)

    @pytest.mark.flaky(reruns=3)
    @pytest.mark.timeout(timeout=600, method="thread")
    def test_default_route_is_created_and_api_is_reachable(self):
        response = requests.post(self.url + "/anypath/anypath", timeout=300)

        self.assertEqual(response.status_code, 200)
        self.assertEqual(response.json(), {"hello": "world"})

    @pytest.mark.flaky(reruns=3)
    @pytest.mark.timeout(timeout=600, method="thread")
    def test_normal_route_is_created_and_api_is_reachable_and_payload_version_is_1(self):
        response = requests.get(self.url + "/echoeventbody", timeout=300)

        self.assertEqual(response.status_code, 200)
        response_data = response.json()
        self.assertEqual(response_data.get("version", {}), "1.0")
        self.assertIsNotNone(response_data.get("multiValueHeaders"))
        self.assertIsNone(response_data.get("cookies"))


class TestCFNTemplateQuickCreatedHttpApiWithOneRoute(StartApiIntegBaseClass):
    template_path = "/testdata/start_api/cfn-quick-created-http-api-with-one-route.yaml"

    def setUp(self):
        self.url = "http://127.0.0.1:{}".format(self.port)

    @pytest.mark.flaky(reruns=3)
    @pytest.mark.timeout(timeout=600, method="thread")
    def test_route_is_created_and_api_is_reachable_and_default_payload_version_is_2(self):
        response = requests.get(self.url + "/echoeventbody", timeout=300)

        self.assertEqual(response.status_code, 200)
        response_data = response.json()
        self.assertEqual(response_data.get("version", {}), "2.0")
        self.assertIsNone(response_data.get("multiValueHeaders"))
        self.assertIsNotNone(response_data.get("cookies"))

    @pytest.mark.flaky(reruns=3)
    @pytest.mark.timeout(timeout=600, method="thread")
    def test_default_stage_name(self):
        response = requests.get(self.url + "/echoeventbody", timeout=300)

        self.assertEqual(response.status_code, 200)
        response_data = response.json()
        self.assertEqual(response_data.get("requestContext", {}).get("stage"), "$default")


class TestCFNTemplateHttpApiWithSwaggerBody(StartApiIntegBaseClass):
    template_path = "/testdata/start_api/cfn-http-api-with-swagger-body.yaml"

    def setUp(self):
        self.url = "http://127.0.0.1:{}".format(self.port)

    @pytest.mark.flaky(reruns=3)
    @pytest.mark.timeout(timeout=600, method="thread")
    def test_swagger_got_parsed_and_api_is_reachable_and_payload_version_is_2(self):
        response = requests.get(self.url + "/echoeventbody", timeout=300)

        self.assertEqual(response.status_code, 200)
        response_data = response.json()
        self.assertEqual(response_data.get("version", {}), "2.0")
        self.assertIsNone(response_data.get("multiValueHeaders"))
<<<<<<< HEAD
        self.assertIsNotNone(response_data.get("cookies"))
=======
        self.assertIsNotNone(response_data.get("cookies"))
>>>>>>> 5e8e0784
<|MERGE_RESOLUTION|>--- conflicted
+++ resolved
@@ -1505,8 +1505,6 @@
         response_data = response.json()
         self.assertEqual(response_data.get("version", {}), "2.0")
         self.assertIsNone(response_data.get("multiValueHeaders"))
-<<<<<<< HEAD
         self.assertIsNotNone(response_data.get("cookies"))
-=======
-        self.assertIsNotNone(response_data.get("cookies"))
->>>>>>> 5e8e0784
+
+        
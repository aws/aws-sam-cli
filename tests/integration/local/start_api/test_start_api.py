import requests
from concurrent.futures import ThreadPoolExecutor, as_completed
from time import time

from .start_api_integ_base import StartApiIntegBaseClass


class TestParallelRequests(StartApiIntegBaseClass):
    """
    Test Class centered around sending parallel requests to the service `sam local start-api`
    """
    # This is here so the setUpClass doesn't fail. Set to this something else once the class is implemented
    template_path = "/testdata/start_api/template.yaml"

    def setUp(self):
        self.url = "http://127.0.0.1:{}".format(self.port)

    def test_same_endpoint(self):
        """
        Send two requests to the same path at the same time. This is to ensure we can handle
        multiple requests at once and do not block/queue up requests
        """
        number_of_requests = 10
        start_time = time()
        thread_pool = ThreadPoolExecutor(number_of_requests)

        futures = [thread_pool.submit(requests.get, self.url + "/sleepfortenseconds/function1")
                   for _ in range(0, number_of_requests)]
        results = [r.result() for r in as_completed(futures)]

        end_time = time()

        self.assertEquals(len(results), 10)
        self.assertGreater(end_time - start_time, 10)
        self.assertLess(end_time - start_time, 20)

        for result in results:
            self.assertEquals(result.status_code, 200)
            self.assertEquals(result.json(), {"message": "HelloWorld! I just slept and waking up."})

    def test_different_endpoints(self):
        """
        Send two requests to different paths at the same time. This is to ensure we can handle
        multiple requests for different paths and do not block/queue up the requests
        """
        number_of_requests = 10
        start_time = time()
        thread_pool = ThreadPoolExecutor(10)

        test_url_paths = ["/sleepfortenseconds/function0", "/sleepfortenseconds/function1"]

        futures = [thread_pool.submit(requests.get, self.url + test_url_paths[function_num % len(test_url_paths)])
                   for function_num in range(0, number_of_requests)]
        results = [r.result() for r in as_completed(futures)]

        end_time = time()

        self.assertEquals(len(results), 10)
        self.assertGreater(end_time - start_time, 10)
        self.assertLess(end_time - start_time, 20)

        for result in results:
            self.assertEquals(result.status_code, 200)
            self.assertEquals(result.json(), {"message": "HelloWorld! I just slept and waking up."})


class TestServiceErrorResponses(StartApiIntegBaseClass):
    """
    Test Class centered around the Error Responses the Service can return for a given api
    """
    # This is here so the setUpClass doesn't fail. Set to this something else once the class is implemented.
    template_path = "/testdata/start_api/template.yaml"

    def setUp(self):
        self.url = "http://127.0.0.1:{}".format(self.port)

    def test_invalid_http_verb_for_endpoint(self):
        response = requests.get(self.url + "/id")

        self.assertEquals(response.status_code, 403)
        self.assertEquals(response.json(), {"message": "Missing Authentication Token"})

    def test_invalid_response_from_lambda(self):
        response = requests.get(self.url + "/invalidresponsereturned")

        self.assertEquals(response.status_code, 502)
        self.assertEquals(response.json(), {"message": "Internal server error"})

    def test_invalid_json_response_from_lambda(self):
        response = requests.get(self.url + "/invalidresponsehash")

        self.assertEquals(response.status_code, 502)
        self.assertEquals(response.json(), {"message": "Internal server error"})

    def test_request_timeout(self):
        pass


class TestService(StartApiIntegBaseClass):
    """
    Testing general requirements around the Service that powers `sam local start-api`
    """
    template_path = "/testdata/start_api/template.yaml"

    def setUp(self):
        self.url = "http://127.0.0.1:{}".format(self.port)

    def test_static_directory(self):
        pass

    def test_calling_proxy_endpoint(self):
        response = requests.get(self.url + "/proxypath/this/is/some/path")

        self.assertEquals(response.status_code, 200)
        self.assertEquals(response.json(), {'hello': 'world'})

    def test_get_call_with_path_setup_with_any_implicit_api(self):
        """
        Get Request to a path that was defined as ANY in SAM through AWS::Serverless::Function Events
        """
        response = requests.get(self.url + "/anyandall")

        self.assertEquals(response.status_code, 200)
        self.assertEquals(response.json(), {'hello': 'world'})

    def test_post_call_with_path_setup_with_any_implicit_api(self):
        """
        Post Request to a path that was defined as ANY in SAM through AWS::Serverless::Function Events
        """
        response = requests.post(self.url + "/anyandall", json={})

        self.assertEquals(response.status_code, 200)
        self.assertEquals(response.json(), {'hello': 'world'})

    def test_put_call_with_path_setup_with_any_implicit_api(self):
        """
        Put Request to a path that was defined as ANY in SAM through AWS::Serverless::Function Events
        """
        response = requests.put(self.url + "/anyandall", json={})

        self.assertEquals(response.status_code, 200)
        self.assertEquals(response.json(), {'hello': 'world'})

    def test_head_call_with_path_setup_with_any_implicit_api(self):
        """
        Head Request to a path that was defined as ANY in SAM through AWS::Serverless::Function Events
        """
        response = requests.head(self.url + "/anyandall")

        self.assertEquals(response.status_code, 200)

    def test_delete_call_with_path_setup_with_any_implicit_api(self):
        """
        Delete Request to a path that was defined as ANY in SAM through AWS::Serverless::Function Events
        """
        response = requests.delete(self.url + "/anyandall")

        self.assertEquals(response.status_code, 200)
        self.assertEquals(response.json(), {'hello': 'world'})

    def test_options_call_with_path_setup_with_any_implicit_api(self):
        """
        Options Request to a path that was defined as ANY in SAM through AWS::Serverless::Function Events
        """
        response = requests.options(self.url + "/anyandall")

        self.assertEquals(response.status_code, 200)

    def test_patch_call_with_path_setup_with_any_implicit_api(self):
        """
        Patch Request to a path that was defined as ANY in SAM through AWS::Serverless::Function Events
        """
        response = requests.patch(self.url + "/anyandall")

        self.assertEquals(response.status_code, 200)
        self.assertEquals(response.json(), {'hello': 'world'})


class TestStartApiWithSwaggerApis(StartApiIntegBaseClass):
    template_path = "/testdata/start_api/swagger-template.yaml"
    binary_data_file = "testdata/start_api/binarydata.gif"

    def setUp(self):
        self.url = "http://127.0.0.1:{}".format(self.port)

    def test_get_call_with_path_setup_with_any_swagger(self):
        """
        Get Request to a path that was defined as ANY in SAM through Swagger
        """
        response = requests.get(self.url + "/anyandall")

        self.assertEquals(response.status_code, 200)
        self.assertEquals(response.json(), {'hello': 'world'})

    def test_post_call_with_path_setup_with_any_swagger(self):
        """
        Post Request to a path that was defined as ANY in SAM through Swagger
        """
        response = requests.post(self.url + "/anyandall", json={})

        self.assertEquals(response.status_code, 200)
        self.assertEquals(response.json(), {'hello': 'world'})

    def test_put_call_with_path_setup_with_any_swagger(self):
        """
        Put Request to a path that was defined as ANY in SAM through Swagger
        """
        response = requests.put(self.url + "/anyandall", json={})

        self.assertEquals(response.status_code, 200)
        self.assertEquals(response.json(), {'hello': 'world'})

    def test_head_call_with_path_setup_with_any_swagger(self):
        """
        Head Request to a path that was defined as ANY in SAM through Swagger
        """
        response = requests.head(self.url + "/anyandall")

        self.assertEquals(response.status_code, 200)

    def test_delete_call_with_path_setup_with_any_swagger(self):
        """
        Delete Request to a path that was defined as ANY in SAM through Swagger
        """
        response = requests.delete(self.url + "/anyandall")

        self.assertEquals(response.status_code, 200)
        self.assertEquals(response.json(), {'hello': 'world'})

    def test_options_call_with_path_setup_with_any_swagger(self):
        """
        Options Request to a path that was defined as ANY in SAM through Swagger
        """
        response = requests.options(self.url + "/anyandall")

        self.assertEquals(response.status_code, 200)

    def test_patch_call_with_path_setup_with_any_swagger(self):
        """
        Patch Request to a path that was defined as ANY in SAM through Swagger
        """
        response = requests.patch(self.url + "/anyandall")

        self.assertEquals(response.status_code, 200)
        self.assertEquals(response.json(), {'hello': 'world'})

    def test_function_not_defined_in_template(self):
        response = requests.get(self.url + "/nofunctionfound")

        self.assertEquals(response.status_code, 502)
        self.assertEquals(response.json(), {"message": "No function defined for resource method"})

    def test_function_with_no_api_event_is_reachable(self):
        response = requests.get(self.url + "/functionwithnoapievent")

        self.assertEquals(response.status_code, 200)
        self.assertEquals(response.json(), {'hello': 'world'})

    def test_lambda_function_resource_is_reachable(self):
        response = requests.get(self.url + "/nonserverlessfunction")

        self.assertEquals(response.status_code, 200)
        self.assertEquals(response.json(), {'hello': 'world'})

    def test_binary_request(self):
        """
        This tests that the service can accept and invoke a lambda when given binary data in a request
        """
        input_data = self.get_binary_data(self.binary_data_file)
        response = requests.post(self.url + '/echobase64eventbody',
                                 headers={"Content-Type": "image/gif"},
                                 data=input_data)

        self.assertEquals(response.status_code, 200)
        self.assertEquals(response.headers.get("Content-Type"), "image/gif")
        self.assertEquals(response.content, input_data)

    def test_binary_response(self):
        """
        Binary data is returned correctly
        """
        expected = self.get_binary_data(self.binary_data_file)

        response = requests.get(self.url + '/base64response')

        self.assertEquals(response.status_code, 200)
        self.assertEquals(response.headers.get("Content-Type"), "image/gif")
        self.assertEquals(response.content, expected)


class TestStartApiWithSwaggerRestApis(StartApiIntegBaseClass):
    template_path = "/testdata/start_api/swagger-rest-api-template.yaml"
    binary_data_file = "testdata/start_api/binarydata.gif"

    def setUp(self):
        self.url = "http://127.0.0.1:{}".format(self.port)

    def test_get_call_with_path_setup_with_any_swagger(self):
        """
        Get Request to a path that was defined as ANY in SAM through Swagger
        """
        response = requests.get(self.url + "/anyandall")

        self.assertEquals(response.status_code, 200)
        self.assertEquals(response.json(), {'hello': 'world'})

    def test_post_call_with_path_setup_with_any_swagger(self):
        """
        Post Request to a path that was defined as ANY in SAM through Swagger
        """
        response = requests.post(self.url + "/anyandall", json={})

        self.assertEquals(response.status_code, 200)
        self.assertEquals(response.json(), {'hello': 'world'})

    def test_put_call_with_path_setup_with_any_swagger(self):
        """
        Put Request to a path that was defined as ANY in SAM through Swagger
        """
        response = requests.put(self.url + "/anyandall", json={})

        self.assertEquals(response.status_code, 200)
        self.assertEquals(response.json(), {'hello': 'world'})

    def test_head_call_with_path_setup_with_any_swagger(self):
        """
        Head Request to a path that was defined as ANY in SAM through Swagger
        """
        response = requests.head(self.url + "/anyandall")

        self.assertEquals(response.status_code, 200)

    def test_delete_call_with_path_setup_with_any_swagger(self):
        """
        Delete Request to a path that was defined as ANY in SAM through Swagger
        """
        response = requests.delete(self.url + "/anyandall")

        self.assertEquals(response.status_code, 200)
        self.assertEquals(response.json(), {'hello': 'world'})

    def test_options_call_with_path_setup_with_any_swagger(self):
        """
        Options Request to a path that was defined as ANY in SAM through Swagger
        """
        response = requests.options(self.url + "/anyandall")

        self.assertEquals(response.status_code, 200)

    def test_patch_call_with_path_setup_with_any_swagger(self):
        """
        Patch Request to a path that was defined as ANY in SAM through Swagger
        """
        response = requests.patch(self.url + "/anyandall")

        self.assertEquals(response.status_code, 200)
        self.assertEquals(response.json(), {'hello': 'world'})

    def test_function_not_defined_in_template(self):
        response = requests.get(self.url + "/nofunctionfound")

        self.assertEquals(response.status_code, 502)
        self.assertEquals(response.json(), {"message": "No function defined for resource method"})

    def test_lambda_function_resource_is_reachable(self):
        response = requests.get(self.url + "/nonserverlessfunction")

        self.assertEquals(response.status_code, 200)
        self.assertEquals(response.json(), {'hello': 'world'})

    def test_binary_request(self):
        """
        This tests that the service can accept and invoke a lambda when given binary data in a request
        """
        input_data = self.get_binary_data(self.binary_data_file)
        response = requests.post(self.url + '/echobase64eventbody',
<<<<<<< HEAD
                                 headers={"Content-Type": "image/png"},
                                 data=input_data)

        self.assertEquals(response.status_code, 200)
        self.assertEquals(response.headers.get("Content-Type"), "image/png")
=======
                                 headers={"Content-Type": "image/gif"},
                                 data=input_data)

        self.assertEquals(response.status_code, 200)
        self.assertEquals(response.headers.get("Content-Type"), "image/gif")
>>>>>>> aeba5468
        self.assertEquals(response.content, input_data)

    def test_binary_response(self):
        """
        Binary data is returned correctly
        """
        expected = self.get_binary_data(self.binary_data_file)

        response = requests.get(self.url + '/base64response')

        self.assertEquals(response.status_code, 200)
<<<<<<< HEAD
        self.assertEquals(response.headers.get("Content-Type"), "image/jpg")
=======
        self.assertEquals(response.headers.get("Content-Type"), "image/gif")
>>>>>>> aeba5468
        self.assertEquals(response.content, expected)


class TestServiceResponses(StartApiIntegBaseClass):
    """
    Test Class centered around the different responses that can happen in Lambda and pass through start-api
    """
    template_path = "/testdata/start_api/template.yaml"
    binary_data_file = "testdata/start_api/binarydata.gif"

    def setUp(self):
        self.url = "http://127.0.0.1:{}".format(self.port)

    def test_multiple_headers_response(self):
        response = requests.get(self.url + "/multipleheaders")

        self.assertEquals(response.status_code, 200)
        self.assertEquals(response.headers.get("Content-Type"), "text/plain")
        self.assertEquals(response.headers.get("MyCustomHeader"), 'Value1, Value2')

    def test_multiple_headers_overrides_headers_response(self):
        response = requests.get(self.url + "/multipleheadersoverridesheaders")

        self.assertEquals(response.status_code, 200)
        self.assertEquals(response.headers.get("Content-Type"), "text/plain")
        self.assertEquals(response.headers.get("MyCustomHeader"), 'Value1, Value2, Custom')

    def test_binary_response(self):
        """
        Binary data is returned correctly
        """
        expected = self.get_binary_data(self.binary_data_file)

        response = requests.get(self.url + '/base64response')

        self.assertEquals(response.status_code, 200)
        self.assertEquals(response.headers.get("Content-Type"), "image/gif")
        self.assertEquals(response.content, expected)

    def test_default_header_content_type(self):
        """
        Test that if no ContentType is given the default is "application/json"
        """
        response = requests.get(self.url + "/onlysetstatuscode")

        self.assertEquals(response.status_code, 200)
        self.assertEquals(response.content.decode('utf-8'), "no data")
        self.assertEquals(response.headers.get("Content-Type"), "application/json")

    def test_default_status_code(self):
        """
        Test that if no status_code is given, the status code is 200
        :return:
        """
        response = requests.get(self.url + "/onlysetbody")

        self.assertEquals(response.status_code, 200)
        self.assertEquals(response.json(), {'hello': 'world'})

    def test_string_status_code(self):
        """
        Test that an integer-string can be returned as the status code
        """
        response = requests.get(self.url + "/stringstatuscode")

        self.assertEquals(response.status_code, 200)

    def test_default_body(self):
        """
        Test that if no body is given, the response is 'no data'
        """
        response = requests.get(self.url + "/onlysetstatuscode")

        self.assertEquals(response.status_code, 200)
        self.assertEquals(response.content.decode('utf-8'), "no data")

    def test_function_writing_to_stdout(self):
        response = requests.get(self.url + "/writetostdout")

        self.assertEquals(response.status_code, 200)
        self.assertEquals(response.json(), {'hello': 'world'})

    def test_function_writing_to_stderr(self):
        response = requests.get(self.url + "/writetostderr")

        self.assertEquals(response.status_code, 200)
        self.assertEquals(response.json(), {'hello': 'world'})


class TestServiceRequests(StartApiIntegBaseClass):
    """
    Test Class centered around the different requests that can happen
    """
    template_path = "/testdata/start_api/template.yaml"
    binary_data_file = "testdata/start_api/binarydata.gif"

    def setUp(self):
        self.url = "http://127.0.0.1:{}".format(self.port)

    def test_binary_request(self):
        """
        This tests that the service can accept and invoke a lambda when given binary data in a request
        """
        input_data = self.get_binary_data(self.binary_data_file)
        response = requests.post(self.url + '/echobase64eventbody',
                                 headers={"Content-Type": "image/gif"},
                                 data=input_data)

        self.assertEquals(response.status_code, 200)
        self.assertEquals(response.headers.get("Content-Type"), "image/gif")
        self.assertEquals(response.content, input_data)

    def test_request_with_form_data(self):
        """
        Form-encoded data should be put into the Event to Lambda
        """
        response = requests.post(self.url + "/echoeventbody",
                                 headers={"Content-Type": "application/x-www-form-urlencoded"},
                                 data='key=value')

        self.assertEquals(response.status_code, 200)

        response_data = response.json()

        self.assertEquals(response_data.get("headers").get("Content-Type"), "application/x-www-form-urlencoded")
        self.assertEquals(response_data.get("body"), "key=value")

    def test_request_to_an_endpoint_with_two_different_handlers(self):
        response = requests.get(self.url + "/echoeventbody")

        self.assertEquals(response.status_code, 200)

        response_data = response.json()

        self.assertEquals(response_data.get("handler"), 'echo_event_handler_2')

    def test_request_with_multi_value_headers(self):
        response = requests.get(self.url + "/echoeventbody",
                                headers={"Content-Type": "application/x-www-form-urlencoded, image/gif"})

        self.assertEquals(response.status_code, 200)
        response_data = response.json()
        self.assertEquals(response_data.get("multiValueHeaders").get("Content-Type"),
                          ["application/x-www-form-urlencoded, image/gif"])
        self.assertEquals(response_data.get("headers").get("Content-Type"),
                          "application/x-www-form-urlencoded, image/gif")

    def test_request_with_query_params(self):
        """
        Query params given should be put into the Event to Lambda
        """
        response = requests.get(self.url + "/id/4",
                                params={"key": "value"})

        self.assertEquals(response.status_code, 200)

        response_data = response.json()

        self.assertEquals(response_data.get("queryStringParameters"), {"key": "value"})
        self.assertEquals(response_data.get("multiValueQueryStringParameters"), {"key": ["value"]})

    def test_request_with_list_of_query_params(self):
        """
        Query params given should be put into the Event to Lambda
        """
        response = requests.get(self.url + "/id/4",
                                params={"key": ["value", "value2"]})

        self.assertEquals(response.status_code, 200)

        response_data = response.json()

        self.assertEquals(response_data.get("queryStringParameters"), {"key": "value2"})
        self.assertEquals(response_data.get("multiValueQueryStringParameters"), {"key": ["value", "value2"]})

    def test_request_with_path_params(self):
        """
        Path Parameters given should be put into the Event to Lambda
        """
        response = requests.get(self.url + "/id/4")

        self.assertEquals(response.status_code, 200)

        response_data = response.json()

        self.assertEquals(response_data.get("pathParameters"), {"id": "4"})

    def test_request_with_many_path_params(self):
        """
        Path Parameters given should be put into the Event to Lambda
        """
        response = requests.get(self.url + "/id/4/user/jacob")

        self.assertEquals(response.status_code, 200)

        response_data = response.json()

        self.assertEquals(response_data.get("pathParameters"), {"id": "4", "user": "jacob"})

    def test_forward_headers_are_added_to_event(self):
        """
        Test the Forwarding Headers exist in the Api Event to Lambda
        """
        response = requests.get(self.url + "/id/4")

        response_data = response.json()

        self.assertEquals(response_data.get("headers").get("X-Forwarded-Proto"), "http")
        self.assertEquals(response_data.get("multiValueHeaders").get("X-Forwarded-Proto"), ["http"])
        self.assertEquals(response_data.get("headers").get("X-Forwarded-Port"), self.port)
        self.assertEquals(response_data.get("multiValueHeaders").get("X-Forwarded-Port"), [self.port])


class TestStartApiWithStage(StartApiIntegBaseClass):
    """
    Test Class centered around the different responses that can happen in Lambda and pass through start-api
    """
    template_path = "/testdata/start_api/template.yaml"

    def setUp(self):
        self.url = "http://127.0.0.1:{}".format(self.port)

    def test_default_stage_name(self):
        response = requests.get(self.url + "/echoeventbody")

        self.assertEquals(response.status_code, 200)

        response_data = response.json()

        self.assertEquals(response_data.get("requestContext", {}).get("stage"), "Prod")

    def test_global_stage_variables(self):
        response = requests.get(self.url + "/echoeventbody")

        self.assertEquals(response.status_code, 200)

        response_data = response.json()

        self.assertEquals(response_data.get("stageVariables"), {'VarName': 'varValue'})


class TestStartApiWithStageAndSwagger(StartApiIntegBaseClass):
    """
    Test Class centered around the different responses that can happen in Lambda and pass through start-api
    """
    template_path = "/testdata/start_api/swagger-template.yaml"

    def setUp(self):
        self.url = "http://127.0.0.1:{}".format(self.port)

    def test_swagger_stage_name(self):
        response = requests.get(self.url + "/echoeventbody")

        self.assertEquals(response.status_code, 200)

        response_data = response.json()
        self.assertEquals(response_data.get("requestContext", {}).get("stage"), "dev")

    def test_swagger_stage_variable(self):
        response = requests.get(self.url + "/echoeventbody")

        self.assertEquals(response.status_code, 200)

        response_data = response.json()
        self.assertEquals(response_data.get("stageVariables"), {'VarName': 'varValue'})


class TestStartApiWithCloudFormationStage(StartApiIntegBaseClass):
    """
    Test Class centered around the different responses that can happen in Lambda and pass through start-api
    """
<<<<<<< HEAD
    template_path = "/testdata/start_api/template.yaml"
=======
    template_path = "/testdata/start_api/swagger-rest-api-template.yaml"
>>>>>>> aeba5468

    def setUp(self):
        self.url = "http://127.0.0.1:{}".format(self.port)

    def test_default_stage_name(self):
        response = requests.get(self.url + "/echoeventbody")

        self.assertEquals(response.status_code, 200)

        response_data = response.json()
<<<<<<< HEAD

        self.assertEquals(response_data.get("requestContext", {}).get("stage"), "Prod")
=======
        print(response_data)
        self.assertEquals(response_data.get("requestContext", {}).get("stage"), "Dev")
>>>>>>> aeba5468

    def test_global_stage_variables(self):
        response = requests.get(self.url + "/echoeventbody")

        self.assertEquals(response.status_code, 200)

        response_data = response.json()

<<<<<<< HEAD
        self.assertEquals(response_data.get("stageVariables"), {'VarName': 'varValue'})


class TestStartApiWithCloudFormationStageAndSwagger(StartApiIntegBaseClass):
    """
    Test Class centered around the different responses that can happen in Lambda and pass through start-api
    """
    template_path = "/testdata/start_api/cloud-formation-lambda-function.yaml"

    def setUp(self):
        self.url = "http://127.0.0.1:{}".format(self.port)

    def test_swagger_stage_name(self):
        response = requests.get(self.url + "/echoeventbody")

        self.assertEquals(response.status_code, 200)

        response_data = response.json()
        self.assertEquals(response_data.get("requestContext", {}).get("stage"), "Prod")

    def test_swagger_stage_variable(self):
        response = requests.get(self.url + "/echoeventbody")

        self.assertEquals(response.status_code, 200)

        response_data = response.json()
        self.assertEquals(response_data.get("stageVariables"), None)


class TestStartApiWithMethodsAndResources(StartApiIntegBaseClass):
    template_path = "/testdata/start_api/methods-resources-api-template.yaml"
    binary_data_file = "testdata/start_api/binarydata.gif"

    def setUp(self):
        self.url = "http://127.0.0.1:{}".format(self.port)

    def test_get_call_with_path_setup_with_any_swagger(self):
        """
        Get Request to a path that was defined as ANY in SAM through Swagger
        """
        response = requests.get(self.url + "/root/anyandall")

        self.assertEquals(response.status_code, 200)
        self.assertEquals(response.json(), {'hello': 'world'})

    def test_post_call_with_path_setup_with_any_swagger(self):
        """
        Post Request to a path that was defined as ANY in SAM through Swagger
        """
        response = requests.post(self.url + "/root/anyandall", json={})

        self.assertEquals(response.status_code, 200)
        self.assertEquals(response.json(), {'hello': 'world'})

    def test_put_call_with_path_setup_with_any_swagger(self):
        """
        Put Request to a path that was defined as ANY in SAM through Swagger
        """
        response = requests.put(self.url + "/root/anyandall", json={})

        self.assertEquals(response.status_code, 200)
        self.assertEquals(response.json(), {'hello': 'world'})

    def test_head_call_with_path_setup_with_any_swagger(self):
        """
        Head Request to a path that was defined as ANY in SAM through Swagger
        """
        response = requests.head(self.url + "/root/anyandall")

        self.assertEquals(response.status_code, 200)

    def test_delete_call_with_path_setup_with_any_swagger(self):
        """
        Delete Request to a path that was defined as ANY in SAM through Swagger
        """
        response = requests.delete(self.url + "/root/anyandall")

        self.assertEquals(response.status_code, 200)
        self.assertEquals(response.json(), {'hello': 'world'})

    def test_options_call_with_path_setup_with_any_swagger(self):
        """
        Options Request to a path that was defined as ANY in SAM through Swagger
        """
        response = requests.options(self.url + "/root/anyandall")

        self.assertEquals(response.status_code, 200)

    def test_patch_call_with_path_setup_with_any_swagger(self):
        """
        Patch Request to a path that was defined as ANY in SAM through Swagger
        """
        response = requests.patch(self.url + "/root/anyandall")

        self.assertEquals(response.status_code, 200)
        self.assertEquals(response.json(), {'hello': 'world'})

    def test_function_not_defined_in_template(self):
        response = requests.get(self.url + "/root/nofunctionfound")

        self.assertEquals(response.status_code, 502)
        self.assertEquals(response.json(), {"message": "No function defined for resource method"})

    def test_lambda_function_resource_is_reachable(self):
        response = requests.get(self.url + "/root/nonserverlessfunction")

        self.assertEquals(response.status_code, 200)
        self.assertEquals(response.json(), {'hello': 'world'})

    def test_binary_request(self):
        """
        This tests that the service can accept and invoke a lambda when given binary data in a request
        """
        input_data = self.get_binary_data(self.binary_data_file)
        response = requests.post(self.url + '/root/echobase64eventbody',
                                 headers={"Content-Type": "image/gif"},
                                 data=input_data)

        self.assertEquals(response.status_code, 200)
        self.assertEquals(response.headers.get("Content-Type"), "image/gif")
        self.assertEquals(response.content, input_data)

    def test_binary_response(self):
        """
        Binary data is returned correctly
        """
        expected = self.get_binary_data(self.binary_data_file)

        response = requests.get(self.url + '/root/base64response')

        self.assertEquals(response.status_code, 200)
        self.assertEquals(response.headers.get("Content-Type"), "image/gif")
        self.assertEquals(response.content, expected)


class TestCDKApiGateway(StartApiIntegBaseClass):
    template_path = "/testdata/start_api/cdk-sample-output.yaml"

    def setUp(self):
        self.url = "http://127.0.0.1:{}".format(self.port)

    def test_get_with_cdk(self):
        """
        Get Request to a path that was defined as ANY in SAM through Swagger
        """
        response = requests.get(self.url + "/hello-world")

        self.assertEquals(response.status_code, 200)
        self.assertEquals(response.json(), {'hello': 'world'})


class TestServerlessApiGateway(StartApiIntegBaseClass):
    template_path = "/testdata/start_api/serverless-sample-output.yaml"

    def setUp(self):
        self.url = "http://127.0.0.1:{}".format(self.port)

    def test_get_with_serverless(self):
        """
        Get Request to a path that was defined as ANY in SAM through Swagger
        """
        response = requests.get(self.url + "/hello-world")

        self.assertEquals(response.status_code, 200)
        self.assertEquals(response.json(), {'hello': 'world'})
=======
        self.assertEquals(response_data.get("stageVariables"), {"Stack": "Dev"})
>>>>>>> aeba5468
<|MERGE_RESOLUTION|>--- conflicted
+++ resolved
@@ -374,19 +374,11 @@
         """
         input_data = self.get_binary_data(self.binary_data_file)
         response = requests.post(self.url + '/echobase64eventbody',
-<<<<<<< HEAD
-                                 headers={"Content-Type": "image/png"},
-                                 data=input_data)
-
-        self.assertEquals(response.status_code, 200)
-        self.assertEquals(response.headers.get("Content-Type"), "image/png")
-=======
                                  headers={"Content-Type": "image/gif"},
                                  data=input_data)
 
         self.assertEquals(response.status_code, 200)
         self.assertEquals(response.headers.get("Content-Type"), "image/gif")
->>>>>>> aeba5468
         self.assertEquals(response.content, input_data)
 
     def test_binary_response(self):
@@ -398,11 +390,7 @@
         response = requests.get(self.url + '/base64response')
 
         self.assertEquals(response.status_code, 200)
-<<<<<<< HEAD
-        self.assertEquals(response.headers.get("Content-Type"), "image/jpg")
-=======
         self.assertEquals(response.headers.get("Content-Type"), "image/gif")
->>>>>>> aeba5468
         self.assertEquals(response.content, expected)
 
 
@@ -674,11 +662,7 @@
     """
     Test Class centered around the different responses that can happen in Lambda and pass through start-api
     """
-<<<<<<< HEAD
-    template_path = "/testdata/start_api/template.yaml"
-=======
     template_path = "/testdata/start_api/swagger-rest-api-template.yaml"
->>>>>>> aeba5468
 
     def setUp(self):
         self.url = "http://127.0.0.1:{}".format(self.port)
@@ -689,13 +673,7 @@
         self.assertEquals(response.status_code, 200)
 
         response_data = response.json()
-<<<<<<< HEAD
-
-        self.assertEquals(response_data.get("requestContext", {}).get("stage"), "Prod")
-=======
-        print(response_data)
         self.assertEquals(response_data.get("requestContext", {}).get("stage"), "Dev")
->>>>>>> aeba5468
 
     def test_global_stage_variables(self):
         response = requests.get(self.url + "/echoeventbody")
@@ -704,7 +682,6 @@
 
         response_data = response.json()
 
-<<<<<<< HEAD
         self.assertEquals(response_data.get("stageVariables"), {'VarName': 'varValue'})
 
 
@@ -870,6 +847,4 @@
 
         self.assertEquals(response.status_code, 200)
         self.assertEquals(response.json(), {'hello': 'world'})
-=======
-        self.assertEquals(response_data.get("stageVariables"), {"Stack": "Dev"})
->>>>>>> aeba5468
+        self.assertEquals(response_data.get("stageVariables"), {"Stack": "Dev"})
import shutil
import uuid
from typing import List, Optional, Dict
from unittest import TestCase, skipIf
import threading
from subprocess import Popen, PIPE
import os
import logging
from pathlib import Path

import docker
from docker.errors import APIError

from tests.integration.local.common_utils import InvalidAddressException, random_port, wait_for_local_process
from tests.testing_utils import kill_process, get_sam_command
from tests.testing_utils import SKIP_DOCKER_MESSAGE, SKIP_DOCKER_TESTS, run_command

LOG = logging.getLogger(__name__)


@skipIf(SKIP_DOCKER_TESTS, SKIP_DOCKER_MESSAGE)
class StartApiIntegBaseClass(TestCase):
    template: Optional[str] = None
    container_mode: Optional[str] = None
    parameter_overrides: Optional[Dict[str, str]] = None
    binary_data_file: Optional[str] = None
    integration_dir = str(Path(__file__).resolve().parents[2])
    invoke_image: Optional[List] = None
    layer_cache_base_dir: Optional[str] = None

    build_before_invoke = False
    build_overrides: Optional[Dict[str, str]] = None

    do_collect_cmd_init_output: bool = False

    command_list = None
    project_directory = None

    @classmethod
    def setUpClass(cls):
        # This is the directory for tests/integration which will be used to file the testdata
        # files for integ tests
        cls.template = cls.integration_dir + cls.template_path

        if cls.binary_data_file:
            cls.binary_data_file = os.path.join(cls.integration_dir, cls.binary_data_file)

        if cls.build_before_invoke:
            cls.build()

        cls.docker_client = docker.from_env()
        for container in cls.docker_client.api.containers():
            try:
                cls.docker_client.api.remove_container(container, force=True)
            except APIError as ex:
                LOG.error("Failed to remove container %s", container, exc_info=ex)
        cls.start_api_with_retry()

    @classmethod
    def build(cls):
        command = get_sam_command()
        command_list = [command, "build"]
        if cls.build_overrides:
            overrides_arg = " ".join(
                ["ParameterKey={},ParameterValue={}".format(key, value) for key, value in cls.build_overrides.items()]
            )
            command_list += ["--parameter-overrides", overrides_arg]
        working_dir = str(Path(cls.template).resolve().parents[0])
        run_command(command_list, cwd=working_dir)

    @classmethod
    def start_api_with_retry(cls, retries=3):
        retry_count = 0
        while retry_count < retries:
            cls.port = str(random_port())
            try:
                cls.start_api()
            except InvalidAddressException:
                retry_count += 1
                continue
            break

        if retry_count == retries:
            raise ValueError("Ran out of retries attempting to start api")

    @classmethod
    def start_api(cls):
        command = get_sam_command()

        command_list = cls.command_list or [command, "local", "start-api", "-t", cls.template]
        command_list.extend(["-p", cls.port])

        if cls.container_mode:
            command_list += ["--warm-containers", cls.container_mode]

        if cls.parameter_overrides:
            command_list += ["--parameter-overrides", cls._make_parameter_override_arg(cls.parameter_overrides)]

        if cls.layer_cache_base_dir:
            command_list += ["--layer-cache-basedir", cls.layer_cache_base_dir]

        if cls.invoke_image:
            for image in cls.invoke_image:
                command_list += ["--invoke-image", image]

<<<<<<< HEAD
        cls.start_api_process = (
            Popen(command_list, stderr=PIPE, stdout=PIPE)
            if not cls.project_directory
            else Popen(command_list, stderr=PIPE, stdout=PIPE, cwd=cls.project_directory)
        )
=======
        cls.start_api_process = Popen(command_list, stderr=PIPE, stdout=PIPE, shell=True,)
>>>>>>> 3616c068
        cls.start_api_process_output = wait_for_local_process(
            cls.start_api_process, cls.port, collect_output=cls.do_collect_cmd_init_output
        )

        cls.stop_reading_thread = False

        def read_sub_process_stderr():
            while not cls.stop_reading_thread:
                cls.start_api_process.stderr.readline()

        cls.read_threading = threading.Thread(target=read_sub_process_stderr, daemon=True)
        cls.read_threading.start()

    @classmethod
    def _make_parameter_override_arg(self, overrides):
        return " ".join(["ParameterKey={},ParameterValue={}".format(key, value) for key, value in overrides.items()])

    @classmethod
    def tearDownClass(cls):
        # After all the tests run, we need to kill the start-api process.
        cls.stop_reading_thread = True
        kill_process(cls.start_api_process)

    @staticmethod
    def get_binary_data(filename):
        if not filename:
            return None

        with open(filename, "rb") as fp:
            return fp.read()


class WritableStartApiIntegBaseClass(StartApiIntegBaseClass):
    temp_path: Optional[str] = None
    template_path: Optional[str] = None
    code_path: Optional[str] = None
    docker_file_path: Optional[str] = None

    template_content: Optional[str] = None
    code_content: Optional[str] = None
    docker_file_content: Optional[str] = None

    @classmethod
    def setUpClass(cls):
        cls.temp_path = str(uuid.uuid4()).replace("-", "")[:10]
        working_dir = str(Path(cls.integration_dir).resolve().joinpath(cls.temp_path))
        if Path(working_dir).resolve().exists():
            shutil.rmtree(working_dir, ignore_errors=True)
        os.mkdir(working_dir)
        os.mkdir(Path(cls.integration_dir).resolve().joinpath(cls.temp_path).joinpath("dir"))
        cls.template_path = f"/{cls.temp_path}/template.yaml"
        cls.code_path = f"/{cls.temp_path}/main.py"
        cls.code_path2 = f"/{cls.temp_path}/dir/main2.py"
        cls.docker_file_path = f"/{cls.temp_path}/Dockerfile"
        cls.docker_file_path2 = f"/{cls.temp_path}/Dockerfile2"

        if cls.template_content:
            cls._write_file_content(cls.template_path, cls.template_content)

        if cls.code_content:
            cls._write_file_content(cls.code_path, cls.code_content)

        if cls.docker_file_content:
            cls._write_file_content(cls.docker_file_path, cls.docker_file_content)

        super().setUpClass()

    @classmethod
    def _write_file_content(cls, path, content):
        with open(cls.integration_dir + path, "w") as f:
            f.write(content)

    @classmethod
    def tearDownClass(cls):
        super().tearDownClass()
        working_dir = str(Path(cls.integration_dir).resolve().joinpath(cls.temp_path))
        if Path(working_dir).resolve().exists():
            shutil.rmtree(working_dir, ignore_errors=True)<|MERGE_RESOLUTION|>--- conflicted
+++ resolved
@@ -103,15 +103,12 @@
             for image in cls.invoke_image:
                 command_list += ["--invoke-image", image]
 
-<<<<<<< HEAD
         cls.start_api_process = (
-            Popen(command_list, stderr=PIPE, stdout=PIPE)
+            Popen(command_list, stderr=PIPE, stdout=PIPE, shell=True,)
             if not cls.project_directory
-            else Popen(command_list, stderr=PIPE, stdout=PIPE, cwd=cls.project_directory)
+            else Popen(command_list, stderr=PIPE, stdout=PIPE, cwd=cls.project_directory, shell=True,)
         )
-=======
-        cls.start_api_process = Popen(command_list, stderr=PIPE, stdout=PIPE, shell=True,)
->>>>>>> 3616c068
+
         cls.start_api_process_output = wait_for_local_process(
             cls.start_api_process, cls.port, collect_output=cls.do_collect_cmd_init_output
         )

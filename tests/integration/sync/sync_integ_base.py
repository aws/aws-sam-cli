import os

import logging
import json
import shutil
import tempfile
import time
import uuid
import zipfile
from pathlib import Path
from typing import Callable

import boto3
import requests
from botocore.exceptions import ClientError
from botocore.config import Config

from samcli.lib.bootstrap.bootstrap import SAM_CLI_STACK_NAME
from tests.integration.buildcmd.build_integ_base import BuildIntegBase
from tests.integration.package.package_integ_base import PackageIntegBase
from tests.testing_utils import get_sam_command

RETRY_ATTEMPTS = 20
RETRY_WAIT = 1
ZIP_FILE = "layer_zip.zip"

LOG = logging.getLogger(__name__)


class SyncIntegBase(BuildIntegBase, PackageIntegBase):
    @classmethod
    def setUpClass(cls):
        PackageIntegBase.setUpClass()

        cls.test_data_path = Path(__file__).resolve().parents[1].joinpath("testdata", "sync")

    def setUp(self):
        self.cfn_client = boto3.client("cloudformation")
        self.ecr_client = boto3.client("ecr")
        self.lambda_client = boto3.client("lambda")
        self.api_client = boto3.client("apigateway")
        self.sfn_client = boto3.client("stepfunctions")
        self.sns_arn = os.environ.get("AWS_SNS")
        self.stacks = []
        self.s3_prefix = uuid.uuid4().hex
        self.dependency_layer = True if self.dependency_layer is None else self.dependency_layer
        super().setUp()

    def tearDown(self):
        shutil.rmtree(os.path.join(os.getcwd(), ".aws-sam"), ignore_errors=True)
        for stack in self.stacks:
            # because of the termination protection, do not delete aws-sam-cli-managed-default stack
            stack_name = stack["name"]
            if stack_name != SAM_CLI_STACK_NAME:
                region = stack.get("region")
                cfn_client = (
                    self.cfn_client if not region else boto3.client("cloudformation", config=Config(region_name=region))
                )
                ecr_client = self.ecr_client if not region else boto3.client("ecr", config=Config(region_name=region))
                self._delete_companion_stack(cfn_client, ecr_client, self._stack_name_to_companion_stack(stack_name))
                cfn_client.delete_stack(StackName=stack_name)
        super().tearDown()

    def _get_stacks(self, stack_name):
        physical_ids = {}
        response = self.cfn_client.describe_stack_resources(StackName=stack_name).get("StackResources", {})
        for resource in response:
            resource_type = resource.get("ResourceType")
            if resource_type == "AWS::CloudFormation::Stack":
                nested_stack_physical_id = resource.get("PhysicalResourceId")
                nested_stack_name = nested_stack_physical_id.split("/")[1]
                nested_stack_physical_ids = self._get_stacks(nested_stack_name)
                for nested_resource_type, nested_physical_ids in nested_stack_physical_ids.items():
                    if nested_resource_type not in physical_ids:
                        physical_ids[nested_resource_type] = []
                    physical_ids[nested_resource_type] += nested_physical_ids
                continue
            if resource_type not in physical_ids:
                physical_ids[resource.get("ResourceType")] = []
            physical_ids[resource_type].append(resource.get("PhysicalResourceId"))
        return physical_ids

    def _get_lambda_response(self, lambda_function):
        count = 0
        while count < RETRY_ATTEMPTS:
            try:
                time.sleep(RETRY_WAIT)
                lambda_response = self.lambda_client.invoke(
                    FunctionName=lambda_function, InvocationType="RequestResponse"
                )
                lambda_response_payload = lambda_response.get("Payload").read().decode("utf-8")
                LOG.info("Lambda Response Payload: %s", lambda_response_payload)
                payload = json.loads(lambda_response_payload)
                return payload.get("body")
            except Exception:
                if count == RETRY_ATTEMPTS:
                    raise
            count += 1
        return ""

    def _confirm_lambda_response(self, lambda_function: str, verification_function: Callable) -> None:
        count = 0
        while count < RETRY_ATTEMPTS:
            try:
                time.sleep(RETRY_WAIT)
                lambda_response = self.lambda_client.invoke(
                    FunctionName=lambda_function, InvocationType="RequestResponse"
                )
                lambda_response_payload = lambda_response.get("Payload").read().decode("utf-8")
                LOG.info("Lambda Response Payload: %s", lambda_response_payload)
                payload = json.loads(lambda_response_payload)
                verification_function(payload)
            except Exception:
                if count == RETRY_ATTEMPTS:
                    raise
            count += 1

    def _confirm_lambda_error(self, lambda_function):
        count = 0
        while count < RETRY_ATTEMPTS:
            try:
                time.sleep(RETRY_WAIT)
                lambda_response = self.lambda_client.invoke(
                    FunctionName=lambda_function, InvocationType="RequestResponse"
                )
                if lambda_response.get("FunctionError"):
                    return
            except Exception:
                if count == RETRY_ATTEMPTS:
                    raise
            count += 1
        return ""

    def _get_api_message(self, rest_api):
        api_resource = self.api_client.get_resources(restApiId=rest_api)
        for item in api_resource.get("items"):
            if "GET" in item.get("resourceMethods", {}):
                resource_id = item.get("id")
                break
        self.api_client.flush_stage_cache(restApiId=rest_api, stageName="prod")

        # RestApi deployment needs a wait time before being responsive
        count = 0
        while count < RETRY_ATTEMPTS:
            try:
                time.sleep(RETRY_WAIT)
                api_response = self.api_client.test_invoke_method(
                    restApiId=rest_api, resourceId=resource_id, httpMethod="GET"
                )
                return api_response.get("body")
            except ClientError as ce:
                if count == RETRY_ATTEMPTS:
                    # This test is unstable, a fixed wait time cannot guarantee a successful invocation
                    if "Invalid Method identifier specified" in ce.response.get("Error", {}).get("Message", ""):
                        LOG.error(
                            "The deployed changes are not callable on the client yet, skipping the RestApi invocation"
                        )
                    raise
            except Exception:
                if count == RETRY_ATTEMPTS:
                    raise
            count += 1
        return ""

    def _get_sfn_response(self, state_machine):
        timestamp = str(int(time.time() * 1000))
        name = f"sam_integ_test_{timestamp}"
        sfn_execution = self.sfn_client.start_execution(stateMachineArn=state_machine, name=name)
        execution_arn = sfn_execution.get("executionArn")
        count = 0
        while count < RETRY_ATTEMPTS:
            time.sleep(RETRY_WAIT)
            execution_detail = self.sfn_client.describe_execution(executionArn=execution_arn)
            if execution_detail.get("status") == "SUCCEEDED":
                return execution_detail.get("output")
            count += 1
        return ""

    @staticmethod
<<<<<<< HEAD
    def update_file(source, destination):
        with open(source, "rb") as source_file:
            with open(destination, "wb") as destination_file:
                destination_file.write(source_file.read())
=======
    def _extract_contents_from_layer_zip(dep_dir, zipped_layer):
        with tempfile.TemporaryDirectory() as extract_path:
            zipped_path = Path(extract_path, ZIP_FILE)
            with open(zipped_path, "wb") as file:
                file.write(zipped_layer.content)
            with zipfile.ZipFile(zipped_path) as zip_ref:
                zip_ref.extractall(extract_path)
            return os.listdir(Path(extract_path, dep_dir))

    def get_layer_contents(self, arn, dep_dir):
        layer = self.lambda_client.get_layer_version_by_arn(Arn=arn)
        layer_location = layer.get("Content", {}).get("Location", "")
        zipped_layer = requests.get(layer_location)
        return SyncIntegBase._extract_contents_from_layer_zip(dep_dir, zipped_layer)

    def get_dependency_layer_contents_from_arn(self, stack_resources, dep_dir, version):
        layers = stack_resources["AWS::Lambda::LayerVersion"]
        for layer in layers:
            if "DepLayer" in layer:
                layer_version = layer[:-1] + str(version)
                return self.get_layer_contents(layer_version, dep_dir)
        return None

    def base_command(self):
        command = "sam"
        if os.getenv("SAM_CLI_DEV"):
            command = "samdev"

        return command
>>>>>>> 136c3476

    def get_sync_command_list(
        self,
        template_file=None,
        code=None,
        watch=None,
        resource_id_list=None,
        resource_list=None,
        dependency_layer=None,
        stack_name=None,
        region=None,
        profile=None,
        parameter_overrides=None,
        base_dir=None,
        image_repository=None,
        image_repositories=None,
        s3_prefix=None,
        kms_key_id=None,
        capabilities=None,
        capabilities_list=None,
        role_arn=None,
        notification_arns=None,
        tags=None,
        metadata=None,
        debug=None,
    ):
        command_list = [get_sam_command(), "sync"]

        command_list += ["-t", str(template_file)]
        if code:
            command_list += ["--code"]
        if watch:
            command_list += ["--watch"]
        if resource_id_list:
            for resource_id in resource_id_list:
                command_list += ["--resource-id", str(resource_id)]
        if resource_list:
            for resource in resource_list:
                command_list += ["--resource", str(resource)]
        if dependency_layer:
            command_list += ["--dependency-layer"]
        if not dependency_layer:
            command_list += ["--no-dependency-layer"]
        if stack_name:
            command_list += ["--stack-name", str(stack_name)]
        if region:
            command_list += ["--region", str(region)]
        if profile:
            command_list += ["--profile", str(profile)]
        if parameter_overrides:
            command_list += ["--parameter-overrides", str(parameter_overrides)]
        if base_dir:
            command_list += ["-s", str(base_dir)]
        if image_repository:
            command_list += ["--image-repository", str(image_repository)]
        if image_repositories:
            command_list += ["--image-repositories", str(image_repositories)]
        if s3_prefix:
            command_list += ["--s3-prefix", str(s3_prefix)]
        if kms_key_id:
            command_list += ["--kms-key-id", str(kms_key_id)]
        if capabilities:
            command_list += ["--capabilities", str(capabilities)]
        elif capabilities_list:
            command_list.append("--capabilities")
            for capability in capabilities_list:
                command_list.append(str(capability))
        if role_arn:
            command_list += ["--role-arn", str(role_arn)]
        if notification_arns:
            command_list += ["--notification-arns", str(notification_arns)]
        if tags:
            command_list += ["--tags", str(tags)]
        if metadata:
            command_list += ["--metadata", json.dumps(metadata)]
        if debug:
            command_list += ["--debug"]

        return command_list<|MERGE_RESOLUTION|>--- conflicted
+++ resolved
@@ -177,12 +177,12 @@
         return ""
 
     @staticmethod
-<<<<<<< HEAD
     def update_file(source, destination):
         with open(source, "rb") as source_file:
             with open(destination, "wb") as destination_file:
                 destination_file.write(source_file.read())
-=======
+
+    @staticmethod
     def _extract_contents_from_layer_zip(dep_dir, zipped_layer):
         with tempfile.TemporaryDirectory() as extract_path:
             zipped_path = Path(extract_path, ZIP_FILE)
@@ -205,14 +205,6 @@
                 layer_version = layer[:-1] + str(version)
                 return self.get_layer_contents(layer_version, dep_dir)
         return None
-
-    def base_command(self):
-        command = "sam"
-        if os.getenv("SAM_CLI_DEV"):
-            command = "samdev"
-
-        return command
->>>>>>> 136c3476
 
     def get_sync_command_list(
         self,

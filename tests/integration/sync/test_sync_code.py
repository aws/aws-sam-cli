import os
import platform

import logging
import json
import shutil
import tempfile
import time
import uuid
from pathlib import Path
from unittest import skipIf

import pytest
import boto3
from parameterized import parameterized_class, parameterized

from samcli.lib.utils.resources import (
    AWS_APIGATEWAY_RESTAPI,
    AWS_LAMBDA_FUNCTION,
    AWS_STEPFUNCTIONS_STATEMACHINE,
)
from tests.integration.sync.sync_integ_base import SyncIntegBase

from tests.testing_utils import RUNNING_ON_CI, RUNNING_TEST_FOR_MASTER_ON_CI, RUN_BY_CANARY
from tests.testing_utils import run_command_with_input

# Deploy tests require credentials and CI/CD will only add credentials to the env if the PR is from the same repo.
# This is to restrict package tests to run outside of CI/CD, when the branch is not master or tests are not run by Canary
SKIP_SYNC_TESTS = RUNNING_ON_CI and RUNNING_TEST_FOR_MASTER_ON_CI and not RUN_BY_CANARY
IS_WINDOWS = platform.system().lower() == "windows"
# Some wait time for code updates to be reflected on each service
API_SLEEP = 5
SFN_SLEEP = 5
CFN_PYTHON_VERSION_SUFFIX = os.environ.get("PYTHON_VERSION", "0.0.0").replace(".", "-")

LOG = logging.getLogger(__name__)


class TestSyncCodeBase(SyncIntegBase):
    stack_name = ""
    template_path = ""
    template = ""
    folder = ""
    parameter_overrides = {}

    @pytest.fixture(scope="class")
    def execute_infra_sync(self):
        TestSyncCodeBase.template_path = self.test_data_path.joinpath(self.folder, "before", self.template)
        TestSyncCodeBase.stack_name = self._method_to_stack_name(self.id())

        # Run infra sync
        sync_command_list = self.get_sync_command_list(
            template_file=TestSyncCodeBase.template_path,
            code=False,
            watch=False,
            dependency_layer=self.dependency_layer,
            stack_name=TestSyncCodeBase.stack_name,
            parameter_overrides=self.parameter_overrides,
            image_repository=self.ecr_repo_name,
            s3_prefix=uuid.uuid4().hex,
            kms_key_id=self.kms_key,
            tags="integ=true clarity=yes foo_bar=baz",
        )

        sync_process_execute = run_command_with_input(sync_command_list, "y\n".encode(), cwd=self.test_data_path)

        yield sync_process_execute

        cfn_client = boto3.client("cloudformation")
        ecr_client = boto3.client("ecr")
        self._delete_companion_stack(
            cfn_client, ecr_client, self._stack_name_to_companion_stack(TestSyncCodeBase.stack_name)
        )

        cfn_client = boto3.client("cloudformation")
        cfn_client.delete_stack(StackName=TestSyncCodeBase.stack_name)

    @pytest.fixture(autouse=True, scope="class")
    def sync_code_base(self, execute_infra_sync):
        sync_process_execute = execute_infra_sync
        self.assertEqual(sync_process_execute.process.returncode, 0)
        self.assertIn("Stack creation succeeded. Sync infra completed.", str(sync_process_execute.stderr))


@skipIf(SKIP_SYNC_TESTS, "Skip sync tests in CI/CD only")
@parameterized_class(
    [
        {"dependency_layer": True, "use_container": True},
        {"dependency_layer": True, "use_container": False},
        {"dependency_layer": False, "use_container": False},
        {"dependency_layer": False, "use_container": True},
    ]
)
class TestSyncCode(TestSyncCodeBase):
    template = "template-python.yaml"
    folder = "code"

    @classmethod
    def setUpClass(cls) -> None:
        super().setUpClass()
        cls.parameter_overrides["HelloWorldLayerName"] =  f"HelloWorldLayer-{uuid.uuid4().hex}"[:140]

    def test_sync_code_function(self):
        shutil.rmtree(self.test_data_path.joinpath(self.folder, "before", "function"))
        shutil.copytree(
            self.test_data_path.joinpath(self.folder, "after", "function"),
            self.test_data_path.joinpath(self.folder, "before", "function"),
        )

        self.stack_resources = self._get_stacks(TestSyncCodeBase.stack_name)
        if self.dependency_layer and not self.use_container:
            # Test update manifest
            layer_contents = self.get_dependency_layer_contents_from_arn(self.stack_resources, "python", 1)
            self.assertNotIn("requests", layer_contents)

        # Run code sync
        sync_command_list = self.get_sync_command_list(
            template_file=TestSyncCodeBase.template_path,
            code=True,
            watch=False,
            resource_list=["AWS::Serverless::Function"],
            dependency_layer=self.dependency_layer,
            stack_name=TestSyncCodeBase.stack_name,
            image_repository=self.ecr_repo_name,
            s3_prefix=self.s3_prefix,
            kms_key_id=self.kms_key,
            tags="integ=true clarity=yes foo_bar=baz",
            use_container=self.use_container,
        )
        sync_process_execute = run_command_with_input(sync_command_list, "y\n".encode(), cwd=self.test_data_path)
        self.assertEqual(sync_process_execute.process.returncode, 0)

        # CFN Api call here to collect all the stack resources
        self.stack_resources = self._get_stacks(TestSyncCodeBase.stack_name)
        # Lambda Api call here, which tests both the python function and the layer
        lambda_functions = self.stack_resources.get(AWS_LAMBDA_FUNCTION)
        for lambda_function in lambda_functions:
            if lambda_function == "HelloWorldFunction":
                lambda_response = json.loads(self._get_lambda_response(lambda_function))
                self.assertIn("extra_message", lambda_response)
                self.assertEqual(lambda_response.get("message"), "8")

        if self.dependency_layer and not self.use_container:
            layer_contents = self.get_dependency_layer_contents_from_arn(self.stack_resources, "python", 2)
            self.assertIn("requests", layer_contents)

    def test_sync_code_layer(self):
        shutil.rmtree(self.test_data_path.joinpath(self.folder, "before", "layer"))
        shutil.copytree(
            self.test_data_path.joinpath(self.folder, "after", "layer"),
            self.test_data_path.joinpath(self.folder, "before", "layer"),
        )
        # Run code sync
        sync_command_list = self.get_sync_command_list(
            template_file=TestSyncCodeBase.template_path,
            code=True,
            watch=False,
            resource_list=["AWS::Serverless::LayerVersion"],
            dependency_layer=self.dependency_layer,
            stack_name=TestSyncCodeBase.stack_name,
            image_repository=self.ecr_repo_name,
            s3_prefix=self.s3_prefix,
            kms_key_id=self.kms_key,
            tags="integ=true clarity=yes foo_bar=baz",
            use_container=self.use_container,
        )
        sync_process_execute = run_command_with_input(sync_command_list, "y\n".encode(), cwd=self.test_data_path)
        self.assertEqual(sync_process_execute.process.returncode, 0)

        # CFN Api call here to collect all the stack resources
        self.stack_resources = self._get_stacks(TestSyncCodeBase.stack_name)
        # Lambda Api call here, which tests both the python function and the layer
        lambda_functions = self.stack_resources.get(AWS_LAMBDA_FUNCTION)
        for lambda_function in lambda_functions:
            if lambda_function == "HelloWorldFunction":
                lambda_response = json.loads(self._get_lambda_response(lambda_function))
                self.assertIn("extra_message", lambda_response)
                self.assertEqual(lambda_response.get("message"), "9")

    @pytest.mark.flaky(reruns=3)
    def test_sync_function_layer_race_condition(self):
        shutil.rmtree(self.test_data_path.joinpath(self.folder, "before", "function"))
        shutil.copytree(
            self.test_data_path.joinpath(self.folder, "after", "function"),
            self.test_data_path.joinpath(self.folder, "before", "function"),
        )
        shutil.rmtree(self.test_data_path.joinpath(self.folder, "before", "layer"))
        shutil.copytree(
            self.test_data_path.joinpath(self.folder, "after", "layer"),
            self.test_data_path.joinpath(self.folder, "before", "layer"),
        )
        # Run code sync
        sync_command_list = self.get_sync_command_list(
            template_file=TestSyncCodeBase.template_path,
            code=True,
            watch=False,
            dependency_layer=self.dependency_layer,
            resource_list=["AWS::Serverless::LayerVersion", "AWS::Serverless::Function"],
            stack_name=TestSyncCodeBase.stack_name,
            image_repository=self.ecr_repo_name,
            s3_prefix=self.s3_prefix,
            kms_key_id=self.kms_key,
            tags="integ=true clarity=yes foo_bar=baz",
        )
        sync_process_execute = run_command_with_input(sync_command_list, "y\n".encode(), cwd=self.test_data_path)
        self.assertEqual(sync_process_execute.process.returncode, 0)

        # CFN Api call here to collect all the stack resources
        self.stack_resources = self._get_stacks(TestSyncCodeBase.stack_name)
        # Lambda Api call here, which tests both the python function and the layer
        lambda_functions = self.stack_resources.get(AWS_LAMBDA_FUNCTION)
        for lambda_function in lambda_functions:
            if lambda_function == "HelloWorldFunction":
                lambda_response = json.loads(self._get_lambda_response(lambda_function))
                self.assertIn("extra_message", lambda_response)
                self.assertEqual(lambda_response.get("message"), "7")

    def test_sync_code_rest_api(self):
        shutil.rmtree(self.test_data_path.joinpath(self.folder, "before", "apigateway"))
        shutil.copytree(
            self.test_data_path.joinpath(self.folder, "after", "apigateway"),
            self.test_data_path.joinpath(self.folder, "before", "apigateway"),
        )
        # Run code sync
        sync_command_list = self.get_sync_command_list(
            template_file=TestSyncCodeBase.template_path,
            code=True,
            watch=False,
            resource_list=["AWS::Serverless::Api"],
            stack_name=TestSyncCodeBase.stack_name,
            image_repository=self.ecr_repo_name,
            s3_prefix=self.s3_prefix,
            kms_key_id=self.kms_key,
            tags="integ=true clarity=yes foo_bar=baz",
        )
        sync_process_execute = run_command_with_input(sync_command_list, "y\n".encode(), cwd=self.test_data_path)
        self.assertEqual(sync_process_execute.process.returncode, 0)

        time.sleep(API_SLEEP)
        # CFN Api call here to collect all the stack resources
        self.stack_resources = self._get_stacks(TestSyncCodeBase.stack_name)
        # ApiGateway Api call here, which tests the RestApi
        rest_api = self.stack_resources.get(AWS_APIGATEWAY_RESTAPI)[0]
        self.assertEqual(self._get_api_message(rest_api), '{"message": "hello 2"}')

    def test_sync_code_state_machine(self):
        shutil.rmtree(self.test_data_path.joinpath(self.folder, "before", "statemachine"))
        shutil.copytree(
            self.test_data_path.joinpath(self.folder, "after", "statemachine"),
            self.test_data_path.joinpath(self.folder, "before", "statemachine"),
        )
        # Run code sync
        sync_command_list = self.get_sync_command_list(
            template_file=TestSyncCodeBase.template_path,
            code=True,
            watch=False,
            resource_list=["AWS::Serverless::StateMachine"],
            stack_name=TestSyncCodeBase.stack_name,
            image_repository=self.ecr_repo_name,
            s3_prefix=self.s3_prefix,
            kms_key_id=self.kms_key,
            tags="integ=true clarity=yes foo_bar=baz",
        )
        sync_process_execute = run_command_with_input(sync_command_list, "y\n".encode(), cwd=self.test_data_path)
        self.assertEqual(sync_process_execute.process.returncode, 0)

        # CFN Api call here to collect all the stack resources
        self.stack_resources = self._get_stacks(TestSyncCodeBase.stack_name)
        # SFN Api call here, which tests the StateMachine
        time.sleep(SFN_SLEEP)
        state_machine = self.stack_resources.get(AWS_STEPFUNCTIONS_STATEMACHINE)[0]
        self.assertEqual(self._get_sfn_response(state_machine), '"World 2"')

<<<<<<< HEAD
    def test_sync_code_invalid_resource_type(self):
        sync_command_list = self.get_sync_command_list(
            template_file=TestSyncCodeBase.template_path,
            code=True,
            watch=False,
            resource_list=["AWS::Serverless::InvalidResource"],
            stack_name=TestSyncCodeBase.stack_name,
            image_repository=self.ecr_repo_name,
            s3_prefix=self.s3_prefix,
            kms_key_id=self.kms_key,
            tags="integ=true clarity=yes foo_bar=baz",
        )
        sync_process_execute = run_command_with_input(sync_command_list, "y\n".encode(), cwd=self.test_data_path)
        self.assertEqual(sync_process_execute.process.returncode, 2)
        self.assertIn(
            "Error: Invalid value for '--resource': 'AWS::Serverless::InvalidResource' is not one of",
            str(sync_process_execute.stderr),
        )

=======
>>>>>>> bab4da41

@skipIf(SKIP_SYNC_TESTS, "Skip sync tests in CI/CD only")
class TestSyncCodeDotnetFunctionTemplate(TestSyncCodeBase):
    template = "template-dotnet.yaml"
    dependency_layer = False
    folder = "code"

    def test_sync_code_shared_codeuri(self):
        shutil.rmtree(self.test_data_path.joinpath(self.folder, "before", "dotnet_function"))
        shutil.copytree(
            self.test_data_path.joinpath(self.folder, "after", "dotnet_function"),
            self.test_data_path.joinpath(self.folder, "before", "dotnet_function"),
        )

        # Run code sync
        sync_command_list = self.get_sync_command_list(
            template_file=TestSyncCodeBase.template_path,
            code=True,
            watch=False,
            resource_list=["AWS::Serverless::Function"],
            dependency_layer=True,
            stack_name=TestSyncCodeBase.stack_name,
            image_repository=self.ecr_repo_name,
            s3_prefix=self.s3_prefix,
            kms_key_id=self.kms_key,
            tags="integ=true clarity=yes foo_bar=baz",
        )
        sync_process_execute = run_command_with_input(sync_command_list, "y\n".encode(), cwd=self.test_data_path)
        self.assertEqual(sync_process_execute.process.returncode, 0)

        # CFN Api call here to collect all the stack resources
        self.stack_resources = self._get_stacks(TestSyncCodeBase.stack_name)
        # Lambda Api call here, which tests both the python function and the layer
        lambda_functions = self.stack_resources.get(AWS_LAMBDA_FUNCTION)
        for lambda_function in lambda_functions:
            if lambda_function == "HelloWorldFunctionDotNet":
                lambda_response = json.loads(self._get_lambda_response(lambda_function))
                self.assertIn("extra_message", lambda_response)
                self.assertEqual(lambda_response.get("message"), "hello sam accelerate!!")


@skipIf(SKIP_SYNC_TESTS, "Skip sync tests in CI/CD only")
@parameterized_class([{"dependency_layer": True}, {"dependency_layer": False}])
class TestSyncCodeNodejsFunctionTemplate(TestSyncCodeBase):
    template = "template-nodejs.yaml"
    folder = "code"

    def test_sync_code_nodejs_function(self):
        shutil.rmtree(self.test_data_path.joinpath(self.folder, "before", "nodejs_function"))
        shutil.copytree(
            self.test_data_path.joinpath(self.folder, "after", "nodejs_function"),
            self.test_data_path.joinpath(self.folder, "before", "nodejs_function"),
        )

        self.stack_resources = self._get_stacks(TestSyncCodeBase.stack_name)
        if self.dependency_layer:
            # Test update manifest
            layer_contents = self.get_dependency_layer_contents_from_arn(
                self.stack_resources, str(Path("nodejs", "node_modules")), 1
            )
            self.assertNotIn("@faker-js", layer_contents)

        # Run code sync
        sync_command_list = self.get_sync_command_list(
            template_file=TestSyncCodeBase.template_path,
            code=True,
            watch=False,
            resource_list=["AWS::Serverless::Function"],
            dependency_layer=self.dependency_layer,
            stack_name=TestSyncCodeBase.stack_name,
            image_repository=self.ecr_repo_name,
            s3_prefix=self.s3_prefix,
            kms_key_id=self.kms_key,
            tags="integ=true clarity=yes foo_bar=baz",
        )
        sync_process_execute = run_command_with_input(sync_command_list, "y\n".encode(), cwd=self.test_data_path)
        self.assertEqual(sync_process_execute.process.returncode, 0)

        # CFN Api call here to collect all the stack resources
        self.stack_resources = self._get_stacks(TestSyncCodeBase.stack_name)
        # Lambda Api call here, which tests both the python function and the layer
        lambda_functions = self.stack_resources.get(AWS_LAMBDA_FUNCTION)
        for lambda_function in lambda_functions:
            if lambda_function == "HelloWorldFunction":
                lambda_response = json.loads(self._get_lambda_response(lambda_function))
                self.assertIn("extra_message", lambda_response)
                self.assertEqual(lambda_response.get("message"), "Hello world!")

        if self.dependency_layer:
            layer_contents = self.get_dependency_layer_contents_from_arn(
                self.stack_resources, str(Path("nodejs", "node_modules")), 2
            )
            self.assertIn("@faker-js", layer_contents)


@skipIf(SKIP_SYNC_TESTS, "Skip sync tests in CI/CD only")
@parameterized_class([{"dependency_layer": True}, {"dependency_layer": False}])
class TestSyncCodeNested(TestSyncCodeBase):
    template = "template.yaml"
    folder = "nested"

    @classmethod
    def setUpClass(cls) -> None:
        super().setUpClass()
        cls.parameter_overrides = {
            "HelloWorldLayerName": f"HelloWorldLayer-{uuid.uuid4().hex}"[:140],
            "ChildStackHelloWorldLayerName": f"HelloWorldLayer-{uuid.uuid4().hex}"[:140]
        }

    def test_sync_code_nested_function(self):
        shutil.rmtree(self.test_data_path.joinpath(self.folder, "before", "child_stack", "child_functions"))
        shutil.copytree(
            self.test_data_path.joinpath(self.folder, "after", "child_stack", "child_functions"),
            self.test_data_path.joinpath(self.folder, "before", "child_stack", "child_functions"),
        )
        # Run code sync
        sync_command_list = self.get_sync_command_list(
            template_file=TestSyncCodeBase.template_path,
            code=True,
            watch=False,
            resource_list=["AWS::Serverless::Function"],
            dependency_layer=self.dependency_layer,
            stack_name=TestSyncCodeBase.stack_name,
            image_repository=self.ecr_repo_name,
            s3_prefix=self.s3_prefix,
            kms_key_id=self.kms_key,
            tags="integ=true clarity=yes foo_bar=baz",
        )
        sync_process_execute = run_command_with_input(sync_command_list, "y\n".encode(), cwd=self.test_data_path)
        self.assertEqual(sync_process_execute.process.returncode, 0)

        # CFN Api call here to collect all the stack resources
        self.stack_resources = self._get_stacks(TestSyncCodeBase.stack_name)
        # Lambda Api call here, which tests both the python function and the layer
        lambda_functions = self.stack_resources.get(AWS_LAMBDA_FUNCTION)
        for lambda_function in lambda_functions:
            if lambda_function == "ChildStack/ChildChildStack/HelloWorldFunction":
                lambda_response = json.loads(self._get_lambda_response(lambda_function))
                self.assertIn("extra_message", lambda_response)
                self.assertEqual(lambda_response.get("message"), "11")

    def test_sync_code_nested_layer(self):
        shutil.rmtree(self.test_data_path.joinpath(self.folder, "before", "root_layer"))
        shutil.copytree(
            self.test_data_path.joinpath(self.folder, "after", "root_layer"),
            self.test_data_path.joinpath(self.folder, "before", "root_layer"),
        )
        # Run code sync
        sync_command_list = self.get_sync_command_list(
            template_file=TestSyncCodeBase.template_path,
            code=True,
            watch=False,
            resource_list=["AWS::Serverless::LayerVersion"],
            dependency_layer=self.dependency_layer,
            stack_name=TestSyncCodeBase.stack_name,
            image_repository=self.ecr_repo_name,
            s3_prefix=self.s3_prefix,
            kms_key_id=self.kms_key,
            tags="integ=true clarity=yes foo_bar=baz",
        )
        sync_process_execute = run_command_with_input(sync_command_list, "y\n".encode(), cwd=self.test_data_path)
        self.assertEqual(sync_process_execute.process.returncode, 0)

        # CFN Api call here to collect all the stack resources
        self.stack_resources = self._get_stacks(TestSyncCodeBase.stack_name)
        # Lambda Api call here, which tests both the python function and the layer
        lambda_functions = self.stack_resources.get(AWS_LAMBDA_FUNCTION)
        for lambda_function in lambda_functions:
            if lambda_function == "ChildStack/ChildChildStack/HelloWorldFunction":
                lambda_response = json.loads(self._get_lambda_response(lambda_function))
                self.assertIn("extra_message", lambda_response)
                self.assertEqual(lambda_response.get("message"), "12")

    @pytest.mark.flaky(reruns=3)
    def test_sync_nested_function_layer_race_condition(self):
        shutil.rmtree(self.test_data_path.joinpath(self.folder, "before", "child_stack", "child_functions"))
        shutil.copytree(
            self.test_data_path.joinpath(self.folder, "after", "child_stack", "child_functions"),
            self.test_data_path.joinpath(self.folder, "before", "child_stack", "child_functions"),
        )
        shutil.rmtree(self.test_data_path.joinpath(self.folder, "before", "root_layer"))
        shutil.copytree(
            self.test_data_path.joinpath(self.folder, "after", "root_layer"),
            self.test_data_path.joinpath(self.folder, "before", "root_layer"),
        )
        # Run code sync
        sync_command_list = self.get_sync_command_list(
            template_file=TestSyncCodeBase.template_path,
            code=True,
            watch=False,
            dependency_layer=self.dependency_layer,
            stack_name=TestSyncCodeBase.stack_name,
            resource_list=["AWS::Serverless::LayerVersion", "AWS::Serverless::Function"],
            image_repository=self.ecr_repo_name,
            s3_prefix=self.s3_prefix,
            kms_key_id=self.kms_key,
            tags="integ=true clarity=yes foo_bar=baz",
        )
        sync_process_execute = run_command_with_input(sync_command_list, "y\n".encode(), cwd=self.test_data_path)
        self.assertEqual(sync_process_execute.process.returncode, 0)

        # CFN Api call here to collect all the stack resources
        self.stack_resources = self._get_stacks(TestSyncCodeBase.stack_name)
        # Lambda Api call here, which tests both the python function and the layer
        lambda_functions = self.stack_resources.get(AWS_LAMBDA_FUNCTION)
        for lambda_function in lambda_functions:
            if lambda_function == "ChildStack/ChildChildStack/HelloWorldFunction":
                lambda_response = json.loads(self._get_lambda_response(lambda_function))
                self.assertIn("extra_message", lambda_response)
                self.assertEqual(lambda_response.get("message"), "10")

    def test_sync_code_nested_rest_api(self):
        shutil.rmtree(
            self.test_data_path.joinpath(self.folder, "before", "child_stack", "child_child_stack", "apigateway")
        )
        shutil.copytree(
            self.test_data_path.joinpath(self.folder, "after", "child_stack", "child_child_stack", "apigateway"),
            self.test_data_path.joinpath(self.folder, "before", "child_stack", "child_child_stack", "apigateway"),
        )
        # Run code sync
        sync_command_list = self.get_sync_command_list(
            template_file=TestSyncCodeBase.template_path,
            code=True,
            watch=False,
            dependency_layer=self.dependency_layer,
            resource_list=["AWS::Serverless::Api"],
            stack_name=TestSyncCodeBase.stack_name,
            image_repository=self.ecr_repo_name,
            s3_prefix=self.s3_prefix,
            kms_key_id=self.kms_key,
            tags="integ=true clarity=yes foo_bar=baz",
        )
        sync_process_execute = run_command_with_input(sync_command_list, "y\n".encode(), cwd=self.test_data_path)
        self.assertEqual(sync_process_execute.process.returncode, 0)

        time.sleep(API_SLEEP)
        # CFN Api call here to collect all the stack resources
        self.stack_resources = self._get_stacks(TestSyncCodeBase.stack_name)
        # ApiGateway Api call here, which tests the RestApi
        rest_api = self.stack_resources.get(AWS_APIGATEWAY_RESTAPI)[0]
        self.assertEqual(self._get_api_message(rest_api), '{"message": "hello 2"}')

    def test_sync_code_nested_state_machine(self):
        shutil.rmtree(
            self.test_data_path.joinpath(self.folder, "before", "child_stack", "child_child_stack", "statemachine"),
        )
        shutil.copytree(
            self.test_data_path.joinpath(self.folder, "after", "child_stack", "child_child_stack", "statemachine"),
            self.test_data_path.joinpath(self.folder, "before", "child_stack", "child_child_stack", "statemachine"),
        )
        # Run code sync
        sync_command_list = self.get_sync_command_list(
            template_file=TestSyncCodeBase.template_path,
            code=True,
            watch=False,
            resource_list=["AWS::Serverless::StateMachine"],
            stack_name=TestSyncCodeBase.stack_name,
            image_repository=self.ecr_repo_name,
            s3_prefix=self.s3_prefix,
            kms_key_id=self.kms_key,
            tags="integ=true clarity=yes foo_bar=baz",
        )
        sync_process_execute = run_command_with_input(sync_command_list, "y\n".encode(), cwd=self.test_data_path)
        self.assertEqual(sync_process_execute.process.returncode, 0)

        # CFN Api call here to collect all the stack resources
        self.stack_resources = self._get_stacks(TestSyncCodeBase.stack_name)
        # SFN Api call here, which tests the StateMachine
        time.sleep(SFN_SLEEP)
        state_machine = self.stack_resources.get(AWS_STEPFUNCTIONS_STATEMACHINE)[0]
        self.assertEqual(self._get_sfn_response(state_machine), '"World 2"')


@skipIf(SKIP_SYNC_TESTS, "Skip sync tests in CI/CD only")
@parameterized_class([{"dependency_layer": True}, {"dependency_layer": False}])
class TestSyncCodeNestedWithIntrinsics(TestSyncCodeBase):
    template = "template.yaml"
    folder = "nested_intrinsics"

    @classmethod
    def setUpClass(cls) -> None:
        super().setUpClass()
        cls.parameter_overrides = {
            "ChildStackHelloWorldLayerName": f"ChildStackHelloWorldLayerName-{uuid.uuid4().hex}"[:140]
        }

    def test_sync_code_nested_getattr_layer(self):
        shutil.rmtree(
            self.test_data_path.joinpath(self.folder, "before", "child_stack", "child_layer", "layer"),
        )
        shutil.copytree(
            self.test_data_path.joinpath(self.folder, "after", "child_stack", "child_layer", "layer"),
            self.test_data_path.joinpath(self.folder, "before", "child_stack", "child_layer", "layer"),
        )
        # Run code sync
        sync_command_list = self.get_sync_command_list(
            template_file=TestSyncCodeBase.template_path,
            code=True,
            watch=False,
            resource_list=["AWS::Serverless::LayerVersion"],
            dependency_layer=self.dependency_layer,
            stack_name=TestSyncCodeBase.stack_name,
            image_repository=self.ecr_repo_name,
            s3_prefix=self.s3_prefix,
            kms_key_id=self.kms_key,
            tags="integ=true clarity=yes foo_bar=baz",
        )
        sync_process_execute = run_command_with_input(sync_command_list, "y\n".encode(), cwd=self.test_data_path)
        self.assertEqual(sync_process_execute.process.returncode, 0)

        # CFN Api call here to collect all the stack resources
        self.stack_resources = self._get_stacks(TestSyncCodeBase.stack_name)
        # Lambda Api call here, which tests both the python function and the layer
        lambda_functions = self.stack_resources.get(AWS_LAMBDA_FUNCTION)
        for lambda_function in lambda_functions:
            if lambda_function == "ChildStack/FunctionStack/HelloWorldFunction":
                lambda_response = json.loads(self._get_lambda_response(lambda_function))
                self.assertIn("extra_message", lambda_response)
                self.assertEqual(lambda_response.get("message"), "9")


@skipIf(SKIP_SYNC_TESTS, "Skip sync tests in CI/CD only")
class TestSyncCodeEsbuildFunctionTemplate(TestSyncCodeBase):
    template = "template-esbuild.yaml"
    folder = "code"
    dependency_layer = False

    def test_sync_code_esbuild_function(self):
        shutil.rmtree(self.test_data_path.joinpath(self.folder, "before", "esbuild_function"))
        shutil.copytree(
            self.test_data_path.joinpath(self.folder, "after", "esbuild_function"),
            self.test_data_path.joinpath(self.folder, "before", "esbuild_function"),
        )

        self.stack_resources = self._get_stacks(TestSyncCodeBase.stack_name)

        # Run code sync
        sync_command_list = self.get_sync_command_list(
            template_file=TestSyncCodeBase.template_path,
            code=True,
            watch=False,
            resource_list=["AWS::Serverless::Function"],
            dependency_layer=self.dependency_layer,
            stack_name=TestSyncCodeBase.stack_name,
            image_repository=self.ecr_repo_name,
            s3_prefix=self.s3_prefix,
            kms_key_id=self.kms_key,
            tags="integ=true clarity=yes foo_bar=baz",
        )
        sync_process_execute = run_command_with_input(sync_command_list, "y\n".encode(), cwd=self.test_data_path)

        self.assertEqual(sync_process_execute.process.returncode, 0)

        # CFN Api call here to collect all the stack resources
        self.stack_resources = self._get_stacks(TestSyncCodeBase.stack_name)
        # Lambda Api call here, which tests both the function and the layer
        lambda_functions = self.stack_resources.get(AWS_LAMBDA_FUNCTION)
        for lambda_function in lambda_functions:
            if lambda_function == "HelloWorldFunction":
                lambda_response = json.loads(self._get_lambda_response(lambda_function))
                self.assertIn("extra_message", lambda_response)
                self.assertEqual(lambda_response.get("message"), "Hello world!")


@skipIf(SKIP_SYNC_TESTS, "Skip sync tests in CI/CD only")
@parameterized_class(
    [
        {"dependency_layer": True, "use_container": True},
        {"dependency_layer": True, "use_container": False},
        {"dependency_layer": False, "use_container": False},
        {"dependency_layer": False, "use_container": True},
    ]
)
class TestSyncLayerCode(TestSyncCodeBase):
    template = "template-python-code-only-layer.yaml"
    folder = "code"

    @classmethod
    def setUpClass(cls) -> None:
        super().setUpClass()
        cls.parameter_overrides = {
            "HelloWorldLayerName": f"HelloWorldLayer-{uuid.uuid4().hex}"[:140],
            "HelloWorldLayerWithoutBuildMethodName": f"HelloWorldLayerWithoutBuildMethod-{uuid.uuid4().hex}"[:140],
            "HelloWorldPreBuiltZipLayerName": f"HelloWorldPreBuiltZipLayer-{uuid.uuid4().hex}"[:140]
        }


    @parameterized.expand(
        [
            ("layer", "HelloWorldLayer", "HelloWorldFunction", "7"),
            (
                "layer_without_build_method",
                "HelloWorldLayerWithoutBuildMethod",
                "HelloWorldFunctionWithLayerWithoutBuild",
                "30",
            ),
            ("layer_zip", "HelloWorldPreBuiltZipLayer", "HelloWorldFunctionWithPreBuiltLayer", "50"),
        ]
    )
    def test_sync_code_layer(self, layer_path, layer_logical_id, function_logical_id, expected_value):
        shutil.rmtree(self.test_data_path.joinpath(self.folder, "before", layer_path))
        shutil.copytree(
            self.test_data_path.joinpath(self.folder, "after", layer_path),
            self.test_data_path.joinpath(self.folder, "before", layer_path),
        )
        # Run code sync
        sync_command_list = self.get_sync_command_list(
            template_file=TestSyncCodeBase.template_path,
            code=True,
            watch=False,
            resource_id_list=[layer_logical_id],
            dependency_layer=self.dependency_layer,
            stack_name=TestSyncCodeBase.stack_name,
            image_repository=self.ecr_repo_name,
            s3_prefix=self.s3_prefix,
            kms_key_id=self.kms_key,
            tags="integ=true clarity=yes foo_bar=baz",
            use_container=self.use_container,
        )
        sync_process_execute = run_command_with_input(sync_command_list, "y\n".encode(), cwd=self.test_data_path)
        self.assertEqual(sync_process_execute.process.returncode, 0)

        # CFN Api call here to collect all the stack resources
        self.stack_resources = self._get_stacks(TestSyncCodeBase.stack_name)
        # Lambda Api call here, which tests both the python function and the layer
        lambda_functions = self.stack_resources.get(AWS_LAMBDA_FUNCTION)
        for lambda_function in lambda_functions:
            if lambda_function == function_logical_id:
                lambda_response = json.loads(self._get_lambda_response(lambda_function))
                self.assertIn("extra_message", lambda_response)
                self.assertEqual(lambda_response.get("message_from_layer"), expected_value)<|MERGE_RESOLUTION|>--- conflicted
+++ resolved
@@ -271,28 +271,6 @@
         state_machine = self.stack_resources.get(AWS_STEPFUNCTIONS_STATEMACHINE)[0]
         self.assertEqual(self._get_sfn_response(state_machine), '"World 2"')
 
-<<<<<<< HEAD
-    def test_sync_code_invalid_resource_type(self):
-        sync_command_list = self.get_sync_command_list(
-            template_file=TestSyncCodeBase.template_path,
-            code=True,
-            watch=False,
-            resource_list=["AWS::Serverless::InvalidResource"],
-            stack_name=TestSyncCodeBase.stack_name,
-            image_repository=self.ecr_repo_name,
-            s3_prefix=self.s3_prefix,
-            kms_key_id=self.kms_key,
-            tags="integ=true clarity=yes foo_bar=baz",
-        )
-        sync_process_execute = run_command_with_input(sync_command_list, "y\n".encode(), cwd=self.test_data_path)
-        self.assertEqual(sync_process_execute.process.returncode, 2)
-        self.assertIn(
-            "Error: Invalid value for '--resource': 'AWS::Serverless::InvalidResource' is not one of",
-            str(sync_process_execute.stderr),
-        )
-
-=======
->>>>>>> bab4da41
 
 @skipIf(SKIP_SYNC_TESTS, "Skip sync tests in CI/CD only")
 class TestSyncCodeDotnetFunctionTemplate(TestSyncCodeBase):

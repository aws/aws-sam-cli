--- conflicted
+++ resolved
@@ -41,11 +41,7 @@
 
 
 @skipIf(SKIP_SYNC_TESTS, "Skip sync tests in CI/CD only")
-<<<<<<< HEAD
-class TestSync(PackageIntegBase, BuildIntegBase, SyncIntegBase):
-=======
 class TestSync(BuildIntegBase, PackageIntegBase, SyncIntegBase):
->>>>>>> cc8de724
     @classmethod
     def setUpClass(cls):
         PackageIntegBase.setUpClass()

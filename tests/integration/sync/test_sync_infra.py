--- conflicted
+++ resolved
@@ -32,7 +32,6 @@
 @skipIf(SKIP_SYNC_TESTS, "Skip sync tests in CI/CD only")
 @parameterized_class([{"dependency_layer": True}, {"dependency_layer": False}])
 class TestSyncInfra(SyncIntegBase):
-<<<<<<< HEAD
     parameter_overrides = {}
 
     @classmethod
@@ -41,16 +40,6 @@
         cls.parameter_overrides = {
             "HelloWorldLayerName": f"HelloWorldLayer-{uuid.uuid4().hex}"[:140]
         }
-=======
-    def setUp(self):
-        self.test_dir = Path(tempfile.mkdtemp())
-        shutil.rmtree(self.test_dir)
-        shutil.copytree(self.test_data_path, self.test_dir)
-        super().setUp()
-
-    def tearDown(self):
-        shutil.rmtree(self.test_dir)
-        super().tearDown()
 
     def _verify_infra_changes(self, resources):
         # Lambda
@@ -67,7 +56,6 @@
         # SFN
         state_machine = resources.get(AWS_STEPFUNCTIONS_STATEMACHINE)[0]
         self.assertEqual(self._get_sfn_response(state_machine), '"World 2"')
->>>>>>> bab4da41
 
     @skipIf(
         IS_WINDOWS,
@@ -96,11 +84,7 @@
             use_container=use_container,
         )
 
-<<<<<<< HEAD
-        sync_process_execute = run_command_with_input(sync_command_list, "y\n".encode(), cwd=self.test_data_path)
-=======
-        sync_process_execute = run_command_with_input(sync_command_list, "y\n".encode(), cwd=self.test_dir)
->>>>>>> bab4da41
+        sync_process_execute = run_command_with_input(sync_command_list, "y\n".encode(), cwd=self.test_data_path)
         self.assertEqual(sync_process_execute.process.returncode, 0)
         self.assertIn("Stack creation succeeded. Sync infra completed.", str(sync_process_execute.stderr))
 
@@ -138,11 +122,7 @@
             use_container=use_container,
         )
 
-<<<<<<< HEAD
-        sync_process_execute = run_command_with_input(sync_command_list, "y\n".encode(), cwd=self.test_data_path)
-=======
-        sync_process_execute = run_command_with_input(sync_command_list, "y\n".encode(), cwd=self.test_dir)
->>>>>>> bab4da41
+        sync_process_execute = run_command_with_input(sync_command_list, "y\n".encode(), cwd=self.test_data_path)
         self.assertEqual(sync_process_execute.process.returncode, 0)
         self.assertIn("Stack update succeeded. Sync infra completed.", str(sync_process_execute.stderr))
         self.assertNotIn("Commands you can use next", str(sync_process_execute.stderr))
@@ -287,11 +267,7 @@
             kms_key_id=self.kms_key,
             tags="integ=true clarity=yes foo_bar=baz",
         )
-<<<<<<< HEAD
         sync_process_execute = run_command_with_input(sync_command_list, "n\n".encode(), cwd=self.test_data_path)
-=======
-        sync_process_execute = run_command_with_input(sync_command_list, "n\n".encode(), cwd=self.test_dir)
->>>>>>> bab4da41
 
         self.assertEqual(sync_process_execute.process.returncode, 0)
         self.assertNotIn("Build Succeeded", str(sync_process_execute.stderr))
@@ -313,11 +289,7 @@
             tags="integ=true clarity=yes foo_bar=baz",
         )
 
-<<<<<<< HEAD
-        sync_process_execute = run_command_with_input(sync_command_list, "y\n".encode(), cwd=self.test_data_path)
-=======
-        sync_process_execute = run_command_with_input(sync_command_list, "y\n".encode(), cwd=self.test_dir)
->>>>>>> bab4da41
+        sync_process_execute = run_command_with_input(sync_command_list, "y\n".encode(), cwd=self.test_data_path)
         self.assertEqual(sync_process_execute.process.returncode, 2)
         self.assertIn("Error: Missing option '--stack-name'.", str(sync_process_execute.stderr))
 
@@ -342,11 +314,7 @@
             tags="integ=true clarity=yes foo_bar=baz",
         )
 
-<<<<<<< HEAD
-        sync_process_execute = run_command_with_input(sync_command_list, "y\n".encode(), cwd=self.test_data_path)
-=======
-        sync_process_execute = run_command_with_input(sync_command_list, "y\n".encode(), cwd=self.test_dir)
->>>>>>> bab4da41
+        sync_process_execute = run_command_with_input(sync_command_list, "y\n".encode(), cwd=self.test_data_path)
         self.assertEqual(sync_process_execute.process.returncode, 1)
         self.assertIn(
             "An error occurred (InsufficientCapabilitiesException) when calling the CreateStack operation: \
@@ -374,11 +342,7 @@
             tags="integ=true clarity=yes foo_bar=baz",
         )
 
-<<<<<<< HEAD
-        sync_process_execute = run_command_with_input(sync_command_list, "y\n".encode(), cwd=self.test_data_path)
-=======
-        sync_process_execute = run_command_with_input(sync_command_list, "y\n".encode(), cwd=self.test_dir)
->>>>>>> bab4da41
+        sync_process_execute = run_command_with_input(sync_command_list, "y\n".encode(), cwd=self.test_data_path)
         self.assertEqual(sync_process_execute.process.returncode, 0)
         self.assertIn("Stack creation succeeded. Sync infra completed.", str(sync_process_execute.stderr))
 

AWSTemplateFormatVersion : '2010-09-09'
Transform: AWS::Serverless-2016-10-31
Description: AWS Serverless LayerVersion Example

Resources:
  MyLayerVersion:
    Type: AWS::Serverless::LayerVersion
    Properties:
      LayerName: MyLayer
      Description: Layer description
      ContentUri: "."
      CompatibleRuntimes:
<<<<<<< HEAD
        - nodejs6.10
        - nodejs10.x
=======
        - nodejs10.x
        - nodejs8.10
>>>>>>> 1225ed99
      LicenseInfo: 'Available under the MIT-0 license.'
      RetentionPolicy: Retain<|MERGE_RESOLUTION|>--- conflicted
+++ resolved
@@ -10,12 +10,6 @@
       Description: Layer description
       ContentUri: "."
       CompatibleRuntimes:
-<<<<<<< HEAD
-        - nodejs6.10
         - nodejs10.x
-=======
-        - nodejs10.x
-        - nodejs8.10
->>>>>>> 1225ed99
       LicenseInfo: 'Available under the MIT-0 license.'
       RetentionPolicy: Retain
--- conflicted
+++ resolved
@@ -15,14 +15,9 @@
     sys.stdout.write("Docker Lambda is writing to stderr")
 
     return "Hello world"
-
-<<<<<<< HEAD
-def sleeptime_handler(event, context):
-    time.sleep(10)
-=======
+  
 
 def timeout_handler(event, context):
->>>>>>> e2e97d1e
     return ""
 
 

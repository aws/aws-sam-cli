--- conflicted
+++ resolved
@@ -59,7 +59,6 @@
         role = aws_iam_role.iam_for_lambda.arn
 }
 
-<<<<<<< HEAD
 resource "null_resource" "sam_metadata_aws_lambda_function_s3_lambda" {
   triggers = {
     # This is a way to let SAM CLI correlates between the Lambda layer resource, and this metadata
@@ -69,7 +68,16 @@
 
     # The Lambda layer source code.
     original_source_code = "./src/test.py"
-=======
+    
+    # a property to let SAM CLI knows where to find the Lambda layer source code if the provided
+    # value for original_source_code attribute is map.
+    source_code_property = "path"
+
+    # A property to let SAM CLI knows where to find the Lambda layer built output
+    built_output_path = "build/layer.zip"
+  }
+}
+
 resource "aws_lambda_layer_version" "lambda_layer" {
     s3_bucket = "layer_code_bucket"
     s3_key = "s3_lambda_layer_code_key"
@@ -95,7 +103,6 @@
 
     # The Lambda layer source code.
     original_source_code = "./src/layer.py"
->>>>>>> 47a84db6
 
     # a property to let SAM CLI knows where to find the Lambda layer source code if the provided
     # value for original_source_code attribute is map.

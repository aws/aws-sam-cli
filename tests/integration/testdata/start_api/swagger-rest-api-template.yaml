--- conflicted
+++ resolved
@@ -61,7 +61,6 @@
           - image/gif
       StageName: prod
     Type: AWS::ApiGateway::RestApi
-<<<<<<< HEAD
   Dev:
     Type: AWS::ApiGateway::Stage
     Properties:
@@ -69,16 +68,6 @@
       RestApiId: !Ref MyApi
       Variables:
       Stack: Dev
-  MyLambdaFunction:
-    Properties:
-      Code: "."
-      RestApiId:
-        Ref: MyApi
-      Handler: main.handler
-      Runtime: python3.6
-    Type: AWS::Lambda::Function
-=======
->>>>>>> 4a792bf2
   MyNonServerlessLambdaFunction:
     Properties:
       Code: "."

import os
import shutil
import tempfile
import time
import uuid
from pathlib import Path
from unittest import skipIf

import boto3
from botocore.exceptions import ClientError
import docker
from botocore.config import Config
from parameterized import parameterized

from samcli.lib.bootstrap.bootstrap import SAM_CLI_STACK_NAME
from samcli.lib.config.samconfig import DEFAULT_CONFIG_FILE_NAME
from tests.integration.deploy.deploy_integ_base import DeployIntegBase
from tests.integration.package.package_integ_base import PackageIntegBase
from tests.testing_utils import RUNNING_ON_CI, RUNNING_TEST_FOR_MASTER_ON_CI, RUN_BY_CANARY
from tests.testing_utils import run_command, run_command_with_input

# Deploy tests require credentials and CI/CD will only add credentials to the env if the PR is from the same repo.
# This is to restrict package tests to run outside of CI/CD, when the branch is not master or tests are not run by Canary
SKIP_DEPLOY_TESTS = RUNNING_ON_CI and RUNNING_TEST_FOR_MASTER_ON_CI and not RUN_BY_CANARY
CFN_SLEEP = 3
CFN_PYTHON_VERSION_SUFFIX = os.environ.get("PYTHON_VERSION", "0.0.0").replace(".", "-")


@skipIf(SKIP_DEPLOY_TESTS, "Skip deploy tests in CI/CD only")
class TestDeploy(PackageIntegBase, DeployIntegBase):
    @classmethod
    def setUpClass(cls):
        cls.docker_client = docker.from_env()
        cls.local_images = [
            ("public.ecr.aws/sam/emulation-python3.8", "latest"),
        ]
        # setup some images locally by pulling them.
        for repo, tag in cls.local_images:
            cls.docker_client.api.pull(repository=repo, tag=tag)
            cls.docker_client.api.tag(f"{repo}:{tag}", "emulation-python3.8", tag="latest")
            cls.docker_client.api.tag(f"{repo}:{tag}", "emulation-python3.8-2", tag="latest")

        # setup signing profile arn & name
        cls.signing_profile_name = os.environ.get("AWS_SIGNING_PROFILE_NAME")
        cls.signing_profile_version_arn = os.environ.get("AWS_SIGNING_PROFILE_VERSION_ARN")
        PackageIntegBase.setUpClass()
        DeployIntegBase.setUpClass()

    def setUp(self):
        self.cfn_client = boto3.client("cloudformation")
        self.ecr_client = boto3.client("ecr")
        self.sns_arn = os.environ.get("AWS_SNS")
        self.stacks = []
        time.sleep(CFN_SLEEP)
        super().setUp()

    def tearDown(self):
        shutil.rmtree(os.path.join(os.getcwd(), ".aws-sam", "build"), ignore_errors=True)
        for stack in self.stacks:
            # because of the termination protection, do not delete aws-sam-cli-managed-default stack
            stack_name = stack["name"]
            if stack_name != SAM_CLI_STACK_NAME:
                region = stack.get("region")
                cfn_client = (
                    self.cfn_client if not region else boto3.client("cloudformation", config=Config(region_name=region))
                )
                ecr_client = self.ecr_client if not region else boto3.client("ecr", config=Config(region_name=region))
                self._delete_companion_stack(cfn_client, ecr_client, self._stack_name_to_companion_stack(stack_name))
                cfn_client.delete_stack(StackName=stack_name)
        super().tearDown()

    @parameterized.expand(["aws-serverless-function.yaml"])
    def test_package_and_deploy_no_s3_bucket_all_args(self, template_file):
        template_path = self.test_data_path.joinpath(template_file)
        with tempfile.NamedTemporaryFile(delete=False) as output_template_file:
            # Package necessary artifacts.
            package_command_list = self.get_command_list(
                s3_bucket=self.s3_bucket.name, template=template_path, output_template_file=output_template_file.name
            )
            package_process = run_command(command_list=package_command_list)

            self.assertEqual(package_process.process.returncode, 0)

            stack_name = self._method_to_stack_name(self.id())
            self.stacks.append({"name": stack_name})

            # Deploy and only show changeset.
            deploy_command_list_no_execute = self.get_deploy_command_list(
                template_file=output_template_file.name,
                stack_name=stack_name,
                capabilities="CAPABILITY_IAM",
                s3_prefix="integ_deploy",
                s3_bucket=self.s3_bucket.name,
                force_upload=True,
                notification_arns=self.sns_arn,
                parameter_overrides="Parameter=Clarity",
                kms_key_id=self.kms_key,
                no_execute_changeset=True,
                tags="integ=true clarity=yes foo_bar=baz",
            )

            deploy_process_no_execute = run_command(deploy_command_list_no_execute)
            self.assertEqual(deploy_process_no_execute.process.returncode, 0)

            # Deploy the given stack with the changeset.
            deploy_command_list_execute = self.get_deploy_command_list(
                template_file=output_template_file.name,
                stack_name=stack_name,
                capabilities="CAPABILITY_IAM",
                s3_prefix="integ_deploy",
                force_upload=True,
                notification_arns=self.sns_arn,
                parameter_overrides="Parameter=Clarity",
                kms_key_id=self.kms_key,
                tags="integ=true clarity=yes foo_bar=baz",
            )

            deploy_process = run_command(deploy_command_list_execute)
            self.assertEqual(deploy_process.process.returncode, 0)

    @parameterized.expand(["aws-serverless-function.yaml"])
    def test_no_package_and_deploy_with_s3_bucket_all_args(self, template_file):
        template_path = self.test_data_path.joinpath(template_file)

        stack_name = self._method_to_stack_name(self.id())
        self.stacks.append({"name": stack_name})

        # Package and Deploy in one go without confirming change set.
        deploy_command_list = self.get_deploy_command_list(
            template_file=template_path,
            stack_name=stack_name,
            capabilities="CAPABILITY_IAM",
            s3_prefix="integ_deploy",
            s3_bucket=self.s3_bucket.name,
            force_upload=True,
            notification_arns=self.sns_arn,
            parameter_overrides="Parameter=Clarity",
            kms_key_id=self.kms_key,
            no_execute_changeset=False,
            tags="integ=true clarity=yes foo_bar=baz",
            confirm_changeset=False,
        )

        deploy_process_execute = run_command(deploy_command_list)
        self.assertEqual(deploy_process_execute.process.returncode, 0)

    @parameterized.expand(["aws-serverless-function-image.yaml"])
    def test_no_package_and_deploy_with_s3_bucket_all_args_image_repository(self, template_file):
        template_path = self.test_data_path.joinpath(template_file)

        stack_name = self._method_to_stack_name(self.id())
        self.stacks.append({"name": stack_name})

        # Package and Deploy in one go without confirming change set.
        deploy_command_list = self.get_deploy_command_list(
            template_file=template_path,
            stack_name=stack_name,
            capabilities="CAPABILITY_IAM",
            s3_prefix="integ_deploy",
            s3_bucket=self.s3_bucket.name,
            image_repository=self.ecr_repo_name,
            force_upload=True,
            notification_arns=self.sns_arn,
            parameter_overrides="Parameter=Clarity",
            kms_key_id=self.kms_key,
            no_execute_changeset=False,
            tags="integ=true clarity=yes foo_bar=baz",
            confirm_changeset=False,
        )

        deploy_process_execute = run_command(deploy_command_list)
        self.assertEqual(deploy_process_execute.process.returncode, 0)

    @parameterized.expand([("Hello", "aws-serverless-function-image.yaml")])
    def test_no_package_and_deploy_with_s3_bucket_all_args_image_repositories(self, resource_id, template_file):
        template_path = self.test_data_path.joinpath(template_file)

        stack_name = self._method_to_stack_name(self.id())
        self.stacks.append({"name": stack_name})

        # Package and Deploy in one go without confirming change set.
        deploy_command_list = self.get_deploy_command_list(
            template_file=template_path,
            stack_name=stack_name,
            capabilities="CAPABILITY_IAM",
            s3_prefix="integ_deploy",
            s3_bucket=self.s3_bucket.name,
            image_repositories=f"{resource_id}={self.ecr_repo_name}",
            force_upload=True,
            notification_arns=self.sns_arn,
            parameter_overrides="Parameter=Clarity",
            kms_key_id=self.kms_key,
            no_execute_changeset=False,
            tags="integ=true clarity=yes foo_bar=baz",
            confirm_changeset=False,
        )

        deploy_process_execute = run_command(deploy_command_list)
        self.assertEqual(deploy_process_execute.process.returncode, 0)

    @parameterized.expand(["aws-serverless-function-image.yaml"])
    def test_no_package_and_deploy_with_s3_bucket_all_args_resolve_image_repos(self, template_file):
        template_path = self.test_data_path.joinpath(template_file)

        stack_name = self._method_to_stack_name(self.id())
        self.stacks.append({"name": stack_name})

        # Package and Deploy in one go without confirming change set.
        deploy_command_list = self.get_deploy_command_list(
            template_file=template_path,
            stack_name=stack_name,
            capabilities="CAPABILITY_IAM",
            s3_prefix="integ_deploy",
            s3_bucket=self.s3_bucket.name,
            force_upload=True,
            notification_arns=self.sns_arn,
            parameter_overrides="Parameter=Clarity",
            kms_key_id=self.kms_key,
            no_execute_changeset=False,
            tags="integ=true clarity=yes foo_bar=baz",
            confirm_changeset=False,
            resolve_image_repos=True,
        )

        deploy_process_execute = run_command(deploy_command_list)
        self.assertEqual(deploy_process_execute.process.returncode, 0)

    @parameterized.expand(["aws-serverless-function.yaml"])
    def test_no_package_and_deploy_with_s3_bucket_and_no_confirm_changeset(self, template_file):
        template_path = self.test_data_path.joinpath(template_file)

        stack_name = "a" + str(uuid.uuid4()).replace("-", "")[:10]
        self.stacks.append({"name": stack_name})

        # Package and Deploy in one go without confirming change set.
        deploy_command_list = self.get_deploy_command_list(
            template_file=template_path,
            stack_name=stack_name,
            capabilities="CAPABILITY_IAM",
            s3_prefix="integ_deploy",
            s3_bucket=self.s3_bucket.name,
            force_upload=True,
            notification_arns=self.sns_arn,
            parameter_overrides="Parameter=Clarity",
            kms_key_id=self.kms_key,
            no_execute_changeset=False,
            tags="integ=true clarity=yes foo_bar=baz",
            confirm_changeset=False,
        )

        deploy_command_list.append("--no-confirm-changeset")

        deploy_process_execute = run_command(deploy_command_list)
        self.assertEqual(deploy_process_execute.process.returncode, 0)

    @parameterized.expand(["aws-serverless-function.yaml"])
    def test_deploy_no_redeploy_on_same_built_artifacts(self, template_file):
        template_path = self.test_data_path.joinpath(template_file)
        # Build project
        build_command_list = self.get_minimal_build_command_list(template_file=template_path)

        run_command(build_command_list)
        stack_name = self._method_to_stack_name(self.id())
        self.stacks.append({"name": stack_name})
        # Should result in a zero exit code.
        deploy_command_list = self.get_deploy_command_list(
            stack_name=stack_name,
            capabilities="CAPABILITY_IAM",
            s3_prefix="integ_deploy",
            s3_bucket=self.s3_bucket.name,
            force_upload=True,
            notification_arns=self.sns_arn,
            parameter_overrides="Parameter=Clarity",
            kms_key_id=self.kms_key,
            no_execute_changeset=False,
            tags="integ=true clarity=yes",
            confirm_changeset=False,
        )

        deploy_process_execute = run_command(deploy_command_list)
        self.assertEqual(deploy_process_execute.process.returncode, 0)
        # ReBuild project, absolutely nothing has changed, will result in same build artifacts.

        run_command(build_command_list)

        # Re-deploy, this should cause an empty changeset error and not re-deploy.
        # This will cause a non zero exit code.

        deploy_process_execute = run_command(deploy_command_list)
        # Does not cause a re-deploy
        self.assertEqual(deploy_process_execute.process.returncode, 1)

    @parameterized.expand(["aws-serverless-function.yaml"])
    def test_no_package_and_deploy_with_s3_bucket_all_args_confirm_changeset(self, template_file):
        template_path = self.test_data_path.joinpath(template_file)

        stack_name = self._method_to_stack_name(self.id())
        self.stacks.append({"name": stack_name})

        # Package and Deploy in one go without confirming change set.
        deploy_command_list = self.get_deploy_command_list(
            template_file=template_path,
            stack_name=stack_name,
            capabilities="CAPABILITY_IAM",
            s3_prefix="integ_deploy",
            s3_bucket=self.s3_bucket.name,
            force_upload=True,
            notification_arns=self.sns_arn,
            parameter_overrides="Parameter=Clarity",
            kms_key_id=self.kms_key,
            no_execute_changeset=False,
            tags="integ=true clarity=yes foo_bar=baz",
            confirm_changeset=True,
        )

        deploy_process_execute = run_command_with_input(deploy_command_list, "Y".encode())
        self.assertEqual(deploy_process_execute.process.returncode, 0)

    @parameterized.expand(["aws-serverless-function.yaml"])
    def test_deploy_without_s3_bucket(self, template_file):
        template_path = self.test_data_path.joinpath(template_file)

        stack_name = self._method_to_stack_name(self.id())

        # Package and Deploy in one go without confirming change set.
        deploy_command_list = self.get_deploy_command_list(
            template_file=template_path,
            stack_name=stack_name,
            capabilities="CAPABILITY_IAM",
            s3_prefix="integ_deploy",
            force_upload=True,
            notification_arns=self.sns_arn,
            parameter_overrides="Parameter=Clarity",
            kms_key_id=self.kms_key,
            no_execute_changeset=False,
            tags="integ=true clarity=yes foo_bar=baz",
            confirm_changeset=False,
        )

        deploy_process_execute = run_command(deploy_command_list)
        # Error asking for s3 bucket
        self.assertEqual(deploy_process_execute.process.returncode, 1)
        self.assertIn(
            bytes(
                f"S3 Bucket not specified, use --s3-bucket to specify a bucket name, or use --resolve-s3 \
to create a managed default bucket, or run sam deploy --guided",
                encoding="utf-8",
            ),
            deploy_process_execute.stderr,
        )

    @parameterized.expand(["aws-serverless-function.yaml"])
    def test_deploy_without_stack_name(self, template_file):
        template_path = self.test_data_path.joinpath(template_file)

        # Package and Deploy in one go without confirming change set.
        deploy_command_list = self.get_deploy_command_list(
            template_file=template_path,
            capabilities="CAPABILITY_IAM",
            s3_prefix="integ_deploy",
            force_upload=True,
            notification_arns=self.sns_arn,
            parameter_overrides="Parameter=Clarity",
            kms_key_id=self.kms_key,
            no_execute_changeset=False,
            tags="integ=true clarity=yes foo_bar=baz",
            confirm_changeset=False,
        )

        deploy_process_execute = run_command(deploy_command_list)
        self.assertEqual(deploy_process_execute.process.returncode, 2)

    @parameterized.expand(["aws-serverless-function.yaml"])
    def test_deploy_without_capabilities(self, template_file):
        template_path = self.test_data_path.joinpath(template_file)

        stack_name = self._method_to_stack_name(self.id())

        # Package and Deploy in one go without confirming change set.
        deploy_command_list = self.get_deploy_command_list(
            template_file=template_path,
            stack_name=stack_name,
            s3_prefix="integ_deploy",
            force_upload=True,
            notification_arns=self.sns_arn,
            parameter_overrides="Parameter=Clarity",
            kms_key_id=self.kms_key,
            no_execute_changeset=False,
            tags="integ=true clarity=yes foo_bar=baz",
            confirm_changeset=False,
        )

        deploy_process_execute = run_command(deploy_command_list)
        self.assertEqual(deploy_process_execute.process.returncode, 1)

    @parameterized.expand(["aws-serverless-function.yaml"])
    def test_deploy_without_template_file(self, template_file):
        stack_name = self._method_to_stack_name(self.id())

        # Package and Deploy in one go without confirming change set.
        deploy_command_list = self.get_deploy_command_list(
            stack_name=stack_name,
            s3_prefix="integ_deploy",
            force_upload=True,
            notification_arns=self.sns_arn,
            parameter_overrides="Parameter=Clarity",
            kms_key_id=self.kms_key,
            no_execute_changeset=False,
            tags="integ=true clarity=yes foo_bar=baz",
            confirm_changeset=False,
        )

        deploy_process_execute = run_command(deploy_command_list)
        # Error template file not specified
        self.assertEqual(deploy_process_execute.process.returncode, 1)

    @parameterized.expand(["aws-serverless-function.yaml"])
    def test_deploy_with_s3_bucket_switch_region(self, template_file):
        template_path = self.test_data_path.joinpath(template_file)

        stack_name = self._method_to_stack_name(self.id())
        self.stacks.append({"name": stack_name})

        # Package and Deploy in one go without confirming change set.
        deploy_command_list = self.get_deploy_command_list(
            template_file=template_path,
            stack_name=stack_name,
            capabilities="CAPABILITY_IAM",
            s3_prefix="integ_deploy",
            s3_bucket=self.bucket_name,
            force_upload=True,
            notification_arns=self.sns_arn,
            parameter_overrides="Parameter=Clarity",
            kms_key_id=self.kms_key,
            no_execute_changeset=False,
            tags="integ=true clarity=yes foo_bar=baz",
            confirm_changeset=False,
        )

        deploy_process_execute = run_command(deploy_command_list)
        # Deploy should succeed
        self.assertEqual(deploy_process_execute.process.returncode, 0)

        # Try to deploy to another region.
        deploy_command_list = self.get_deploy_command_list(
            template_file=template_path,
            stack_name=stack_name,
            capabilities="CAPABILITY_IAM",
            s3_prefix="integ_deploy",
            s3_bucket=self.bucket_name,
            force_upload=True,
            notification_arns=self.sns_arn,
            parameter_overrides="Parameter=Clarity",
            kms_key_id=self.kms_key,
            no_execute_changeset=False,
            tags="integ=true clarity=yes foo_bar=baz",
            confirm_changeset=False,
            region="eu-west-2",
        )

        deploy_process_execute = run_command(deploy_command_list)
        # Deploy should fail, asking for s3 bucket
        self.assertEqual(deploy_process_execute.process.returncode, 1)
        stderr = deploy_process_execute.stderr.strip()
        self.assertIn(
            bytes(
                f"Error: Failed to create/update stack {stack_name} : "
                f"deployment s3 bucket is in a different region, try sam deploy --guided",
                encoding="utf-8",
            ),
            stderr,
        )

    @parameterized.expand(["aws-serverless-function.yaml"])
    def test_deploy_twice_with_no_fail_on_empty_changeset(self, template_file):
        template_path = self.test_data_path.joinpath(template_file)

        stack_name = self._method_to_stack_name(self.id())
        self.stacks.append({"name": stack_name})

        kwargs = {
            "template_file": template_path,
            "stack_name": stack_name,
            "capabilities": "CAPABILITY_IAM",
            "s3_prefix": "integ_deploy",
            "s3_bucket": self.bucket_name,
            "force_upload": True,
            "notification_arns": self.sns_arn,
            "parameter_overrides": "Parameter=Clarity",
            "kms_key_id": self.kms_key,
            "no_execute_changeset": False,
            "tags": "integ=true clarity=yes foo_bar=baz",
            "confirm_changeset": False,
        }
        # Package and Deploy in one go without confirming change set.
        deploy_command_list = self.get_deploy_command_list(**kwargs)
        print("######################################")
        print(deploy_command_list)
        print("######################################")
        deploy_process_execute = run_command(deploy_command_list)
        # Deploy should succeed
        self.assertEqual(deploy_process_execute.process.returncode, 0)

        # Deploy with `--no-fail-on-empty-changeset` after deploying the same template first
        deploy_command_list = self.get_deploy_command_list(fail_on_empty_changeset=False, **kwargs)

        deploy_process_execute = run_command(deploy_command_list)
        # Deploy should not fail
        self.assertEqual(deploy_process_execute.process.returncode, 0)
        stdout = deploy_process_execute.stdout.strip()
        self.assertIn(bytes(f"No changes to deploy. Stack {stack_name} is up to date", encoding="utf-8"), stdout)

    @parameterized.expand(["aws-serverless-function.yaml"])
    def test_deploy_twice_with_fail_on_empty_changeset(self, template_file):
        template_path = self.test_data_path.joinpath(template_file)

        stack_name = self._method_to_stack_name(self.id())
        self.stacks.append({"name": stack_name})

        # Package and Deploy in one go without confirming change set.
        kwargs = {
            "template_file": template_path,
            "stack_name": stack_name,
            "capabilities": "CAPABILITY_IAM",
            "s3_prefix": "integ_deploy",
            "s3_bucket": self.bucket_name,
            "force_upload": True,
            "notification_arns": self.sns_arn,
            "parameter_overrides": "Parameter=Clarity",
            "kms_key_id": self.kms_key,
            "no_execute_changeset": False,
            "tags": "integ=true clarity=yes foo_bar=baz",
            "confirm_changeset": False,
        }
        deploy_command_list = self.get_deploy_command_list(**kwargs)

        deploy_process_execute = run_command(deploy_command_list)
        # Deploy should succeed
        self.assertEqual(deploy_process_execute.process.returncode, 0)

        # Deploy with `--fail-on-empty-changeset` after deploying the same template first
        deploy_command_list = self.get_deploy_command_list(fail_on_empty_changeset=True, **kwargs)

        deploy_process_execute = run_command(deploy_command_list)
        # Deploy should not fail
        self.assertNotEqual(deploy_process_execute.process.returncode, 0)
        stderr = deploy_process_execute.stderr.strip()
        self.assertIn(bytes(f"Error: No changes to deploy. Stack {stack_name} is up to date", encoding="utf-8"), stderr)

    @parameterized.expand(["aws-serverless-inline.yaml"])
    def test_deploy_inline_no_package(self, template_file):
        template_path = self.test_data_path.joinpath(template_file)
        stack_name = self._method_to_stack_name(self.id())
        self.stacks.append({"name": stack_name})

        deploy_command_list = self.get_deploy_command_list(
            template_file=template_path, stack_name=stack_name, capabilities="CAPABILITY_IAM"
        )
        deploy_process_execute = run_command(deploy_command_list)
        self.assertEqual(deploy_process_execute.process.returncode, 0)

    @parameterized.expand([("aws-serverless-inline.yaml", "samconfig-read-boolean-tomlkit.toml")])
    def test_deploy_with_toml_config(self, template_file, config_file):
        template_path = self.test_data_path.joinpath(template_file)
        config_path = self.test_data_path.joinpath(config_file)

        stack_name = self._method_to_stack_name(self.id())
        self.stacks.append({"name": stack_name})

        deploy_command_list = self.get_deploy_command_list(
            template_file=template_path, stack_name=stack_name, config_file=config_path, capabilities="CAPABILITY_IAM"
        )
        deploy_process_execute = run_command(deploy_command_list)
        self.assertEqual(deploy_process_execute.process.returncode, 0)

    @parameterized.expand(["aws-serverless-function.yaml"])
    def test_deploy_guided_zip(self, template_file):
        template_path = self.test_data_path.joinpath(template_file)

        stack_name = self._method_to_stack_name(self.id())
        self.stacks.append({"name": stack_name})

        # Package and Deploy in one go without confirming change set.
        deploy_command_list = self.get_deploy_command_list(template_file=template_path, guided=True)

        deploy_process_execute = run_command_with_input(
            deploy_command_list, "{}\n\n\n\n\n\n\n\n\n\n".format(stack_name).encode()
        )

        # Deploy should succeed with a managed stack
        self.assertEqual(deploy_process_execute.process.returncode, 0)
        self.stacks.append({"name": SAM_CLI_STACK_NAME})
        # Remove samconfig.toml
        os.remove(self.test_data_path.joinpath(DEFAULT_CONFIG_FILE_NAME))

    @parameterized.expand(["aws-serverless-function-image.yaml"])
    def test_deploy_guided_image_auto(self, template_file):
        template_path = self.test_data_path.joinpath(template_file)

        stack_name = self._method_to_stack_name(self.id())
        self.stacks.append({"name": stack_name})

        # Package and Deploy in one go without confirming change set.
        deploy_command_list = self.get_deploy_command_list(template_file=template_path, guided=True)

        deploy_process_execute = run_command_with_input(
            deploy_command_list, f"{stack_name}\n\n\n\n\ny\n\n\ny\n\n\n\n".encode()
        )

        # Deploy should succeed with a managed stack
        self.assertEqual(deploy_process_execute.process.returncode, 0)
        self.stacks.append({"name": SAM_CLI_STACK_NAME})
        # Remove samconfig.toml
        os.remove(self.test_data_path.joinpath(DEFAULT_CONFIG_FILE_NAME))

    @parameterized.expand(["aws-serverless-function-image.yaml"])
    def test_deploy_guided_image_specify(self, template_file):
        template_path = self.test_data_path.joinpath(template_file)

        stack_name = self._method_to_stack_name(self.id())
        self.stacks.append({"name": stack_name})

        # Package and Deploy in one go without confirming change set.
        deploy_command_list = self.get_deploy_command_list(template_file=template_path, guided=True)

        deploy_process_execute = run_command_with_input(
            deploy_command_list, f"{stack_name}\n\n\n\n\ny\n\n\n\nn\n{self.ecr_repo_name}\n\n\n\n".encode()
        )

        # Deploy should succeed with a managed stack
        self.assertEqual(deploy_process_execute.process.returncode, 0)
        # Verify companion stack does not exist
        try:
            self.cfn_client.describe_stacks(StackName=self._stack_name_to_companion_stack(stack_name))
        except ClientError:
            pass
        else:
            self.fail("Companion stack was created. This should not happen with specifying image repos.")

        self.stacks.append({"name": SAM_CLI_STACK_NAME})
        # Remove samconfig.toml
        os.remove(self.test_data_path.joinpath(DEFAULT_CONFIG_FILE_NAME))

    @parameterized.expand(["aws-serverless-function.yaml"])
    def test_deploy_guided_set_parameter(self, template_file):
        template_path = self.test_data_path.joinpath(template_file)

        stack_name = self._method_to_stack_name(self.id())
        self.stacks.append({"name": stack_name})

        # Package and Deploy in one go without confirming change set.
        deploy_command_list = self.get_deploy_command_list(template_file=template_path, guided=True)

        deploy_process_execute = run_command_with_input(
            deploy_command_list, "{}\n\nSuppliedParameter\n\n\n\n\n\n\n\n".format(stack_name).encode()
        )

        # Deploy should succeed with a managed stack
        self.assertEqual(deploy_process_execute.process.returncode, 0)
        self.stacks.append({"name": SAM_CLI_STACK_NAME})
        # Remove samconfig.toml
        os.remove(self.test_data_path.joinpath(DEFAULT_CONFIG_FILE_NAME))

    @parameterized.expand(["aws-serverless-function.yaml"])
    def test_deploy_guided_set_capabilities(self, template_file):
        template_path = self.test_data_path.joinpath(template_file)

        stack_name = self._method_to_stack_name(self.id())
        self.stacks.append({"name": stack_name})

        # Package and Deploy in one go without confirming change set.
        deploy_command_list = self.get_deploy_command_list(template_file=template_path, guided=True)

        deploy_process_execute = run_command_with_input(
            deploy_command_list,
            "{}\n\nSuppliedParameter\n\nn\nCAPABILITY_IAM CAPABILITY_NAMED_IAM\n\n\n\n\n".format(stack_name).encode(),
        )
        # Deploy should succeed with a managed stack
        self.assertEqual(deploy_process_execute.process.returncode, 0)
        self.stacks.append({"name": SAM_CLI_STACK_NAME})
        # Remove samconfig.toml
        os.remove(self.test_data_path.joinpath(DEFAULT_CONFIG_FILE_NAME))

    @parameterized.expand(["aws-serverless-function.yaml"])
    def test_deploy_guided_capabilities_default(self, template_file):
        template_path = self.test_data_path.joinpath(template_file)

        stack_name = self._method_to_stack_name(self.id())
        self.stacks.append({"name": stack_name})

        # Package and Deploy in one go without confirming change set.
        deploy_command_list = self.get_deploy_command_list(template_file=template_path, guided=True)

        # Set no for Allow SAM CLI IAM role creation, but allow default of ["CAPABILITY_IAM"] by just hitting the return key.
        deploy_process_execute = run_command_with_input(
            deploy_command_list, "{}\n\nSuppliedParameter\n\nn\n\n\n\n\n\n\n".format(stack_name).encode()
        )
        # Deploy should succeed with a managed stack
        self.assertEqual(deploy_process_execute.process.returncode, 0)
        self.stacks.append({"name": SAM_CLI_STACK_NAME})
        # Remove samconfig.toml
        os.remove(self.test_data_path.joinpath(DEFAULT_CONFIG_FILE_NAME))

    @parameterized.expand(["aws-serverless-function.yaml"])
    def test_deploy_guided_set_confirm_changeset(self, template_file):
        template_path = self.test_data_path.joinpath(template_file)

        stack_name = self._method_to_stack_name(self.id())
        self.stacks.append({"name": stack_name})

        # Package and Deploy in one go without confirming change set.
        deploy_command_list = self.get_deploy_command_list(template_file=template_path, guided=True)

        deploy_process_execute = run_command_with_input(
            deploy_command_list, "{}\n\nSuppliedParameter\nY\n\n\nY\n\n\n\n".format(stack_name).encode()
        )

        # Deploy should succeed with a managed stack
        self.assertEqual(deploy_process_execute.process.returncode, 0)
        self.stacks.append({"name": SAM_CLI_STACK_NAME})
        # Remove samconfig.toml
        os.remove(self.test_data_path.joinpath(DEFAULT_CONFIG_FILE_NAME))

    @parameterized.expand(["aws-serverless-function.yaml"])
    def test_deploy_with_no_s3_bucket_set_resolve_s3(self, template_file):
        template_path = self.test_data_path.joinpath(template_file)

        stack_name = self._method_to_stack_name(self.id())
        self.stacks.append({"name": stack_name})

        deploy_command_list = self.get_deploy_command_list(
            template_file=template_path,
            stack_name=stack_name,
            capabilities="CAPABILITY_IAM",
            force_upload=True,
            notification_arns=self.sns_arn,
            parameter_overrides="Parameter=Clarity",
            kms_key_id=self.kms_key,
            tags="integ=true clarity=yes foo_bar=baz",
            resolve_s3=True,
        )

        deploy_process_execute = run_command(deploy_command_list)
        self.assertEqual(deploy_process_execute.process.returncode, 0)

    @parameterized.expand([("aws-serverless-function.yaml", "samconfig-invalid-syntax.toml")])
    def test_deploy_with_invalid_config(self, template_file, config_file):
        template_path = self.test_data_path.joinpath(template_file)
        config_path = self.test_data_path.joinpath(config_file)

        deploy_command_list = self.get_deploy_command_list(template_file=template_path, config_file=config_path)

        deploy_process_execute = run_command(deploy_command_list)
        self.assertEqual(deploy_process_execute.process.returncode, 1)
        self.assertIn("Error reading configuration: Unexpected character", str(deploy_process_execute.stderr))

    @parameterized.expand([("aws-serverless-function.yaml", "samconfig-tags-list.toml")])
    def test_deploy_with_valid_config_tags_list(self, template_file, config_file):
        stack_name = self._method_to_stack_name(self.id())
        self.stacks.append({"name": stack_name})
        template_path = self.test_data_path.joinpath(template_file)
        config_path = self.test_data_path.joinpath(config_file)

        deploy_command_list = self.get_deploy_command_list(
            template_file=template_path,
            stack_name=stack_name,
            config_file=config_path,
            s3_prefix="integ_deploy",
            s3_bucket=self.s3_bucket.name,
            capabilities="CAPABILITY_IAM",
        )

        deploy_process_execute = run_command(deploy_command_list)
        self.assertEqual(deploy_process_execute.process.returncode, 0)

    @parameterized.expand([("aws-serverless-function.yaml", "samconfig-tags-string.toml")])
    def test_deploy_with_valid_config_tags_string(self, template_file, config_file):
        stack_name = self._method_to_stack_name(self.id())
        self.stacks.append({"name": stack_name})
        template_path = self.test_data_path.joinpath(template_file)
        config_path = self.test_data_path.joinpath(config_file)

        deploy_command_list = self.get_deploy_command_list(
            template_file=template_path,
            stack_name=stack_name,
            config_file=config_path,
            s3_prefix="integ_deploy",
            s3_bucket=self.s3_bucket.name,
            capabilities="CAPABILITY_IAM",
        )

        deploy_process_execute = run_command(deploy_command_list)
        self.assertEqual(deploy_process_execute.process.returncode, 0)

    @parameterized.expand([(True, True, True), (False, True, False), (False, False, True), (True, False, True)])
    def test_deploy_with_code_signing_params(self, should_sign, should_enforce, will_succeed):
        """
        Signed function with UntrustedArtifactOnDeployment = Enforced config should succeed
        Signed function with UntrustedArtifactOnDeployment = Warn config should succeed
        Unsigned function with UntrustedArtifactOnDeployment = Enforce config should fail
        Unsigned function with UntrustedArtifactOnDeployment = Warn config should succeed
        """
        template_path = self.test_data_path.joinpath("aws-serverless-function-with-code-signing.yaml")
        stack_name = self._method_to_stack_name(self.id())
        signing_profile_version_arn = TestDeploy.signing_profile_version_arn
        signing_profile_name = TestDeploy.signing_profile_name

        if not signing_profile_name or not signing_profile_version_arn:
            self.fail(
                "Missing resources for Code Signer integration tests. Please provide "
                "AWS_SIGNING_PROFILE_NAME and AWS_SIGNING_PROFILE_VERSION_ARN environment variables"
            )

        self.stacks.append({"name": stack_name})

        signing_profiles_param = None
        if should_sign:
            signing_profiles_param = f"HelloWorldFunctionWithCsc={signing_profile_name}"

        enforce_param = "Warn"
        if should_enforce:
            enforce_param = "Enforce"

        # Package and Deploy in one go without confirming change set.
        deploy_command_list = self.get_deploy_command_list(
            template_file=template_path,
            stack_name=stack_name,
            capabilities="CAPABILITY_IAM",
            s3_prefix="integ_deploy",
            s3_bucket=self.s3_bucket.name,
            force_upload=True,
            notification_arns=self.sns_arn,
            kms_key_id=self.kms_key,
            tags="integ=true clarity=yes foo_bar=baz",
            signing_profiles=signing_profiles_param,
            parameter_overrides=f"SigningProfileVersionArn={signing_profile_version_arn} "
            f"UntrustedArtifactOnDeployment={enforce_param}",
        )

        deploy_process_execute = run_command(deploy_command_list)

        if will_succeed:
            self.assertEqual(deploy_process_execute.process.returncode, 0)
        else:
            self.assertEqual(deploy_process_execute.process.returncode, 1)

    @parameterized.expand(
        [
            ("aws-serverless-application-with-application-id-map.yaml", None, False),
            ("aws-serverless-application-with-application-id-map.yaml", "us-east-2", True),
        ]
    )
    def test_deploy_sar_with_location_from_map(self, template_file, region, will_succeed):
        template_path = Path(__file__).resolve().parents[1].joinpath("testdata", "buildcmd", template_file)
        stack_name = self._method_to_stack_name(self.id())
        self.stacks.append({"name": stack_name, "region": region})

        # The default region (us-east-1) has no entry in the map
        deploy_command_list = self.get_deploy_command_list(
            template_file=template_path,
            stack_name=stack_name,
            capabilities_list=["CAPABILITY_IAM", "CAPABILITY_AUTO_EXPAND"],
            region=region,  # the !FindInMap has an entry for use-east-2 region only
        )
        deploy_process_execute = run_command(deploy_command_list)

        if will_succeed:
            self.assertEqual(deploy_process_execute.process.returncode, 0)
        else:
            self.assertEqual(deploy_process_execute.process.returncode, 1)
            self.assertIn("Property \\'ApplicationId\\' cannot be resolved.", str(deploy_process_execute.stderr))

    @parameterized.expand(
        [
            ("aws-serverless-application-with-application-id-map.yaml", None, False),
            ("aws-serverless-application-with-application-id-map.yaml", "us-east-2", True),
        ]
    )
    def test_deploy_guided_sar_with_location_from_map(self, template_file, region, will_succeed):
        template_path = Path(__file__).resolve().parents[1].joinpath("testdata", "buildcmd", template_file)
        stack_name = self._method_to_stack_name(self.id())
        self.stacks.append({"name": stack_name, "region": region})

        # Package and Deploy in one go without confirming change set.
        deploy_command_list = self.get_deploy_command_list(template_file=template_path, guided=True)

        deploy_process_execute = run_command_with_input(
            deploy_command_list, f"{stack_name}\n{region}\n\nN\nCAPABILITY_IAM CAPABILITY_AUTO_EXPAND\nn\nN\n".encode()
        )

        if will_succeed:
            self.assertEqual(deploy_process_execute.process.returncode, 0)
        else:
            self.assertEqual(deploy_process_execute.process.returncode, 1)
            self.assertIn("Property \\'ApplicationId\\' cannot be resolved.", str(deploy_process_execute.stderr))

    @parameterized.expand(
        [os.path.join("deep-nested", "template.yaml"), os.path.join("deep-nested-image", "template.yaml")]
    )
    def test_deploy_nested_stacks(self, template_file):
        template_path = self.test_data_path.joinpath(template_file)

        stack_name = self._method_to_stack_name(self.id())
        self.stacks.append({"name": stack_name})

        # Package and Deploy in one go without confirming change set.
        deploy_command_list = self.get_deploy_command_list(
            template_file=template_path,
            stack_name=stack_name,
            # Note(xinhol): --capabilities does not allow passing multiple, we need to fix it
            # here we use samconfig-deep-nested.toml as a workaround
            config_file=self.test_data_path.joinpath("samconfig-deep-nested.toml"),
            s3_prefix="integ_deploy",
            s3_bucket=self.s3_bucket.name,
            force_upload=True,
            notification_arns=self.sns_arn,
            kms_key_id=self.kms_key,
            no_execute_changeset=False,
            tags="integ=true clarity=yes foo_bar=baz",
            confirm_changeset=False,
            image_repository=self.ecr_repo_name,
        )

        deploy_process_execute = run_command(deploy_command_list)
        process_stdout = deploy_process_execute.stdout.decode()
        self.assertEqual(deploy_process_execute.process.returncode, 0)
        # verify child stack ChildStackX's creation
        self.assertRegex(process_stdout, r"CREATE_COMPLETE.+ChildStackX")

    @parameterized.expand(["aws-dynamodb-error.yaml"])
    def test_deploy_create_failed_rollback(self, template_file):
        template_path = self.test_data_path.joinpath(template_file)

        stack_name = self._method_to_stack_name(self.id())
        self.stacks.append({"name": stack_name})

        deploy_command_list = self.get_deploy_command_list(
            template_file=template_path,
            stack_name=stack_name,
            capabilities="CAPABILITY_IAM",
            s3_prefix="integ_deploy",
            s3_bucket=self.s3_bucket.name,
            image_repository=self.ecr_repo_name,
            force_upload=True,
            notification_arns=self.sns_arn,
            parameter_overrides="ShardCountParameter=1",
            kms_key_id=self.kms_key,
            no_execute_changeset=False,
            tags="integ=true clarity=yes foo_bar=baz",
            confirm_changeset=False,
        )

        deploy_process_execute = run_command(deploy_command_list)
        self.assertEqual(deploy_process_execute.process.returncode, 1)

        stderr = deploy_process_execute.stderr.strip()
        self.assertIn(
            bytes(
                f"Error: Failed to create/update the stack: {stack_name}, Waiter StackCreateComplete failed: "
                f'Waiter encountered a terminal failure state: For expression "Stacks[].StackStatus" '
                f'we matched expected path: "ROLLBACK_COMPLETE" at least once',
                encoding="utf-8",
            ),
            stderr,
        )

    @parameterized.expand(["aws-dynamodb-error.yaml"])
    def test_deploy_create_failed_disable_rollback(self, template_file):
        template_path = self.test_data_path.joinpath(template_file)

        stack_name = self._method_to_stack_name(self.id())
        self.stacks.append({"name": stack_name})

        deploy_command_list = self.get_deploy_command_list(
            template_file=template_path,
            stack_name=stack_name,
            capabilities="CAPABILITY_IAM",
            s3_prefix="integ_deploy",
            s3_bucket=self.s3_bucket.name,
            image_repository=self.ecr_repo_name,
            force_upload=True,
            notification_arns=self.sns_arn,
            parameter_overrides="ShardCountParameter=1",
            kms_key_id=self.kms_key,
            no_execute_changeset=False,
            tags="integ=true clarity=yes foo_bar=baz",
            confirm_changeset=False,
            disable_rollback=True,
        )

        deploy_process_execute = run_command(deploy_command_list)
        self.assertEqual(deploy_process_execute.process.returncode, 1)

        stderr = deploy_process_execute.stderr.strip()
        self.assertIn(
            bytes(
                f"Error: Failed to create/update the stack: {stack_name}, Waiter StackCreateComplete failed: "
                f'Waiter encountered a terminal failure state: For expression "Stacks[].StackStatus" '
                f'we matched expected path: "CREATE_FAILED" at least once',
                encoding="utf-8",
            ),
            stderr,
        )

        # Fix template and deploy again
        template_path = self.test_data_path.joinpath("aws-dynamodb-error-fixed.yaml")
        deploy_command_list = self.get_deploy_command_list(
            template_file=template_path,
            stack_name=stack_name,
            capabilities="CAPABILITY_IAM",
            s3_prefix="integ_deploy",
            s3_bucket=self.s3_bucket.name,
            image_repository=self.ecr_repo_name,
            force_upload=True,
            notification_arns=self.sns_arn,
            parameter_overrides="ShardCountParameter=1",
            kms_key_id=self.kms_key,
            no_execute_changeset=False,
            tags="integ=true clarity=yes foo_bar=baz",
            confirm_changeset=False,
            disable_rollback=True,
        )

        deploy_process_execute = run_command(deploy_command_list)
        self.assertEqual(deploy_process_execute.process.returncode, 0)

    @parameterized.expand(["aws-serverless-function.yaml"])
    def test_deploy_update_failed_rollback(self, template_file):
        template_path = self.test_data_path.joinpath(template_file)

        stack_name = self._method_to_stack_name(self.id())
        self.stacks.append({"name": stack_name})

        # First deploy a simple template that should work
        deploy_command_list = self.get_deploy_command_list(
            template_file=template_path,
            stack_name=stack_name,
            capabilities="CAPABILITY_IAM",
            s3_prefix="integ_deploy",
            s3_bucket=self.s3_bucket.name,
            image_repository=self.ecr_repo_name,
            force_upload=True,
            notification_arns=self.sns_arn,
            parameter_overrides="Parameter=Clarity",
            kms_key_id=self.kms_key,
            no_execute_changeset=False,
            tags="integ=true clarity=yes foo_bar=baz",
            confirm_changeset=False,
        )

        deploy_process_execute = run_command(deploy_command_list)
        self.assertEqual(deploy_process_execute.process.returncode, 0)

        # Now update stack with failing template
        template_path = self.test_data_path.joinpath("aws-dynamodb-error.yaml")
        deploy_command_list = self.get_deploy_command_list(
            template_file=template_path,
            stack_name=stack_name,
            capabilities="CAPABILITY_IAM",
            s3_prefix="integ_deploy",
            s3_bucket=self.s3_bucket.name,
            image_repository=self.ecr_repo_name,
            force_upload=True,
            notification_arns=self.sns_arn,
            parameter_overrides="ShardCountParameter=1",
            kms_key_id=self.kms_key,
            no_execute_changeset=False,
            tags="integ=true clarity=yes foo_bar=baz",
            confirm_changeset=False,
        )

        deploy_process_execute = run_command(deploy_command_list)
        self.assertEqual(deploy_process_execute.process.returncode, 1)

        stderr = deploy_process_execute.stderr.strip()
        self.assertIn(
            bytes(
                f"Error: Failed to create/update the stack: {stack_name}, Waiter StackUpdateComplete failed: "
                f'Waiter encountered a terminal failure state: For expression "Stacks[].StackStatus" '
                f'we matched expected path: "UPDATE_ROLLBACK_COMPLETE" at least once',
                encoding="utf-8",
            ),
            stderr,
        )

    @parameterized.expand(["aws-serverless-function.yaml"])
    def test_deploy_update_failed_disable_rollback(self, template_file):
        template_path = self.test_data_path.joinpath(template_file)

        stack_name = self._method_to_stack_name(self.id())
        self.stacks.append({"name": stack_name})

        # First deploy a simple template that should work
        deploy_command_list = self.get_deploy_command_list(
            template_file=template_path,
            stack_name=stack_name,
            capabilities="CAPABILITY_IAM",
            s3_prefix="integ_deploy",
            s3_bucket=self.s3_bucket.name,
            image_repository=self.ecr_repo_name,
            force_upload=True,
            notification_arns=self.sns_arn,
            parameter_overrides="Parameter=Clarity",
            kms_key_id=self.kms_key,
            no_execute_changeset=False,
            tags="integ=true clarity=yes foo_bar=baz",
            confirm_changeset=False,
        )

        deploy_process_execute = run_command(deploy_command_list)
        self.assertEqual(deploy_process_execute.process.returncode, 0)

        # Now update stack with failing template
        template_path = self.test_data_path.joinpath("aws-dynamodb-error.yaml")
        deploy_command_list = self.get_deploy_command_list(
            template_file=template_path,
            stack_name=stack_name,
            capabilities="CAPABILITY_IAM",
            s3_prefix="integ_deploy",
            s3_bucket=self.s3_bucket.name,
            image_repository=self.ecr_repo_name,
            force_upload=True,
            notification_arns=self.sns_arn,
            parameter_overrides="ShardCountParameter=1",
            kms_key_id=self.kms_key,
            no_execute_changeset=False,
            tags="integ=true clarity=yes foo_bar=baz",
            confirm_changeset=False,
            disable_rollback=True,
        )

        deploy_process_execute = run_command(deploy_command_list)
        self.assertEqual(deploy_process_execute.process.returncode, 1)

        stderr = deploy_process_execute.stderr.strip()
        self.assertIn(
            bytes(
                f"Error: Failed to create/update the stack: {stack_name}, Waiter StackUpdateComplete failed: "
                f'Waiter encountered a terminal failure state: For expression "Stacks[].StackStatus" '
                f'we matched expected path: "UPDATE_FAILED" at least once',
                encoding="utf-8",
            ),
            stderr,
        )

        # Fix template and deploy again
        template_path = self.test_data_path.joinpath("aws-dynamodb-error-fixed.yaml")
        deploy_command_list = self.get_deploy_command_list(
            template_file=template_path,
            stack_name=stack_name,
            capabilities="CAPABILITY_IAM",
            s3_prefix="integ_deploy",
            s3_bucket=self.s3_bucket.name,
            image_repository=self.ecr_repo_name,
            force_upload=True,
            notification_arns=self.sns_arn,
            parameter_overrides="ShardCountParameter=1",
            kms_key_id=self.kms_key,
            no_execute_changeset=False,
            tags="integ=true clarity=yes foo_bar=baz",
            confirm_changeset=False,
            disable_rollback=True,
        )

        deploy_process_execute = run_command(deploy_command_list)
<<<<<<< HEAD
        self.assertEqual(deploy_process_execute.process.returncode, 0)
=======
        self.assertEqual(deploy_process_execute.process.returncode, 0)

    def test_deploy_logs_warning_with_cdk_project(self):
        template_file = "aws-serverless-function-cdk.yaml"
        template_path = self.test_data_path.joinpath(template_file)

        stack_name = self._method_to_stack_name(self.id())
        self.stacks.append({"name": stack_name})

        # Package and Deploy in one go without confirming change set.
        deploy_command_list = self.get_deploy_command_list(
            template_file=template_path,
            stack_name=stack_name,
            capabilities="CAPABILITY_IAM",
            s3_prefix="integ_deploy",
            s3_bucket=self.s3_bucket.name,
            force_upload=True,
            notification_arns=self.sns_arn,
            parameter_overrides="Parameter=Clarity",
            kms_key_id=self.kms_key,
            no_execute_changeset=False,
            tags="integ=true clarity=yes foo_bar=baz",
            confirm_changeset=False,
        )

        warning_message = bytes(
            "Warning: CDK apps are not officially supported with this command.\n"
            "We recommend you use this alternative command: cdk deploy",
            encoding="utf-8",
        )

        deploy_process_execute = run_command(deploy_command_list)
        self.assertIn(warning_message, deploy_process_execute.stdout)
        self.assertEqual(deploy_process_execute.process.returncode, 0)

    def _method_to_stack_name(self, method_name):
        """Method expects method name which can be a full path. Eg: test.integration.test_deploy_command.method_name"""
        method_name = method_name.split(".")[-1]
        return f"{method_name.replace('_', '-')}-{CFN_PYTHON_VERSION_SUFFIX}"

    def _stack_name_to_companion_stack(self, stack_name):
        return CompanionStack(stack_name).stack_name

    def _delete_companion_stack(self, cfn_client, ecr_client, companion_stack_name):
        repos = list()
        try:
            cfn_client.describe_stacks(StackName=companion_stack_name)
        except ClientError:
            return
        stack = boto3.resource("cloudformation").Stack(companion_stack_name)
        resources = stack.resource_summaries.all()
        for resource in resources:
            if resource.resource_type == "AWS::ECR::Repository":
                repos.append(resource.physical_resource_id)
        for repo in repos:
            try:
                ecr_client.delete_repository(repositoryName=repo, force=True)
            except ecr_client.exceptions.RepositoryNotFoundException:
                pass
        cfn_client.delete_stack(StackName=companion_stack_name)
>>>>>>> ae9aa93f
<|MERGE_RESOLUTION|>--- conflicted
+++ resolved
@@ -1163,9 +1163,6 @@
         )
 
         deploy_process_execute = run_command(deploy_command_list)
-<<<<<<< HEAD
-        self.assertEqual(deploy_process_execute.process.returncode, 0)
-=======
         self.assertEqual(deploy_process_execute.process.returncode, 0)
 
     def test_deploy_logs_warning_with_cdk_project(self):
@@ -1225,5 +1222,4 @@
                 ecr_client.delete_repository(repositoryName=repo, force=True)
             except ecr_client.exceptions.RepositoryNotFoundException:
                 pass
-        cfn_client.delete_stack(StackName=companion_stack_name)
->>>>>>> ae9aa93f
+        cfn_client.delete_stack(StackName=companion_stack_name)
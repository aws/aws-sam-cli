--- conflicted
+++ resolved
@@ -70,9 +70,6 @@
                 cfn_client.delete_stack(StackName=stack_name)
         super().tearDown()
 
-<<<<<<< HEAD
-    @parameterized.expand(["aws-serverless-function.yaml", "cdk_v1_synthesized_template_zip_functions.json"])
-=======
     @parameterized.expand(
         [
             "aws-serverless-function.yaml",
@@ -80,7 +77,6 @@
             "cdk_v1_synthesized_template_Level1_nested_zip_functions.json",
         ]
     )
->>>>>>> 356555e3
     def test_package_and_deploy_no_s3_bucket_all_args(self, template_file):
         template_path = self.test_data_path.joinpath(template_file)
         with tempfile.NamedTemporaryFile(delete=False) as output_template_file:
@@ -129,9 +125,6 @@
             deploy_process = run_command(deploy_command_list_execute)
             self.assertEqual(deploy_process.process.returncode, 0)
 
-<<<<<<< HEAD
-    @parameterized.expand(["aws-serverless-function.yaml", "cdk_v1_synthesized_template_zip_functions.json"])
-=======
     @parameterized.expand(
         [
             "aws-serverless-function.yaml",
@@ -139,7 +132,6 @@
             "cdk_v1_synthesized_template_Level1_nested_zip_functions.json",
         ]
     )
->>>>>>> 356555e3
     def test_no_package_and_deploy_with_s3_bucket_all_args(self, template_file):
         template_path = self.test_data_path.joinpath(template_file)
 
@@ -170,16 +162,10 @@
             "aws-serverless-function-image.yaml",
             "aws-lambda-function-image.yaml",
             "cdk_v1_synthesized_template_image_functions.json",
-<<<<<<< HEAD
-        ]
-    )
-    def test_no_package_and_deploy_with_s3_bucket_all_args_image_repository(self, template_file):
-=======
             "cdk_v1_synthesized_template_Level1_nested_image_functions.json",
         ]
     )
     def test_no_package_and_deploy_image_repository(self, template_file):
->>>>>>> 356555e3
         template_path = self.test_data_path.joinpath(template_file)
 
         stack_name = self._method_to_stack_name(self.id())
@@ -210,8 +196,6 @@
             ("Hello", "aws-serverless-function-image.yaml"),
             ("MyLambdaFunction", "aws-lambda-function-image.yaml"),
             ("ColorsRandomFunctionF61B9209", "cdk_v1_synthesized_template_image_functions.json"),
-<<<<<<< HEAD
-=======
             ("ColorsRandomFunction", "cdk_v1_synthesized_template_image_functions.json"),
             ("ColorsRandomFunction", "cdk_v1_synthesized_template_Level1_nested_image_functions.json"),
             ("ColorsRandomFunctionF61B9209", "cdk_v1_synthesized_template_Level1_nested_image_functions.json"),
@@ -219,7 +203,6 @@
                 "Level1Stack/Level2Stack/ColorsRandomFunction",
                 "cdk_v1_synthesized_template_Level1_nested_image_functions.json",
             ),
->>>>>>> 356555e3
         ]
     )
     def test_no_package_and_deploy_with_s3_bucket_all_args_image_repositories(self, resource_id, template_file):
@@ -253,16 +236,10 @@
             "aws-serverless-function-image.yaml",
             "aws-lambda-function-image.yaml",
             "cdk_v1_synthesized_template_image_functions.json",
-<<<<<<< HEAD
-        ]
-    )
-    def test_no_package_and_deploy_with_s3_bucket_all_args_resolve_image_repos(self, template_file):
-=======
             "cdk_v1_synthesized_template_Level1_nested_image_functions.json",
         ]
     )
     def test_no_package_and_deploy_resolve_image_repos(self, template_file):
->>>>>>> 356555e3
         template_path = self.test_data_path.joinpath(template_file)
 
         stack_name = self._method_to_stack_name(self.id())

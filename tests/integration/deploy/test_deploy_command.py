--- conflicted
+++ resolved
@@ -1285,7 +1285,6 @@
         self.assertIn(warning_message, deploy_process_execute.stdout)
         self.assertEqual(deploy_process_execute.process.returncode, 0)
 
-<<<<<<< HEAD
     @parameterized.expand(["aws-dynamodb-error.yaml"])
     def test_deploy_on_failure_do_nothing_new_invalid_stack(self, template_file):
         template_path = self.test_data_path.joinpath(template_file)
@@ -1327,40 +1326,30 @@
     @parameterized.expand(["aws-serverless-function.yaml"])
     def test_deploy_on_failure_do_nothing_existing_stack(self, template_file):
         template_path = self.test_data_path.joinpath(template_file)
-=======
-    @parameterized.expand(["aws-serverless-function.yaml"])
-    def test_update_stack_correct_stack_outputs(self, template):
-        template_path = self.test_data_path.joinpath(template)
->>>>>>> e7cb8d02
-
-        stack_name = self._method_to_stack_name(self.id())
-        self.stacks.append({"name": stack_name})
-
-<<<<<<< HEAD
+
+        stack_name = self._method_to_stack_name(self.id())
+        self.stacks.append({"name": stack_name})
+
         # First deploy a simple template that should work
-=======
-        # Deploy template that creates single resource
->>>>>>> e7cb8d02
-        deploy_command_list = self.get_deploy_command_list(
-            template_file=template_path,
-            stack_name=stack_name,
-            capabilities="CAPABILITY_IAM",
-            s3_prefix=self.s3_prefix,
-            s3_bucket=self.s3_bucket.name,
-            image_repository=self.ecr_repo_name,
-            force_upload=True,
-            notification_arns=self.sns_arn,
-            parameter_overrides="Parameter=Clarity",
-            kms_key_id=self.kms_key,
-            no_execute_changeset=False,
-            tags="integ=true clarity=yes foo_bar=baz",
-            confirm_changeset=False,
-        )
-
-        deploy_process_execute = run_command(deploy_command_list)
-        self.assertEqual(deploy_process_execute.process.returncode, 0)
-
-<<<<<<< HEAD
+        deploy_command_list = self.get_deploy_command_list(
+            template_file=template_path,
+            stack_name=stack_name,
+            capabilities="CAPABILITY_IAM",
+            s3_prefix=self.s3_prefix,
+            s3_bucket=self.s3_bucket.name,
+            image_repository=self.ecr_repo_name,
+            force_upload=True,
+            notification_arns=self.sns_arn,
+            parameter_overrides="Parameter=Clarity",
+            kms_key_id=self.kms_key,
+            no_execute_changeset=False,
+            tags="integ=true clarity=yes foo_bar=baz",
+            confirm_changeset=False,
+        )
+
+        deploy_process_execute = run_command(deploy_command_list)
+        self.assertEqual(deploy_process_execute.process.returncode, 0)
+
         # Failing template
         template_path = self.test_data_path.joinpath("aws-dynamodb-error.yaml")
         deploy_command_list = self.get_deploy_command_list(
@@ -1436,30 +1425,25 @@
         self.stacks.append({"name": stack_name})
 
         # First deploy a simple template that should work
-=======
-        # Deploy template that modifies existing resource, this should only UPDATE
-        template_path = self.test_data_path.joinpath("aws-serverless-function-cdk.yaml")
->>>>>>> e7cb8d02
-        deploy_command_list = self.get_deploy_command_list(
-            template_file=template_path,
-            stack_name=stack_name,
-            capabilities="CAPABILITY_IAM",
-            s3_prefix=self.s3_prefix,
-            s3_bucket=self.s3_bucket.name,
-            image_repository=self.ecr_repo_name,
-            force_upload=True,
-            notification_arns=self.sns_arn,
-            parameter_overrides="Parameter=Clarity",
-            kms_key_id=self.kms_key,
-            no_execute_changeset=False,
-            tags="integ=true clarity=yes foo_bar=baz",
-            confirm_changeset=False,
-        )
-
-        deploy_process_execute = run_command(deploy_command_list)
-        self.assertEqual(deploy_process_execute.process.returncode, 0)
-
-<<<<<<< HEAD
+        deploy_command_list = self.get_deploy_command_list(
+            template_file=template_path,
+            stack_name=stack_name,
+            capabilities="CAPABILITY_IAM",
+            s3_prefix=self.s3_prefix,
+            s3_bucket=self.s3_bucket.name,
+            image_repository=self.ecr_repo_name,
+            force_upload=True,
+            notification_arns=self.sns_arn,
+            parameter_overrides="Parameter=Clarity",
+            kms_key_id=self.kms_key,
+            no_execute_changeset=False,
+            tags="integ=true clarity=yes foo_bar=baz",
+            confirm_changeset=False,
+        )
+
+        deploy_process_execute = run_command(deploy_command_list)
+        self.assertEqual(deploy_process_execute.process.returncode, 0)
+
         # Failing template
         template_path = self.test_data_path.joinpath("aws-dynamodb-error.yaml")
         deploy_command_list = self.get_deploy_command_list(
@@ -1485,9 +1469,56 @@
         # Check if the stack rolled back successfully
         result = self.cfn_client.describe_stacks(StackName=stack_name)
         self.assertEqual(str(result["Stacks"][0]["StackStatus"]), "UPDATE_ROLLBACK_COMPLETE")
-=======
+
+    @parameterized.expand(["aws-serverless-function.yaml"])
+    def test_update_stack_correct_stack_outputs(self, template):
+        template_path = self.test_data_path.joinpath(template)
+
+        stack_name = self._method_to_stack_name(self.id())
+        self.stacks.append({"name": stack_name})
+
+        # Deploy template that creates single resource
+        deploy_command_list = self.get_deploy_command_list(
+            template_file=template_path,
+            stack_name=stack_name,
+            capabilities="CAPABILITY_IAM",
+            s3_prefix=self.s3_prefix,
+            s3_bucket=self.s3_bucket.name,
+            image_repository=self.ecr_repo_name,
+            force_upload=True,
+            notification_arns=self.sns_arn,
+            parameter_overrides="Parameter=Clarity",
+            kms_key_id=self.kms_key,
+            no_execute_changeset=False,
+            tags="integ=true clarity=yes foo_bar=baz",
+            confirm_changeset=False,
+        )
+
+        deploy_process_execute = run_command(deploy_command_list)
+        self.assertEqual(deploy_process_execute.process.returncode, 0)
+
+        # Deploy template that modifies existing resource, this should only UPDATE
+        template_path = self.test_data_path.joinpath("aws-serverless-function-cdk.yaml")
+        deploy_command_list = self.get_deploy_command_list(
+            template_file=template_path,
+            stack_name=stack_name,
+            capabilities="CAPABILITY_IAM",
+            s3_prefix=self.s3_prefix,
+            s3_bucket=self.s3_bucket.name,
+            image_repository=self.ecr_repo_name,
+            force_upload=True,
+            notification_arns=self.sns_arn,
+            parameter_overrides="Parameter=Clarity",
+            kms_key_id=self.kms_key,
+            no_execute_changeset=False,
+            tags="integ=true clarity=yes foo_bar=baz",
+            confirm_changeset=False,
+        )
+
+        deploy_process_execute = run_command(deploy_command_list)
+        self.assertEqual(deploy_process_execute.process.returncode, 0)
+
         # Check we don't have any instances of CREATE_COMPLETE since we are only updating
         process_stdout = deploy_process_execute.stdout.decode()
         self.assertNotRegex(process_stdout, r"CREATE_COMPLETE.+HelloWorldFunction")
-        self.assertRegex(process_stdout, r"UPDATE_COMPLETE.+HelloWorldFunction")
->>>>>>> e7cb8d02
+        self.assertRegex(process_stdout, r"UPDATE_COMPLETE.+HelloWorldFunction")
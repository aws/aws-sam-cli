import os
import shutil
import tempfile
import time
import uuid
from pathlib import Path
from unittest import skipIf

import boto3
import docker
from botocore.config import Config
from parameterized import parameterized

from samcli.lib.bootstrap.bootstrap import SAM_CLI_STACK_NAME
from samcli.lib.config.samconfig import DEFAULT_CONFIG_FILE_NAME
from tests.integration.deploy.deploy_integ_base import DeployIntegBase
from tests.integration.package.package_integ_base import PackageIntegBase
from tests.testing_utils import RUNNING_ON_CI, RUNNING_TEST_FOR_MASTER_ON_CI, RUN_BY_CANARY
from tests.testing_utils import run_command, run_command_with_input

# Deploy tests require credentials and CI/CD will only add credentials to the env if the PR is from the same repo.
# This is to restrict package tests to run outside of CI/CD, when the branch is not master or tests are not run by Canary
SKIP_DEPLOY_TESTS = RUNNING_ON_CI and RUNNING_TEST_FOR_MASTER_ON_CI and not RUN_BY_CANARY
CFN_SLEEP = 3
TIMEOUT = 300
CFN_PYTHON_VERSION_SUFFIX = os.environ.get("PYTHON_VERSION", "0.0.0").replace(".", "-")


@skipIf(SKIP_DEPLOY_TESTS, "Skip deploy tests in CI/CD only")
class TestDeploy(PackageIntegBase, DeployIntegBase):
    @classmethod
    def setUpClass(cls):
        cls.docker_client = docker.from_env()
        cls.local_images = [
            ("alpine", "latest"),
            # below 3 images are for test_deploy_nested_stacks()
            ("python", "3.9-slim"),
            ("python", "3.8-slim"),
            ("python", "3.7-slim"),
        ]
        # setup some images locally by pulling them.
        for repo, tag in cls.local_images:
            cls.docker_client.api.pull(repository=repo, tag=tag)
        # setup signing profile arn & name
        cls.signing_profile_name = os.environ.get("AWS_SIGNING_PROFILE_NAME")
        cls.signing_profile_version_arn = os.environ.get("AWS_SIGNING_PROFILE_VERSION_ARN")
        PackageIntegBase.setUpClass()
        DeployIntegBase.setUpClass()

    def setUp(self):
        self.cf_client = boto3.client("cloudformation")
        self.sns_arn = os.environ.get("AWS_SNS")
        self.stacks = []
        time.sleep(CFN_SLEEP)
        super().setUp()

    def tearDown(self):
        shutil.rmtree(os.path.join(os.getcwd(), ".aws-sam", "build"), ignore_errors=True)
        for stack in self.stacks:
            # because of the termination protection, do not delete aws-sam-cli-managed-default stack
            stack_name = stack["name"]
            if stack_name != SAM_CLI_STACK_NAME:
                region = stack.get("region")
                cf_client = (
                    self.cf_client if not region else boto3.client("cloudformation", config=Config(region_name=region))
                )
                cf_client.delete_stack(StackName=stack_name)
        super().tearDown()

    @parameterized.expand(["aws-serverless-function.yaml"])
    def test_package_and_deploy_no_s3_bucket_all_args(self, template_file):
        template_path = self.test_data_path.joinpath(template_file)
        with tempfile.NamedTemporaryFile(delete=False) as output_template_file:
            # Package necessary artifacts.
            package_command_list = self.get_command_list(
                s3_bucket=self.s3_bucket.name, template=template_path, output_template_file=output_template_file.name
            )
            package_process = run_command(command_list=package_command_list)

            self.assertEqual(package_process.process.returncode, 0)

            stack_name = self._method_to_stack_name(self.id())
            self.stacks.append({"name": stack_name})

            # Deploy and only show changeset.
            deploy_command_list_no_execute = self.get_deploy_command_list(
                template_file=output_template_file.name,
                stack_name=stack_name,
                capabilities="CAPABILITY_IAM",
                s3_prefix="integ_deploy",
                s3_bucket=self.s3_bucket.name,
                force_upload=True,
                notification_arns=self.sns_arn,
                parameter_overrides="Parameter=Clarity",
                kms_key_id=self.kms_key,
                no_execute_changeset=True,
                tags="integ=true clarity=yes foo_bar=baz",
            )

            deploy_process_no_execute = run_command(deploy_command_list_no_execute)
            self.assertEqual(deploy_process_no_execute.process.returncode, 0)

            # Deploy the given stack with the changeset.
            deploy_command_list_execute = self.get_deploy_command_list(
                template_file=output_template_file.name,
                stack_name=stack_name,
                capabilities="CAPABILITY_IAM",
                s3_prefix="integ_deploy",
                force_upload=True,
                notification_arns=self.sns_arn,
                parameter_overrides="Parameter=Clarity",
                kms_key_id=self.kms_key,
                tags="integ=true clarity=yes foo_bar=baz",
            )

            deploy_process = run_command(deploy_command_list_execute)
            self.assertEqual(deploy_process.process.returncode, 0)

    @parameterized.expand(["aws-serverless-function.yaml"])
    def test_no_package_and_deploy_with_s3_bucket_all_args(self, template_file):
        template_path = self.test_data_path.joinpath(template_file)

        stack_name = self._method_to_stack_name(self.id())
        self.stacks.append({"name": stack_name})

        # Package and Deploy in one go without confirming change set.
        deploy_command_list = self.get_deploy_command_list(
            template_file=template_path,
            stack_name=stack_name,
            capabilities="CAPABILITY_IAM",
            s3_prefix="integ_deploy",
            s3_bucket=self.s3_bucket.name,
            force_upload=True,
            notification_arns=self.sns_arn,
            parameter_overrides="Parameter=Clarity",
            kms_key_id=self.kms_key,
            no_execute_changeset=False,
            tags="integ=true clarity=yes foo_bar=baz",
            confirm_changeset=False,
        )

        deploy_process_execute = run_command(deploy_command_list)
        self.assertEqual(deploy_process_execute.process.returncode, 0)

    @parameterized.expand(["aws-serverless-function-image.yaml"])
    def test_no_package_and_deploy_with_s3_bucket_all_args_image_repository(self, template_file):
        template_path = self.test_data_path.joinpath(template_file)

        stack_name = self._method_to_stack_name(self.id())
        self.stacks.append({"name": stack_name})

        # Package and Deploy in one go without confirming change set.
        deploy_command_list = self.get_deploy_command_list(
            template_file=template_path,
            stack_name=stack_name,
            capabilities="CAPABILITY_IAM",
            s3_prefix="integ_deploy",
            s3_bucket=self.s3_bucket.name,
            image_repository=self.ecr_repo_name,
            force_upload=True,
            notification_arns=self.sns_arn,
            parameter_overrides="Parameter=Clarity",
            kms_key_id=self.kms_key,
            no_execute_changeset=False,
            tags="integ=true clarity=yes foo_bar=baz",
            confirm_changeset=False,
        )

        deploy_process_execute = run_command(deploy_command_list)
        self.assertEqual(deploy_process_execute.process.returncode, 0)

    @parameterized.expand([("Hello", "aws-serverless-function-image.yaml")])
    def test_no_package_and_deploy_with_s3_bucket_all_args_image_repositories(self, resource_id, template_file):
        template_path = self.test_data_path.joinpath(template_file)

        stack_name = self._method_to_stack_name(self.id())
        self.stacks.append({"name": stack_name})

        # Package and Deploy in one go without confirming change set.
        deploy_command_list = self.get_deploy_command_list(
            template_file=template_path,
            stack_name=stack_name,
            capabilities="CAPABILITY_IAM",
            s3_prefix="integ_deploy",
            s3_bucket=self.s3_bucket.name,
            image_repositories=f"{resource_id}={self.ecr_repo_name}",
            force_upload=True,
            notification_arns=self.sns_arn,
            parameter_overrides="Parameter=Clarity",
            kms_key_id=self.kms_key,
            no_execute_changeset=False,
            tags="integ=true clarity=yes foo_bar=baz",
            confirm_changeset=False,
        )

        deploy_process_execute = run_command(deploy_command_list)
        self.assertEqual(deploy_process_execute.process.returncode, 0)

    @parameterized.expand(["aws-serverless-function.yaml"])
    def test_no_package_and_deploy_with_s3_bucket_and_no_confirm_changeset(self, template_file):
        template_path = self.test_data_path.joinpath(template_file)

        stack_name = "a" + str(uuid.uuid4()).replace("-", "")[:10]
        self.stacks.append({"name": stack_name})

        # Package and Deploy in one go without confirming change set.
        deploy_command_list = self.get_deploy_command_list(
            template_file=template_path,
            stack_name=stack_name,
            capabilities="CAPABILITY_IAM",
            s3_prefix="integ_deploy",
            s3_bucket=self.s3_bucket.name,
            force_upload=True,
            notification_arns=self.sns_arn,
            parameter_overrides="Parameter=Clarity",
            kms_key_id=self.kms_key,
            no_execute_changeset=False,
            tags="integ=true clarity=yes foo_bar=baz",
            confirm_changeset=False,
        )

        deploy_command_list.append("--no-confirm-changeset")

        deploy_process_execute = run_command(deploy_command_list)
        self.assertEqual(deploy_process_execute.process.returncode, 0)

    @parameterized.expand(["aws-serverless-function.yaml"])
    def test_deploy_no_redeploy_on_same_built_artifacts(self, template_file):
        template_path = self.test_data_path.joinpath(template_file)
        # Build project
        build_command_list = self.get_minimal_build_command_list(template_file=template_path)

        run_command(build_command_list)
        stack_name = self._method_to_stack_name(self.id())
        self.stacks.append({"name": stack_name})
        # Should result in a zero exit code.
        deploy_command_list = self.get_deploy_command_list(
            stack_name=stack_name,
            capabilities="CAPABILITY_IAM",
            s3_prefix="integ_deploy",
            s3_bucket=self.s3_bucket.name,
            force_upload=True,
            notification_arns=self.sns_arn,
            parameter_overrides="Parameter=Clarity",
            kms_key_id=self.kms_key,
            no_execute_changeset=False,
            tags="integ=true clarity=yes",
            confirm_changeset=False,
        )

        deploy_process_execute = run_command(deploy_command_list)
        self.assertEqual(deploy_process_execute.process.returncode, 0)
        # ReBuild project, absolutely nothing has changed, will result in same build artifacts.

        run_command(build_command_list)

        # Re-deploy, this should cause an empty changeset error and not re-deploy.
        # This will cause a non zero exit code.

        deploy_process_execute = run_command(deploy_command_list)
        # Does not cause a re-deploy
        self.assertEqual(deploy_process_execute.process.returncode, 1)

    @parameterized.expand(["aws-serverless-function.yaml"])
    def test_no_package_and_deploy_with_s3_bucket_all_args_confirm_changeset(self, template_file):
        template_path = self.test_data_path.joinpath(template_file)

        stack_name = self._method_to_stack_name(self.id())
        self.stacks.append({"name": stack_name})

        # Package and Deploy in one go without confirming change set.
        deploy_command_list = self.get_deploy_command_list(
            template_file=template_path,
            stack_name=stack_name,
            capabilities="CAPABILITY_IAM",
            s3_prefix="integ_deploy",
            s3_bucket=self.s3_bucket.name,
            force_upload=True,
            notification_arns=self.sns_arn,
            parameter_overrides="Parameter=Clarity",
            kms_key_id=self.kms_key,
            no_execute_changeset=False,
            tags="integ=true clarity=yes foo_bar=baz",
            confirm_changeset=True,
        )

        deploy_process_execute = run_command_with_input(deploy_command_list, "Y".encode())
        self.assertEqual(deploy_process_execute.process.returncode, 0)

    @parameterized.expand(["aws-serverless-function.yaml"])
    def test_deploy_without_s3_bucket(self, template_file):
        template_path = self.test_data_path.joinpath(template_file)

        stack_name = self._method_to_stack_name(self.id())

        # Package and Deploy in one go without confirming change set.
        deploy_command_list = self.get_deploy_command_list(
            template_file=template_path,
            stack_name=stack_name,
            capabilities="CAPABILITY_IAM",
            s3_prefix="integ_deploy",
            force_upload=True,
            notification_arns=self.sns_arn,
            parameter_overrides="Parameter=Clarity",
            kms_key_id=self.kms_key,
            no_execute_changeset=False,
            tags="integ=true clarity=yes foo_bar=baz",
            confirm_changeset=False,
        )

        deploy_process_execute = run_command(deploy_command_list)
        # Error asking for s3 bucket
        self.assertEqual(deploy_process_execute.process.returncode, 1)
        self.assertIn(
            bytes(
<<<<<<< HEAD
                f"Cannot skip both --resolve-s3 and --s3-bucket parameters. Please provide one of these arguments.",
=======
                f"S3 Bucket not specified, use --s3-bucket to specify a bucket name, or use --resolve-s3 \
to create a managed default bucket, or run sam deploy --guided",
>>>>>>> 88c1f070
                encoding="utf-8",
            ),
            deploy_process_execute.stderr,
        )

    @parameterized.expand(["aws-serverless-function.yaml"])
    def test_deploy_without_stack_name(self, template_file):
        template_path = self.test_data_path.joinpath(template_file)

        # Package and Deploy in one go without confirming change set.
        deploy_command_list = self.get_deploy_command_list(
            template_file=template_path,
            capabilities="CAPABILITY_IAM",
            s3_prefix="integ_deploy",
            s3_bucket=self.s3_bucket.name,
            force_upload=True,
            notification_arns=self.sns_arn,
            parameter_overrides="Parameter=Clarity",
            kms_key_id=self.kms_key,
            no_execute_changeset=False,
            tags="integ=true clarity=yes foo_bar=baz",
            confirm_changeset=False,
        )

        deploy_process_execute = run_command(deploy_command_list)
        self.assertEqual(deploy_process_execute.process.returncode, 2)

    @parameterized.expand(["aws-serverless-function.yaml"])
    def test_deploy_without_capabilities(self, template_file):
        template_path = self.test_data_path.joinpath(template_file)

        stack_name = self._method_to_stack_name(self.id())

        # Package and Deploy in one go without confirming change set.
        deploy_command_list = self.get_deploy_command_list(
            template_file=template_path,
            stack_name=stack_name,
            s3_prefix="integ_deploy",
            force_upload=True,
            notification_arns=self.sns_arn,
            parameter_overrides="Parameter=Clarity",
            kms_key_id=self.kms_key,
            no_execute_changeset=False,
            tags="integ=true clarity=yes foo_bar=baz",
            confirm_changeset=False,
        )

        deploy_process_execute = run_command(deploy_command_list)
        self.assertEqual(deploy_process_execute.process.returncode, 1)

    @parameterized.expand(["aws-serverless-function.yaml"])
    def test_deploy_without_template_file(self, template_file):
        stack_name = self._method_to_stack_name(self.id())

        # Package and Deploy in one go without confirming change set.
        deploy_command_list = self.get_deploy_command_list(
            stack_name=stack_name,
            s3_prefix="integ_deploy",
            force_upload=True,
            notification_arns=self.sns_arn,
            parameter_overrides="Parameter=Clarity",
            kms_key_id=self.kms_key,
            no_execute_changeset=False,
            tags="integ=true clarity=yes foo_bar=baz",
            confirm_changeset=False,
        )

        deploy_process_execute = run_command(deploy_command_list)
        # Error template file not specified
        self.assertEqual(deploy_process_execute.process.returncode, 1)

    @parameterized.expand(["aws-serverless-function.yaml"])
    def test_deploy_with_s3_bucket_switch_region(self, template_file):
        template_path = self.test_data_path.joinpath(template_file)

        stack_name = self._method_to_stack_name(self.id())
        self.stacks.append({"name": stack_name})

        # Package and Deploy in one go without confirming change set.
        deploy_command_list = self.get_deploy_command_list(
            template_file=template_path,
            stack_name=stack_name,
            capabilities="CAPABILITY_IAM",
            s3_prefix="integ_deploy",
            s3_bucket=self.bucket_name,
            force_upload=True,
            notification_arns=self.sns_arn,
            parameter_overrides="Parameter=Clarity",
            kms_key_id=self.kms_key,
            no_execute_changeset=False,
            tags="integ=true clarity=yes foo_bar=baz",
            confirm_changeset=False,
        )

        deploy_process_execute = run_command(deploy_command_list)
        # Deploy should succeed
        self.assertEqual(deploy_process_execute.process.returncode, 0)

        # Try to deploy to another region.
        deploy_command_list = self.get_deploy_command_list(
            template_file=template_path,
            stack_name=stack_name,
            capabilities="CAPABILITY_IAM",
            s3_prefix="integ_deploy",
            s3_bucket=self.bucket_name,
            force_upload=True,
            notification_arns=self.sns_arn,
            parameter_overrides="Parameter=Clarity",
            kms_key_id=self.kms_key,
            no_execute_changeset=False,
            tags="integ=true clarity=yes foo_bar=baz",
            confirm_changeset=False,
            region="eu-west-2",
        )

        deploy_process_execute = run_command(deploy_command_list)
        # Deploy should fail, asking for s3 bucket
        self.assertEqual(deploy_process_execute.process.returncode, 1)
        stderr = deploy_process_execute.stderr.strip()
        self.assertIn(
            bytes(
                f"Error: Failed to create/update stack {stack_name} : "
                f"deployment s3 bucket is in a different region, try sam deploy --guided",
                encoding="utf-8",
            ),
            stderr,
        )

    @parameterized.expand(["aws-serverless-function.yaml"])
    def test_deploy_twice_with_no_fail_on_empty_changeset(self, template_file):
        template_path = self.test_data_path.joinpath(template_file)

        stack_name = self._method_to_stack_name(self.id())
        self.stacks.append({"name": stack_name})

        kwargs = {
            "template_file": template_path,
            "stack_name": stack_name,
            "capabilities": "CAPABILITY_IAM",
            "s3_prefix": "integ_deploy",
            "s3_bucket": self.bucket_name,
            "force_upload": True,
            "notification_arns": self.sns_arn,
            "parameter_overrides": "Parameter=Clarity",
            "kms_key_id": self.kms_key,
            "no_execute_changeset": False,
            "tags": "integ=true clarity=yes foo_bar=baz",
            "confirm_changeset": False,
        }
        # Package and Deploy in one go without confirming change set.
        deploy_command_list = self.get_deploy_command_list(**kwargs)
        print("######################################")
        print(deploy_command_list)
        print("######################################")
        deploy_process_execute = run_command(deploy_command_list)
        # Deploy should succeed
        self.assertEqual(deploy_process_execute.process.returncode, 0)

        # Deploy with `--no-fail-on-empty-changeset` after deploying the same template first
        deploy_command_list = self.get_deploy_command_list(fail_on_empty_changeset=False, **kwargs)

        deploy_process_execute = run_command(deploy_command_list)
        # Deploy should not fail
        self.assertEqual(deploy_process_execute.process.returncode, 0)
        stdout = deploy_process_execute.stdout.strip()
        self.assertIn(bytes(f"No changes to deploy. Stack {stack_name} is up to date", encoding="utf-8"), stdout)

    @parameterized.expand(["aws-serverless-function.yaml"])
    def test_deploy_twice_with_fail_on_empty_changeset(self, template_file):
        template_path = self.test_data_path.joinpath(template_file)

        stack_name = self._method_to_stack_name(self.id())
        self.stacks.append({"name": stack_name})

        # Package and Deploy in one go without confirming change set.
        kwargs = {
            "template_file": template_path,
            "stack_name": stack_name,
            "capabilities": "CAPABILITY_IAM",
            "s3_prefix": "integ_deploy",
            "s3_bucket": self.bucket_name,
            "force_upload": True,
            "notification_arns": self.sns_arn,
            "parameter_overrides": "Parameter=Clarity",
            "kms_key_id": self.kms_key,
            "no_execute_changeset": False,
            "tags": "integ=true clarity=yes foo_bar=baz",
            "confirm_changeset": False,
        }
        deploy_command_list = self.get_deploy_command_list(**kwargs)

        deploy_process_execute = run_command(deploy_command_list)
        # Deploy should succeed
        self.assertEqual(deploy_process_execute.process.returncode, 0)

        # Deploy with `--fail-on-empty-changeset` after deploying the same template first
        deploy_command_list = self.get_deploy_command_list(fail_on_empty_changeset=True, **kwargs)

        deploy_process_execute = run_command(deploy_command_list)
        # Deploy should not fail
        self.assertNotEqual(deploy_process_execute.process.returncode, 0)
        stderr = deploy_process_execute.stderr.strip()
        self.assertIn(bytes(f"Error: No changes to deploy. Stack {stack_name} is up to date", encoding="utf-8"), stderr)

    @parameterized.expand(["aws-serverless-inline.yaml"])
    def test_deploy_inline_no_package(self, template_file):
        template_path = self.test_data_path.joinpath(template_file)
        stack_name = self._method_to_stack_name(self.id())
        self.stacks.append({"name": stack_name})

        deploy_command_list = self.get_deploy_command_list(
            template_file=template_path, stack_name=stack_name, capabilities="CAPABILITY_IAM"
        )
        deploy_process_execute = run_command(deploy_command_list)
        self.assertEqual(deploy_process_execute.process.returncode, 0)

    @parameterized.expand([("aws-serverless-inline.yaml", "samconfig-read-boolean-tomlkit.toml")])
    def test_deploy_with_toml_config(self, template_file, config_file):
        template_path = self.test_data_path.joinpath(template_file)
        config_path = self.test_data_path.joinpath(config_file)

        stack_name = self._method_to_stack_name(self.id())
        self.stacks.append({"name": stack_name})

        deploy_command_list = self.get_deploy_command_list(
            template_file=template_path, stack_name=stack_name, config_file=config_path, capabilities="CAPABILITY_IAM"
        )
        deploy_process_execute = run_command(deploy_command_list)
        self.assertEqual(deploy_process_execute.process.returncode, 0)

    @parameterized.expand(["aws-serverless-function.yaml"])
    def test_deploy_guided_zip(self, template_file):
        template_path = self.test_data_path.joinpath(template_file)

        stack_name = self._method_to_stack_name(self.id())
        self.stacks.append({"name": stack_name})

        # Package and Deploy in one go without confirming change set.
        deploy_command_list = self.get_deploy_command_list(template_file=template_path, guided=True)

        deploy_process_execute = run_command_with_input(
            deploy_command_list, "{}\n\n\n\n\n\n\n\n\n".format(stack_name).encode()
        )

        # Deploy should succeed with a managed stack
        self.assertEqual(deploy_process_execute.process.returncode, 0)
        self.stacks.append({"name": SAM_CLI_STACK_NAME})
        # Remove samconfig.toml
        os.remove(self.test_data_path.joinpath(DEFAULT_CONFIG_FILE_NAME))

    @parameterized.expand(["aws-serverless-function-image.yaml"])
    def test_deploy_guided_image(self, template_file):
        template_path = self.test_data_path.joinpath(template_file)

        stack_name = self._method_to_stack_name(self.id())
        self.stacks.append({"name": stack_name})

        # Package and Deploy in one go without confirming change set.
        deploy_command_list = self.get_deploy_command_list(template_file=template_path, guided=True)

        deploy_process_execute = run_command_with_input(
            deploy_command_list, f"{stack_name}\n\n{self.ecr_repo_name}\n\n\ny\n\n\n\n\n\n".encode()
        )

        # Deploy should succeed with a managed stack
        self.assertEqual(deploy_process_execute.process.returncode, 0)
        self.stacks.append({"name": SAM_CLI_STACK_NAME})
        # Remove samconfig.toml
        os.remove(self.test_data_path.joinpath(DEFAULT_CONFIG_FILE_NAME))

    @parameterized.expand(["aws-serverless-function.yaml"])
    def test_deploy_guided_set_parameter(self, template_file):
        template_path = self.test_data_path.joinpath(template_file)

        stack_name = self._method_to_stack_name(self.id())
        self.stacks.append({"name": stack_name})

        # Package and Deploy in one go without confirming change set.
        deploy_command_list = self.get_deploy_command_list(template_file=template_path, guided=True)

        deploy_process_execute = run_command_with_input(
            deploy_command_list, "{}\n\nSuppliedParameter\n\n\n\n\n\n\n".format(stack_name).encode()
        )

        # Deploy should succeed with a managed stack
        self.assertEqual(deploy_process_execute.process.returncode, 0)
        self.stacks.append({"name": SAM_CLI_STACK_NAME})
        # Remove samconfig.toml
        os.remove(self.test_data_path.joinpath(DEFAULT_CONFIG_FILE_NAME))

    @parameterized.expand(["aws-serverless-function.yaml"])
    def test_deploy_guided_set_capabilities(self, template_file):
        template_path = self.test_data_path.joinpath(template_file)

        stack_name = self._method_to_stack_name(self.id())
        self.stacks.append({"name": stack_name})

        # Package and Deploy in one go without confirming change set.
        deploy_command_list = self.get_deploy_command_list(template_file=template_path, guided=True)

        deploy_process_execute = run_command_with_input(
            deploy_command_list,
            "{}\n\nSuppliedParameter\n\nn\nCAPABILITY_IAM CAPABILITY_NAMED_IAM\n\n\n\n".format(stack_name).encode(),
        )
        # Deploy should succeed with a managed stack
        self.assertEqual(deploy_process_execute.process.returncode, 0)
        self.stacks.append({"name": SAM_CLI_STACK_NAME})
        # Remove samconfig.toml
        os.remove(self.test_data_path.joinpath(DEFAULT_CONFIG_FILE_NAME))

    @parameterized.expand(["aws-serverless-function.yaml"])
    def test_deploy_guided_capabilities_default(self, template_file):
        template_path = self.test_data_path.joinpath(template_file)

        stack_name = self._method_to_stack_name(self.id())
        self.stacks.append({"name": stack_name})

        # Package and Deploy in one go without confirming change set.
        deploy_command_list = self.get_deploy_command_list(template_file=template_path, guided=True)

        # Set no for Allow SAM CLI IAM role creation, but allow default of ["CAPABILITY_IAM"] by just hitting the return key.
        deploy_process_execute = run_command_with_input(
            deploy_command_list, "{}\n\nSuppliedParameter\n\nn\n\n\n\n\n\n".format(stack_name).encode()
        )
        # Deploy should succeed with a managed stack
        self.assertEqual(deploy_process_execute.process.returncode, 0)
        self.stacks.append({"name": SAM_CLI_STACK_NAME})
        # Remove samconfig.toml
        os.remove(self.test_data_path.joinpath(DEFAULT_CONFIG_FILE_NAME))

    @parameterized.expand(["aws-serverless-function.yaml"])
    def test_deploy_guided_set_confirm_changeset(self, template_file):
        template_path = self.test_data_path.joinpath(template_file)

        stack_name = self._method_to_stack_name(self.id())
        self.stacks.append({"name": stack_name})

        # Package and Deploy in one go without confirming change set.
        deploy_command_list = self.get_deploy_command_list(template_file=template_path, guided=True)

        deploy_process_execute = run_command_with_input(
            deploy_command_list, "{}\n\nSuppliedParameter\nY\n\nY\n\n\n\n".format(stack_name).encode()
        )

        # Deploy should succeed with a managed stack
        self.assertEqual(deploy_process_execute.process.returncode, 0)
        self.stacks.append({"name": SAM_CLI_STACK_NAME})
        # Remove samconfig.toml
        os.remove(self.test_data_path.joinpath(DEFAULT_CONFIG_FILE_NAME))

    @parameterized.expand(["aws-serverless-function.yaml"])
    def test_deploy_with_no_s3_bucket_set_resolve_s3(self, template_file):
        template_path = self.test_data_path.joinpath(template_file)

        stack_name = self._method_to_stack_name(self.id())
        self.stacks.append({"name": stack_name})

        deploy_command_list = self.get_deploy_command_list(
            template_file=template_path,
            stack_name=stack_name,
            capabilities="CAPABILITY_IAM",
            force_upload=True,
            notification_arns=self.sns_arn,
            parameter_overrides="Parameter=Clarity",
            kms_key_id=self.kms_key,
            tags="integ=true clarity=yes foo_bar=baz",
            resolve_s3=True,
        )

        deploy_process_execute = run_command(deploy_command_list)
        self.assertEqual(deploy_process_execute.process.returncode, 0)

    @parameterized.expand([("aws-serverless-function.yaml", "samconfig-invalid-syntax.toml")])
    def test_deploy_with_invalid_config(self, template_file, config_file):
        template_path = self.test_data_path.joinpath(template_file)
        config_path = self.test_data_path.joinpath(config_file)

        deploy_command_list = self.get_deploy_command_list(template_file=template_path, config_file=config_path)

        deploy_process_execute = run_command(deploy_command_list)
        self.assertEqual(deploy_process_execute.process.returncode, 1)
        self.assertIn("Error reading configuration: Unexpected character", str(deploy_process_execute.stderr))

    @parameterized.expand([("aws-serverless-function.yaml", "samconfig-tags-list.toml")])
    def test_deploy_with_valid_config_tags_list(self, template_file, config_file):
        stack_name = self._method_to_stack_name(self.id())
        self.stacks.append({"name": stack_name})
        template_path = self.test_data_path.joinpath(template_file)
        config_path = self.test_data_path.joinpath(config_file)

        deploy_command_list = self.get_deploy_command_list(
            template_file=template_path,
            stack_name=stack_name,
            config_file=config_path,
            s3_prefix="integ_deploy",
            s3_bucket=self.s3_bucket.name,
            capabilities="CAPABILITY_IAM",
        )

        deploy_process_execute = run_command(deploy_command_list)
        self.assertEqual(deploy_process_execute.process.returncode, 0)

    @parameterized.expand([("aws-serverless-function.yaml", "samconfig-tags-string.toml")])
    def test_deploy_with_valid_config_tags_string(self, template_file, config_file):
        stack_name = self._method_to_stack_name(self.id())
        self.stacks.append({"name": stack_name})
        template_path = self.test_data_path.joinpath(template_file)
        config_path = self.test_data_path.joinpath(config_file)

        deploy_command_list = self.get_deploy_command_list(
            template_file=template_path,
            stack_name=stack_name,
            config_file=config_path,
            s3_prefix="integ_deploy",
            s3_bucket=self.s3_bucket.name,
            capabilities="CAPABILITY_IAM",
        )

        deploy_process_execute = run_command(deploy_command_list)
        self.assertEqual(deploy_process_execute.process.returncode, 0)

    @parameterized.expand([(True, True, True), (False, True, False), (False, False, True), (True, False, True)])
    def test_deploy_with_code_signing_params(self, should_sign, should_enforce, will_succeed):
        """
        Signed function with UntrustedArtifactOnDeployment = Enforced config should succeed
        Signed function with UntrustedArtifactOnDeployment = Warn config should succeed
        Unsigned function with UntrustedArtifactOnDeployment = Enforce config should fail
        Unsigned function with UntrustedArtifactOnDeployment = Warn config should succeed
        """
        template_path = self.test_data_path.joinpath("aws-serverless-function-with-code-signing.yaml")
        stack_name = self._method_to_stack_name(self.id())
        signing_profile_version_arn = TestDeploy.signing_profile_version_arn
        signing_profile_name = TestDeploy.signing_profile_name

        if not signing_profile_name or not signing_profile_version_arn:
            self.fail(
                "Missing resources for Code Signer integration tests. Please provide "
                "AWS_SIGNING_PROFILE_NAME and AWS_SIGNING_PROFILE_VERSION_ARN environment variables"
            )

        self.stacks.append({"name": stack_name})

        signing_profiles_param = None
        if should_sign:
            signing_profiles_param = f"HelloWorldFunctionWithCsc={signing_profile_name}"

        enforce_param = "Warn"
        if should_enforce:
            enforce_param = "Enforce"

        # Package and Deploy in one go without confirming change set.
        deploy_command_list = self.get_deploy_command_list(
            template_file=template_path,
            stack_name=stack_name,
            capabilities="CAPABILITY_IAM",
            s3_prefix="integ_deploy",
            s3_bucket=self.s3_bucket.name,
            force_upload=True,
            notification_arns=self.sns_arn,
            kms_key_id=self.kms_key,
            tags="integ=true clarity=yes foo_bar=baz",
            signing_profiles=signing_profiles_param,
            parameter_overrides=f"SigningProfileVersionArn={signing_profile_version_arn} "
            f"UntrustedArtifactOnDeployment={enforce_param}",
        )

        deploy_process_execute = run_command(deploy_command_list)

        if will_succeed:
            self.assertEqual(deploy_process_execute.process.returncode, 0)
        else:
            self.assertEqual(deploy_process_execute.process.returncode, 1)

    @parameterized.expand(
        [
            ("aws-serverless-application-with-application-id-map.yaml", None, False),
            ("aws-serverless-application-with-application-id-map.yaml", "us-east-2", True),
        ]
    )
    def test_deploy_sar_with_location_from_map(self, template_file, region, will_succeed):
        template_path = Path(__file__).resolve().parents[1].joinpath("testdata", "buildcmd", template_file)
        stack_name = self._method_to_stack_name(self.id())
        self.stacks.append({"name": stack_name, "region": region})

        # The default region (us-east-1) has no entry in the map
        deploy_command_list = self.get_deploy_command_list(
            template_file=template_path,
            stack_name=stack_name,
            capabilities_list=["CAPABILITY_IAM", "CAPABILITY_AUTO_EXPAND"],
            region=region,  # the !FindInMap has an entry for use-east-2 region only
        )
        deploy_process_execute = run_command(deploy_command_list)

        if will_succeed:
            self.assertEqual(deploy_process_execute.process.returncode, 0)
        else:
            self.assertEqual(deploy_process_execute.process.returncode, 1)
            self.assertIn("Property \\'ApplicationId\\' cannot be resolved.", str(deploy_process_execute.stderr))

    @parameterized.expand(
        [
            ("aws-serverless-application-with-application-id-map.yaml", None, False),
            ("aws-serverless-application-with-application-id-map.yaml", "us-east-2", True),
        ]
    )
    def test_deploy_guided_sar_with_location_from_map(self, template_file, region, will_succeed):
        template_path = Path(__file__).resolve().parents[1].joinpath("testdata", "buildcmd", template_file)
        stack_name = self._method_to_stack_name(self.id())
        self.stacks.append({"name": stack_name, "region": region})

        # Package and Deploy in one go without confirming change set.
        deploy_command_list = self.get_deploy_command_list(template_file=template_path, guided=True)

        deploy_process_execute = run_command_with_input(
            deploy_command_list, f"{stack_name}\n{region}\n\nN\nCAPABILITY_IAM CAPABILITY_AUTO_EXPAND\nN\n".encode()
        )

        if will_succeed:
            self.assertEqual(deploy_process_execute.process.returncode, 0)
        else:
            self.assertEqual(deploy_process_execute.process.returncode, 1)
            self.assertIn("Property \\'ApplicationId\\' cannot be resolved.", str(deploy_process_execute.stderr))

    @parameterized.expand(
        [os.path.join("deep-nested", "template.yaml"), os.path.join("deep-nested-image", "template.yaml")]
    )
    def test_deploy_nested_stacks(self, template_file):
        template_path = self.test_data_path.joinpath(template_file)

        stack_name = self._method_to_stack_name(self.id())
        self.stacks.append({"name": stack_name})

        # Package and Deploy in one go without confirming change set.
        deploy_command_list = self.get_deploy_command_list(
            template_file=template_path,
            stack_name=stack_name,
            # Note(xinhol): --capabilities does not allow passing multiple, we need to fix it
            # here we use samconfig-deep-nested.toml as a workaround
            config_file=self.test_data_path.joinpath("samconfig-deep-nested.toml"),
            s3_prefix="integ_deploy",
            s3_bucket=self.s3_bucket.name,
            force_upload=True,
            notification_arns=self.sns_arn,
            kms_key_id=self.kms_key,
            no_execute_changeset=False,
            tags="integ=true clarity=yes foo_bar=baz",
            confirm_changeset=False,
            image_repository=self.ecr_repo_name,
        )

        deploy_process_execute = run_command(deploy_command_list)
        process_stdout = deploy_process_execute.stdout.decode()
        self.assertEqual(deploy_process_execute.process.returncode, 0)
        # verify child stack ChildStackX's creation
        self.assertRegex(process_stdout, r"CREATE_COMPLETE.+ChildStackX")

    def _method_to_stack_name(self, method_name):
        """Method expects method name which can be a full path. Eg: test.integration.test_deploy_command.method_name"""
        method_name = method_name.split(".")[-1]
        return f"{method_name.replace('_', '-')}-{CFN_PYTHON_VERSION_SUFFIX}"<|MERGE_RESOLUTION|>--- conflicted
+++ resolved
@@ -313,12 +313,7 @@
         self.assertEqual(deploy_process_execute.process.returncode, 1)
         self.assertIn(
             bytes(
-<<<<<<< HEAD
                 f"Cannot skip both --resolve-s3 and --s3-bucket parameters. Please provide one of these arguments.",
-=======
-                f"S3 Bucket not specified, use --s3-bucket to specify a bucket name, or use --resolve-s3 \
-to create a managed default bucket, or run sam deploy --guided",
->>>>>>> 88c1f070
                 encoding="utf-8",
             ),
             deploy_process_execute.stderr,

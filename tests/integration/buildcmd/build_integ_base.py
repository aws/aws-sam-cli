--- conflicted
+++ resolved
@@ -84,11 +84,8 @@
         build_in_source=None,
         mount_with=None,
         config_file=None,
-<<<<<<< HEAD
         terraform_plan_file=None,
-=======
         project_root_dir=None,
->>>>>>> 6fd33899
     ):
         command_list = [self.cmd, "build"]
 
@@ -155,13 +152,11 @@
         if config_file is not None:
             command_list += ["--config-file", config_file]
 
-<<<<<<< HEAD
         if terraform_plan_file:
             command_list += ["--terraform-plan-file", terraform_plan_file]
-=======
+
         if project_root_dir is not None:
             command_list += ["--terraform-project-root-path", project_root_dir]
->>>>>>> 6fd33899
 
         return command_list
 

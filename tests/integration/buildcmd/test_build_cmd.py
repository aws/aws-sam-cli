import re
import sys
import os
import logging
from unittest import skipIf
from pathlib import Path
from parameterized import parameterized

import pytest

from .build_integ_base import BuildIntegBase, DedupBuildIntegBase, CachedBuildIntegBase
from tests.testing_utils import IS_WINDOWS, RUNNING_ON_CI, CI_OVERRIDE, run_command

LOG = logging.getLogger(__name__)

TIMEOUT = 420  # 7 mins


@skipIf(
    ((IS_WINDOWS and RUNNING_ON_CI) and not CI_OVERRIDE),
    "Skip build tests on windows when running in CI unless overridden",
)
class TestBuildCommand_PythonFunctions(BuildIntegBase):
    EXPECTED_FILES_GLOBAL_MANIFEST = set()
    EXPECTED_FILES_PROJECT_MANIFEST = {
        "__init__.py",
        "main.py",
        "numpy",
        # 'cryptography',
        "requirements.txt",
    }

    FUNCTION_LOGICAL_ID = "Function"

    @parameterized.expand(
        [
            ("python2.7", False),
            ("python3.6", False),
            ("python3.7", False),
            ("python3.8", False),
            ("python2.7", "use_container"),
            ("python3.6", "use_container"),
            ("python3.7", "use_container"),
            ("python3.8", "use_container"),
        ]
    )
    @pytest.mark.flaky(reruns=3)
    def test_with_default_requirements(self, runtime, use_container):
        overrides = {"Runtime": runtime, "CodeUri": "Python", "Handler": "main.handler"}
        cmdlist = self.get_command_list(use_container=use_container, parameter_overrides=overrides)

        LOG.info("Running Command: ")
        LOG.info(cmdlist)
        run_command(cmdlist, cwd=self.working_dir)

        self._verify_built_artifact(
            self.default_build_dir, self.FUNCTION_LOGICAL_ID, self.EXPECTED_FILES_PROJECT_MANIFEST
        )

        self._verify_resource_property(
            str(self.built_template),
            "OtherRelativePathResource",
            "BodyS3Location",
            os.path.relpath(
                os.path.normpath(os.path.join(str(self.test_data_path), "SomeRelativePath")),
                str(self.default_build_dir),
            ),
        )

        self._verify_resource_property(
            str(self.built_template),
            "GlueResource",
            "Command.ScriptLocation",
            os.path.relpath(
                os.path.normpath(os.path.join(str(self.test_data_path), "SomeRelativePath")),
                str(self.default_build_dir),
            ),
        )

        self._verify_resource_property(
            str(self.built_template),
            "ExampleNestedStack",
            "TemplateURL",
            "https://s3.amazonaws.com/examplebucket/exampletemplate.yml",
        )

        expected = {"pi": "3.14"}
        self._verify_invoke_built_function(
            self.built_template, self.FUNCTION_LOGICAL_ID, self._make_parameter_override_arg(overrides), expected
        )
        self.verify_docker_container_cleanedup(runtime)

    def _verify_built_artifact(self, build_dir, function_logical_id, expected_files):
        self.assertTrue(build_dir.exists(), "Build directory should be created")

        build_dir_files = os.listdir(str(build_dir))
        self.assertIn("template.yaml", build_dir_files)
        self.assertIn(function_logical_id, build_dir_files)

        template_path = build_dir.joinpath("template.yaml")
        resource_artifact_dir = build_dir.joinpath(function_logical_id)

        # Make sure the template has correct CodeUri for resource
        self._verify_resource_property(str(template_path), function_logical_id, "CodeUri", function_logical_id)

        all_artifacts = set(os.listdir(str(resource_artifact_dir)))
        actual_files = all_artifacts.intersection(expected_files)
        self.assertEqual(actual_files, expected_files)

    def _get_python_version(self):
        return "python{}.{}".format(sys.version_info.major, sys.version_info.minor)


@skipIf(
    ((IS_WINDOWS and RUNNING_ON_CI) and not CI_OVERRIDE),
    "Skip build tests on windows when running in CI unless overridden",
)
class TestBuildCommand_ErrorCases(BuildIntegBase):
    @pytest.mark.flaky(reruns=3)
    def test_unsupported_runtime(self):
        overrides = {"Runtime": "unsupportedpython", "CodeUri": "Python"}
        cmdlist = self.get_command_list(parameter_overrides=overrides)

        LOG.info("Running Command:", cmdlist)
        LOG.info(cmdlist)
        process_execute = run_command(cmdlist, cwd=self.working_dir)
        self.assertEqual(1, process_execute.process.returncode)

        self.assertIn("Build Failed", str(process_execute.stdout))


@skipIf(
    ((IS_WINDOWS and RUNNING_ON_CI) and not CI_OVERRIDE),
    "Skip build tests on windows when running in CI unless overridden",
)
class TestBuildCommand_NodeFunctions(BuildIntegBase):
    EXPECTED_FILES_GLOBAL_MANIFEST = set()
    EXPECTED_FILES_PROJECT_MANIFEST = {"node_modules", "main.js"}
    EXPECTED_NODE_MODULES = {"minimal-request-promise"}

    FUNCTION_LOGICAL_ID = "Function"

    @parameterized.expand(
        [("nodejs10.x", False), ("nodejs12.x", False), ("nodejs10.x", "use_container"), ("nodejs12.x", "use_container")]
    )
    @pytest.mark.flaky(reruns=3)
    def test_with_default_package_json(self, runtime, use_container):
        overrides = {"Runtime": runtime, "CodeUri": "Node", "Handler": "ignored"}
        cmdlist = self.get_command_list(use_container=use_container, parameter_overrides=overrides)

        LOG.info("Running Command:")
        LOG.info(cmdlist)
        run_command(cmdlist, cwd=self.working_dir)

        self._verify_built_artifact(
            self.default_build_dir,
            self.FUNCTION_LOGICAL_ID,
            self.EXPECTED_FILES_PROJECT_MANIFEST,
            self.EXPECTED_NODE_MODULES,
        )

        self._verify_resource_property(
            str(self.built_template),
            "OtherRelativePathResource",
            "BodyS3Location",
            os.path.relpath(
                os.path.normpath(os.path.join(str(self.test_data_path), "SomeRelativePath")),
                str(self.default_build_dir),
            ),
        )

        self._verify_resource_property(
            str(self.built_template),
            "GlueResource",
            "Command.ScriptLocation",
            os.path.relpath(
                os.path.normpath(os.path.join(str(self.test_data_path), "SomeRelativePath")),
                str(self.default_build_dir),
            ),
        )

        self.verify_docker_container_cleanedup(runtime)

    def _verify_built_artifact(self, build_dir, function_logical_id, expected_files, expected_modules):
        self.assertTrue(build_dir.exists(), "Build directory should be created")

        build_dir_files = os.listdir(str(build_dir))
        self.assertIn("template.yaml", build_dir_files)
        self.assertIn(function_logical_id, build_dir_files)

        template_path = build_dir.joinpath("template.yaml")
        resource_artifact_dir = build_dir.joinpath(function_logical_id)

        # Make sure the template has correct CodeUri for resource
        self._verify_resource_property(str(template_path), function_logical_id, "CodeUri", function_logical_id)

        all_artifacts = set(os.listdir(str(resource_artifact_dir)))
        actual_files = all_artifacts.intersection(expected_files)
        self.assertEqual(actual_files, expected_files)

        all_modules = set(os.listdir(str(resource_artifact_dir.joinpath("node_modules"))))
        actual_files = all_modules.intersection(expected_modules)
        self.assertEqual(actual_files, expected_modules)


@skipIf(
    ((IS_WINDOWS and RUNNING_ON_CI) and not CI_OVERRIDE),
    "Skip build tests on windows when running in CI unless overridden",
)
class TestBuildCommand_RubyFunctions(BuildIntegBase):
    EXPECTED_FILES_GLOBAL_MANIFEST = set()
    EXPECTED_FILES_PROJECT_MANIFEST = {"app.rb"}
    EXPECTED_RUBY_GEM = "aws-record"

    FUNCTION_LOGICAL_ID = "Function"

    @parameterized.expand([("ruby2.5"), ("ruby2.7")])
    @pytest.mark.flaky(reruns=3)
    def test_building_ruby_in_container(self, runtime):
        self._test_with_default_gemfile(runtime, "use_container")

    @parameterized.expand([("ruby2.5"), ("ruby2.7")])
    @pytest.mark.flaky(reruns=3)
    def test_building_ruby_in_process(self, runtime):
        self._test_with_default_gemfile(runtime, False)

    def _test_with_default_gemfile(self, runtime, use_container):
        overrides = {"Runtime": runtime, "CodeUri": "Ruby", "Handler": "ignored"}
        cmdlist = self.get_command_list(use_container=use_container, parameter_overrides=overrides)

        LOG.info("Running Command:")
        LOG.info(cmdlist)
        run_command(cmdlist, cwd=self.working_dir)

        self._verify_built_artifact(
            self.default_build_dir,
            self.FUNCTION_LOGICAL_ID,
            self.EXPECTED_FILES_PROJECT_MANIFEST,
            self.EXPECTED_RUBY_GEM,
        )

        self._verify_resource_property(
            str(self.built_template),
            "OtherRelativePathResource",
            "BodyS3Location",
            os.path.relpath(
                os.path.normpath(os.path.join(str(self.test_data_path), "SomeRelativePath")),
                str(self.default_build_dir),
            ),
        )

        self._verify_resource_property(
            str(self.built_template),
            "GlueResource",
            "Command.ScriptLocation",
            os.path.relpath(
                os.path.normpath(os.path.join(str(self.test_data_path), "SomeRelativePath")),
                str(self.default_build_dir),
            ),
        )

        self.verify_docker_container_cleanedup(runtime)

    def _verify_built_artifact(self, build_dir, function_logical_id, expected_files, expected_modules):
        self.assertTrue(build_dir.exists(), "Build directory should be created")

        build_dir_files = os.listdir(str(build_dir))
        self.assertIn("template.yaml", build_dir_files)
        self.assertIn(function_logical_id, build_dir_files)

        template_path = build_dir.joinpath("template.yaml")
        resource_artifact_dir = build_dir.joinpath(function_logical_id)

        # Make sure the template has correct CodeUri for resource
        self._verify_resource_property(str(template_path), function_logical_id, "CodeUri", function_logical_id)

        all_artifacts = set(os.listdir(str(resource_artifact_dir)))
        actual_files = all_artifacts.intersection(expected_files)
        self.assertEqual(actual_files, expected_files)

        ruby_version = None
        ruby_bundled_path = None

        # Walk through ruby version to get to the gem path
        for dirpath, dirname, _ in os.walk(str(resource_artifact_dir.joinpath("vendor", "bundle", "ruby"))):
            ruby_version = dirname
            ruby_bundled_path = Path(dirpath)
            break
        gem_path = ruby_bundled_path.joinpath(ruby_version[0], "gems")

        self.assertTrue(any([True if self.EXPECTED_RUBY_GEM in gem else False for gem in os.listdir(str(gem_path))]))


@skipIf(
    ((IS_WINDOWS and RUNNING_ON_CI) and not CI_OVERRIDE),
    "Skip build tests on windows when running in CI unless overridden",
)
class TestBuildCommand_Java(BuildIntegBase):
    EXPECTED_FILES_PROJECT_MANIFEST_GRADLE = {"aws", "lib", "META-INF"}
    EXPECTED_FILES_PROJECT_MANIFEST_MAVEN = {"aws", "lib"}
    EXPECTED_DEPENDENCIES = {"annotations-2.1.0.jar", "aws-lambda-java-core-1.1.0.jar"}

    FUNCTION_LOGICAL_ID = "Function"
    USING_GRADLE_PATH = os.path.join("Java", "gradle")
    USING_GRADLEW_PATH = os.path.join("Java", "gradlew")
    USING_GRADLE_KOTLIN_PATH = os.path.join("Java", "gradle-kotlin")
    USING_MAVEN_PATH = os.path.join("Java", "maven")
    WINDOWS_LINE_ENDING = b"\r\n"
    UNIX_LINE_ENDING = b"\n"

    @parameterized.expand(
        [
            ("java8", USING_GRADLE_PATH, EXPECTED_FILES_PROJECT_MANIFEST_GRADLE),
            ("java8", USING_GRADLEW_PATH, EXPECTED_FILES_PROJECT_MANIFEST_GRADLE),
            ("java8", USING_GRADLE_KOTLIN_PATH, EXPECTED_FILES_PROJECT_MANIFEST_GRADLE),
            ("java8", USING_MAVEN_PATH, EXPECTED_FILES_PROJECT_MANIFEST_MAVEN),
            ("java8", USING_GRADLE_PATH, EXPECTED_FILES_PROJECT_MANIFEST_GRADLE),
            ("java8.al2", USING_GRADLE_PATH, EXPECTED_FILES_PROJECT_MANIFEST_GRADLE),
            ("java8.al2", USING_GRADLEW_PATH, EXPECTED_FILES_PROJECT_MANIFEST_GRADLE),
            ("java8.al2", USING_GRADLE_KOTLIN_PATH, EXPECTED_FILES_PROJECT_MANIFEST_GRADLE),
            ("java8.al2", USING_MAVEN_PATH, EXPECTED_FILES_PROJECT_MANIFEST_MAVEN),
            ("java8.al2", USING_GRADLE_PATH, EXPECTED_FILES_PROJECT_MANIFEST_GRADLE),
            ("java11", USING_GRADLE_PATH, EXPECTED_FILES_PROJECT_MANIFEST_GRADLE),
            ("java11", USING_GRADLEW_PATH, EXPECTED_FILES_PROJECT_MANIFEST_GRADLE),
            ("java11", USING_GRADLE_KOTLIN_PATH, EXPECTED_FILES_PROJECT_MANIFEST_GRADLE),
            ("java11", USING_MAVEN_PATH, EXPECTED_FILES_PROJECT_MANIFEST_MAVEN),
            ("java11", USING_GRADLE_PATH, EXPECTED_FILES_PROJECT_MANIFEST_GRADLE),
        ]
    )
    @pytest.mark.flaky(reruns=3)
    def test_building_java_in_container(self, runtime, code_path, expected_files):
        self._test_with_building_java(runtime, code_path, expected_files, "use_container")

    @parameterized.expand(
        [
            ("java8", USING_GRADLE_PATH, EXPECTED_FILES_PROJECT_MANIFEST_GRADLE),
            ("java8", USING_GRADLEW_PATH, EXPECTED_FILES_PROJECT_MANIFEST_GRADLE),
            ("java8", USING_GRADLE_KOTLIN_PATH, EXPECTED_FILES_PROJECT_MANIFEST_GRADLE),
            ("java8", USING_MAVEN_PATH, EXPECTED_FILES_PROJECT_MANIFEST_MAVEN),
            ("java8", USING_GRADLE_PATH, EXPECTED_FILES_PROJECT_MANIFEST_GRADLE),
            ("java8.al2", USING_GRADLE_PATH, EXPECTED_FILES_PROJECT_MANIFEST_GRADLE),
            ("java8.al2", USING_GRADLEW_PATH, EXPECTED_FILES_PROJECT_MANIFEST_GRADLE),
            ("java8.al2", USING_GRADLE_KOTLIN_PATH, EXPECTED_FILES_PROJECT_MANIFEST_GRADLE),
            ("java8.al2", USING_MAVEN_PATH, EXPECTED_FILES_PROJECT_MANIFEST_MAVEN),
            ("java8.al2", USING_GRADLE_PATH, EXPECTED_FILES_PROJECT_MANIFEST_GRADLE),
        ]
    )
    @pytest.mark.flaky(reruns=3)
    def test_building_java8_in_process(self, runtime, code_path, expected_files):
        self._test_with_building_java(runtime, code_path, expected_files, False)

    @parameterized.expand(
        [
            ("java11", USING_GRADLE_PATH, EXPECTED_FILES_PROJECT_MANIFEST_GRADLE),
            ("java11", USING_GRADLEW_PATH, EXPECTED_FILES_PROJECT_MANIFEST_GRADLE),
            ("java11", USING_GRADLE_KOTLIN_PATH, EXPECTED_FILES_PROJECT_MANIFEST_GRADLE),
            ("java11", USING_MAVEN_PATH, EXPECTED_FILES_PROJECT_MANIFEST_MAVEN),
            ("java11", USING_GRADLE_PATH, EXPECTED_FILES_PROJECT_MANIFEST_GRADLE),
        ]
    )
    @pytest.mark.flaky(reruns=3)
    def test_building_java11_in_process(self, runtime, code_path, expected_files):
        self._test_with_building_java(runtime, code_path, expected_files, False)

    def _test_with_building_java(self, runtime, code_path, expected_files, use_container):
        overrides = {"Runtime": runtime, "CodeUri": code_path, "Handler": "aws.example.Hello::myHandler"}
        cmdlist = self.get_command_list(use_container=use_container, parameter_overrides=overrides)
        cmdlist += ["--skip-pull-image"]
        if code_path == self.USING_GRADLEW_PATH and use_container and IS_WINDOWS:
            self._change_to_unix_line_ending(os.path.join(self.test_data_path, self.USING_GRADLEW_PATH, "gradlew"))

        LOG.info("Running Command: {}".format(cmdlist))
        run_command(cmdlist, cwd=self.working_dir)

        self._verify_built_artifact(
            self.default_build_dir, self.FUNCTION_LOGICAL_ID, expected_files, self.EXPECTED_DEPENDENCIES
        )

        self._verify_resource_property(
            str(self.built_template),
            "OtherRelativePathResource",
            "BodyS3Location",
            os.path.relpath(
                os.path.normpath(os.path.join(str(self.test_data_path), "SomeRelativePath")),
                str(self.default_build_dir),
            ),
        )

        self._verify_resource_property(
            str(self.built_template),
            "GlueResource",
            "Command.ScriptLocation",
            os.path.relpath(
                os.path.normpath(os.path.join(str(self.test_data_path), "SomeRelativePath")),
                str(self.default_build_dir),
            ),
        )

        # If we are testing in the container, invoke the function as well. Otherwise we cannot guarantee docker is on appveyor
        if use_container:
            expected = "Hello World"
            self._verify_invoke_built_function(
                self.built_template, self.FUNCTION_LOGICAL_ID, self._make_parameter_override_arg(overrides), expected
            )

            self.verify_docker_container_cleanedup(runtime)

    def _verify_built_artifact(self, build_dir, function_logical_id, expected_files, expected_modules):

        self.assertTrue(build_dir.exists(), "Build directory should be created")

        build_dir_files = os.listdir(str(build_dir))
        self.assertIn("template.yaml", build_dir_files)
        self.assertIn(function_logical_id, build_dir_files)

        template_path = build_dir.joinpath("template.yaml")
        resource_artifact_dir = build_dir.joinpath(function_logical_id)

        # Make sure the template has correct CodeUri for resource
        self._verify_resource_property(str(template_path), function_logical_id, "CodeUri", function_logical_id)

        all_artifacts = set(os.listdir(str(resource_artifact_dir)))
        actual_files = all_artifacts.intersection(expected_files)
        self.assertEqual(actual_files, expected_files)

        lib_dir_contents = set(os.listdir(str(resource_artifact_dir.joinpath("lib"))))
        self.assertEqual(lib_dir_contents, expected_modules)

    def _change_to_unix_line_ending(self, path):
        with open(os.path.abspath(path), "rb") as open_file:
            content = open_file.read()

        content = content.replace(self.WINDOWS_LINE_ENDING, self.UNIX_LINE_ENDING)

        with open(os.path.abspath(path), "wb") as open_file:
            open_file.write(content)


@skipIf(
    ((IS_WINDOWS and RUNNING_ON_CI) and not CI_OVERRIDE),
    "Skip build tests on windows when running in CI unless overridden",
)
class TestBuildCommand_Dotnet_cli_package(BuildIntegBase):
    FUNCTION_LOGICAL_ID = "Function"
    EXPECTED_FILES_PROJECT_MANIFEST = {
        "Amazon.Lambda.APIGatewayEvents.dll",
        "HelloWorld.pdb",
        "Amazon.Lambda.Core.dll",
        "HelloWorld.runtimeconfig.json",
        "Amazon.Lambda.Serialization.Json.dll",
        "Newtonsoft.Json.dll",
        "HelloWorld.deps.json",
        "HelloWorld.dll",
    }

    @parameterized.expand(
        [
            ("dotnetcore2.1", "Dotnetcore2.1", None),
            ("dotnetcore3.1", "Dotnetcore3.1", None),
            ("dotnetcore2.1", "Dotnetcore2.1", "debug"),
            ("dotnetcore3.1", "Dotnetcore3.1", "debug"),
        ]
    )
    @pytest.mark.flaky(reruns=3)
    def test_with_dotnetcore(self, runtime, code_uri, mode):
        overrides = {
            "Runtime": runtime,
            "CodeUri": code_uri,
            "Handler": "HelloWorld::HelloWorld.Function::FunctionHandler",
        }
        cmdlist = self.get_command_list(use_container=False, parameter_overrides=overrides)

        LOG.info("Running Command: {}".format(cmdlist))
        LOG.info("Running with SAM_BUILD_MODE={}".format(mode))

        newenv = os.environ.copy()
        if mode:
            newenv["SAM_BUILD_MODE"] = mode

        run_command(cmdlist, cwd=self.working_dir, env=newenv)

        self._verify_built_artifact(
            self.default_build_dir, self.FUNCTION_LOGICAL_ID, self.EXPECTED_FILES_PROJECT_MANIFEST
        )

        self._verify_resource_property(
            str(self.built_template),
            "OtherRelativePathResource",
            "BodyS3Location",
            os.path.relpath(
                os.path.normpath(os.path.join(str(self.test_data_path), "SomeRelativePath")),
                str(self.default_build_dir),
            ),
        )

        self._verify_resource_property(
            str(self.built_template),
            "GlueResource",
            "Command.ScriptLocation",
            os.path.relpath(
                os.path.normpath(os.path.join(str(self.test_data_path), "SomeRelativePath")),
                str(self.default_build_dir),
            ),
        )

        expected = "{'message': 'Hello World'}"
        self._verify_invoke_built_function(
            self.built_template, self.FUNCTION_LOGICAL_ID, self._make_parameter_override_arg(overrides), expected
        )

        self.verify_docker_container_cleanedup(runtime)

    @parameterized.expand([("dotnetcore2.1", "Dotnetcore2.1"), ("dotnetcore3.1", "Dotnetcore3.1")])
    @pytest.mark.flaky(reruns=3)
    def test_must_fail_with_container(self, runtime, code_uri):
        use_container = True
        overrides = {
            "Runtime": runtime,
            "CodeUri": code_uri,
            "Handler": "HelloWorld::HelloWorld.Function::FunctionHandler",
        }
        cmdlist = self.get_command_list(use_container=use_container, parameter_overrides=overrides)

        LOG.info("Running Command: {}".format(cmdlist))
        process_execute = run_command(cmdlist, cwd=self.working_dir)

        # Must error out, because container builds are not supported
        self.assertEqual(process_execute.process.returncode, 1)

    def _verify_built_artifact(self, build_dir, function_logical_id, expected_files):

        self.assertTrue(build_dir.exists(), "Build directory should be created")

        build_dir_files = os.listdir(str(build_dir))
        self.assertIn("template.yaml", build_dir_files)
        self.assertIn(function_logical_id, build_dir_files)

        template_path = build_dir.joinpath("template.yaml")
        resource_artifact_dir = build_dir.joinpath(function_logical_id)

        # Make sure the template has correct CodeUri for resource
        self._verify_resource_property(str(template_path), function_logical_id, "CodeUri", function_logical_id)

        all_artifacts = set(os.listdir(str(resource_artifact_dir)))
        actual_files = all_artifacts.intersection(expected_files)
        self.assertEqual(actual_files, expected_files)


@skipIf(
    ((IS_WINDOWS and RUNNING_ON_CI) and not CI_OVERRIDE),
    "Skip build tests on windows when running in CI unless overridden",
)
class TestBuildCommand_Go_Modules(BuildIntegBase):
    FUNCTION_LOGICAL_ID = "Function"
    EXPECTED_FILES_PROJECT_MANIFEST = {"hello-world"}

    @parameterized.expand([("go1.x", "Go", None), ("go1.x", "Go", "debug")])
    @pytest.mark.flaky(reruns=3)
    def test_with_go(self, runtime, code_uri, mode):
        overrides = {"Runtime": runtime, "CodeUri": code_uri, "Handler": "hello-world"}
        cmdlist = self.get_command_list(use_container=False, parameter_overrides=overrides)

        # Need to pass GOPATH ENV variable to match the test directory when running build

        LOG.info("Running Command: {}".format(cmdlist))
        LOG.info("Running with SAM_BUILD_MODE={}".format(mode))

        newenv = os.environ.copy()
        if mode:
            newenv["SAM_BUILD_MODE"] = mode

        newenv["GOPROXY"] = "direct"
        newenv["GOPATH"] = str(self.working_dir)

        run_command(cmdlist, cwd=self.working_dir, env=newenv)

        self._verify_built_artifact(
            self.default_build_dir, self.FUNCTION_LOGICAL_ID, self.EXPECTED_FILES_PROJECT_MANIFEST
        )

        self._verify_resource_property(
            str(self.built_template),
            "OtherRelativePathResource",
            "BodyS3Location",
            os.path.relpath(
                os.path.normpath(os.path.join(str(self.test_data_path), "SomeRelativePath")),
                str(self.default_build_dir),
            ),
        )

        expected = "{'message': 'Hello World'}"
        self._verify_invoke_built_function(
            self.built_template, self.FUNCTION_LOGICAL_ID, self._make_parameter_override_arg(overrides), expected
        )

        self.verify_docker_container_cleanedup(runtime)

    @parameterized.expand([("go1.x", "Go")])
    @pytest.mark.flaky(reruns=3)
    def test_go_must_fail_with_container(self, runtime, code_uri):
        use_container = True
        overrides = {"Runtime": runtime, "CodeUri": code_uri, "Handler": "hello-world"}
        cmdlist = self.get_command_list(use_container=use_container, parameter_overrides=overrides)

        LOG.info("Running Command: {}".format(cmdlist))
        process_execute = run_command(cmdlist, cwd=self.working_dir)

        # Must error out, because container builds are not supported
        self.assertEqual(process_execute.process.returncode, 1)

    def _verify_built_artifact(self, build_dir, function_logical_id, expected_files):
        self.assertTrue(build_dir.exists(), "Build directory should be created")

        build_dir_files = os.listdir(str(build_dir))
        self.assertIn("template.yaml", build_dir_files)
        self.assertIn(function_logical_id, build_dir_files)

        template_path = build_dir.joinpath("template.yaml")
        resource_artifact_dir = build_dir.joinpath(function_logical_id)

        # Make sure the template has correct CodeUri for resource
        self._verify_resource_property(str(template_path), function_logical_id, "CodeUri", function_logical_id)

        all_artifacts = set(os.listdir(str(resource_artifact_dir)))
        actual_files = all_artifacts.intersection(expected_files)
        self.assertEqual(actual_files, expected_files)


@skipIf(
    ((IS_WINDOWS and RUNNING_ON_CI) and not CI_OVERRIDE),
    "Skip build tests on windows when running in CI unless overridden",
)
class TestBuildCommand_SingleFunctionBuilds(BuildIntegBase):
    template = "many-functions-template.yaml"

    EXPECTED_FILES_GLOBAL_MANIFEST = set()
    EXPECTED_FILES_PROJECT_MANIFEST = {
        "__init__.py",
        "main.py",
        "numpy",
        # 'cryptography',
        "requirements.txt",
    }

    @pytest.mark.flaky(reruns=3)
    def test_function_not_found(self):
        overrides = {"Runtime": "python3.7", "CodeUri": "Python", "Handler": "main.handler"}
        cmdlist = self.get_command_list(parameter_overrides=overrides, function_identifier="FunctionNotInTemplate")

        process_execute = run_command(cmdlist, cwd=self.working_dir)

        self.assertEqual(process_execute.process.returncode, 1)
        self.assertIn("FunctionNotInTemplate not found", str(process_execute.stderr))

    @parameterized.expand(
        [
            ("python3.7", False, "FunctionOne"),
            ("python3.7", "use_container", "FunctionOne"),
            ("python3.7", False, "FunctionTwo"),
            ("python3.7", "use_container", "FunctionTwo"),
        ]
    )
    @pytest.mark.flaky(reruns=3)
    def test_build_single_function(self, runtime, use_container, function_identifier):
        overrides = {"Runtime": runtime, "CodeUri": "Python", "Handler": "main.handler"}
        cmdlist = self.get_command_list(
            use_container=use_container, parameter_overrides=overrides, function_identifier=function_identifier
        )

        LOG.info("Running Command:")
        LOG.info(cmdlist)
        run_command(cmdlist, cwd=self.working_dir)

        self._verify_built_artifact(self.default_build_dir, function_identifier, self.EXPECTED_FILES_PROJECT_MANIFEST)

        expected = {"pi": "3.14"}
        self._verify_invoke_built_function(
            self.built_template, function_identifier, self._make_parameter_override_arg(overrides), expected
        )
        self.verify_docker_container_cleanedup(runtime)

    def _verify_built_artifact(self, build_dir, function_logical_id, expected_files):
        self.assertTrue(build_dir.exists(), "Build directory should be created")

        build_dir_files = os.listdir(str(build_dir))
        self.assertIn("template.yaml", build_dir_files)
        self.assertIn(function_logical_id, build_dir_files)

        template_path = build_dir.joinpath("template.yaml")
        resource_artifact_dir = build_dir.joinpath(function_logical_id)

        # Make sure the template has correct CodeUri for resource
        self._verify_resource_property(str(template_path), function_logical_id, "CodeUri", function_logical_id)

        all_artifacts = set(os.listdir(str(resource_artifact_dir)))
        actual_files = all_artifacts.intersection(expected_files)
        self.assertEqual(actual_files, expected_files)

    def _get_python_version(self):
        return "python{}.{}".format(sys.version_info.major, sys.version_info.minor)


@skipIf(
    ((IS_WINDOWS and RUNNING_ON_CI) and not CI_OVERRIDE),
    "Skip build tests on windows when running in CI unless overridden",
)
class TestBuildCommand_LayerBuilds(BuildIntegBase):
    template = "layers-functions-template.yaml"

    EXPECTED_FILES_GLOBAL_MANIFEST = set()
    EXPECTED_FILES_PROJECT_MANIFEST = {"__init__.py", "main.py", "requirements.txt"}
    EXPECTED_LAYERS_FILES_PROJECT_MANIFEST = {"__init__.py", "layer.py", "numpy", "requirements.txt"}

    @parameterized.expand([("python3.7", False, "LayerOne"), ("python3.7", "use_container", "LayerOne")])
    def test_build_single_layer(self, runtime, use_container, layer_identifier):
        overrides = {"LayerBuildMethod": runtime, "LayerContentUri": "PyLayer"}
        cmdlist = self.get_command_list(
            use_container=use_container, parameter_overrides=overrides, function_identifier=layer_identifier
        )

        LOG.info("Running Command:")
        LOG.info(cmdlist)

        run_command(cmdlist, cwd=self.working_dir)

        LOG.info("Default build dir: %s", self.default_build_dir)
        self._verify_built_artifact(
            self.default_build_dir,
            layer_identifier,
            self.EXPECTED_LAYERS_FILES_PROJECT_MANIFEST,
            "ContentUri",
            "python",
        )

    @parameterized.expand(
        [("makefile", False, "LayerWithMakefile"), ("makefile", "use_container", "LayerWithMakefile")]
    )
    def test_build_layer_with_makefile(self, build_method, use_container, layer_identifier):
        overrides = {"LayerBuildMethod": build_method, "LayerMakeContentUri": "PyLayerMake"}
        cmdlist = self.get_command_list(
            use_container=use_container, parameter_overrides=overrides, function_identifier=layer_identifier
        )

        LOG.info("Running Command:")
        LOG.info(cmdlist)

        run_command(cmdlist, cwd=self.working_dir)

        LOG.info("Default build dir: %s", self.default_build_dir)
        self._verify_built_artifact(
            self.default_build_dir,
            layer_identifier,
            self.EXPECTED_LAYERS_FILES_PROJECT_MANIFEST,
            "ContentUri",
            "python",
        )

    @parameterized.expand([("python3.7", False, "LayerTwo"), ("python3.7", "use_container", "LayerTwo")])
    def test_build_fails_with_missing_metadata(self, runtime, use_container, layer_identifier):
        overrides = {"LayerBuildMethod": runtime, "LayerContentUri": "PyLayer"}
        cmdlist = self.get_command_list(
            use_container=use_container, parameter_overrides=overrides, function_identifier=layer_identifier
        )

        LOG.info("Running Command:")
        LOG.info(cmdlist)

        run_command(cmdlist, cwd=self.working_dir)

        self.assertFalse(self.default_build_dir.joinpath(layer_identifier).exists())

    @parameterized.expand([("python3.7", False), ("python3.7", "use_container")])
    def test_build_function_and_layer(self, runtime, use_container):
        overrides = {
            "LayerBuildMethod": runtime,
            "LayerContentUri": "PyLayer",
            "LayerMakeContentUri": "PyLayerMake",
            "Runtime": runtime,
            "CodeUri": "PythonWithLayer",
            "Handler": "main.handler",
        }
        cmdlist = self.get_command_list(use_container=use_container, parameter_overrides=overrides)

        LOG.info("Running Command:")
        LOG.info(cmdlist)

        run_command(cmdlist, cwd=self.working_dir)

        LOG.info("Default build dir: %s", self.default_build_dir)
        self._verify_built_artifact(
            self.default_build_dir, "FunctionOne", self.EXPECTED_FILES_PROJECT_MANIFEST, "CodeUri"
        )
        self._verify_built_artifact(
            self.default_build_dir, "LayerOne", self.EXPECTED_LAYERS_FILES_PROJECT_MANIFEST, "ContentUri", "python"
        )

        expected = {"pi": "3.14"}
        self._verify_invoke_built_function(
            self.built_template, "FunctionOne", self._make_parameter_override_arg(overrides), expected
        )
        self.verify_docker_container_cleanedup(runtime)

    @parameterized.expand([("python3.7", False), ("python3.7", "use_container")])
    def test_build_function_with_dependent_layer(self, runtime, use_container):
        overrides = {
            "LayerBuildMethod": runtime,
            "LayerContentUri": "PyLayer",
            "Runtime": runtime,
            "CodeUri": "PythonWithLayer",
            "Handler": "main.handler",
        }
        cmdlist = self.get_command_list(
            use_container=use_container, parameter_overrides=overrides, function_identifier="FunctionOne"
        )

        LOG.info("Running Command:")
        LOG.info(cmdlist)

        run_command(cmdlist, cwd=self.working_dir)

        LOG.info("Default build dir: %s", self.default_build_dir)
        self._verify_built_artifact(
            self.default_build_dir, "FunctionOne", self.EXPECTED_FILES_PROJECT_MANIFEST, "CodeUri"
        )
        self._verify_built_artifact(
            self.default_build_dir, "LayerOne", self.EXPECTED_LAYERS_FILES_PROJECT_MANIFEST, "ContentUri", "python"
        )

        expected = {"pi": "3.14"}
        self._verify_invoke_built_function(
            self.built_template, "FunctionOne", self._make_parameter_override_arg(overrides), expected
        )
        self.verify_docker_container_cleanedup(runtime)

    def _verify_built_artifact(
        self, build_dir, resource_logical_id, expected_files, code_property_name, artifact_subfolder=""
    ):
        self.assertTrue(build_dir.exists(), "Build directory should be created")

        build_dir_files = os.listdir(str(build_dir))
        self.assertIn("template.yaml", build_dir_files)
        self.assertIn(resource_logical_id, build_dir_files)

        template_path = build_dir.joinpath("template.yaml")
        resource_artifact_dir = build_dir.joinpath(resource_logical_id, artifact_subfolder)

        # Make sure the template has correct CodeUri for resource
        self._verify_resource_property(str(template_path), resource_logical_id, code_property_name, resource_logical_id)

        all_artifacts = set(os.listdir(str(resource_artifact_dir)))
        actual_files = all_artifacts.intersection(expected_files)
        self.assertEqual(actual_files, expected_files)

    def _get_python_version(self):
        return "python{}.{}".format(sys.version_info.major, sys.version_info.minor)


class TestBuildCommand_ProvidedFunctions(BuildIntegBase):
    # Test Suite for runtime: provided and where selection of the build workflow is implicitly makefile builder
    # if the makefile is present.

    EXPECTED_FILES_GLOBAL_MANIFEST = set()
    EXPECTED_FILES_PROJECT_MANIFEST = {"__init__.py", "main.py", "requests", "requirements.txt"}

    FUNCTION_LOGICAL_ID = "Function"

    @parameterized.expand(
        [
            ("provided", False, None),
            ("provided", "use_container", "Makefile-container"),
            ("provided.al2", False, None),
            ("provided.al2", "use_container", "Makefile-container"),
        ]
    )
    @pytest.mark.flaky(reruns=3)
    def test_with_Makefile(self, runtime, use_container, manifest):
        overrides = {"Runtime": runtime, "CodeUri": "Provided", "Handler": "main.handler"}
        manifest_path = None
        if manifest:
            manifest_path = os.path.join(self.test_data_path, "Provided", manifest)

        cmdlist = self.get_command_list(
            use_container=use_container, parameter_overrides=overrides, manifest_path=manifest_path
        )

        LOG.info("Running Command: {}", cmdlist)
        # Built using Makefile for a python project.
        run_command(cmdlist, cwd=self.working_dir)

        self._verify_built_artifact(
            self.default_build_dir, self.FUNCTION_LOGICAL_ID, self.EXPECTED_FILES_PROJECT_MANIFEST
        )

        expected = "2.23.0"
        # Building was done with a makefile, but invoke should be checked with corresponding python image.
        overrides["Runtime"] = self._get_python_version()
        self._verify_invoke_built_function(
            self.built_template, self.FUNCTION_LOGICAL_ID, self._make_parameter_override_arg(overrides), expected
        )
        self.verify_docker_container_cleanedup(runtime)

    def _verify_built_artifact(self, build_dir, function_logical_id, expected_files):

        self.assertTrue(build_dir.exists(), "Build directory should be created")

        build_dir_files = os.listdir(str(build_dir))
        self.assertIn("template.yaml", build_dir_files)
        self.assertIn(function_logical_id, build_dir_files)

        template_path = build_dir.joinpath("template.yaml")
        resource_artifact_dir = build_dir.joinpath(function_logical_id)

        # Make sure the template has correct CodeUri for resource
        self._verify_resource_property(str(template_path), function_logical_id, "CodeUri", function_logical_id)

        all_artifacts = set(os.listdir(str(resource_artifact_dir)))
        actual_files = all_artifacts.intersection(expected_files)
        self.assertEqual(actual_files, expected_files)

    def _get_python_version(self):
        return "python{}.{}".format(sys.version_info.major, sys.version_info.minor)


@skipIf(
    ((IS_WINDOWS and RUNNING_ON_CI) and not CI_OVERRIDE),
    "Skip build tests on windows when running in CI unless overridden",
)
class TestBuildWithBuildMethod(BuildIntegBase):
    # Test Suite where `BuildMethod` is explicitly specified.

    template = "custom-build-function.yaml"
    EXPECTED_FILES_GLOBAL_MANIFEST = set()
    EXPECTED_FILES_PROJECT_MANIFEST = {"__init__.py", "main.py", "requests", "requirements.txt"}

    FUNCTION_LOGICAL_ID = "Function"

    @parameterized.expand([(False, None, "makefile"), ("use_container", "Makefile-container", "makefile")])
    @pytest.mark.flaky(reruns=3)
    def test_with_makefile_builder_specified_python_runtime(self, use_container, manifest, build_method):
        # runtime is chosen based off current python version.
        runtime = self._get_python_version()
        # Codeuri is still Provided, since that directory has the makefile.
        overrides = {"Runtime": runtime, "CodeUri": "Provided", "Handler": "main.handler", "BuildMethod": build_method}
        manifest_path = None
        if manifest:
            manifest_path = os.path.join(self.test_data_path, "Provided", manifest)

        cmdlist = self.get_command_list(
            use_container=use_container, parameter_overrides=overrides, manifest_path=manifest_path
        )

        LOG.info("Running Command: {}", cmdlist)
        # Built using Makefile for a python project.
        run_command(cmdlist, cwd=self.working_dir)

        self._verify_built_artifact(
            self.default_build_dir, self.FUNCTION_LOGICAL_ID, self.EXPECTED_FILES_PROJECT_MANIFEST
        )

        expected = "2.23.0"
        # Building was done with a makefile, invoke is checked with the same runtime image.
        self._verify_invoke_built_function(
            self.built_template, self.FUNCTION_LOGICAL_ID, self._make_parameter_override_arg(overrides), expected
        )
        self.verify_docker_container_cleanedup(runtime)

    @parameterized.expand([(False,), ("use_container")])
    @pytest.mark.flaky(reruns=3)
    def test_with_native_builder_specified_python_runtime(self, use_container):
        # runtime is chosen based off current python version.
        runtime = self._get_python_version()
        # Codeuri is still Provided, since that directory has the makefile, but it also has the
        # actual manifest file of `requirements.txt`.
        # BuildMethod is set to the same name as of the runtime.
        overrides = {"Runtime": runtime, "CodeUri": "Provided", "Handler": "main.handler", "BuildMethod": runtime}
        manifest_path = os.path.join(self.test_data_path, "Provided", "requirements.txt")

        cmdlist = self.get_command_list(
            use_container=use_container, parameter_overrides=overrides, manifest_path=manifest_path
        )

        LOG.info("Running Command: {}", cmdlist)
        # Built using `native` python-pip builder for a python project.
        run_command(cmdlist, cwd=self.working_dir)

        self._verify_built_artifact(
            self.default_build_dir, self.FUNCTION_LOGICAL_ID, self.EXPECTED_FILES_PROJECT_MANIFEST
        )

        expected = "2.23.0"
        # Building was done with a `python-pip` builder, invoke is checked with the same runtime image.
        self._verify_invoke_built_function(
            self.built_template, self.FUNCTION_LOGICAL_ID, self._make_parameter_override_arg(overrides), expected
        )
        self.verify_docker_container_cleanedup(runtime)

    @parameterized.expand([(False,), ("use_container")])
    @pytest.mark.flaky(reruns=3)
    def test_with_wrong_builder_specified_python_runtime(self, use_container):
        # runtime is chosen based off current python version.
        runtime = self._get_python_version()
        # BuildMethod is set to the ruby2.7, this should cause failure.
        overrides = {"Runtime": runtime, "CodeUri": "Provided", "Handler": "main.handler", "BuildMethod": "ruby2.7"}
        manifest_path = os.path.join(self.test_data_path, "Provided", "requirements.txt")

        cmdlist = self.get_command_list(
            use_container=use_container, parameter_overrides=overrides, manifest_path=manifest_path
        )

        LOG.info("Running Command: {}", cmdlist)
        # This will error out.
        command = run_command(cmdlist, cwd=self.working_dir)
        self.assertEqual(command.process.returncode, 1)
        self.assertEqual(command.stdout.strip(), b"Build Failed")

    def _verify_built_artifact(self, build_dir, function_logical_id, expected_files):

        self.assertTrue(build_dir.exists(), "Build directory should be created")

        build_dir_files = os.listdir(str(build_dir))
        self.assertIn("template.yaml", build_dir_files)
        self.assertIn(function_logical_id, build_dir_files)

        template_path = build_dir.joinpath("template.yaml")
        resource_artifact_dir = build_dir.joinpath(function_logical_id)

        # Make sure the template has correct CodeUri for resource
        self._verify_resource_property(str(template_path), function_logical_id, "CodeUri", function_logical_id)

        all_artifacts = set(os.listdir(str(resource_artifact_dir)))
        actual_files = all_artifacts.intersection(expected_files)
        self.assertEqual(actual_files, expected_files)

    def _get_python_version(self):
        return "python{}.{}".format(sys.version_info.major, sys.version_info.minor)


@skipIf(
    ((IS_WINDOWS and RUNNING_ON_CI) and not CI_OVERRIDE),
    "Skip build tests on windows when running in CI unless overridden",
)
class TestBuildWithDedupBuilds(DedupBuildIntegBase):
    template = "dedup-functions-template.yaml"

    @parameterized.expand(
        [
            # in process
            (
                False,
                "Dotnetcore3.1",
                "HelloWorld::HelloWorld.FirstFunction::FunctionHandler",
                "HelloWorld::HelloWorld.SecondFunction::FunctionHandler",
                "dotnetcore3.1",
            ),
            (False, "Java/gradlew", "aws.example.Hello::myHandler", "aws.example.SecondFunction::myHandler", "java8"),
            (False, "Node", "main.lambdaHandler", "main.secondLambdaHandler", "nodejs12.x"),
            (False, "Python", "main.first_function_handler", "main.second_function_handler", "python3.8"),
            (False, "Ruby", "app.lambda_handler", "app.second_lambda_handler", "ruby2.5"),
            # container
            (True, "Java/gradlew", "aws.example.Hello::myHandler", "aws.example.SecondFunction::myHandler", "java8"),
            (True, "Node", "main.lambdaHandler", "main.secondLambdaHandler", "nodejs12.x"),
            (True, "Python", "main.first_function_handler", "main.second_function_handler", "python3.8"),
            (True, "Ruby", "app.lambda_handler", "app.second_lambda_handler", "ruby2.5"),
        ]
    )
    @pytest.mark.flaky(reruns=3)
    def test_dedup_build(self, use_continer, code_uri, function1_handler, function2_handler, runtime):
        """
        Build template above and verify that each function call returns as expected
        """
        overrides = {
            "FunctionCodeUri": code_uri,
            "Function1Handler": function1_handler,
            "Function2Handler": function2_handler,
            "FunctionRuntime": runtime,
        }
        cmdlist = self.get_command_list(use_container=use_continer, parameter_overrides=overrides)

        LOG.info("Running Command: %s", cmdlist)
        # Built using `native` python-pip builder for a python project.
        command_result = run_command(cmdlist, cwd=self.working_dir)

        expected_messages = ["World", "Mars"]

        self._verify_build_and_invoke_functions(
            expected_messages, command_result, self._make_parameter_override_arg(overrides)
        )


@skipIf(
    ((IS_WINDOWS and RUNNING_ON_CI) and not CI_OVERRIDE),
    "Skip build tests on windows when running in CI unless overridden",
)
class TestBuildWithDedupBuildsMakefile(DedupBuildIntegBase):
    template = "dedup-functions-makefile-template.yaml"

    @pytest.mark.flaky(reruns=3)
    def test_dedup_build_makefile(self):
        """
        Build template above in the container and verify that each function call returns as expected
        """
        cmdlist = self.get_command_list()

        LOG.info("Running Command: %s", cmdlist)
        # Built using `native` python-pip builder for a python project.
        command_result = run_command(cmdlist, cwd=self.working_dir)

        expected_messages = ["World", "Mars"]

        self._verify_build_and_invoke_functions(expected_messages, command_result, "")

    def _verify_process_code_and_output(self, command_result):
        """
        Override, because functions should be build individually
        """
        self.assertEqual(command_result.process.returncode, 0)


@skipIf(
    ((IS_WINDOWS and RUNNING_ON_CI) and not CI_OVERRIDE),
    "Skip build tests on windows when running in CI unless overridden",
)
class TestBuildWithCacheBuilds(CachedBuildIntegBase):
    template = "dedup-functions-template.yaml"

    @parameterized.expand(
        [
            # in process
            (
                False,
                "Dotnetcore3.1",
                "HelloWorld::HelloWorld.FirstFunction::FunctionHandler",
                "HelloWorld::HelloWorld.SecondFunction::FunctionHandler",
                "dotnetcore3.1",
            ),
            (False, "Java/gradlew", "aws.example.Hello::myHandler", "aws.example.SecondFunction::myHandler", "java8"),
            (False, "Node", "main.lambdaHandler", "main.secondLambdaHandler", "nodejs12.x"),
            (False, "Python", "main.first_function_handler", "main.second_function_handler", "python3.8"),
            (False, "Ruby", "app.lambda_handler", "app.second_lambda_handler", "ruby2.5"),
            # container
            (True, "Java/gradlew", "aws.example.Hello::myHandler", "aws.example.SecondFunction::myHandler", "java8"),
            (True, "Node", "main.lambdaHandler", "main.secondLambdaHandler", "nodejs12.x"),
            (True, "Python", "main.first_function_handler", "main.second_function_handler", "python3.8"),
            (True, "Ruby", "app.lambda_handler", "app.second_lambda_handler", "ruby2.5"),
        ]
    )
    @pytest.mark.flaky(reruns=3)
    def test_cache_build(self, use_continer, code_uri, function1_handler, function2_handler, runtime):
        """
        Build template above and verify that each function call returns as expected
        """
        overrides = {
            "FunctionCodeUri": code_uri,
            "Function1Handler": function1_handler,
            "Function2Handler": function2_handler,
            "FunctionRuntime": runtime,
        }
        cmdlist = self.get_command_list(use_container=use_continer, parameter_overrides=overrides, cached=True)

        LOG.info("Running Command: %s", cmdlist)
        # Built using `native` python-pip builder for a python project.
        command_result = run_command(cmdlist, cwd=self.working_dir)

        expected_messages = ["World", "Mars"]

        self._verify_build_and_invoke_functions(
            expected_messages, command_result, self._make_parameter_override_arg(overrides)
        )

<<<<<<< HEAD

=======
>>>>>>> 5b83ce5f
@skipIf(
    ((IS_WINDOWS and RUNNING_ON_CI) and not CI_OVERRIDE),
    "Skip build tests on windows when running in CI unless overridden",
)
class TestParallelBuilds(DedupBuildIntegBase):
    template = "dedup-functions-template.yaml"

    @parameterized.expand(
        [
            # in process
            (
                False,
                "Dotnetcore3.1",
                "HelloWorld::HelloWorld.FirstFunction::FunctionHandler",
                "HelloWorld::HelloWorld.SecondFunction::FunctionHandler",
                "dotnetcore3.1",
            ),
            (False, "Java/gradlew", "aws.example.Hello::myHandler", "aws.example.SecondFunction::myHandler", "java8"),
            (False, "Node", "main.lambdaHandler", "main.secondLambdaHandler", "nodejs12.x"),
            (False, "Python", "main.first_function_handler", "main.second_function_handler", "python3.8"),
            (False, "Ruby", "app.lambda_handler", "app.second_lambda_handler", "ruby2.5"),
            # container
            (True, "Java/gradlew", "aws.example.Hello::myHandler", "aws.example.SecondFunction::myHandler", "java8"),
            (True, "Node", "main.lambdaHandler", "main.secondLambdaHandler", "nodejs12.x"),
            (True, "Python", "main.first_function_handler", "main.second_function_handler", "python3.8"),
            (True, "Ruby", "app.lambda_handler", "app.second_lambda_handler", "ruby2.5"),
        ]
    )
    @pytest.mark.flaky(reruns=3)
    def test_dedup_build(self, use_continer, code_uri, function1_handler, function2_handler, runtime):
        """
        Build template above and verify that each function call returns as expected
        """
        overrides = {
            "FunctionCodeUri": code_uri,
            "Function1Handler": function1_handler,
            "Function2Handler": function2_handler,
            "FunctionRuntime": runtime,
        }
        cmdlist = self.get_command_list(use_container=use_continer, parameter_overrides=overrides, parallel=True)

        LOG.info("Running Command: %s", cmdlist)
        # Built using `native` python-pip builder for a python project.
        command_result = run_command(cmdlist, cwd=self.working_dir)

        expected_messages = ["World", "Mars"]

        self._verify_build_and_invoke_functions(
            expected_messages, command_result, self._make_parameter_override_arg(overrides)
        )<|MERGE_RESOLUTION|>--- conflicted
+++ resolved
@@ -1167,10 +1167,6 @@
             expected_messages, command_result, self._make_parameter_override_arg(overrides)
         )
 
-<<<<<<< HEAD
-
-=======
->>>>>>> 5b83ce5f
 @skipIf(
     ((IS_WINDOWS and RUNNING_ON_CI) and not CI_OVERRIDE),
     "Skip build tests on windows when running in CI unless overridden",

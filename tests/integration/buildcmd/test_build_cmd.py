import logging
import os
import random
import shutil
import sys
from pathlib import Path
from typing import Set
from unittest import skipIf
from uuid import uuid4

import jmespath
import docker
import pytest
from parameterized import parameterized, parameterized_class

from samcli.commands.build.utils import MountMode
from samcli.lib.utils import osutils
from samcli.yamlhelper import yaml_parse
from tests.testing_utils import (
    IS_WINDOWS,
    RUNNING_ON_CI,
    RUNNING_TEST_FOR_MASTER_ON_CI,
    RUN_BY_CANARY,
    CI_OVERRIDE,
    run_command,
    SKIP_DOCKER_TESTS,
    SKIP_DOCKER_BUILD,
    SKIP_DOCKER_MESSAGE,
    run_command_with_input,
    UpdatableSARTemplate,
)
from .build_integ_base import (
    BuildIntegBase,
    DedupBuildIntegBase,
    CachedBuildIntegBase,
    BuildIntegRubyBase,
    NestedBuildIntegBase,
    IntrinsicIntegBase,
    BuildIntegNodeBase,
    BuildIntegGoBase,
    BuildIntegProvidedBase,
    BuildIntegPythonBase,
    BuildIntegJavaBase,
    BuildIntegEsbuildBase,
)

LOG = logging.getLogger(__name__)

# SAR tests require credentials. This is to skip running the test where credentials are not available.
SKIP_SAR_TESTS = RUNNING_ON_CI and RUNNING_TEST_FOR_MASTER_ON_CI and not RUN_BY_CANARY


@skipIf(SKIP_DOCKER_TESTS, SKIP_DOCKER_MESSAGE)
class TestBuildingImageTypeLambdaDockerFileFailures(BuildIntegBase):
    template = "template_image.yaml"

    def test_with_invalid_dockerfile_location(self):
        overrides = {
            "Runtime": "3.10",
            "Handler": "handler",
            "DockerFile": "ThisDockerfileDoesNotExist",
            "Tag": uuid4().hex,
        }
        cmdlist = self.get_command_list(parameter_overrides=overrides)
        command_result = run_command(cmdlist, cwd=self.working_dir)

        # confirm build failed
        self.assertEqual(command_result.process.returncode, 1)
        self.assertIn("Cannot locate specified Dockerfile", command_result.stderr.decode())

    def test_with_invalid_dockerfile_definition(self):
        overrides = {
            "Runtime": "3.10",
            "Handler": "handler",
            "DockerFile": "InvalidDockerfile",
            "Tag": uuid4().hex,
        }
        cmdlist = self.get_command_list(parameter_overrides=overrides)
        command_result = run_command(cmdlist, cwd=self.working_dir)

        # confirm build failed
        self.assertEqual(command_result.process.returncode, 1)
        self.assertIn("COPY requires at least two arguments", command_result.stderr.decode())


@skipIf(
    # Hits public ECR pull limitation, move it to canary tests
    (not RUN_BY_CANARY and not CI_OVERRIDE),
    "Skip build tests on windows when running in CI unless overridden",
)
@pytest.mark.python
class TestBuildCommand_PythonFunctions_Images(BuildIntegBase):
    template = "template_image.yaml"

    EXPECTED_FILES_PROJECT_MANIFEST: Set[str] = set()

    FUNCTION_LOGICAL_ID_IMAGE = "ImageFunction"

    @parameterized.expand([("3.7", False), ("3.8", False), ("3.9", False)])
    def test_with_default_requirements(self, runtime, use_container):
        _tag = uuid4().hex
        overrides = {
            "Runtime": runtime,
            "Handler": "main.handler",
            "DockerFile": "Dockerfile",
            "Tag": _tag,
        }
        cmdlist = self.get_command_list(use_container=use_container, parameter_overrides=overrides)

        command_result = run_command(cmdlist, cwd=self.working_dir)
        self.assertEqual(command_result.process.returncode, 0)

        self._verify_image_build_artifact(
            self.built_template,
            self.FUNCTION_LOGICAL_ID_IMAGE,
            "ImageUri",
            f"{self.FUNCTION_LOGICAL_ID_IMAGE.lower()}:{_tag}",
        )

        expected = {"pi": "3.14"}
        self._verify_invoke_built_function(
            self.built_template, self.FUNCTION_LOGICAL_ID_IMAGE, self._make_parameter_override_arg(overrides), expected
        )

    @parameterized.expand([("3.7", False), ("3.8", False), ("3.9", False)])
    def test_with_dockerfile_extension(self, runtime, use_container):
        _tag = uuid4().hex
        overrides = {
            "Runtime": runtime,
            "Handler": "main.handler",
            "DockerFile": "Dockerfile.production",
            "Tag": _tag,
        }
        cmdlist = self.get_command_list(use_container=use_container, parameter_overrides=overrides)

        command_result = run_command(cmdlist, cwd=self.working_dir)
        self.assertEqual(command_result.process.returncode, 0)

        self._verify_image_build_artifact(
            self.built_template,
            self.FUNCTION_LOGICAL_ID_IMAGE,
            "ImageUri",
            f"{self.FUNCTION_LOGICAL_ID_IMAGE.lower()}:{_tag}",
        )

        expected = {"pi": "3.14"}
        self._verify_invoke_built_function(
            self.built_template, self.FUNCTION_LOGICAL_ID_IMAGE, self._make_parameter_override_arg(overrides), expected
        )

    def test_intermediate_container_deleted(self):
        _tag = uuid4().hex
        overrides = {
            "Runtime": "3.9",
            "Handler": "main.handler",
            "DockerFile": "Dockerfile",
            "Tag": _tag,
        }
        cmdlist = self.get_command_list(use_container=False, parameter_overrides=overrides)

        _num_of_containers_before_build = self.get_number_of_created_containers()
        command_result = run_command(cmdlist, cwd=self.working_dir)
        self.assertEqual(command_result.process.returncode, 0)
        _num_of_containers_after_build = self.get_number_of_created_containers()

        self._verify_image_build_artifact(
            self.built_template,
            self.FUNCTION_LOGICAL_ID_IMAGE,
            "ImageUri",
            f"{self.FUNCTION_LOGICAL_ID_IMAGE.lower()}:{_tag}",
        )

        expected = {"pi": "3.14"}
        self._verify_invoke_built_function(
            self.built_template, self.FUNCTION_LOGICAL_ID_IMAGE, self._make_parameter_override_arg(overrides), expected
        )

        self.assertEqual(
            _num_of_containers_before_build, _num_of_containers_after_build, "Intermediate containers are not removed"
        )


@skipIf(
    # Hits public ECR pull limitation, move it to canary tests
    (not RUN_BY_CANARY and not CI_OVERRIDE),
    "Skip build tests on windows when running in CI unless overridden",
)
@pytest.mark.python
class TestBuildCommand_PythonFunctions_ImagesWithSharedCode(BuildIntegBase):
    template = "template_images_with_shared_code.yaml"

    EXPECTED_FILES_PROJECT_MANIFEST: Set[str] = set()

    FUNCTION_LOGICAL_ID_IMAGE = "ImageFunction"

    @parameterized.expand(
        [
            *[(runtime, "feature_phi/Dockerfile", {"phi": "1.62"}) for runtime in ["3.7", "3.8", "3.9"]],
            *[(runtime, "feature_pi/Dockerfile", {"pi": "3.14"}) for runtime in ["3.7", "3.8", "3.9"]],
        ]
    )
    def test_with_default_requirements(self, runtime, dockerfile, expected):
        _tag = uuid4().hex
        overrides = {
            "Runtime": runtime,
            "Handler": "main.handler",
            "DockerFile": dockerfile,
            "Tag": _tag,
        }
        cmdlist = self.get_command_list(use_container=False, parameter_overrides=overrides)

        command_result = run_command(cmdlist, cwd=self.working_dir)
        self.assertEqual(command_result.process.returncode, 0)

        self._verify_image_build_artifact(
            self.built_template,
            self.FUNCTION_LOGICAL_ID_IMAGE,
            "ImageUri",
            f"{self.FUNCTION_LOGICAL_ID_IMAGE.lower()}:{_tag}",
        )

        self._verify_invoke_built_function(
            self.built_template, self.FUNCTION_LOGICAL_ID_IMAGE, self._make_parameter_override_arg(overrides), expected
        )

    @parameterized.expand(
        [
            ("feature_phi/Dockerfile", {"phi": "1.62"}),
            ("feature_pi/Dockerfile", {"pi": "3.14"}),
        ]
    )
    def test_intermediate_container_deleted(self, dockerfile, expected):
        _tag = uuid4().hex
        overrides = {
            "Runtime": "3.9",
            "Handler": "main.handler",
            "DockerFile": dockerfile,
            "Tag": _tag,
        }
        cmdlist = self.get_command_list(use_container=False, parameter_overrides=overrides)

        _num_of_containers_before_build = self.get_number_of_created_containers()
        command_result = run_command(cmdlist, cwd=self.working_dir)
        self.assertEqual(command_result.process.returncode, 0)
        _num_of_containers_after_build = self.get_number_of_created_containers()

        self._verify_image_build_artifact(
            self.built_template,
            self.FUNCTION_LOGICAL_ID_IMAGE,
            "ImageUri",
            f"{self.FUNCTION_LOGICAL_ID_IMAGE.lower()}:{_tag}",
        )

        self._verify_invoke_built_function(
            self.built_template, self.FUNCTION_LOGICAL_ID_IMAGE, self._make_parameter_override_arg(overrides), expected
        )

        self.assertEqual(
            _num_of_containers_before_build, _num_of_containers_after_build, "Intermediate containers are not removed"
        )

    @parameterized.expand(
        [
            ("feature_phi\\Dockerfile", {"phi": "1.62"}),
            ("feature_pi\\Dockerfile", {"pi": "3.14"}),
        ]
    )
    @skipIf(not IS_WINDOWS, "Skipping passing Windows path for dockerfile path on non Windows platform")
    def test_windows_dockerfile_present_sub_dir(self, dockerfile, expected):
        _tag = uuid4().hex
        overrides = {
            "Runtime": "3.9",
            "Handler": "main.handler",
            "DockerFile": dockerfile,
            "Tag": _tag,
        }
        cmdlist = self.get_command_list(use_container=False, parameter_overrides=overrides)

        command_result = run_command(cmdlist, cwd=self.working_dir)
        self.assertEqual(command_result.process.returncode, 0)

        self._verify_image_build_artifact(
            self.built_template,
            self.FUNCTION_LOGICAL_ID_IMAGE,
            "ImageUri",
            f"{self.FUNCTION_LOGICAL_ID_IMAGE.lower()}:{_tag}",
        )

        self._verify_invoke_built_function(
            self.built_template, self.FUNCTION_LOGICAL_ID_IMAGE, self._make_parameter_override_arg(overrides), expected
        )


@skipIf(
    # Hits public ECR pull limitation, move it to canary tests
    ((not RUN_BY_CANARY) or (IS_WINDOWS and RUNNING_ON_CI) and not CI_OVERRIDE),
    "Skip build tests on windows when running in CI unless overridden",
)
@parameterized_class(
    ("template", "prop"),
    [
        ("template_local_prebuilt_image.yaml", "ImageUri"),
        ("template_cfn_local_prebuilt_image.yaml", "Code.ImageUri"),
    ],
)
class TestSkipBuildingFunctionsWithLocalImageUri(BuildIntegBase):
    EXPECTED_FILES_PROJECT_MANIFEST: Set[str] = set()

    FUNCTION_LOGICAL_ID_IMAGE = "ImageFunction"

    @parameterized.expand(["3.7", "3.8", "3.9"])
    def test_with_default_requirements(self, runtime):
        _tag = uuid4().hex
        image_uri = f"func:{_tag}"
        docker_client = docker.from_env()
        docker_client.images.build(
            path=str(Path(self.test_data_path, "PythonImage")),
            dockerfile="Dockerfile",
            buildargs={"BASE_RUNTIME": runtime},
            tag=image_uri,
        )
        overrides = {
            "ImageUri": image_uri,
            "Handler": "main.handler",
        }
        cmdlist = self.get_command_list(parameter_overrides=overrides)

        command_result = run_command(cmdlist, cwd=self.working_dir)
        self.assertEqual(command_result.process.returncode, 0)

        self._verify_image_build_artifact(
            self.built_template,
            self.FUNCTION_LOGICAL_ID_IMAGE,
            self.prop,
            {"Ref": "ImageUri"},
        )

        expected = {"pi": "3.14"}
        self._verify_invoke_built_function(
            self.built_template, self.FUNCTION_LOGICAL_ID_IMAGE, self._make_parameter_override_arg(overrides), expected
        )


@skipIf(
    # Hits public ECR pull limitation, move it to canary tests
    ((not RUN_BY_CANARY) or (IS_WINDOWS and RUNNING_ON_CI) and not CI_OVERRIDE),
    "Skip build tests on windows when running in CI unless overridden",
)
@parameterized_class(
    ("template", "SKIPPED_FUNCTION_LOGICAL_ID", "src_code_path", "src_code_prop", "metadata_key"),
    [
        ("template_function_flagged_to_skip_build.yaml", "SkippedFunction", "PreBuiltPython", "CodeUri", None),
        ("template_cfn_function_flagged_to_skip_build.yaml", "SkippedFunction", "PreBuiltPython", "Code", None),
        (
            "cdk_v1_synthesized_template_python_function_construct.json",
            "SkippedFunctionDA0220D7",
            "asset.7023fd47c81480184154c6e0e870d6920c50e35d8fae977873016832e127ded9",
            None,
            "aws:asset:path",
        ),
        (
            "cdk_v1_synthesized_template_function_construct_with_skip_build_metadata.json",
            "SkippedFunctionDA0220D7",
            "asset.7023fd47c81480184154c6e0e870d6920c50e35d8fae977873016832e127ded9",
            None,
            "aws:asset:path",
        ),
        (
            "cdk_v2_synthesized_template_python_function_construct.json",
            "SkippedFunctionDA0220D7",
            "asset.7023fd47c81480184154c6e0e870d6920c50e35d8fae977873016832e127ded9",
            None,
            "aws:asset:path",
        ),
        (
            "cdk_v2_synthesized_template_function_construct_with_skip_build_metadata.json",
            "RandomSpaceFunction4F8564D0",
            "asset.7023fd47c81480184154c6e0e870d6920c50e35d8fae977873016832e127ded9",
            None,
            "aws:asset:path",
        ),
    ],
)
class TestSkipBuildingFlaggedFunctions(BuildIntegPythonBase):
    template = "template_cfn_function_flagged_to_skip_build.yaml"
    SKIPPED_FUNCTION_LOGICAL_ID = "SkippedFunction"
    src_code_path = "PreBuiltPython"
    src_code_prop = "Code"
    metadata_key = None

    def test_with_default_requirements(self):
        self._validate_skipped_built_function(
            self.default_build_dir,
            self.SKIPPED_FUNCTION_LOGICAL_ID,
            self.test_data_path,
            self.src_code_path,
            self.src_code_prop,
            self.metadata_key,
        )

    def _validate_skipped_built_function(
        self, build_dir, skipped_function_logical_id, relative_path, src_code_path, src_code_prop, metadata_key
    ):
        cmdlist = self.get_command_list()

        command_result = run_command(cmdlist, cwd=self.working_dir)
        self.assertEqual(command_result.process.returncode, 0)

        self.assertTrue(build_dir.exists(), "Build directory should be created")

        build_dir_files = os.listdir(str(build_dir))
        self.assertNotIn(skipped_function_logical_id, build_dir_files)

        expected_value = os.path.relpath(
            os.path.normpath(os.path.join(str(relative_path), src_code_path)),
            str(self.default_build_dir),
        )

        with open(self.built_template, "r") as fp:
            template_dict = yaml_parse(fp.read())
            if src_code_prop:
                self.assertEqual(
                    expected_value,
                    jmespath.search(
                        f"Resources.{skipped_function_logical_id}.Properties.{src_code_prop}", template_dict
                    ),
                )
            if metadata_key:
                metadata = jmespath.search(f"Resources.{skipped_function_logical_id}.Metadata", template_dict)
                metadata = metadata if metadata else {}
                self.assertEqual(expected_value, metadata.get(metadata_key, ""))
        expected = "Hello World"
        if not SKIP_DOCKER_TESTS:
            self._verify_invoke_built_function(
                self.built_template, skipped_function_logical_id, self._make_parameter_override_arg({}), expected
            )


@parameterized_class(
    (
        "template",
        "FUNCTION_LOGICAL_ID",
        "overrides",
        "runtime",
        "codeuri",
        "check_function_only",
        "prop",
    ),
    [
        ("template.yaml", "Function", True, "python3.7", "Python", False, "CodeUri"),
        ("template.yaml", "Function", True, "python3.8", "Python", False, "CodeUri"),
        ("template.yaml", "Function", True, "python3.9", "Python", False, "CodeUri"),
        ("template.yaml", "Function", True, "python3.10", "Python", False, "CodeUri"),
        ("template.yaml", "Function", True, "python3.11", "Python", False, "CodeUri"),
        ("template.yaml", "Function", True, "python3.7", "PythonPEP600", False, "CodeUri"),
        ("template.yaml", "Function", True, "python3.8", "PythonPEP600", False, "CodeUri"),
    ],
)
class TestBuildCommand_PythonFunctions_WithoutDocker(BuildIntegPythonBase):
    overrides = True
    runtime = "python3.9"
    codeuri = "Python"
    check_function_only = False
    use_container = False

    def test_with_default_requirements(self):
        self._test_with_default_requirements(
            self.runtime,
            self.codeuri,
            self.use_container,
            self.test_data_path,
            do_override=self.overrides,
            check_function_only=self.check_function_only,
        )


@skipIf(SKIP_DOCKER_TESTS or SKIP_DOCKER_BUILD, SKIP_DOCKER_MESSAGE)
@parameterized_class(
    (
        "template",
        "FUNCTION_LOGICAL_ID",
        "overrides",
        "runtime",
        "codeuri",
        "check_function_only",
        "prop",
    ),
    [
        ("template.yaml", "Function", True, "python3.7", "Python", False, "CodeUri"),
        ("template.yaml", "Function", True, "python3.8", "Python", False, "CodeUri"),
        ("template.yaml", "Function", True, "python3.9", "Python", False, "CodeUri"),
        ("template.yaml", "Function", True, "python3.10", "Python", False, "CodeUri"),
        ("template.yaml", "Function", True, "python3.11", "Python", False, "CodeUri"),
    ],
)
class TestBuildCommand_PythonFunctions_WithDocker(BuildIntegPythonBase):
    overrides = True
    runtime = "python3.9"
    codeuri = "Python"
    use_container = "use_container"
    check_function_only = False

    def test_with_default_requirements(self):
        self._test_with_default_requirements(
            self.runtime,
            self.codeuri,
            self.use_container,
            self.test_data_path,
            do_override=self.overrides,
            check_function_only=self.check_function_only,
        )


@skipIf(
    # Hits public ECR pull limitation, move it to canary tests
    SKIP_DOCKER_TESTS,
    "Skip build tests that requires Docker in CI environment",
)
@parameterized_class(
    (
        "template",
        "FUNCTION_LOGICAL_ID",
        "overrides",
        "runtime",
        "codeuri",
        "use_container",
        "check_function_only",
        "prop",
    ),
    [
        (
            "cdk_v1_synthesized_template_zip_image_functions.json",
            "RandomCitiesFunction5C47A2B8",
            False,
            None,
            None,
            False,
            True,
            "Code",
        ),
    ],
)
class TestBuildCommand_PythonFunctions_CDK(TestBuildCommand_PythonFunctions_WithoutDocker):
    use_container = False

    def test_cdk_app_with_default_requirements(self):
        self._test_with_default_requirements(
            self.runtime,
            self.codeuri,
            self.use_container,
            self.test_data_path,
            do_override=self.overrides,
            check_function_only=self.check_function_only,
        )


@skipIf(
    # Hits public ECR pull limitation, move it to canary tests
    SKIP_DOCKER_TESTS,
    "Skip build tests that requires Docker in CI environment",
)
@parameterized_class(
    (
        "template",
        "FUNCTION_LOGICAL_ID",
        "overrides",
        "use_container",
        "prop",
    ),
    [
        (
            "cdk_v2_synthesized_template_image_function_shared_code.json",
            "TestLambdaFunctionC089708A",
            False,
            False,
            "Code.ImageUri",
        ),
    ],
)
class TestBuildCommandCDKPythonImageFunctionSharedCode(BuildIntegPythonBase):
    def test_cdk_app_with_default_requirements(self):
        expected = "Hello World"
        cmdlist = self.get_command_list(use_container=self.use_container)
        command_result = run_command(cmdlist, cwd=self.working_dir)
        self.assertEqual(command_result.process.returncode, 0)

        self._verify_image_build_artifact(
            self.built_template,
            self.FUNCTION_LOGICAL_ID,
            self.prop,
            f"{self.FUNCTION_LOGICAL_ID.lower()}:latest",
        )

        self._verify_invoke_built_function(self.built_template, self.FUNCTION_LOGICAL_ID, {}, expected)


class TestBuildCommand_PythonFunctions_With_Specified_Architecture(BuildIntegPythonBase):
    template = "template_with_architecture.yaml"

    @parameterized.expand(
        [
            ("python3.7", "Python", False, "x86_64"),
            ("python3.8", "Python", False, "x86_64"),
            # numpy 1.20.3 (in PythonPEP600/requirements.txt) only support python 3.7+
            ("python3.7", "PythonPEP600", False, "x86_64"),
            ("python3.8", "PythonPEP600", False, "x86_64"),
            ("python3.7", "Python", "use_container", "x86_64"),
            ("python3.8", "Python", "use_container", "x86_64"),
        ]
    )
    def test_with_default_requirements(self, runtime, codeuri, use_container, architecture):
        self._test_with_default_requirements(
            runtime, codeuri, use_container, self.test_data_path, architecture=architecture
        )


class TestBuildCommand_ErrorCases(BuildIntegBase):
    def test_unsupported_runtime(self):
        overrides = {"Runtime": "unsupportedpython", "CodeUri": "Python"}
        cmdlist = self.get_command_list(parameter_overrides=overrides)

        process_execute = run_command(cmdlist, cwd=self.working_dir)
        self.assertEqual(1, process_execute.process.returncode)

        self.assertIn("Build Failed", str(process_execute.stdout))


class TestBuildCommand_NodeFunctions(BuildIntegNodeBase):
    @parameterized.expand(
        [
            ("nodejs12.x", False),
            ("nodejs14.x", False),
            ("nodejs16.x", False),
            ("nodejs18.x", False),
            ("nodejs20.x", False),
            ("nodejs12.x", "use_container"),
            ("nodejs14.x", "use_container"),
            ("nodejs16.x", "use_container"),
            ("nodejs18.x", "use_container"),
            ("nodejs20.x", "use_container"),
        ]
    )
    def test_building_default_package_json(self, runtime, use_container):
        if use_container and (SKIP_DOCKER_TESTS or SKIP_DOCKER_BUILD):
            self.skipTest(SKIP_DOCKER_MESSAGE)
        self._test_with_default_package_json(runtime, use_container, self.test_data_path)


class TestBuildCommand_NodeFunctions_With_External_Manifest(BuildIntegNodeBase):
    CODE_URI = "Node_without_manifest"
    TEST_INVOKE = True
    MANIFEST_PATH = "npm_manifest/package.json"

    @parameterized.expand(
        [
            ("nodejs14.x",),
            ("nodejs16.x",),
            ("nodejs18.x",),
            ("nodejs20.x",),
        ]
    )
    def test_building_default_package_json(self, runtime):
        self._test_with_default_package_json(runtime, False, self.test_data_path)


class TestBuildCommand_EsbuildFunctions(BuildIntegEsbuildBase):
    template = "template_with_metadata_esbuild.yaml"

    @parameterized.expand(
        [
            ("nodejs14.x", "Esbuild/Node", {"main.js", "main.js.map"}, "main.lambdaHandler", False, "x86_64"),
            ("nodejs14.x", "Esbuild/TypeScript", {"app.js", "app.js.map"}, "app.lambdaHandler", False, "x86_64"),
            ("nodejs14.x", "Esbuild/Node", {"main.js", "main.js.map"}, "main.lambdaHandler", "use_container", "x86_64"),
            (
                "nodejs14.x",
                "Esbuild/TypeScript",
                {"app.js", "app.js.map"},
                "app.lambdaHandler",
                "use_container",
                "x86_64",
            ),
        ]
    )
    def test_building_default_package_json(
        self, runtime, code_uri, expected_files, handler, use_container, architecture
    ):
        self._test_with_default_package_json(runtime, use_container, code_uri, expected_files, handler, architecture)


class TestBuildCommand_EsbuildFunctions_With_External_Manifest(BuildIntegEsbuildBase):
    template = "template_with_metadata_esbuild.yaml"
    MANIFEST_PATH = "Esbuild/npm_manifest/package.json"

    @parameterized.expand(
        [
            (
                "nodejs14.x",
                "Esbuild/Node_without_manifest",
                {"main.js", "main.js.map"},
                "main.lambdaHandler",
                False,
                "x86_64",
            ),
            (
<<<<<<< HEAD
                "nodejs16.x",
                "Esbuild/Node_without_manifest",
                {"main.js", "main.js.map"},
                "main.lambdaHandler",
                False,
                "arm64",
            ),
            (
                "nodejs18.x",
                "Esbuild/Node_without_manifest",
                {"main.js", "main.js.map"},
                "main.lambdaHandler",
                False,
                "arm64",
            ),
            (
                "nodejs20.x",
                "Esbuild/Node_without_manifest",
                {"main.js", "main.js.map"},
                "main.lambdaHandler",
                False,
                "arm64",
            ),
            (
=======
>>>>>>> 13d6ca91
                "nodejs14.x",
                "Esbuild/TypeScript_without_manifest",
                {"app.js", "app.js.map"},
                "app.lambdaHandler",
                False,
                "x86_64",
            ),
<<<<<<< HEAD
            (
                "nodejs16.x",
                "Esbuild/TypeScript_without_manifest",
                {"app.js", "app.js.map"},
                "app.lambdaHandler",
                False,
                "arm64",
            ),
            (
                "nodejs18.x",
                "Esbuild/TypeScript_without_manifest",
                {"app.js", "app.js.map"},
                "app.lambdaHandler",
                False,
                "arm64",
            ),
            (
                "nodejs20.x",
                "Esbuild/TypeScript_without_manifest",
                {"app.js", "app.js.map"},
                "app.lambdaHandler",
                False,
                "arm64",
            ),
=======
>>>>>>> 13d6ca91
        ]
    )
    def test_building_default_package_json(
        self, runtime, code_uri, expected_files, handler, use_container, architecture
    ):
        self._test_with_default_package_json(runtime, use_container, code_uri, expected_files, handler, architecture)


@skipIf(
    ((IS_WINDOWS and RUNNING_ON_CI) and not CI_OVERRIDE),
    "Skip build tests on windows when running in CI unless overridden",
)
@parameterized_class(
    ("template",),
    [
        ("esbuild_templates/template_with_metadata_node_options.yaml",),
        ("esbuild_templates/template_with_metadata_global_node_options.yaml",),
    ],
)
class TestBuildCommand_EsbuildFunctionProperties(BuildIntegEsbuildBase):
    @parameterized.expand(
        [
            ("nodejs16.x", "../Esbuild/TypeScript", "app.lambdaHandler", "x86_64"),
            ("nodejs18.x", "../Esbuild/TypeScript", "app.lambdaHandler", "x86_64"),
            ("nodejs20.x", "../Esbuild/TypeScript", "app.lambdaHandler", "x86_64"),
            ("nodejs16.x", "../Esbuild/TypeScript", "nested/function/app.lambdaHandler", "x86_64"),
            ("nodejs18.x", "../Esbuild/TypeScript", "nested/function/app.lambdaHandler", "x86_64"),
            ("nodejs20.x", "../Esbuild/TypeScript", "nested/function/app.lambdaHandler", "x86_64"),
        ]
    )
    def test_environment_generates_sourcemap(self, runtime, code_uri, handler, architecture):
        overrides = {
            "runtime": runtime,
            "code_uri": code_uri,
            "handler": handler,
            "architecture": architecture,
        }
        self._test_with_various_properties(overrides)


class TestBuildCommand_NodeFunctions_With_Specified_Architecture(BuildIntegNodeBase):
    template = "template_with_architecture.yaml"

    @parameterized.expand(
        [
            ("nodejs12.x", False, "x86_64"),
            ("nodejs14.x", False, "x86_64"),
            ("nodejs16.x", False, "x86_64"),
            ("nodejs18.x", False, "x86_64"),
            ("nodejs20.x", False, "x86_64"),
            ("nodejs12.x", "use_container", "x86_64"),
            ("nodejs14.x", "use_container", "x86_64"),
            ("nodejs16.x", "use_container", "x86_64"),
            ("nodejs18.x", "use_container", "x86_64"),
<<<<<<< HEAD
            ("nodejs20.x", "use_container", "x86_64"),
            ("nodejs12.x", False, "arm64"),
            ("nodejs14.x", False, "arm64"),
            ("nodejs16.x", False, "arm64"),
            ("nodejs18.x", False, "arm64"),
            ("nodejs20.x", False, "arm64"),
            ("nodejs12.x", "use_container", "arm64"),
            ("nodejs14.x", "use_container", "arm64"),
            ("nodejs16.x", "use_container", "arm64"),
            ("nodejs18.x", "use_container", "arm64"),
            ("nodejs20.x", "use_container", "arm64"),
=======
>>>>>>> 13d6ca91
        ]
    )
    def test_building_default_package_json(self, runtime, use_container, architecture):
        self._test_with_default_package_json(runtime, use_container, self.test_data_path, architecture)


class TestBuildCommand_RubyFunctions(BuildIntegRubyBase):
    @parameterized.expand(["ruby2.7", "ruby3.2"])
    @skipIf(SKIP_DOCKER_TESTS or SKIP_DOCKER_BUILD, SKIP_DOCKER_MESSAGE)
    def test_building_ruby_in_container(self, runtime):
        self._test_with_default_gemfile(runtime, "use_container", "Ruby", self.test_data_path)

    @parameterized.expand(["ruby2.7", "ruby3.2"])
    def test_building_ruby_in_process(self, runtime):
        self._test_with_default_gemfile(runtime, False, "Ruby", self.test_data_path)


class TestBuildCommand_RubyFunctions_With_Architecture(BuildIntegRubyBase):
    template = "template_with_architecture.yaml"

    @parameterized.expand([("ruby2.7", "Ruby"), ("ruby3.2", "Ruby32")])
    @skipIf(SKIP_DOCKER_TESTS or SKIP_DOCKER_BUILD, SKIP_DOCKER_MESSAGE)
    def test_building_ruby_in_container_with_specified_architecture(self, runtime, codeuri):
        self._test_with_default_gemfile(runtime, "use_container", codeuri, self.test_data_path, "x86_64")

    @parameterized.expand([("ruby2.7", "Ruby"), ("ruby3.2", "Ruby32")])
    def test_building_ruby_in_process_with_specified_architecture(self, runtime, codeuri):
        self._test_with_default_gemfile(runtime, False, codeuri, self.test_data_path, "x86_64")


class TestBuildCommand_RubyFunctionsWithGemfileInTheRoot(BuildIntegRubyBase):
    """
    Tests use case where Gemfile will present in the root of the project folder.
    This doesn't apply to containerized build, since it copies only the function folder to the container
    """

    @parameterized.expand([("ruby2.7"), ("ruby3.2")])
    def test_building_ruby_in_process_with_root_gemfile(self, runtime):
        self._prepare_application_environment()
        self._test_with_default_gemfile(runtime, False, "RubyWithRootGemfile", self.working_dir)

    def _prepare_application_environment(self):
        """
        Create an application environment where Gemfile will be in the root folder of the app;
        ├── RubyWithRootGemfile
        │   └── app.rb
        ├── Gemfile
        └── template.yaml
        """
        # copy gemfile to the root of the project
        shutil.copyfile(Path(self.template_path).parent.joinpath("Gemfile"), Path(self.working_dir).joinpath("Gemfile"))
        # copy function source code in its folder
        osutils.copytree(
            Path(self.template_path).parent.joinpath("RubyWithRootGemfile"),
            Path(self.working_dir).joinpath("RubyWithRootGemfile"),
        )
        # copy template to the root folder
        shutil.copyfile(Path(self.template_path), Path(self.working_dir).joinpath("template.yaml"))
        # update template path with new location
        self.template_path = str(Path(self.working_dir).joinpath("template.yaml"))


class TestBuildCommand_Java(BuildIntegJavaBase):
    EXPECTED_FILES_PROJECT_MANIFEST_GRADLE = {"aws", "lib", "META-INF"}
    EXPECTED_FILES_PROJECT_MANIFEST_MAVEN = {"aws", "lib"}
    EXPECTED_GRADLE_DEPENDENCIES = {"annotations-2.1.0.jar", "aws-lambda-java-core-1.1.0.jar"}
    EXPECTED_MAVEN_DEPENDENCIES = {
        "software.amazon.awssdk.annotations-2.1.0.jar",
        "com.amazonaws.aws-lambda-java-core-1.1.0.jar",
    }

    FUNCTION_LOGICAL_ID = "Function"
    USING_GRADLE_PATH = os.path.join("Java", "gradle")
    USING_GRADLEW_PATH = os.path.join("Java", "gradlew")
    USING_GRADLE_KOTLIN_PATH = os.path.join("Java", "gradle-kotlin")
    USING_MAVEN_PATH = os.path.join("Java", "maven")

    @parameterized.expand(
        [
            ("java8", "8", USING_GRADLE_PATH, EXPECTED_FILES_PROJECT_MANIFEST_GRADLE, EXPECTED_GRADLE_DEPENDENCIES),
            ("java8", "8", USING_GRADLEW_PATH, EXPECTED_FILES_PROJECT_MANIFEST_GRADLE, EXPECTED_GRADLE_DEPENDENCIES),
            (
                "java8",
                "8",
                USING_GRADLE_KOTLIN_PATH,
                EXPECTED_FILES_PROJECT_MANIFEST_GRADLE,
                EXPECTED_GRADLE_DEPENDENCIES,
            ),
            ("java8", "8", USING_MAVEN_PATH, EXPECTED_FILES_PROJECT_MANIFEST_MAVEN, EXPECTED_MAVEN_DEPENDENCIES),
            ("java8.al2", "8", USING_GRADLE_PATH, EXPECTED_FILES_PROJECT_MANIFEST_GRADLE, EXPECTED_GRADLE_DEPENDENCIES),
            (
                "java8.al2",
                "8",
                USING_GRADLEW_PATH,
                EXPECTED_FILES_PROJECT_MANIFEST_GRADLE,
                EXPECTED_GRADLE_DEPENDENCIES,
            ),
            (
                "java8.al2",
                "8",
                USING_GRADLE_KOTLIN_PATH,
                EXPECTED_FILES_PROJECT_MANIFEST_GRADLE,
                EXPECTED_GRADLE_DEPENDENCIES,
            ),
            ("java8.al2", "8", USING_MAVEN_PATH, EXPECTED_FILES_PROJECT_MANIFEST_MAVEN, EXPECTED_MAVEN_DEPENDENCIES),
            ("java11", "11", USING_GRADLE_PATH, EXPECTED_FILES_PROJECT_MANIFEST_GRADLE, EXPECTED_GRADLE_DEPENDENCIES),
            ("java11", "11", USING_GRADLEW_PATH, EXPECTED_FILES_PROJECT_MANIFEST_GRADLE, EXPECTED_GRADLE_DEPENDENCIES),
            (
                "java11",
                "11",
                USING_GRADLE_KOTLIN_PATH,
                EXPECTED_FILES_PROJECT_MANIFEST_GRADLE,
                EXPECTED_GRADLE_DEPENDENCIES,
            ),
            ("java11", "11", USING_MAVEN_PATH, EXPECTED_FILES_PROJECT_MANIFEST_MAVEN, EXPECTED_MAVEN_DEPENDENCIES),
            ("java17", "17", USING_GRADLE_PATH, EXPECTED_FILES_PROJECT_MANIFEST_GRADLE, EXPECTED_GRADLE_DEPENDENCIES),
            ("java17", "17", USING_GRADLEW_PATH, EXPECTED_FILES_PROJECT_MANIFEST_GRADLE, EXPECTED_GRADLE_DEPENDENCIES),
            (
                "java17",
                "17",
                USING_GRADLE_KOTLIN_PATH,
                EXPECTED_FILES_PROJECT_MANIFEST_GRADLE,
                EXPECTED_GRADLE_DEPENDENCIES,
            ),
            ("java17", "17", USING_MAVEN_PATH, EXPECTED_FILES_PROJECT_MANIFEST_MAVEN, EXPECTED_MAVEN_DEPENDENCIES),
        ]
    )
    @skipIf(SKIP_DOCKER_TESTS or SKIP_DOCKER_BUILD, SKIP_DOCKER_MESSAGE)
    def test_building_java_in_container(
        self, runtime, runtime_version, code_path, expected_files, expected_dependencies
    ):
        self._test_with_building_java(
            runtime,
            os.path.join(code_path, runtime_version),
            expected_files,
            expected_dependencies,
            "use_container",
            self.test_data_path,
        )

    @parameterized.expand(
        [
            ("java8", USING_GRADLE_PATH, EXPECTED_FILES_PROJECT_MANIFEST_GRADLE, EXPECTED_GRADLE_DEPENDENCIES),
            ("java8", USING_GRADLEW_PATH, EXPECTED_FILES_PROJECT_MANIFEST_GRADLE, EXPECTED_GRADLE_DEPENDENCIES),
            ("java8", USING_GRADLE_KOTLIN_PATH, EXPECTED_FILES_PROJECT_MANIFEST_GRADLE, EXPECTED_GRADLE_DEPENDENCIES),
            ("java8", USING_MAVEN_PATH, EXPECTED_FILES_PROJECT_MANIFEST_MAVEN, EXPECTED_MAVEN_DEPENDENCIES),
            ("java8.al2", USING_GRADLE_PATH, EXPECTED_FILES_PROJECT_MANIFEST_GRADLE, EXPECTED_GRADLE_DEPENDENCIES),
            ("java8.al2", USING_GRADLEW_PATH, EXPECTED_FILES_PROJECT_MANIFEST_GRADLE, EXPECTED_GRADLE_DEPENDENCIES),
            (
                "java8.al2",
                USING_GRADLE_KOTLIN_PATH,
                EXPECTED_FILES_PROJECT_MANIFEST_GRADLE,
                EXPECTED_GRADLE_DEPENDENCIES,
            ),
            ("java8.al2", USING_MAVEN_PATH, EXPECTED_FILES_PROJECT_MANIFEST_MAVEN, EXPECTED_MAVEN_DEPENDENCIES),
        ]
    )
    def test_building_java8_in_process(self, runtime, code_path, expected_files, expected_dependencies):
        self._test_with_building_java(
            runtime, os.path.join(code_path, "8"), expected_files, expected_dependencies, False, self.test_data_path
        )

    @parameterized.expand(
        [
            ("java11", USING_GRADLE_PATH, EXPECTED_FILES_PROJECT_MANIFEST_GRADLE, EXPECTED_GRADLE_DEPENDENCIES),
            ("java11", USING_GRADLEW_PATH, EXPECTED_FILES_PROJECT_MANIFEST_GRADLE, EXPECTED_GRADLE_DEPENDENCIES),
            ("java11", USING_GRADLE_KOTLIN_PATH, EXPECTED_FILES_PROJECT_MANIFEST_GRADLE, EXPECTED_GRADLE_DEPENDENCIES),
            ("java11", USING_MAVEN_PATH, EXPECTED_FILES_PROJECT_MANIFEST_MAVEN, EXPECTED_MAVEN_DEPENDENCIES),
        ]
    )
    def test_building_java11_in_process(self, runtime, code_path, expected_files, expected_dependencies):
        self._test_with_building_java(
            runtime, os.path.join(code_path, "11"), expected_files, expected_dependencies, False, self.test_data_path
        )

    @parameterized.expand(
        [
            ("java17", USING_GRADLE_PATH, EXPECTED_FILES_PROJECT_MANIFEST_GRADLE, EXPECTED_GRADLE_DEPENDENCIES),
            ("java17", USING_GRADLEW_PATH, EXPECTED_FILES_PROJECT_MANIFEST_GRADLE, EXPECTED_GRADLE_DEPENDENCIES),
            ("java17", USING_GRADLE_KOTLIN_PATH, EXPECTED_FILES_PROJECT_MANIFEST_GRADLE, EXPECTED_GRADLE_DEPENDENCIES),
            ("java17", USING_MAVEN_PATH, EXPECTED_FILES_PROJECT_MANIFEST_MAVEN, EXPECTED_MAVEN_DEPENDENCIES),
        ]
    )
    def test_building_java17_in_process(self, runtime, code_path, expected_files, expected_dependencies):
        self._test_with_building_java(
            runtime, os.path.join(code_path, "17"), expected_files, expected_dependencies, False, self.test_data_path
        )


@pytest.mark.dotnet
class TestBuildCommand_Dotnet_cli_package(BuildIntegBase):
    FUNCTION_LOGICAL_ID = "Function"
    EXPECTED_FILES_PROJECT_MANIFEST = {
        "Amazon.Lambda.APIGatewayEvents.dll",
        "Amazon.Lambda.Core.dll",
        "HelloWorld.runtimeconfig.json",
        "Amazon.Lambda.Serialization.Json.dll",
        "Newtonsoft.Json.dll",
        "HelloWorld.deps.json",
        "HelloWorld.dll",
    }

    EXPECTED_FILES_PROJECT_MANIFEST_PROVIDED = {
        "bootstrap",
    }

    @parameterized.expand(
        [
            ("dotnet6", "Dotnet6", None),
            ("dotnet6", "Dotnet6", "debug"),
            ("provided.al2", "Dotnet7", None),
        ]
    )
    def test_dotnet_in_process(self, runtime, code_uri, mode, architecture="x86_64"):
        # dotnet7 requires docker to build the function
        if code_uri == "Dotnet7" and (SKIP_DOCKER_TESTS or SKIP_DOCKER_BUILD):
            self.skipTest(SKIP_DOCKER_MESSAGE)
        overrides = {
            "Runtime": runtime,
            "CodeUri": code_uri,
            "Handler": "HelloWorld::HelloWorld.Function::FunctionHandler",
            "Architectures": architecture,
        }

        if runtime == "provided.al2":
            self.template_path = self.template_path.replace("template.yaml", "template_build_method_dotnet_7.yaml")

        cmdlist = self.get_command_list(use_container=False, parameter_overrides=overrides)
        LOG.info("Running with SAM_BUILD_MODE={}".format(mode))

        newenv = os.environ.copy()
        if mode:
            newenv["SAM_BUILD_MODE"] = mode

        command_result = run_command(cmdlist, cwd=self.working_dir, env=newenv)
        self.assertEqual(command_result.process.returncode, 0)

        self._verify_built_artifact(
            self.default_build_dir,
            self.FUNCTION_LOGICAL_ID,
            self.EXPECTED_FILES_PROJECT_MANIFEST
            if runtime != "provided.al2"
            else self.EXPECTED_FILES_PROJECT_MANIFEST_PROVIDED,
        )

        self._verify_resource_property(
            str(self.built_template),
            "OtherRelativePathResource",
            "BodyS3Location",
            os.path.relpath(
                os.path.normpath(os.path.join(str(self.test_data_path), "SomeRelativePath")),
                str(self.default_build_dir),
            ),
        )

        self._verify_resource_property(
            str(self.built_template),
            "GlueResource",
            "Command.ScriptLocation",
            os.path.relpath(
                os.path.normpath(os.path.join(str(self.test_data_path), "SomeRelativePath")),
                str(self.default_build_dir),
            ),
        )

        expected = "{'message': 'Hello World'}"
        if not SKIP_DOCKER_TESTS:
            self._verify_invoke_built_function(
                self.built_template, self.FUNCTION_LOGICAL_ID, self._make_parameter_override_arg(overrides), expected
            )
            self.verify_docker_container_cleanedup(runtime)

    @parameterized.expand(
        [
            ("dotnet6", "Dotnet6", None),
            ("dotnet6", "Dotnet6", "debug"),
            # force to run tests on arm64 machines may cause dotnet7 test failing
            # because Native AOT Lambda functions require the host and lambda architectures to match
            ("provided.al2", "Dotnet7", None),
        ]
    )
    @skipIf(SKIP_DOCKER_TESTS or SKIP_DOCKER_BUILD, SKIP_DOCKER_MESSAGE)
    def test_dotnet_in_container_mount_with_write_explicit(self, runtime, code_uri, mode, architecture="x86_64"):
        overrides = {
            "Runtime": runtime,
            "CodeUri": code_uri,
            "Handler": "HelloWorld::HelloWorld.Function::FunctionHandler",
            "Architectures": architecture,
        }

        if runtime == "provided.al2":
            self.template_path = self.template_path.replace("template.yaml", "template_build_method_dotnet_7.yaml")

        # test with explicit mount_with_write flag
        cmdlist = self.get_command_list(use_container=True, parameter_overrides=overrides, mount_with=MountMode.WRITE)
        # env vars needed for testing unless set by dotnet images on public.ecr.aws
        cmdlist += ["--container-env-var", "DOTNET_CLI_HOME=/tmp/dotnet"]
        cmdlist += ["--container-env-var", "XDG_DATA_HOME=/tmp/xdg"]

        LOG.info("Running with SAM_BUILD_MODE={}".format(mode))

        newenv = os.environ.copy()
        if mode:
            newenv["SAM_BUILD_MODE"] = mode

        command_result = run_command(cmdlist, cwd=self.working_dir, env=newenv)
        self.assertEqual(command_result.process.returncode, 0)

        self._verify_built_artifact(
            self.default_build_dir,
            self.FUNCTION_LOGICAL_ID,
            self.EXPECTED_FILES_PROJECT_MANIFEST
            if runtime != "provided.al2"
            else self.EXPECTED_FILES_PROJECT_MANIFEST_PROVIDED,
        )

        self._verify_resource_property(
            str(self.built_template),
            "OtherRelativePathResource",
            "BodyS3Location",
            os.path.relpath(
                os.path.normpath(os.path.join(str(self.test_data_path), "SomeRelativePath")),
                str(self.default_build_dir),
            ),
        )

        self._verify_resource_property(
            str(self.built_template),
            "GlueResource",
            "Command.ScriptLocation",
            os.path.relpath(
                os.path.normpath(os.path.join(str(self.test_data_path), "SomeRelativePath")),
                str(self.default_build_dir),
            ),
        )

        expected = "{'message': 'Hello World'}"
        self._verify_invoke_built_function(
            self.built_template, self.FUNCTION_LOGICAL_ID, self._make_parameter_override_arg(overrides), expected
        )
        self.verify_docker_container_cleanedup(runtime)

    @parameterized.expand(
        [
            ("dotnet6", "Dotnet6", None),
            ("dotnet6", "Dotnet6", "debug"),
            # force to run tests on arm64 machines may cause dotnet7 test failing
            # because Native AOT Lambda functions require the host and lambda architectures to match
            ("provided.al2", "Dotnet7", None),
        ]
    )
    @skipIf(SKIP_DOCKER_TESTS or SKIP_DOCKER_BUILD, SKIP_DOCKER_MESSAGE)
    def test_dotnet_in_container_mount_with_write_interactive(
        self,
        runtime,
        code_uri,
        mode,
        architecture="x86_64",
    ):
        overrides = {
            "Runtime": runtime,
            "CodeUri": code_uri,
            "Handler": "HelloWorld::HelloWorld.Function::FunctionHandler",
            "Architectures": architecture,
        }

        if runtime == "provided.al2":
            self.template_path = self.template_path.replace("template.yaml", "template_build_method_dotnet_7.yaml")

        # test without explicit mount_with_write flag
        cmdlist = self.get_command_list(use_container=True, parameter_overrides=overrides)
        # env vars needed for testing unless set by dotnet images on public.ecr.aws
        cmdlist += ["--container-env-var", "DOTNET_CLI_HOME=/tmp/dotnet"]
        cmdlist += ["--container-env-var", "XDG_DATA_HOME=/tmp/xdg"]

        LOG.info("Running with SAM_BUILD_MODE={}".format(mode))

        # mock user input to mount with write
        user_click_confirm_input = "y"
        command_result = run_command_with_input(cmdlist, user_click_confirm_input.encode(), cwd=self.working_dir)
        self.assertEqual(command_result.process.returncode, 0)

        self._verify_built_artifact(
            self.default_build_dir,
            self.FUNCTION_LOGICAL_ID,
            self.EXPECTED_FILES_PROJECT_MANIFEST
            if runtime != "provided.al2"
            else self.EXPECTED_FILES_PROJECT_MANIFEST_PROVIDED,
        )

        self._verify_resource_property(
            str(self.built_template),
            "OtherRelativePathResource",
            "BodyS3Location",
            os.path.relpath(
                os.path.normpath(os.path.join(str(self.test_data_path), "SomeRelativePath")),
                str(self.default_build_dir),
            ),
        )

        self._verify_resource_property(
            str(self.built_template),
            "GlueResource",
            "Command.ScriptLocation",
            os.path.relpath(
                os.path.normpath(os.path.join(str(self.test_data_path), "SomeRelativePath")),
                str(self.default_build_dir),
            ),
        )

        expected = "{'message': 'Hello World'}"
        self._verify_invoke_built_function(
            self.built_template, self.FUNCTION_LOGICAL_ID, self._make_parameter_override_arg(overrides), expected
        )
        self.verify_docker_container_cleanedup(runtime)

    @parameterized.expand([("dotnet6", "Dotnet6")])
    @skipIf(SKIP_DOCKER_TESTS or SKIP_DOCKER_BUILD, SKIP_DOCKER_MESSAGE)
    def test_must_fail_on_container_mount_without_write_interactive(self, runtime, code_uri):
        use_container = True
        overrides = {
            "Runtime": runtime,
            "CodeUri": code_uri,
            "Handler": "HelloWorld::HelloWorld.Function::FunctionHandler",
        }
        cmdlist = self.get_command_list(use_container=use_container, parameter_overrides=overrides)

        # mock user input to not allow mounting with write
        user_click_confirm_input = "N"
        process_execute = run_command_with_input(cmdlist, user_click_confirm_input.encode())

        # Must error out, because mounting with write is not allowed
        self.assertEqual(process_execute.process.returncode, 1)

    def _verify_built_artifact(self, build_dir, function_logical_id, expected_files):
        self.assertTrue(build_dir.exists(), "Build directory should be created")

        build_dir_files = os.listdir(str(build_dir))
        self.assertIn("template.yaml", build_dir_files)
        self.assertIn(function_logical_id, build_dir_files)

        template_path = build_dir.joinpath("template.yaml")
        resource_artifact_dir = build_dir.joinpath(function_logical_id)

        # Make sure the template has correct CodeUri for resource
        self._verify_resource_property(str(template_path), function_logical_id, "CodeUri", function_logical_id)

        all_artifacts = set(os.listdir(str(resource_artifact_dir)))
        actual_files = all_artifacts.intersection(expected_files)
        self.assertEqual(actual_files, expected_files)


class TestBuildCommand_Go_Modules(BuildIntegGoBase):
    @parameterized.expand([("go1.x", "Go", None, False), ("go1.x", "Go", "debug", True)])
    def test_building_go(self, runtime, code_uri, mode, use_container):
        if use_container and (SKIP_DOCKER_TESTS or SKIP_DOCKER_BUILD):
            self.skipTest(SKIP_DOCKER_MESSAGE)

        self._test_with_go(runtime, code_uri, mode, self.test_data_path, use_container=use_container)


class TestBuildCommand_Go_Modules_With_Specified_Architecture(BuildIntegGoBase):
    template = "template_with_architecture.yaml"

    @parameterized.expand(
        [
            ("go1.x", "Go", None, "x86_64"),
            ("go1.x", "Go", "debug", "x86_64"),
        ]
    )
    def test_building_go(self, runtime, code_uri, mode, architecture):
        self._test_with_go(runtime, code_uri, mode, self.test_data_path, architecture)

    @parameterized.expand([("go1.x", "Go", "unknown_architecture")])
    def test_go_must_fail_with_unknown_architecture(self, runtime, code_uri, architecture):
        overrides = {"Runtime": runtime, "CodeUri": code_uri, "Handler": "hello-world", "Architectures": architecture}
        cmdlist = self.get_command_list(parameter_overrides=overrides)

        process_execute = run_command(cmdlist, cwd=self.working_dir)

        # Must error out, because container builds are not supported
        self.assertEqual(process_execute.process.returncode, 1)


class TestBuildCommand_SingleFunctionBuilds(BuildIntegBase):
    template = "many-functions-template.yaml"

    EXPECTED_FILES_PROJECT_MANIFEST = {
        "__init__.py",
        "main.py",
        "numpy",
        # 'cryptography',
        "requirements.txt",
    }

    def test_function_not_found(self):
        overrides = {"Runtime": "python3.7", "CodeUri": "Python", "Handler": "main.handler"}
        cmdlist = self.get_command_list(parameter_overrides=overrides, function_identifier="FunctionNotInTemplate")

        process_execute = run_command(cmdlist, cwd=self.working_dir)

        self.assertEqual(process_execute.process.returncode, 1)
        self.assertIn("FunctionNotInTemplate not found", str(process_execute.stderr))

    @parameterized.expand(
        [
            ("python3.7", False, "FunctionOne"),
            ("python3.7", "use_container", "FunctionOne"),
            ("python3.7", False, "FunctionTwo"),
            ("python3.7", "use_container", "FunctionTwo"),
        ]
    )
    def test_build_single_function(self, runtime, use_container, function_identifier):
        if use_container and (SKIP_DOCKER_TESTS or SKIP_DOCKER_BUILD):
            self.skipTest(SKIP_DOCKER_MESSAGE)

        overrides = {"Runtime": runtime, "CodeUri": "Python", "Handler": "main.handler"}
        cmdlist = self.get_command_list(
            use_container=use_container, parameter_overrides=overrides, function_identifier=function_identifier
        )

        command_result = run_command(cmdlist, cwd=self.working_dir)
        self.assertEqual(command_result.process.returncode, 0)

        self._verify_built_artifact(self.default_build_dir, function_identifier, self.EXPECTED_FILES_PROJECT_MANIFEST)

        expected = {"pi": "3.14"}
        if not SKIP_DOCKER_TESTS:
            self._verify_invoke_built_function(
                self.built_template, function_identifier, self._make_parameter_override_arg(overrides), expected
            )

        if use_container:
            self.verify_docker_container_cleanedup(runtime)
            self.verify_pulled_image(runtime)

    def _verify_built_artifact(self, build_dir, function_logical_id, expected_files):
        self.assertTrue(build_dir.exists(), "Build directory should be created")

        build_dir_files = os.listdir(str(build_dir))
        self.assertIn("template.yaml", build_dir_files)
        self.assertIn(function_logical_id, build_dir_files)

        template_path = build_dir.joinpath("template.yaml")
        resource_artifact_dir = build_dir.joinpath(function_logical_id)

        # Make sure the template has correct CodeUri for resource
        self._verify_resource_property(str(template_path), function_logical_id, "CodeUri", function_logical_id)

        all_artifacts = set(os.listdir(str(resource_artifact_dir)))
        actual_files = all_artifacts.intersection(expected_files)
        self.assertEqual(actual_files, expected_files)

    def _get_python_version(self):
        return "python{}.{}".format(sys.version_info.major, sys.version_info.minor)


@skipIf(
    ((IS_WINDOWS and RUNNING_ON_CI) and not CI_OVERRIDE),
    "Skip build tests on windows when running in CI unless overridden",
)
class TestBuildCommand_ExcludeResources(BuildIntegBase):
    template = "many-more-functions-template.yaml"

    @parameterized.expand(
        [
            ((), None),
            (("FunctionOne",), None),
            (("FunctionThree",), None),
            (("FunctionOne",), "FunctionOne"),
            (("FunctionOne",), "FunctionTwo"),
            (("FunctionTwo", "FunctionThree")),
        ]
    )
    def test_build_without_resources(self, excluded_resources, function_identifier):
        overrides = {"Runtime": "python3.7", "CodeUri": "Python", "Handler": "main.handler"}
        cmdlist = self.get_command_list(
            parameter_overrides=overrides, function_identifier=function_identifier, exclude=excluded_resources
        )

        command_result = run_command(cmdlist, cwd=self.working_dir)
        self.assertEqual(command_result.process.returncode, 0)

        self._verify_resources_excluded(self.default_build_dir, excluded_resources, function_identifier)

    def _verify_resources_excluded(self, build_dir, excluded_resources, function_identifier):
        self.assertTrue(build_dir.exists(), "Build directory should be created")

        build_dir_files = os.listdir(str(build_dir))

        if function_identifier is not None and function_identifier in excluded_resources:
            self.assertIn(function_identifier, build_dir_files)  # If building 1 and excluding it, build anyway
        else:
            for resource in excluded_resources:
                self.assertNotIn(resource, build_dir_files)


@skipIf(
    ((IS_WINDOWS and RUNNING_ON_CI) and not CI_OVERRIDE),
    "Skip build tests on windows when running in CI unless overridden",
)
class TestBuildCommand_LayerBuilds(BuildIntegBase):
    template = "layers-functions-template.yaml"

    EXPECTED_FILES_PROJECT_MANIFEST = {"__init__.py", "main.py", "requirements.txt"}
    EXPECTED_LAYERS_FILES_PROJECT_MANIFEST = {"__init__.py", "layer.py", "numpy", "requirements.txt"}

    EXPECTED_LAYERS_FILES_NO_COMPATIBLE_RUNTIMES = {"__init__.py", "layer.py", "requirements.txt"}

    @parameterized.expand(
        [
            ("python3.7", False, "LayerOne", "ContentUri"),
            ("python3.7", "use_container", "LayerOne", "ContentUri"),
            ("python3.7", False, "LambdaLayerOne", "Content"),
            ("python3.7", "use_container", "LambdaLayerOne", "Content"),
        ]
    )
    def test_build_single_layer(self, runtime, use_container, layer_identifier, content_property):
        if use_container and (SKIP_DOCKER_TESTS or SKIP_DOCKER_BUILD):
            self.skipTest(SKIP_DOCKER_MESSAGE)

        overrides = {"LayerBuildMethod": runtime, "LayerContentUri": "PyLayer"}
        cmdlist = self.get_command_list(
            use_container=use_container, parameter_overrides=overrides, function_identifier=layer_identifier
        )

        command_result = run_command(cmdlist, cwd=self.working_dir)
        self.assertEqual(command_result.process.returncode, 0)

        LOG.info("Default build dir: %s", self.default_build_dir)
        self._verify_built_artifact(
            self.default_build_dir,
            layer_identifier,
            self.EXPECTED_LAYERS_FILES_PROJECT_MANIFEST,
            content_property,
            "python",
        )

    @parameterized.expand(
        [("makefile", False, "LayerWithMakefile"), ("makefile", "use_container", "LayerWithMakefile")]
    )
    def test_build_layer_with_makefile(self, build_method, use_container, layer_identifier):
        if use_container and (SKIP_DOCKER_TESTS or SKIP_DOCKER_BUILD):
            self.skipTest(SKIP_DOCKER_MESSAGE)

        overrides = {"LayerBuildMethod": build_method, "LayerMakeContentUri": "PyLayerMake"}
        cmdlist = self.get_command_list(
            use_container=use_container, parameter_overrides=overrides, function_identifier=layer_identifier
        )

        command_result = run_command(cmdlist, cwd=self.working_dir)
        self.assertEqual(command_result.process.returncode, 0)

        LOG.info("Default build dir: %s", self.default_build_dir)
        self._verify_built_artifact(
            self.default_build_dir,
            layer_identifier,
            self.EXPECTED_LAYERS_FILES_PROJECT_MANIFEST,
            "ContentUri",
            "python",
        )

    @skipIf(SKIP_DOCKER_TESTS or SKIP_DOCKER_BUILD, SKIP_DOCKER_MESSAGE)
    def test_build_layer_with_makefile_no_compatible_runtimes(self):
        build_method = "makefile"
        use_container = True
        layer_identifier = "LayerWithMakefileNoCompatibleRuntimes"

        overrides = {"LayerBuildMethod": build_method, "LayerMakeContentUri": "PyLayerMake"}
        cmdlist = self.get_command_list(
            use_container=use_container, parameter_overrides=overrides, function_identifier=layer_identifier
        )

        command_result = run_command(cmdlist, cwd=self.working_dir)
        self.assertEqual(command_result.process.returncode, 0)

        LOG.info("Default build dir: %s", self.default_build_dir)
        self._verify_built_artifact(
            self.default_build_dir,
            layer_identifier,
            self.EXPECTED_LAYERS_FILES_NO_COMPATIBLE_RUNTIMES,
            "ContentUri",
            "random",
        )

    @parameterized.expand([("python3.7", False, "LayerTwo"), ("python3.7", "use_container", "LayerTwo")])
    def test_build_fails_with_missing_metadata(self, runtime, use_container, layer_identifier):
        if use_container and (SKIP_DOCKER_TESTS or SKIP_DOCKER_BUILD):
            self.skipTest(SKIP_DOCKER_MESSAGE)

        overrides = {"LayerBuildMethod": runtime, "LayerContentUri": "PyLayer"}
        cmdlist = self.get_command_list(
            use_container=use_container, parameter_overrides=overrides, function_identifier=layer_identifier
        )

        command_result = run_command(cmdlist, cwd=self.working_dir)
        self.assertEqual(command_result.process.returncode, 1)
        self.assertFalse(self.default_build_dir.joinpath(layer_identifier).exists())

    @parameterized.expand([("python3.7", False), ("python3.7", "use_container")])
    def test_build_function_and_layer(self, runtime, use_container):
        if use_container and (SKIP_DOCKER_TESTS or SKIP_DOCKER_BUILD):
            self.skipTest(SKIP_DOCKER_MESSAGE)

        overrides = {
            "LayerBuildMethod": runtime,
            "LayerContentUri": "PyLayer",
            "LayerMakeContentUri": "PyLayerMake",
            "Runtime": runtime,
            "CodeUri": "PythonWithLayer",
            "Handler": "main.handler",
        }
        cmdlist = self.get_command_list(use_container=use_container, parameter_overrides=overrides)

        command_result = run_command(cmdlist, cwd=self.working_dir)
        self.assertEqual(command_result.process.returncode, 0)

        LOG.info("Default build dir: %s", self.default_build_dir)
        self._verify_built_artifact(
            self.default_build_dir, "FunctionOne", self.EXPECTED_FILES_PROJECT_MANIFEST, "CodeUri"
        )
        self._verify_built_artifact(
            self.default_build_dir, "LayerOne", self.EXPECTED_LAYERS_FILES_PROJECT_MANIFEST, "ContentUri", "python"
        )

        expected = {"pi": "3.14"}
        if not SKIP_DOCKER_TESTS:
            self._verify_invoke_built_function(
                self.built_template, "FunctionOne", self._make_parameter_override_arg(overrides), expected
            )
        if use_container:
            self.verify_docker_container_cleanedup(runtime)
            self.verify_pulled_image(runtime)

    @parameterized.expand([("python3.7", False), ("python3.7", "use_container")])
    def test_build_function_with_dependent_layer(self, runtime, use_container):
        if use_container and (SKIP_DOCKER_TESTS or SKIP_DOCKER_BUILD):
            self.skipTest(SKIP_DOCKER_MESSAGE)

        overrides = {
            "LayerBuildMethod": runtime,
            "LayerContentUri": "PyLayer",
            "Runtime": runtime,
            "CodeUri": "PythonWithLayer",
            "Handler": "main.handler",
        }
        cmdlist = self.get_command_list(
            use_container=use_container, parameter_overrides=overrides, function_identifier="FunctionOne"
        )

        command_result = run_command(cmdlist, cwd=self.working_dir)
        self.assertEqual(command_result.process.returncode, 0)

        LOG.info("Default build dir: %s", self.default_build_dir)
        self._verify_built_artifact(
            self.default_build_dir, "FunctionOne", self.EXPECTED_FILES_PROJECT_MANIFEST, "CodeUri"
        )
        self._verify_built_artifact(
            self.default_build_dir, "LayerOne", self.EXPECTED_LAYERS_FILES_PROJECT_MANIFEST, "ContentUri", "python"
        )

        expected = {"pi": "3.14"}
        if not SKIP_DOCKER_TESTS:
            self._verify_invoke_built_function(
                self.built_template, "FunctionOne", self._make_parameter_override_arg(overrides), expected
            )
        if use_container:
            self.verify_docker_container_cleanedup(runtime)
            self.verify_pulled_image(runtime)

    def _verify_built_artifact(
        self, build_dir, resource_logical_id, expected_files, code_property_name, artifact_subfolder=""
    ):
        self.assertTrue(build_dir.exists(), "Build directory should be created")

        build_dir_files = os.listdir(str(build_dir))
        self.assertIn("template.yaml", build_dir_files)
        self.assertIn(resource_logical_id, build_dir_files)

        template_path = build_dir.joinpath("template.yaml")
        resource_artifact_dir = build_dir.joinpath(resource_logical_id, artifact_subfolder)

        # Make sure the template has correct CodeUri for resource
        self._verify_resource_property(str(template_path), resource_logical_id, code_property_name, resource_logical_id)

        all_artifacts = set(os.listdir(str(resource_artifact_dir)))
        actual_files = all_artifacts.intersection(expected_files)
        self.assertEqual(actual_files, expected_files)

    def _get_python_version(self):
        return "python{}.{}".format(sys.version_info.major, sys.version_info.minor)


@parameterized_class(
    ("template", "is_nested_parent"),
    [
        (os.path.join("nested-parent", "template-parent.yaml"), "is_nested_parent"),
        ("template.yaml", False),
    ],
)
class TestBuildCommand_ProvidedFunctions(BuildIntegProvidedBase):
    # Test Suite for runtime: provided and where selection of the build workflow is implicitly makefile builder
    # if the makefile is present.
    @parameterized.expand(
        [
            ("provided", False, None),
            ("provided", "use_container", "Makefile-container"),
            ("provided.al2", False, None),
            ("provided.al2", "use_container", "Makefile-container"),
            ("provided.al2023", False, None),
            ("provided.al2023", "use_container", "Makefile-container"),
        ]
    )
    def test_building_Makefile(self, runtime, use_container, manifest):
        if use_container and (SKIP_DOCKER_TESTS or SKIP_DOCKER_BUILD):
            self.skipTest(SKIP_DOCKER_MESSAGE)
        self._test_with_Makefile(runtime, use_container, manifest)


@parameterized_class(
    ("template", "is_nested_parent"),
    [
        (os.path.join("nested-parent", "template-parent.yaml"), "is_nested_parent"),
        ("template.yaml", False),
    ],
)
class TestBuildCommand_ProvidedFunctions_With_Specified_Architecture(BuildIntegProvidedBase):
    # Test Suite for runtime: provided and where selection of the build workflow is implicitly makefile builder
    # if the makefile is present.
    @parameterized.expand(
        [
            ("provided", False, None, "x86_64"),
            ("provided", "use_container", "Makefile-container", "x86_64"),
            ("provided.al2", False, None, "x86_64"),
            ("provided.al2", "use_container", "Makefile-container", "x86_64"),
            ("provided.al2023", False, None, "x86_64"),
            ("provided.al2023", "use_container", "Makefile-container", "x86_64"),
        ]
    )
    def test_building_Makefile(self, runtime, use_container, manifest, architecture):
        self._test_with_Makefile(runtime, use_container, manifest, architecture)


@parameterized_class(
    ("template", "code_uri", "is_nested_parent"),
    [
        ("custom_build_with_custom_root_project_path.yaml", "empty_src_code", False),
        ("custom_build_with_custom_make_file_path.yaml", "provided_src_code_without_makefile", False),
        ("custom_build_with_custom_working_dir.yaml", "custom_working_dir_src_code", False),
        ("custom_build_with_custom_root_project_path_and_custom_makefile_path.yaml", "empty_src_code", False),
        (
            "custom_build_with_custom_root_project_path_custom_makefile_path_and_custom_working_dir.yaml",
            "empty_src_code",
            False,
        ),
    ],
)
class TestBuildCommand_ProvidedFunctionsWithCustomMetadata(BuildIntegProvidedBase):
    # Test Suite for runtime: provided and where selection of the build workflow is implicitly makefile builder
    # if the makefile is present.
    @parameterized.expand(
        [
            ("provided", False, None),
            ("provided.al2", False, None),
            ("provided.al2023", False, None),
        ]
    )
    def test_building_Makefile(self, runtime, use_container, manifest):
        self._test_with_Makefile(runtime, use_container, manifest)


@skipIf(
    ((IS_WINDOWS and RUNNING_ON_CI) and not CI_OVERRIDE),
    "Skip build tests on windows when running in CI unless overridden",
)
class TestBuildWithBuildMethod(BuildIntegBase):
    # Test Suite where `BuildMethod` is explicitly specified.

    template = "custom-build-function.yaml"
    EXPECTED_FILES_PROJECT_MANIFEST = {"__init__.py", "main.py", "requests", "requirements.txt"}

    FUNCTION_LOGICAL_ID = "Function"

    @parameterized.expand([(False, None, "makefile"), ("use_container", "Makefile-container", "makefile")])
    def test_with_makefile_builder_specified_python_runtime(self, use_container, manifest, build_method):
        if use_container and (SKIP_DOCKER_TESTS or SKIP_DOCKER_BUILD):
            self.skipTest(SKIP_DOCKER_MESSAGE)

        # runtime is chosen based off current python version.
        runtime = self._get_python_version()
        # Codeuri is still Provided, since that directory has the makefile.
        overrides = {"Runtime": runtime, "CodeUri": "Provided", "Handler": "main.handler", "BuildMethod": build_method}
        manifest_path = None
        if manifest:
            manifest_path = os.path.join(self.test_data_path, "Provided", manifest)

        cmdlist = self.get_command_list(
            use_container=use_container, parameter_overrides=overrides, manifest_path=manifest_path
        )

        # Built using Makefile for a python project.
        command_result = run_command(cmdlist, cwd=self.working_dir)
        self.assertEqual(command_result.process.returncode, 0)

        self._verify_built_artifact(
            self.default_build_dir, self.FUNCTION_LOGICAL_ID, self.EXPECTED_FILES_PROJECT_MANIFEST
        )

        expected = "2.23.0"
        # Building was done with a makefile, invoke is checked with the same runtime image.
        if not SKIP_DOCKER_TESTS:
            self._verify_invoke_built_function(
                self.built_template, self.FUNCTION_LOGICAL_ID, self._make_parameter_override_arg(overrides), expected
            )

        if use_container:
            self.verify_docker_container_cleanedup(runtime)
            self.verify_pulled_image(runtime)

    @parameterized.expand([(False,), ("use_container")])
    def test_with_native_builder_specified_python_runtime(self, use_container):
        if use_container and (SKIP_DOCKER_TESTS or SKIP_DOCKER_BUILD):
            self.skipTest(SKIP_DOCKER_MESSAGE)

        # runtime is chosen based off current python version.
        runtime = self._get_python_version()
        # Codeuri is still Provided, since that directory has the makefile, but it also has the
        # actual manifest file of `requirements.txt`.
        # BuildMethod is set to the same name as of the runtime.
        overrides = {"Runtime": runtime, "CodeUri": "Provided", "Handler": "main.handler", "BuildMethod": runtime}
        manifest_path = os.path.join(self.test_data_path, "Provided", "requirements.txt")

        cmdlist = self.get_command_list(
            use_container=use_container, parameter_overrides=overrides, manifest_path=manifest_path
        )

        # Built using `native` python-pip builder for a python project.
        command_result = run_command(cmdlist, cwd=self.working_dir)
        self.assertEqual(command_result.process.returncode, 0)

        self._verify_built_artifact(
            self.default_build_dir, self.FUNCTION_LOGICAL_ID, self.EXPECTED_FILES_PROJECT_MANIFEST
        )

        expected = "2.23.0"
        # Building was done with a `python-pip` builder, invoke is checked with the same runtime image.
        if not SKIP_DOCKER_TESTS:
            self._verify_invoke_built_function(
                self.built_template, self.FUNCTION_LOGICAL_ID, self._make_parameter_override_arg(overrides), expected
            )

        if use_container:
            self.verify_docker_container_cleanedup(runtime)
            self.verify_pulled_image(runtime)

    @parameterized.expand([(False,), ("use_container")])
    def test_with_wrong_builder_specified_python_runtime(self, use_container):
        if use_container and (SKIP_DOCKER_TESTS or SKIP_DOCKER_BUILD):
            self.skipTest(SKIP_DOCKER_MESSAGE)

        # runtime is chosen based off current python version.
        runtime = self._get_python_version()
        # BuildMethod is set to the java8, this should cause failure.
        overrides = {"Runtime": runtime, "CodeUri": "Provided", "Handler": "main.handler", "BuildMethod": "java8"}
        manifest_path = os.path.join(self.test_data_path, "Provided", "requirements.txt")

        cmdlist = self.get_command_list(
            use_container=use_container, parameter_overrides=overrides, manifest_path=manifest_path
        )

        # This will error out.
        command = run_command(cmdlist, cwd=self.working_dir)
        self.assertEqual(command.process.returncode, 1)
        self.assertEqual(command.stdout.strip(), b"Build Failed")

    def _verify_built_artifact(self, build_dir, function_logical_id, expected_files):
        self.assertTrue(build_dir.exists(), "Build directory should be created")

        build_dir_files = os.listdir(str(build_dir))
        self.assertIn("template.yaml", build_dir_files)
        self.assertIn(function_logical_id, build_dir_files)

        template_path = build_dir.joinpath("template.yaml")
        resource_artifact_dir = build_dir.joinpath(function_logical_id)

        # Make sure the template has correct CodeUri for resource
        self._verify_resource_property(str(template_path), function_logical_id, "CodeUri", function_logical_id)

        all_artifacts = set(os.listdir(str(resource_artifact_dir)))
        actual_files = all_artifacts.intersection(expected_files)
        self.assertEqual(actual_files, expected_files)

    def _get_python_version(self):
        return "python{}.{}".format(sys.version_info.major, sys.version_info.minor)


@skipIf(
    ((IS_WINDOWS and RUNNING_ON_CI) and not CI_OVERRIDE),
    "Skip build tests on windows when running in CI unless overridden",
)
# remove following parameterized_class when BuildImprovements22 experimental flag is removed
@parameterized_class(("beta_features",), [(True,), (False,)])
class TestBuildWithDedupBuilds(DedupBuildIntegBase):
    template = "dedup-functions-template.yaml"
    beta_features = False  # parameterized

    @parameterized.expand(
        [
            # in process
            (
                False,
                "Dotnet6",
                "HelloWorld::HelloWorld.FirstFunction::FunctionHandler",
                "HelloWorld::HelloWorld.SecondFunction::FunctionHandler",
                "dotnet6",
            ),
            (False, "Java/gradlew/8", "aws.example.Hello::myHandler", "aws.example.SecondFunction::myHandler", "java8"),
            (False, "Node", "main.lambdaHandler", "main.secondLambdaHandler", "nodejs14.x"),
            (False, "Python", "main.first_function_handler", "main.second_function_handler", "python3.9"),
            (False, "Ruby", "app.lambda_handler", "app.second_lambda_handler", "ruby2.7"),
            # container
            (True, "Java/gradlew/8", "aws.example.Hello::myHandler", "aws.example.SecondFunction::myHandler", "java8"),
            (True, "Node", "main.lambdaHandler", "main.secondLambdaHandler", "nodejs14.x"),
            (True, "Python", "main.first_function_handler", "main.second_function_handler", "python3.9"),
            (True, "Ruby", "app.lambda_handler", "app.second_lambda_handler", "ruby2.7"),
        ]
    )
    def test_dedup_build(self, use_container, code_uri, function1_handler, function2_handler, runtime):
        if use_container and (SKIP_DOCKER_TESTS or SKIP_DOCKER_BUILD):
            self.skipTest(SKIP_DOCKER_MESSAGE)

        """
        Build template above and verify that each function call returns as expected
        """
        overrides = {
            "FunctionCodeUri": code_uri,
            "Function1Handler": function1_handler,
            "Function2Handler": function2_handler,
            "FunctionRuntime": runtime,
        }
        cmdlist = self.get_command_list(
            use_container=use_container, parameter_overrides=overrides, beta_features=self.beta_features
        )

        # Built using `native` python-pip builder for a python project.
        command_result = run_command(cmdlist, cwd=self.working_dir)

        expected_messages = ["World", "Mars"]

        self._verify_build_and_invoke_functions(
            expected_messages, command_result, self._make_parameter_override_arg(overrides)
        )


@skipIf(
    (SKIP_DOCKER_TESTS or SKIP_DOCKER_BUILD),
    "Skip build tests on windows when running in CI unless overridden",
)
class TestBuildWithDedupImageBuilds(DedupBuildIntegBase):
    template = "dedup-functions-image-template.yaml"

    def test_dedup_build(self):
        """
        Build template above and verify that each function call returns as expected
        """
        overrides = {
            "Function1Handler": "main.first_function_handler",
            "Function2Handler": "main.second_function_handler",
            "FunctionRuntime": "3.7",
            "DockerFile": "Dockerfile",
            "Tag": f"{random.randint(1,100)}",
        }
        cmdlist = self.get_command_list(parameter_overrides=overrides)

        command_result = run_command(cmdlist, cwd=self.working_dir)
        self.assertEqual(command_result.process.returncode, 0)

        if not SKIP_DOCKER_TESTS:
            self._verify_invoke_built_function(
                self.built_template, "HelloWorldFunction", self._make_parameter_override_arg(overrides), "Hello World"
            )
            self._verify_invoke_built_function(
                self.built_template, "HelloMarsFunction", self._make_parameter_override_arg(overrides), "Hello Mars"
            )


@skipIf(
    ((IS_WINDOWS and RUNNING_ON_CI) and not CI_OVERRIDE),
    "Skip build tests on windows when running in CI unless overridden",
)
# remove following parameterized_class when BuildImprovements22 experimental flag is removed
@parameterized_class(("beta_features",), [(True,), (False,)])
class TestBuildWithDedupBuildsMakefile(DedupBuildIntegBase):
    template = "dedup-functions-makefile-template.yaml"
    beta_features = False  # parameterized

    def test_dedup_build_makefile(self):
        """
        Build template above in the container and verify that each function call returns as expected
        """
        cmdlist = self.get_command_list(beta_features=self.beta_features)

        # Built using `native` python-pip builder for a python project.
        command_result = run_command(cmdlist, cwd=self.working_dir)

        expected_messages = ["World", "Mars"]
        self._verify_build_and_invoke_functions(expected_messages, command_result, "")

    def _verify_process_code_and_output(self, command_result):
        """
        Override, because functions should be build individually
        """
        self.assertEqual(command_result.process.returncode, 0)


@skipIf(
    ((IS_WINDOWS and RUNNING_ON_CI) and not CI_OVERRIDE),
    "Skip build tests on windows when running in CI unless overridden",
)
# remove following parameterized_class when BuildImprovements22 experimental flag is removed
@parameterized_class(("beta_features",), [(True,), (False,)])
class TestBuildWithCacheBuilds(CachedBuildIntegBase):
    template = "dedup-functions-template.yaml"
    beta_features = False  # parameterized

    @parameterized.expand(
        [
            # in process
            (
                False,
                "Dotnet6",
                "HelloWorld::HelloWorld.FirstFunction::FunctionHandler",
                "HelloWorld::HelloWorld.SecondFunction::FunctionHandler",
                "dotnet6",
            ),
            (False, "Java/gradlew/8", "aws.example.Hello::myHandler", "aws.example.SecondFunction::myHandler", "java8"),
            (False, "Node", "main.lambdaHandler", "main.secondLambdaHandler", "nodejs14.x"),
            (False, "Python", "main.first_function_handler", "main.second_function_handler", "python3.9"),
            (False, "Ruby", "app.lambda_handler", "app.second_lambda_handler", "ruby2.7"),
            # container
            (True, "Java/gradlew/8", "aws.example.Hello::myHandler", "aws.example.SecondFunction::myHandler", "java8"),
            (True, "Node", "main.lambdaHandler", "main.secondLambdaHandler", "nodejs14.x"),
            (True, "Python", "main.first_function_handler", "main.second_function_handler", "python3.9"),
            (True, "Ruby", "app.lambda_handler", "app.second_lambda_handler", "ruby2.7"),
        ]
    )
    def test_cache_build(self, use_container, code_uri, function1_handler, function2_handler, runtime):
        if use_container and (SKIP_DOCKER_TESTS or SKIP_DOCKER_BUILD):
            self.skipTest(SKIP_DOCKER_MESSAGE)

        """
        Build template above and verify that each function call returns as expected
        """
        overrides = {
            "FunctionCodeUri": code_uri,
            "Function1Handler": function1_handler,
            "Function2Handler": function2_handler,
            "FunctionRuntime": runtime,
        }
        cmdlist = self.get_command_list(
            use_container=use_container, parameter_overrides=overrides, cached=True, beta_features=self.beta_features
        )

        # Built using `native` python-pip builder for a python project.
        command_result = run_command(cmdlist, cwd=self.working_dir)

        expected_messages = ["World", "Mars"]
        self._verify_build_and_invoke_functions(
            expected_messages, command_result, self._make_parameter_override_arg(overrides)
        )

    def test_no_cached_override_build(self):
        overrides = {
            "FunctionCodeUri": "Python",
            "Function1Handler": "main.first_function_handler",
            "Function2Handler": "main.second_function_handler",
            "FunctionRuntime": "python3.8",
        }
        config_file = str(Path(self.test_data_path).joinpath("samconfig_no_cached.toml"))
        cmdlist = self.get_command_list(parameter_overrides=overrides, cached=True)
        command_result = run_command(cmdlist, cwd=self.working_dir)
        self.assertEqual(command_result.process.returncode, 0)
        self.assertTrue(
            "Running PythonPipBuilder:ResolveDependencies" in str(command_result.stderr)
            and "Running PythonPipBuilder:CopySource" in str(command_result.stderr),
            "Non-cached build should have been run",
        )
        cmdlist = self.get_command_list(parameter_overrides=overrides)
        cmdlist.extend(["--config-file", config_file])
        command_result = run_command(cmdlist, cwd=self.working_dir)
        self.assertEqual(command_result.process.returncode, 0)
        self.assertRegex(
            str(command_result.stderr),
            "Manifest is not changed for .* running incremental build",
            "Should have built using cache",
        )
        cmdlist.extend(["--no-cached"])
        command_result = run_command(cmdlist, cwd=self.working_dir)
        self.assertEqual(command_result.process.returncode, 0)
        self.assertTrue(
            "Running PythonPipBuilder:ResolveDependencies" in str(command_result.stderr)
            and "Running PythonPipBuilder:CopySource" in str(command_result.stderr),
            "Non-cached build should have been run",
        )

    @skipIf(SKIP_DOCKER_TESTS, SKIP_DOCKER_MESSAGE)
    def test_cached_build_with_env_vars(self):
        """
        Build 2 times to verify that second time hits the cached build
        """
        overrides = {
            "FunctionCodeUri": "Python",
            "Function1Handler": "main.first_function_handler",
            "Function2Handler": "main.second_function_handler",
            "FunctionRuntime": "python3.8",
        }
        cmdlist = self.get_command_list(
            use_container=True, parameter_overrides=overrides, cached=True, container_env_var="FOO=BAR"
        )

        command_result = run_command(cmdlist, cwd=self.working_dir)
        self.assertEqual(command_result.process.returncode, 0)
        self.assertTrue(
            "Cache is invalid, running build and copying resources for following functions"
            in command_result.stderr.decode("utf-8")
        )

        LOG.info("Re-Running Command (valid cache should exist)")
        command_result_with_cache = run_command(cmdlist, cwd=self.working_dir)
        self.assertEqual(command_result_with_cache.process.returncode, 0)

        self.assertTrue(
            "Valid cache found, copying previously built resources for following functions"
            in command_result_with_cache.stderr.decode("utf-8")
        )


@skipIf(
    ((IS_WINDOWS and RUNNING_ON_CI) and not CI_OVERRIDE),
    "Skip build tests on windows when running in CI unless overridden",
)
class TestRepeatedBuildHitsCache(BuildIntegBase):
    # Use template containing both functions and layers
    template = "layers-functions-template.yaml"

    @parameterized.expand([(True,), (False,)])
    def test_repeated_cached_build_hits_cache(self, use_container):
        """
        Build 2 times to verify that second time hits the cached build
        """
        if use_container and (SKIP_DOCKER_TESTS or SKIP_DOCKER_BUILD):
            self.skipTest(SKIP_DOCKER_MESSAGE)

        parameter_overrides = {
            "LayerContentUri": "PyLayer",
            "LayerBuildMethod": "python3.7",
            "CodeUri": "Python",
            "Handler": "main.handler",
            "Runtime": "python3.7",
            "LayerMakeContentUri": "PyLayerMake",
        }

        cmdlist = self.get_command_list(
            use_container=use_container,
            parameter_overrides=parameter_overrides,
            cached=True,
            container_env_var="FOO=BAR" if use_container else None,
        )

        cache_invalid_output_use_container = "Cache is invalid, running build and copying resources "
        cache_valid_output_use_container = "Valid cache found, copying previously built resources "

        cache_invalid_output_no_container = "Manifest file is changed"
        cache_valid_output_no_container = "Manifest is not changed"

        cache_invalid_output, cache_valid_output = (
            (cache_invalid_output_use_container, cache_valid_output_use_container)
            if use_container
            else (cache_invalid_output_no_container, cache_valid_output_no_container)
        )

        LOG.info("Running Command (cache should be invalid)")
        command_result = run_command(cmdlist, cwd=self.working_dir)
        self.assertEqual(command_result.process.returncode, 0)
        self.assertTrue(cache_invalid_output in command_result.stderr.decode("utf-8"))
        self.assertFalse(cache_valid_output in command_result.stderr.decode("utf-8"))

        LOG.info("Re-Running Command (valid cache should exist)")
        command_result = run_command(cmdlist, cwd=self.working_dir)
        self.assertEqual(command_result.process.returncode, 0)
        self.assertFalse(cache_invalid_output in command_result.stderr.decode("utf-8"))
        self.assertTrue(cache_valid_output in command_result.stderr.decode("utf-8"))


@skipIf(
    ((IS_WINDOWS and RUNNING_ON_CI) and not CI_OVERRIDE),
    "Skip build tests on windows when running in CI unless overridden",
)
# remove following parameterized_class when BuildImprovements22 experimental flag is removed
@parameterized_class(("beta_features",), [(True,), (False,)])
class TestParallelBuilds(DedupBuildIntegBase):
    template = "dedup-functions-template.yaml"
    beta_features = False  # parameterized

    @parameterized.expand(
        [
            # in process
            (
                False,
                "Dotnet6",
                "HelloWorld::HelloWorld.FirstFunction::FunctionHandler",
                "HelloWorld::HelloWorld.SecondFunction::FunctionHandler",
                "dotnet6",
            ),
            (False, "Java/gradlew/8", "aws.example.Hello::myHandler", "aws.example.SecondFunction::myHandler", "java8"),
            (False, "Node", "main.lambdaHandler", "main.secondLambdaHandler", "nodejs14.x"),
            (False, "Python", "main.first_function_handler", "main.second_function_handler", "python3.9"),
            (False, "Ruby", "app.lambda_handler", "app.second_lambda_handler", "ruby2.7"),
            # container
            (True, "Java/gradlew/8", "aws.example.Hello::myHandler", "aws.example.SecondFunction::myHandler", "java8"),
            (True, "Node", "main.lambdaHandler", "main.secondLambdaHandler", "nodejs14.x"),
            (True, "Python", "main.first_function_handler", "main.second_function_handler", "python3.9"),
            (True, "Ruby", "app.lambda_handler", "app.second_lambda_handler", "ruby2.7"),
        ]
    )
    def test_dedup_build(self, use_container, code_uri, function1_handler, function2_handler, runtime):
        """
        Build template above and verify that each function call returns as expected
        """
        if use_container and (SKIP_DOCKER_TESTS or SKIP_DOCKER_BUILD):
            self.skipTest(SKIP_DOCKER_MESSAGE)

        overrides = {
            "FunctionCodeUri": code_uri,
            "Function1Handler": function1_handler,
            "Function2Handler": function2_handler,
            "FunctionRuntime": runtime,
        }
        cmdlist = self.get_command_list(
            use_container=use_container, parameter_overrides=overrides, parallel=True, beta_features=self.beta_features
        )

        # Built using `native` python-pip builder for a python project.
        command_result = run_command(cmdlist, cwd=self.working_dir)

        expected_messages = ["World", "Mars"]
        self._verify_build_and_invoke_functions(
            expected_messages, command_result, self._make_parameter_override_arg(overrides)
        )


@skipIf(
    ((IS_WINDOWS and RUNNING_ON_CI) and not CI_OVERRIDE),
    "Skip build tests on windows when running in CI unless overridden",
)
# remove following parameterized_class when BuildImprovements22 experimental flag is removed
@parameterized_class(("beta_features",), [(True,), (False,)])
class TestParallelBuildsJavaWithLayers(DedupBuildIntegBase):
    template = "template-java-maven-with-layers.yaml"
    beta_features = False  # parameterized

    def test_dedup_build(self):
        """
        Build template above and verify that each function call returns as expected
        """

        cmdlist = self.get_command_list(parallel=True, beta_features=self.beta_features)
        command_result = run_command(cmdlist, cwd=self.working_dir)

        self.assertEqual(command_result.process.returncode, 0)
        self._verify_build_artifact(self.default_build_dir, "HelloWorldFunction")
        self._verify_build_artifact(self.default_build_dir, "HelloWorldLayer")

        if not SKIP_DOCKER_TESTS:
            self._verify_invoke_built_function(
                self.built_template,
                "HelloWorldFunction",
                None,
                "hello world. sum is 12.",
            )


@skipIf(
    ((IS_WINDOWS and RUNNING_ON_CI) and not CI_OVERRIDE),
    "Skip build tests on windows when running in CI unless overridden",
)
class TestBuildWithInlineCode(BuildIntegBase):
    template = "inline_template.yaml"

    @parameterized.expand(
        [
            (False,),
            ("use_container",),
        ]
    )
    def test_inline_not_built(self, use_container):
        if use_container and (SKIP_DOCKER_TESTS or SKIP_DOCKER_BUILD):
            self.skipTest(SKIP_DOCKER_MESSAGE)

        cmdlist = self.get_command_list(use_container=use_container)

        command_result = run_command(cmdlist, cwd=self.working_dir)
        self.assertEqual(command_result.process.returncode, 0)

        self._verify_built_artifact(self.default_build_dir)

        if use_container:
            self.verify_docker_container_cleanedup("python3.7")
            self.verify_pulled_image("python3.7")

    def _verify_built_artifact(self, build_dir):
        self.assertTrue(build_dir.exists(), "Build directory should be created")

        codeuri_logical_id = "CodeUriFunction"
        inline_logical_id = "InlineCodeFunction"

        build_dir_files = os.listdir(str(build_dir))
        self.assertIn("template.yaml", build_dir_files)
        self.assertIn(codeuri_logical_id, build_dir_files)
        self.assertNotIn(inline_logical_id, build_dir_files)

        template_path = build_dir.joinpath("template.yaml")

        # Make sure the template has correct CodeUri for resource
        self._verify_resource_property(str(template_path), codeuri_logical_id, "CodeUri", codeuri_logical_id)
        # Make sure the template has correct InlineCode for resource
        self._verify_resource_property(str(template_path), inline_logical_id, "InlineCode", "def handler(): pass")


@skipIf(
    ((IS_WINDOWS and RUNNING_ON_CI) and not CI_OVERRIDE),
    "Skip build tests on windows when running in CI unless overridden",
)
class TestBuildWithJsonContainerEnvVars(BuildIntegBase):
    template = "container_env_vars_template.yml"

    @parameterized.expand(
        [
            ("use_container", "env_vars_function.json"),
            ("use_container", "env_vars_parameters.json"),
        ]
    )
    def test_json_env_vars_passed(self, use_container, env_vars_file):
        if use_container and (SKIP_DOCKER_TESTS or SKIP_DOCKER_BUILD):
            self.skipTest(SKIP_DOCKER_MESSAGE)

        cmdlist = self.get_command_list(
            use_container=use_container, container_env_var_file=self.get_env_file(env_vars_file)
        )

        command_result = run_command(cmdlist, cwd=self.working_dir)
        self.assertEqual(command_result.process.returncode, 0)

        self._verify_built_env_var(self.default_build_dir)

        if use_container:
            self.verify_docker_container_cleanedup("python3.7")
            self.verify_pulled_image("python3.7")

    @staticmethod
    def get_env_file(filename):
        test_data_path = Path(__file__).resolve().parents[2].joinpath("integration", "testdata")
        return str(test_data_path.joinpath("buildcmd", filename))

    def _verify_built_env_var(self, build_dir):
        self.assertTrue(build_dir.exists(), "Build directory should be created")

        build_dir_files = os.listdir(str(build_dir))
        self.assertIn("CheckEnvVarsFunction", build_dir_files)

        function_files = os.listdir(str(build_dir.joinpath("CheckEnvVarsFunction")))
        self.assertIn("env_vars_result.txt", function_files)

        output_file = build_dir.joinpath("CheckEnvVarsFunction", "env_vars_result.txt")
        with open(str(output_file), "r", encoding="utf-8") as r:
            actual = r.read()
            self.assertEqual(actual.strip(), "MyVar")


@skipIf(
    ((IS_WINDOWS and RUNNING_ON_CI) and not CI_OVERRIDE),
    "Skip build tests on windows when running in CI unless overridden",
)
class TestBuildWithInlineContainerEnvVars(BuildIntegBase):
    template = "container_env_vars_template.yml"

    @parameterized.expand(
        [
            ("use_container", "TEST_ENV_VAR=MyVar"),
            ("use_container", "CheckEnvVarsFunction.TEST_ENV_VAR=MyVar"),
        ]
    )
    def test_inline_env_vars_passed(self, use_container, inline_env_var):
        if use_container and (SKIP_DOCKER_TESTS or SKIP_DOCKER_BUILD):
            self.skipTest(SKIP_DOCKER_MESSAGE)

        cmdlist = self.get_command_list(use_container=use_container, container_env_var=inline_env_var)

        command_result = run_command(cmdlist, cwd=self.working_dir)
        self.assertEqual(command_result.process.returncode, 0)

        self._verify_built_env_var(self.default_build_dir)

        if use_container:
            self.verify_docker_container_cleanedup("python3.7")
            self.verify_pulled_image("python3.7")

    def _verify_built_env_var(self, build_dir):
        self.assertTrue(build_dir.exists(), "Build directory should be created")

        build_dir_files = os.listdir(str(build_dir))
        self.assertIn("CheckEnvVarsFunction", build_dir_files)

        function_files = os.listdir(str(build_dir.joinpath("CheckEnvVarsFunction")))
        self.assertIn("env_vars_result.txt", function_files)

        output_file = build_dir.joinpath("CheckEnvVarsFunction", "env_vars_result.txt")
        with open(str(output_file), "r", encoding="utf-8") as r:
            actual = r.read()
            self.assertEqual(actual.strip(), "MyVar")


class TestBuildWithNestedStacks(NestedBuildIntegBase):
    # we put the root template in its own directory to test the scenario where codeuri and children templates
    # are not located in the same folder.
    template = os.path.join("nested-parent", "nested-root-template.yaml")

    @parameterized.expand(
        [
            (
                "use_container",
                True,
                True,
            ),
            (
                "use_container",
                False,
                False,
            ),
            (
                False,
                True,
                True,
            ),
        ]
    )
    def test_nested_build(self, use_container, cached, parallel):
        if use_container and (SKIP_DOCKER_TESTS or SKIP_DOCKER_BUILD):
            self.skipTest(SKIP_DOCKER_MESSAGE)

        """
        Build template above and verify that each function call returns as expected
        """
        overrides = {
            "Runtime": "python3.7",
            "CodeUri": "../Python",  # root stack is one level deeper than the code
            "ChildStackCodeUri": "./Python",  # chidl stack is in the same folder as the code
            "LocalNestedFuncHandler": "main.handler",
        }
        cmdlist = self.get_command_list(
            use_container=use_container, parameter_overrides=overrides, cached=cached, parallel=parallel
        )
        command_result = run_command(cmdlist, cwd=self.working_dir)

        # make sure functions are deduplicated properly, in stderr they will show up in the same line.
        self.assertRegex(command_result.stderr.decode("utf-8"), r"Building .+Function2,.+LocalNestedStack/Function2")

        function_full_paths = ["Function", "Function2", "LocalNestedStack/Function1", "LocalNestedStack/Function2"]
        stack_paths = ["", "LocalNestedStack"]

        self._verify_build(
            function_full_paths,
            stack_paths,
            command_result,
        )

        if not SKIP_DOCKER_TESTS:
            overrides = self._make_parameter_override_arg(overrides)
            self._verify_invoke_built_functions(
                self.built_template,
                overrides,
                [
                    # invoking function in root stack using function name
                    ("Function", "Hello World"),
                    # there is only 1 Function1 in these two stacks, so invoking either by name and by full_path are the same
                    ("Function1", {"pi": "3.14"}),
                    ("LocalNestedStack/Function1", {"pi": "3.14"}),
                    # Function2 appears in both stacks and have different handler:
                    # - invoking using function name will match the root stack one by default
                    # - invoking using full path to avoid ambiguity
                    ("Function2", "Hello Mars"),
                    ("LocalNestedStack/Function2", {"pi": "3.14"}),
                ],
            )


@parameterized_class(
    ("template", "use_base_dir"),
    [
        (os.path.join("deep-nested", "template.yaml"), False),
        (os.path.join("base-dir", "template", "template.yaml"), "use_base_dir"),
    ],
)
class TestBuildWithNestedStacks3Level(NestedBuildIntegBase):
    """
    In this template, it has the same structure as .aws-sam/build
    build
        - template.yaml
        - FunctionA
        - ChildStackX
            - template.yaml
            - FunctionB
            - ChildStackY
                - template.yaml
                - FunctionA
                - MyLayerVersion
    """

    template = os.path.join("deep-nested", "template.yaml")

    def test_nested_build(self):
        if SKIP_DOCKER_TESTS or SKIP_DOCKER_BUILD:
            self.skipTest(SKIP_DOCKER_MESSAGE)

        cmdlist = self.get_command_list(
            use_container=True,
            cached=True,
            parallel=True,
            base_dir=(os.path.join(self.test_data_path, "base-dir") if self.use_base_dir else None),
        )

        command_result = run_command(cmdlist, cwd=self.working_dir)

        function_full_paths = [
            "FunctionA",
            "ChildStackX/FunctionB",
            "ChildStackX/ChildStackY/FunctionA",
        ]
        stack_paths = [
            "",
            "ChildStackX",
            "ChildStackX/ChildStackY",
        ]

        self._verify_build(
            function_full_paths,
            stack_paths,
            command_result,
        )

        if not SKIP_DOCKER_TESTS:
            self._verify_invoke_built_functions(
                self.built_template,
                "",
                [
                    ("FunctionA", {"body": '{"hello": "a"}', "statusCode": 200}),
                    ("FunctionB", {"body": '{"hello": "b"}', "statusCode": 200}),
                    ("ChildStackX/FunctionB", {"body": '{"hello": "b"}', "statusCode": 200}),
                    ("ChildStackX/ChildStackY/FunctionA", {"body": '{"hello": "a2"}', "statusCode": 200}),
                ],
            )


@skipIf(IS_WINDOWS, "symlink is not resolved consistently on windows")
class TestBuildWithNestedStacks3LevelWithSymlink(NestedBuildIntegBase):
    """
    In this template, it has the same structure as .aws-sam/build
    build
        - template.yaml
        - child-stack-x-template-symlink.yaml (symlink to ChildStackX/template.yaml)
        - FunctionA
        - ChildStackX
            - template.yaml
            - FunctionB
            - ChildStackY
                - template.yaml
                - FunctionA
                - MyLayerVersion
    """

    template = os.path.join("deep-nested", "template-with-symlink.yaml")

    def test_nested_build(self):
        if SKIP_DOCKER_TESTS or SKIP_DOCKER_BUILD:
            self.skipTest(SKIP_DOCKER_MESSAGE)

        cmdlist = self.get_command_list(
            use_container=True, cached=True, parallel=True, build_dir=str(self.default_build_dir)
        )

        command_result = run_command(cmdlist, cwd=self.scratch_dir)

        function_full_paths = [
            "FunctionA",
            "ChildStackX/FunctionB",
            "ChildStackX/ChildStackY/FunctionA",
            "ChildStackXViaSymlink/FunctionB",
            "ChildStackXViaSymlink/ChildStackY/FunctionA",
        ]
        stack_paths = [
            "",
            "ChildStackX",
            "ChildStackX/ChildStackY",
            "ChildStackXViaSymlink",
            "ChildStackXViaSymlink/ChildStackY",
        ]

        self._verify_build(
            function_full_paths,
            stack_paths,
            command_result,
        )

        if not SKIP_DOCKER_TESTS:
            self._verify_invoke_built_functions(
                self.built_template,
                "",
                [
                    ("FunctionA", {"body": '{"hello": "a"}', "statusCode": 200}),
                    ("FunctionB", {"body": '{"hello": "b"}', "statusCode": 200}),
                    ("ChildStackX/FunctionB", {"body": '{"hello": "b"}', "statusCode": 200}),
                    ("ChildStackX/ChildStackY/FunctionA", {"body": '{"hello": "a2"}', "statusCode": 200}),
                    ("ChildStackXViaSymlink/FunctionB", {"body": '{"hello": "b"}', "statusCode": 200}),
                    ("ChildStackXViaSymlink/ChildStackY/FunctionA", {"body": '{"hello": "a2"}', "statusCode": 200}),
                ],
            )


@skipIf(SKIP_DOCKER_TESTS or SKIP_DOCKER_BUILD, SKIP_DOCKER_MESSAGE)
@parameterized_class(
    ("template", "use_base_dir"),
    [
        (os.path.join("nested-parent", "nested-root-template-image.yaml"), False),
        (os.path.join("base-dir-image", "template", "template.yaml"), "use_base_dir"),
    ],
)
class TestBuildWithNestedStacksImage(NestedBuildIntegBase):
    EXPECTED_FILES_PROJECT_MANIFEST = {
        "__init__.py",
        "main.py",
        "numpy",
        # 'cryptography',
        "requirements.txt",
    }

    @parameterized.expand(
        [
            (
                "use_container",
                True,
                True,
            ),
            (
                "use_container",
                False,
                False,
            ),
            (
                False,
                True,
                True,
            ),
        ]
    )
    def test_nested_build(self, use_container, cached, parallel):
        """
        Build template above and verify that each function call returns as expected
        """
        overrides = {
            "Runtime": "3.7",
            "DockerFile": "Dockerfile",
            "Tag": f"{random.randint(1,100)}",
            "LocalNestedFuncHandler": "main.handler",
        }
        cmdlist = self.get_command_list(
            use_container=use_container,
            parameter_overrides=overrides,
            cached=cached,
            parallel=parallel,
            base_dir=(os.path.join(self.test_data_path, "base-dir-image") if self.use_base_dir else None),
        )

        command_result = run_command(cmdlist, cwd=self.working_dir)

        stack_paths = ["", "LocalNestedStack"]
        self._verify_build(
            [],  # there is no function artifact dirs to check
            stack_paths,
            command_result,
        )

        if not SKIP_DOCKER_TESTS:
            overrides = self._make_parameter_override_arg(overrides)
            self._verify_invoke_built_functions(
                self.built_template,
                overrides,
                [
                    # invoking function in root stack using function name
                    ("Function", "Hello World"),
                    # there is only 1 Function1 in these two stacks, so invoking either by name and by full_path are the same
                    ("Function1", {"pi": "3.14"}),
                    ("LocalNestedStack/Function1", {"pi": "3.14"}),
                    # Function2 appears in both stacks and have different handler:
                    # - invoking using function name will match the root stack one by default
                    # - invoking using full path to avoid ambiguity
                    ("Function2", "Hello Mars"),
                    ("LocalNestedStack/Function2", {"pi": "3.14"}),
                ],
            )


@skipIf(
    ((IS_WINDOWS and RUNNING_ON_CI) and not CI_OVERRIDE),
    "Skip build tests on windows when running in CI unless overridden",
)
class TestBuildWithCustomBuildImage(BuildIntegBase):
    template = "build_image_function.yaml"

    @parameterized.expand(
        [
            ("use_container", None),
            ("use_container", "amazon/aws-sam-cli-build-image-python3.7:latest"),
        ]
    )
    def test_custom_build_image_succeeds(self, use_container, build_image):
        if use_container and (SKIP_DOCKER_TESTS or SKIP_DOCKER_BUILD):
            self.skipTest(SKIP_DOCKER_MESSAGE)

        cmdlist = self.get_command_list(use_container=use_container, build_image=build_image)

        command_result = run_command(cmdlist, cwd=self.working_dir)
        self.assertEqual(command_result.process.returncode, 0)
        stderr = command_result.stderr
        process_stderr = stderr.strip()

        self._verify_right_image_pulled(build_image, process_stderr)
        self._verify_build_succeeds(self.default_build_dir)

        self.verify_docker_container_cleanedup("python3.7")

    def _verify_right_image_pulled(self, build_image, process_stderr):
        image_name = build_image if build_image is not None else "public.ecr.aws/sam/build-python3.7:latest"
        processed_name = bytes(image_name, encoding="utf-8")
        self.assertIn(
            processed_name,
            process_stderr,
        )

    def _verify_build_succeeds(self, build_dir):
        self.assertTrue(build_dir.exists(), "Build directory should be created")

        build_dir_files = os.listdir(str(build_dir))
        self.assertIn("BuildImageFunction", build_dir_files)


@parameterized_class(
    ("template", "stack_paths", "layer_full_path", "function_full_paths", "invoke_error_message"),
    [
        (
            os.path.join("nested-with-intrinsic-functions", "template-pass-down.yaml"),
            ["", "AppUsingRef", "AppUsingJoin"],
            "MyLayerVersion",
            ["AppUsingRef/FunctionInChild", "AppUsingJoin/FunctionInChild"],
            # Note(xinhol), intrinsic function passed by parameter are resolved as string,
            # therefore it is being treated as an Arn, it is a bug in intrinsic resolver
            "Invalid Layer Arn",
        ),
        (
            os.path.join("nested-with-intrinsic-functions", "template-pass-up.yaml"),
            ["", "ChildApp"],
            "ChildApp/MyLayerVersion",
            ["FunctionInRoot"],
            # for this pass-up use case, since we are not sure whether there are valid local invoke cases out there,
            # so we don't want to block customers from local invoking it.
            None,
        ),
    ],
)
class TestBuildPassingLayerAcrossStacks(IntrinsicIntegBase):
    def test_nested_build(self):
        if SKIP_DOCKER_TESTS or SKIP_DOCKER_BUILD:
            self.skipTest(SKIP_DOCKER_MESSAGE)

        """
        Build template above and verify that each function call returns as expected
        """
        cmdlist = self.get_command_list(
            use_container=True,
            cached=True,
            parallel=True,
        )

        command_result = run_command(cmdlist, cwd=self.working_dir)

        self._verify_build(
            self.function_full_paths,
            self.layer_full_path,
            self.stack_paths,
            command_result,
        )

        if not SKIP_DOCKER_TESTS:
            self._verify_invoke_built_functions(
                self.built_template, self.function_full_paths, self.invoke_error_message
            )


class TestBuildWithS3FunctionsOrLayers(NestedBuildIntegBase):
    template = "template-with-s3-code.yaml"
    EXPECTED_FILES_PROJECT_MANIFEST = {
        "__init__.py",
        "main.py",
        "numpy",
        # 'cryptography',
        "requirements.txt",
    }

    def test_functions_layers_with_s3_codeuri(self):
        if SKIP_DOCKER_TESTS or SKIP_DOCKER_BUILD:
            self.skipTest(SKIP_DOCKER_MESSAGE)

        """
        Build template above and verify that each function call returns as expected
        """
        cmdlist = self.get_command_list(
            use_container=True,
        )

        command_result = run_command(cmdlist, cwd=self.working_dir)

        self._verify_build(
            ["ServerlessFunction", "LambdaFunction"],
            [""],  # there is only one stack
            command_result,
        )
        # these two functions are buildable and `sam build` would build it.
        # but since the two functions both depends on layers with s3 uri,
        # sam-cli does support local invoking it but the local invoke is likely
        # to fail due to missing layers. We don't want to introduce breaking
        # change so only a warning is added when `local invoke` is used on such functions.
        # skip the invoke test here because the invoke result is not meaningful.


class TestBuildWithZipFunctionsOrLayers(NestedBuildIntegBase):
    template = "template-with-zip-code.yaml"

    def test_functions_layers_with_s3_codeuri(self):
        if SKIP_DOCKER_TESTS or SKIP_DOCKER_BUILD:
            self.skipTest(SKIP_DOCKER_MESSAGE)

        """
        Build template above and verify that each function call returns as expected
        """
        cmdlist = self.get_command_list(
            use_container=True,
        )

        command_result = run_command(cmdlist, cwd=self.working_dir)
        # no functions/layers should be built since they all have zip code/content
        # which are
        self._verify_build(
            [],
            [""],  # there is only one stack
            command_result,
        )


@skipIf(SKIP_SAR_TESTS, "Skip SAR tests")
class TestBuildSAR(BuildIntegBase):
    template = "aws-serverless-application-with-application-id-map.yaml"

    @classmethod
    def setUpClass(cls):
        super(TestBuildSAR, cls).setUpClass()
        cls.update_sar_template = None
        if cls.template_path:
            cls.update_sar_template = UpdatableSARTemplate(cls.template_path)
            cls.update_sar_template.setup()
            cls.template_path = cls.update_sar_template.updated_template_path

    @classmethod
    def tearDownClass(cls):
        if cls.update_sar_template:
            cls.update_sar_template.clean()

    @parameterized.expand(
        [
            ("use_container", "us-east-2"),
            ("use_container", "eu-west-1"),
            ("use_container", None),
            (False, "us-east-2"),
            (False, "eu-west-1"),
            (False, None),
        ]
    )
    def test_sar_application_with_location_resolved_from_map(self, use_container, region):
        if use_container and (SKIP_DOCKER_TESTS or SKIP_DOCKER_BUILD):
            self.skipTest(SKIP_DOCKER_MESSAGE)

        cmdlist = self.get_command_list(use_container=use_container, region=region)
        process_execute = run_command(cmdlist, cwd=self.working_dir)

        if region == "us-east-2":  # Success [the !FindInMap contains an entry for use-east-2 region only]
            self.assertEqual(process_execute.process.returncode, 0)
        else:
            # Using other regions or the default SAM CLI region (us-east-1, in case if None region given)
            # will fail the build as there is no mapping
            self.assertEqual(process_execute.process.returncode, 1)
            self.assertIn("Property \\'ApplicationId\\' cannot be resolved.", str(process_execute.stderr))


@skipIf(
    ((IS_WINDOWS and RUNNING_ON_CI) and not CI_OVERRIDE),
    "Skip build tests on windows when running in CI unless overridden",
)
class TestBuildWithLanguageExtensions(BuildIntegBase):
    template = "language-extensions.yaml"

    def test_validation_does_not_error_out(self):
        cmdlist = self.get_command_list()
        process_execute = run_command(cmdlist, cwd=self.working_dir)
        self.assertEqual(process_execute.process.returncode, 0)
        self.assertIn("template.yaml", os.listdir(self.default_build_dir))<|MERGE_RESOLUTION|>--- conflicted
+++ resolved
@@ -702,33 +702,6 @@
                 "x86_64",
             ),
             (
-<<<<<<< HEAD
-                "nodejs16.x",
-                "Esbuild/Node_without_manifest",
-                {"main.js", "main.js.map"},
-                "main.lambdaHandler",
-                False,
-                "arm64",
-            ),
-            (
-                "nodejs18.x",
-                "Esbuild/Node_without_manifest",
-                {"main.js", "main.js.map"},
-                "main.lambdaHandler",
-                False,
-                "arm64",
-            ),
-            (
-                "nodejs20.x",
-                "Esbuild/Node_without_manifest",
-                {"main.js", "main.js.map"},
-                "main.lambdaHandler",
-                False,
-                "arm64",
-            ),
-            (
-=======
->>>>>>> 13d6ca91
                 "nodejs14.x",
                 "Esbuild/TypeScript_without_manifest",
                 {"app.js", "app.js.map"},
@@ -736,33 +709,6 @@
                 False,
                 "x86_64",
             ),
-<<<<<<< HEAD
-            (
-                "nodejs16.x",
-                "Esbuild/TypeScript_without_manifest",
-                {"app.js", "app.js.map"},
-                "app.lambdaHandler",
-                False,
-                "arm64",
-            ),
-            (
-                "nodejs18.x",
-                "Esbuild/TypeScript_without_manifest",
-                {"app.js", "app.js.map"},
-                "app.lambdaHandler",
-                False,
-                "arm64",
-            ),
-            (
-                "nodejs20.x",
-                "Esbuild/TypeScript_without_manifest",
-                {"app.js", "app.js.map"},
-                "app.lambdaHandler",
-                False,
-                "arm64",
-            ),
-=======
->>>>>>> 13d6ca91
         ]
     )
     def test_building_default_package_json(
@@ -817,20 +763,6 @@
             ("nodejs14.x", "use_container", "x86_64"),
             ("nodejs16.x", "use_container", "x86_64"),
             ("nodejs18.x", "use_container", "x86_64"),
-<<<<<<< HEAD
-            ("nodejs20.x", "use_container", "x86_64"),
-            ("nodejs12.x", False, "arm64"),
-            ("nodejs14.x", False, "arm64"),
-            ("nodejs16.x", False, "arm64"),
-            ("nodejs18.x", False, "arm64"),
-            ("nodejs20.x", False, "arm64"),
-            ("nodejs12.x", "use_container", "arm64"),
-            ("nodejs14.x", "use_container", "arm64"),
-            ("nodejs16.x", "use_container", "arm64"),
-            ("nodejs18.x", "use_container", "arm64"),
-            ("nodejs20.x", "use_container", "arm64"),
-=======
->>>>>>> 13d6ca91
         ]
     )
     def test_building_default_package_json(self, runtime, use_container, architecture):

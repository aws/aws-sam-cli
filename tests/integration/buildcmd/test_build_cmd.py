--- conflicted
+++ resolved
@@ -188,36 +188,7 @@
 
     FUNCTION_LOGICAL_ID = "Function"
 
-<<<<<<< HEAD
-    @parameterized.expand([
-        ("ruby2.5", False),
-        ("ruby2.5", "use-container")
-    ])
-    def test_with_default_gemfile(self, runtime, use_container):
-        if not use_container and IS_WINDOWS:
-            LOG.warning("Chocolatey doesnt seem to have 2.5.5 version of ruby")
-            return
-        else:
-            overrides = {"Runtime": runtime, "CodeUri": "Ruby", "Handler": "ignored"}
-            cmdlist = self.get_command_list(use_container=use_container,
-                                            parameter_overrides=overrides)
-
-            LOG.info("Running Command: {}".format(cmdlist))
-            process = subprocess.Popen(cmdlist, cwd=self.working_dir)
-            process.wait()
-
-            self._verify_built_artifact(self.default_build_dir, self.FUNCTION_LOGICAL_ID,
-                                        self.EXPECTED_FILES_PROJECT_MANIFEST, self.EXPECTED_RUBY_GEM)
-
-            self._verify_resource_property(str(self.built_template),
-                                           "OtherRelativePathResource",
-                                           "BodyS3Location",
-                                           os.path.relpath(
-                                               os.path.normpath(os.path.join(str(self.test_data_path), "SomeRelativePath")),
-                                               str(self.default_build_dir))
-                                           )
-            self.verify_docker_container_cleanedup(runtime)
-=======
+
     @parameterized.expand([("ruby2.5", False), ("ruby2.5", "use_container")])
     def test_with_default_gemfile(self, runtime, use_container):
         overrides = {"Runtime": runtime, "CodeUri": "Ruby", "Handler": "ignored"}
@@ -244,7 +215,7 @@
             ),
         )
         self.verify_docker_container_cleanedup(runtime)
->>>>>>> a83aa9e6
+
 
     def _verify_built_artifact(self, build_dir, function_logical_id, expected_files, expected_modules):
 
@@ -287,14 +258,9 @@
     USING_GRADLE_PATH = os.path.join("Java", "gradle")
     USING_GRADLEW_PATH = os.path.join("Java", "gradlew")
     USING_GRADLE_KOTLIN_PATH = os.path.join("Java", "gradle-kotlin")
-<<<<<<< HEAD
     USING_MAVEN_PATH = os.path.join("Java", "maven")
-
     WINDOWS_LINE_ENDING = b'\r\n'
     UNIX_LINE_ENDING = b'\n'
-=======
-    USING_MAVEN_PATH = str(Path("Java", "maven"))
->>>>>>> a83aa9e6
 
     @parameterized.expand(
         [
@@ -310,16 +276,11 @@
     )
     def test_with_building_java(self, runtime, code_path, expected_files, use_container):
         if IS_WINDOWS and RUNNING_ON_CI:
-            self.skipTest("BYpassing Java build tests on windows while running on CI environment")
+            self.skipTest("Bypassing Java build tests on windows while running on CI environment")
         overrides = {"Runtime": runtime, "CodeUri": code_path, "Handler": "aws.example.Hello::myHandler"}
-<<<<<<< HEAD
-        cmdlist = self.get_command_list(use_container=use_container,
-                                        parameter_overrides=overrides)
+        cmdlist = self.get_command_list(use_container=use_container, parameter_overrides=overrides)
         if code_path == self.USING_GRADLEW_PATH and use_container and IS_WINDOWS:
             self._change_to_unix_line_ending(os.path.join(self.test_data_path, self.USING_GRADLEW_PATH, 'gradlew'))
-=======
-        cmdlist = self.get_command_list(use_container=use_container, parameter_overrides=overrides)
->>>>>>> a83aa9e6
 
         LOG.info("Running Command: {}".format(cmdlist))
         process = subprocess.Popen(cmdlist, cwd=self.working_dir)

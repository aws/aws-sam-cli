import logging
import os
import random
import shutil
import sys
from pathlib import Path
from typing import Set
from unittest import skipIf

<<<<<<< HEAD
import jmespath
=======
import docker
>>>>>>> b5709796
import pytest
from parameterized import parameterized, parameterized_class

from samcli.lib.utils import osutils
from samcli.yamlhelper import yaml_parse
from tests.testing_utils import (
    IS_WINDOWS,
    RUNNING_ON_CI,
    RUNNING_TEST_FOR_MASTER_ON_CI,
    RUN_BY_CANARY,
    CI_OVERRIDE,
    run_command,
    SKIP_DOCKER_TESTS,
    SKIP_DOCKER_BUILD,
    SKIP_DOCKER_MESSAGE,
)
from .build_integ_base import (
    BuildIntegBase,
    DedupBuildIntegBase,
    CachedBuildIntegBase,
    BuildIntegRubyBase,
    NestedBuildIntegBase,
    IntrinsicIntegBase,
    BuildIntegNodeBase,
    BuildIntegGoBase,
    BuildIntegProvidedBase,
    BuildIntegPythonBase,
    BuildIntegJavaBase,
)

LOG = logging.getLogger(__name__)

# SAR tests require credentials. This is to skip running the test where credentials are not available.
SKIP_SAR_TESTS = RUNNING_ON_CI and RUNNING_TEST_FOR_MASTER_ON_CI and not RUN_BY_CANARY


@skipIf(
    # Hits public ECR pull limitation, move it to canary tests
    ((not RUN_BY_CANARY) or (IS_WINDOWS and RUNNING_ON_CI) and not CI_OVERRIDE),
    "Skip build tests on windows when running in CI unless overridden",
)
class TestBuildCommand_PythonFunctions_Images(BuildIntegBase):
    template = "template_image.yaml"

    EXPECTED_FILES_PROJECT_MANIFEST: Set[str] = set()

    FUNCTION_LOGICAL_ID_IMAGE = "ImageFunction"

    @parameterized.expand([("3.6", False), ("3.7", False), ("3.8", False), ("3.9", False)])
    @pytest.mark.flaky(reruns=3)
    def test_with_default_requirements(self, runtime, use_container):
        _tag = f"{random.randint(1,100)}"
        overrides = {
            "Runtime": runtime,
            "Handler": "main.handler",
            "DockerFile": "Dockerfile",
            "Tag": _tag,
        }
        cmdlist = self.get_command_list(use_container=use_container, parameter_overrides=overrides)

        LOG.info("Running Command: ")
        LOG.info(cmdlist)
        run_command(cmdlist, cwd=self.working_dir)

        self._verify_image_build_artifact(
            self.built_template,
            self.FUNCTION_LOGICAL_ID_IMAGE,
            "ImageUri",
            f"{self.FUNCTION_LOGICAL_ID_IMAGE.lower()}:{_tag}",
        )

        expected = {"pi": "3.14"}
        self._verify_invoke_built_function(
            self.built_template, self.FUNCTION_LOGICAL_ID_IMAGE, self._make_parameter_override_arg(overrides), expected
        )


@skipIf(
    # Hits public ECR pull limitation, move it to canary tests
    ((not RUN_BY_CANARY) or (IS_WINDOWS and RUNNING_ON_CI) and not CI_OVERRIDE),
    "Skip build tests on windows when running in CI unless overridden",
)
@parameterized_class(
<<<<<<< HEAD
    ("template", "SKIPPED_FUNCTION_LOGICAL_ID", "src_code_path", "src_code_prop", "metadata_key"),
    [
        ("template_function_flagged_to_skip_build.yaml", "SkippedFunction", "PreBuiltPython", "CodeUri", None),
        ("template_cfn_function_flagged_to_skip_build.yaml", "SkippedFunction", "PreBuiltPython", "Code", None),
        (
            "cdk_v1_synthesized_template_python_function_construct.json",
            "SkippedFunctionDA0220D7",
            "asset.7023fd47c81480184154c6e0e870d6920c50e35d8fae977873016832e127ded9",
            None,
            "aws:asset:path",
        ),
        (
            "cdk_v1_synthesized_template_function_construct_with_skip_build_metadata.json",
            "SkippedFunctionDA0220D7",
            "asset.7023fd47c81480184154c6e0e870d6920c50e35d8fae977873016832e127ded9",
            None,
            "aws:asset:path",
        ),
        (
            "cdk_v2_synthesized_template_python_function_construct.json",
            "SkippedFunctionDA0220D7",
            "asset.7023fd47c81480184154c6e0e870d6920c50e35d8fae977873016832e127ded9",
            None,
            "aws:asset:path",
        ),
        (
            "cdk_v2_synthesized_template_function_construct_with_skip_build_metadata.json",
            "RandomSpaceFunction4F8564D0",
            "asset.7023fd47c81480184154c6e0e870d6920c50e35d8fae977873016832e127ded9",
            None,
            "aws:asset:path",
        ),
    ],
)
class TestSkipBuildingFlaggedFunctions(BuildIntegPythonBase):
    template = "template_cfn_function_flagged_to_skip_build.yaml"
    SKIPPED_FUNCTION_LOGICAL_ID = "SkippedFunction"
    src_code_path = "PreBuiltPython"
    src_code_prop = "Code"
    metadata_key = None

    @pytest.mark.flaky(reruns=3)
    def test_with_default_requirements(self):
        self._validate_skipped_built_function(
            self.default_build_dir,
            self.SKIPPED_FUNCTION_LOGICAL_ID,
            self.test_data_path,
            self.src_code_path,
            self.src_code_prop,
            self.metadata_key,
        )

    def _validate_skipped_built_function(
        self, build_dir, skipped_function_logical_id, relative_path, src_code_path, src_code_prop, metadata_key
    ):

        cmdlist = self.get_command_list()

        LOG.info("Running Command: {}".format(cmdlist))
        run_command(cmdlist, cwd=self.working_dir)

        self.assertTrue(build_dir.exists(), "Build directory should be created")

        build_dir_files = os.listdir(str(build_dir))
        self.assertNotIn(skipped_function_logical_id, build_dir_files)

        expected_value = os.path.relpath(
            os.path.normpath(os.path.join(str(relative_path), src_code_path)),
            str(self.default_build_dir),
        )

        with open(self.built_template, "r") as fp:
            template_dict = yaml_parse(fp.read())
            if src_code_prop:
                self.assertEqual(
                    expected_value,
                    jmespath.search(
                        f"Resources.{skipped_function_logical_id}.Properties.{src_code_prop}", template_dict
                    ),
                )
            if metadata_key:
                metadata = jmespath.search(f"Resources.{skipped_function_logical_id}.Metadata", template_dict)
                metadata = metadata if metadata else {}
                self.assertEqual(expected_value, metadata.get(metadata_key, ""))
        expected = "Hello World"
        if not SKIP_DOCKER_TESTS:
            self._verify_invoke_built_function(
                self.built_template, skipped_function_logical_id, self._make_parameter_override_arg({}), expected
            )
=======
    ("template", "prop"),
    [
        ("template_local_prebuilt_image.yaml", "ImageUri"),
        ("template_cfn_local_prebuilt_image.yaml", "Code.ImageUri"),
    ],
)
class TestSkipBuildingFunctionsWithLocalImageUri(BuildIntegBase):
    EXPECTED_FILES_PROJECT_MANIFEST: Set[str] = set()

    FUNCTION_LOGICAL_ID_IMAGE = "ImageFunction"

    @parameterized.expand(["3.6", "3.7", "3.8", "3.9"])
    @pytest.mark.flaky(reruns=3)
    def test_with_default_requirements(self, runtime):
        _tag = f"{random.randint(1,100)}"
        image_uri = f"func:{_tag}"
        docker_client = docker.from_env()
        docker_client.images.build(
            path=str(Path(self.test_data_path, "PythonImage")),
            dockerfile="Dockerfile",
            buildargs={"BASE_RUNTIME": runtime},
            tag=image_uri,
        )
        overrides = {
            "ImageUri": image_uri,
            "Handler": "main.handler",
        }
        cmdlist = self.get_command_list(parameter_overrides=overrides)

        LOG.info("Running Command: ")
        LOG.info(cmdlist)
        run_command(cmdlist, cwd=self.working_dir)

        self._verify_image_build_artifact(
            self.built_template,
            self.FUNCTION_LOGICAL_ID_IMAGE,
            self.prop,
            {"Ref": "ImageUri"},
        )

        expected = {"pi": "3.14"}
        self._verify_invoke_built_function(
            self.built_template, self.FUNCTION_LOGICAL_ID_IMAGE, self._make_parameter_override_arg(overrides), expected
        )
>>>>>>> b5709796


@skipIf(
    ((IS_WINDOWS and RUNNING_ON_CI) and not CI_OVERRIDE),
    "Skip build tests on windows when running in CI unless overridden",
)
class TestBuildCommand_PythonFunctions(BuildIntegPythonBase):
    @parameterized.expand(
        [
            ("python2.7", "Python", False),
            ("python3.6", "Python", False),
            ("python3.7", "Python", False),
            ("python3.8", "Python", False),
            ("python3.9", "Python", False),
            # numpy 1.20.3 (in PythonPEP600/requirements.txt) only support python 3.7+
            ("python3.7", "PythonPEP600", False),
            ("python3.8", "PythonPEP600", False),
            ("python2.7", "Python", "use_container"),
            ("python3.6", "Python", "use_container"),
            ("python3.7", "Python", "use_container"),
            ("python3.8", "Python", "use_container"),
            ("python3.9", "Python", "use_container"),
        ]
    )
    @pytest.mark.flaky(reruns=3)
    def test_with_default_requirements(self, runtime, codeuri, use_container):
        self._test_with_default_requirements(runtime, codeuri, use_container, self.test_data_path)


@skipIf(
    ((IS_WINDOWS and RUNNING_ON_CI) and not CI_OVERRIDE),
    "Skip build tests on windows when running in CI unless overridden",
)
class TestBuildCommand_PythonFunctions_With_Specified_Architecture(BuildIntegPythonBase):
    template = "template_with_architecture.yaml"

    @parameterized.expand(
        [
            ("python2.7", "Python", False, "x86_64"),
            ("python3.6", "Python", False, "x86_64"),
            ("python3.7", "Python", False, "x86_64"),
            ("python3.8", "Python", False, "x86_64"),
            # numpy 1.20.3 (in PythonPEP600/requirements.txt) only support python 3.7+
            ("python3.7", "PythonPEP600", False, "x86_64"),
            ("python3.8", "PythonPEP600", False, "x86_64"),
            ("python2.7", "Python", "use_container", "x86_64"),
            ("python3.6", "Python", "use_container", "x86_64"),
            ("python3.7", "Python", "use_container", "x86_64"),
            ("python3.8", "Python", "use_container", "x86_64"),
            ("python3.8", "Python", False, "arm64"),
            ("python3.8", "PythonPEP600", False, "arm64"),
            ("python3.8", "Python", "use_container", "arm64"),
        ]
    )
    @pytest.mark.flaky(reruns=3)
    def test_with_default_requirements(self, runtime, codeuri, use_container, architecture):
        self._test_with_default_requirements(runtime, codeuri, use_container, self.test_data_path, architecture)


@skipIf(
    ((IS_WINDOWS and RUNNING_ON_CI) and not CI_OVERRIDE),
    "Skip build tests on windows when running in CI unless overridden",
)
class TestBuildCommand_ErrorCases(BuildIntegBase):
    @pytest.mark.flaky(reruns=3)
    def test_unsupported_runtime(self):
        overrides = {"Runtime": "unsupportedpython", "CodeUri": "Python"}
        cmdlist = self.get_command_list(parameter_overrides=overrides)

        LOG.info("Running Command: {}".format(cmdlist))
        LOG.info(cmdlist)
        process_execute = run_command(cmdlist, cwd=self.working_dir)
        self.assertEqual(1, process_execute.process.returncode)

        self.assertIn("Build Failed", str(process_execute.stdout))


@skipIf(
    ((IS_WINDOWS and RUNNING_ON_CI) and not CI_OVERRIDE),
    "Skip build tests on windows when running in CI unless overridden",
)
class TestBuildCommand_NodeFunctions(BuildIntegNodeBase):
    @parameterized.expand(
        [
            ("nodejs10.x", False),
            ("nodejs12.x", False),
            ("nodejs14.x", False),
            ("nodejs10.x", "use_container"),
            ("nodejs12.x", "use_container"),
            ("nodejs14.x", "use_container"),
        ]
    )
    @pytest.mark.flaky(reruns=3)
    def test_building_default_package_json(self, runtime, use_container):
        if use_container and (SKIP_DOCKER_TESTS or SKIP_DOCKER_BUILD):
            self.skipTest(SKIP_DOCKER_MESSAGE)
        self._test_with_default_package_json(runtime, use_container, self.test_data_path)


class TestBuildCommand_NodeFunctions_With_Specified_Architecture(BuildIntegNodeBase):
    template = "template_with_architecture.yaml"

    @parameterized.expand(
        [
            ("nodejs10.x", False, "x86_64"),
            ("nodejs12.x", False, "x86_64"),
            ("nodejs14.x", False, "x86_64"),
            ("nodejs10.x", "use_container", "x86_64"),
            ("nodejs12.x", "use_container", "x86_64"),
            ("nodejs14.x", "use_container", "x86_64"),
            ("nodejs12.x", False, "arm64"),
            ("nodejs14.x", False, "arm64"),
            ("nodejs12.x", "use_container", "arm64"),
            ("nodejs14.x", "use_container", "arm64"),
        ]
    )
    @pytest.mark.flaky(reruns=3)
    def test_building_default_package_json(self, runtime, use_container, architecture):
        if use_container and (SKIP_DOCKER_TESTS or SKIP_DOCKER_BUILD):
            self.skipTest(SKIP_DOCKER_MESSAGE)
        self._test_with_default_package_json(runtime, use_container, self.test_data_path, architecture)


@skipIf(
    ((IS_WINDOWS and RUNNING_ON_CI) and not CI_OVERRIDE),
    "Skip build tests on windows when running in CI unless overridden",
)
class TestBuildCommand_RubyFunctions(BuildIntegRubyBase):
    @parameterized.expand(["ruby2.5", "ruby2.7"])
    @pytest.mark.flaky(reruns=3)
    @skipIf(SKIP_DOCKER_TESTS or SKIP_DOCKER_BUILD, SKIP_DOCKER_MESSAGE)
    def test_building_ruby_in_container(self, runtime):
        self._test_with_default_gemfile(runtime, "use_container", "Ruby", self.test_data_path)

    @parameterized.expand(["ruby2.5", "ruby2.7"])
    @pytest.mark.flaky(reruns=3)
    def test_building_ruby_in_process(self, runtime):
        self._test_with_default_gemfile(runtime, False, "Ruby", self.test_data_path)


@skipIf(
    ((IS_WINDOWS and RUNNING_ON_CI) and not CI_OVERRIDE),
    "Skip build tests on windows when running in CI unless overridden",
)
class TestBuildCommand_RubyFunctions_With_Architecture(BuildIntegRubyBase):
    template = "template_with_architecture.yaml"

    @parameterized.expand(["ruby2.5", "ruby2.7", ("ruby2.7", "arm64")])
    @pytest.mark.flaky(reruns=3)
    @skipIf(SKIP_DOCKER_TESTS or SKIP_DOCKER_BUILD, SKIP_DOCKER_MESSAGE)
    def test_building_ruby_in_container_with_specified_architecture(self, runtime, architecture="x86_64"):
        self._test_with_default_gemfile(runtime, "use_container", "Ruby", self.test_data_path, architecture)

    @parameterized.expand(["ruby2.5", "ruby2.7", ("ruby2.7", "arm64")])
    @pytest.mark.flaky(reruns=3)
    def test_building_ruby_in_process_with_specified_architecture(self, runtime, architecture="x86_64"):
        self._test_with_default_gemfile(runtime, False, "Ruby", self.test_data_path, architecture)


@skipIf(
    ((IS_WINDOWS and RUNNING_ON_CI) and not CI_OVERRIDE),
    "Skip build tests on windows when running in CI unless overridden",
)
class TestBuildCommand_RubyFunctionsWithGemfileInTheRoot(BuildIntegRubyBase):
    """
    Tests use case where Gemfile will present in the root of the project folder.
    This doesn't apply to containerized build, since it copies only the function folder to the container
    """

    @parameterized.expand([("ruby2.5"), ("ruby2.7")])
    @pytest.mark.flaky(reruns=3)
    def test_building_ruby_in_process_with_root_gemfile(self, runtime):
        self._prepare_application_environment()
        self._test_with_default_gemfile(runtime, False, "RubyWithRootGemfile", self.working_dir)

    def _prepare_application_environment(self):
        """
        Create an application environment where Gemfile will be in the root folder of the app;
        ├── RubyWithRootGemfile
        │   └── app.rb
        ├── Gemfile
        └── template.yaml
        """
        # copy gemfile to the root of the project
        shutil.copyfile(Path(self.template_path).parent.joinpath("Gemfile"), Path(self.working_dir).joinpath("Gemfile"))
        # copy function source code in its folder
        osutils.copytree(
            Path(self.template_path).parent.joinpath("RubyWithRootGemfile"),
            Path(self.working_dir).joinpath("RubyWithRootGemfile"),
        )
        # copy template to the root folder
        shutil.copyfile(Path(self.template_path), Path(self.working_dir).joinpath("template.yaml"))
        # update template path with new location
        self.template_path = str(Path(self.working_dir).joinpath("template.yaml"))


@skipIf(
    ((IS_WINDOWS and RUNNING_ON_CI) and not CI_OVERRIDE),
    "Skip build tests on windows when running in CI unless overridden",
)
class TestBuildCommand_Java(BuildIntegJavaBase):
    EXPECTED_FILES_PROJECT_MANIFEST_GRADLE = {"aws", "lib", "META-INF"}
    EXPECTED_FILES_PROJECT_MANIFEST_MAVEN = {"aws", "lib"}
    EXPECTED_GRADLE_DEPENDENCIES = {"annotations-2.1.0.jar", "aws-lambda-java-core-1.1.0.jar"}
    EXPECTED_MAVEN_DEPENDENCIES = {
        "software.amazon.awssdk.annotations-2.1.0.jar",
        "com.amazonaws.aws-lambda-java-core-1.1.0.jar",
    }

    FUNCTION_LOGICAL_ID = "Function"
    USING_GRADLE_PATH = os.path.join("Java", "gradle")
    USING_GRADLEW_PATH = os.path.join("Java", "gradlew")
    USING_GRADLE_KOTLIN_PATH = os.path.join("Java", "gradle-kotlin")
    USING_MAVEN_PATH = os.path.join("Java", "maven")

    @parameterized.expand(
        [
            ("java8", USING_GRADLE_PATH, EXPECTED_FILES_PROJECT_MANIFEST_GRADLE, EXPECTED_GRADLE_DEPENDENCIES),
            ("java8", USING_GRADLEW_PATH, EXPECTED_FILES_PROJECT_MANIFEST_GRADLE, EXPECTED_GRADLE_DEPENDENCIES),
            ("java8", USING_GRADLE_KOTLIN_PATH, EXPECTED_FILES_PROJECT_MANIFEST_GRADLE, EXPECTED_GRADLE_DEPENDENCIES),
            ("java8", USING_MAVEN_PATH, EXPECTED_FILES_PROJECT_MANIFEST_MAVEN, EXPECTED_MAVEN_DEPENDENCIES),
            ("java8", USING_GRADLE_PATH, EXPECTED_FILES_PROJECT_MANIFEST_GRADLE, EXPECTED_GRADLE_DEPENDENCIES),
            ("java8.al2", USING_GRADLE_PATH, EXPECTED_FILES_PROJECT_MANIFEST_GRADLE, EXPECTED_GRADLE_DEPENDENCIES),
            ("java8.al2", USING_GRADLEW_PATH, EXPECTED_FILES_PROJECT_MANIFEST_GRADLE, EXPECTED_GRADLE_DEPENDENCIES),
            (
                "java8.al2",
                USING_GRADLE_KOTLIN_PATH,
                EXPECTED_FILES_PROJECT_MANIFEST_GRADLE,
                EXPECTED_GRADLE_DEPENDENCIES,
            ),
            ("java8.al2", USING_MAVEN_PATH, EXPECTED_FILES_PROJECT_MANIFEST_MAVEN, EXPECTED_MAVEN_DEPENDENCIES),
            ("java8.al2", USING_GRADLE_PATH, EXPECTED_FILES_PROJECT_MANIFEST_GRADLE, EXPECTED_GRADLE_DEPENDENCIES),
            ("java11", USING_GRADLE_PATH, EXPECTED_FILES_PROJECT_MANIFEST_GRADLE, EXPECTED_GRADLE_DEPENDENCIES),
            ("java11", USING_GRADLEW_PATH, EXPECTED_FILES_PROJECT_MANIFEST_GRADLE, EXPECTED_GRADLE_DEPENDENCIES),
            ("java11", USING_GRADLE_KOTLIN_PATH, EXPECTED_FILES_PROJECT_MANIFEST_GRADLE, EXPECTED_GRADLE_DEPENDENCIES),
            ("java11", USING_MAVEN_PATH, EXPECTED_FILES_PROJECT_MANIFEST_MAVEN, EXPECTED_MAVEN_DEPENDENCIES),
            ("java11", USING_GRADLE_PATH, EXPECTED_FILES_PROJECT_MANIFEST_GRADLE, EXPECTED_GRADLE_DEPENDENCIES),
        ]
    )
    @skipIf(SKIP_DOCKER_TESTS or SKIP_DOCKER_BUILD, SKIP_DOCKER_MESSAGE)
    @pytest.mark.flaky(reruns=3)
    def test_building_java_in_container(self, runtime, code_path, expected_files, expected_dependencies):
        self._test_with_building_java(
            runtime, code_path, expected_files, expected_dependencies, "use_container", self.test_data_path
        )

    @parameterized.expand(
        [
            ("java8", USING_GRADLE_PATH, EXPECTED_FILES_PROJECT_MANIFEST_GRADLE, EXPECTED_GRADLE_DEPENDENCIES),
            ("java8", USING_GRADLEW_PATH, EXPECTED_FILES_PROJECT_MANIFEST_GRADLE, EXPECTED_GRADLE_DEPENDENCIES),
            ("java8", USING_GRADLE_KOTLIN_PATH, EXPECTED_FILES_PROJECT_MANIFEST_GRADLE, EXPECTED_GRADLE_DEPENDENCIES),
            ("java8", USING_MAVEN_PATH, EXPECTED_FILES_PROJECT_MANIFEST_MAVEN, EXPECTED_MAVEN_DEPENDENCIES),
            ("java8", USING_GRADLE_PATH, EXPECTED_FILES_PROJECT_MANIFEST_GRADLE, EXPECTED_GRADLE_DEPENDENCIES),
            ("java8.al2", USING_GRADLE_PATH, EXPECTED_FILES_PROJECT_MANIFEST_GRADLE, EXPECTED_GRADLE_DEPENDENCIES),
            ("java8.al2", USING_GRADLEW_PATH, EXPECTED_FILES_PROJECT_MANIFEST_GRADLE, EXPECTED_GRADLE_DEPENDENCIES),
            (
                "java8.al2",
                USING_GRADLE_KOTLIN_PATH,
                EXPECTED_FILES_PROJECT_MANIFEST_GRADLE,
                EXPECTED_GRADLE_DEPENDENCIES,
            ),
            ("java8.al2", USING_MAVEN_PATH, EXPECTED_FILES_PROJECT_MANIFEST_MAVEN, EXPECTED_MAVEN_DEPENDENCIES),
            ("java8.al2", USING_GRADLE_PATH, EXPECTED_FILES_PROJECT_MANIFEST_GRADLE, EXPECTED_GRADLE_DEPENDENCIES),
        ]
    )
    @pytest.mark.flaky(reruns=3)
    def test_building_java8_in_process(self, runtime, code_path, expected_files, expected_dependencies):
        self._test_with_building_java(
            runtime, code_path, expected_files, expected_dependencies, False, self.test_data_path
        )

    @parameterized.expand(
        [
            ("java11", USING_GRADLE_PATH, EXPECTED_FILES_PROJECT_MANIFEST_GRADLE, EXPECTED_GRADLE_DEPENDENCIES),
            ("java11", USING_GRADLEW_PATH, EXPECTED_FILES_PROJECT_MANIFEST_GRADLE, EXPECTED_GRADLE_DEPENDENCIES),
            ("java11", USING_GRADLE_KOTLIN_PATH, EXPECTED_FILES_PROJECT_MANIFEST_GRADLE, EXPECTED_GRADLE_DEPENDENCIES),
            ("java11", USING_MAVEN_PATH, EXPECTED_FILES_PROJECT_MANIFEST_MAVEN, EXPECTED_MAVEN_DEPENDENCIES),
            ("java11", USING_GRADLE_PATH, EXPECTED_FILES_PROJECT_MANIFEST_GRADLE, EXPECTED_GRADLE_DEPENDENCIES),
        ]
    )
    @pytest.mark.flaky(reruns=3)
    def test_building_java11_in_process(self, runtime, code_path, expected_files, expected_dependencies):
        self._test_with_building_java(
            runtime, code_path, expected_files, expected_dependencies, False, self.test_data_path
        )


@skipIf(
    ((IS_WINDOWS and RUNNING_ON_CI) and not CI_OVERRIDE),
    "Skip build tests on windows when running in CI unless overridden",
)
class TestBuildCommand_Java_With_Specified_Architecture(BuildIntegJavaBase):
    template = "template_with_architecture.yaml"
    EXPECTED_FILES_PROJECT_MANIFEST_GRADLE = {"aws", "lib", "META-INF"}
    EXPECTED_FILES_PROJECT_MANIFEST_MAVEN = {"aws", "lib"}
    EXPECTED_GRADLE_DEPENDENCIES = {"annotations-2.1.0.jar", "aws-lambda-java-core-1.1.0.jar"}
    EXPECTED_MAVEN_DEPENDENCIES = {
        "software.amazon.awssdk.annotations-2.1.0.jar",
        "com.amazonaws.aws-lambda-java-core-1.1.0.jar",
    }

    FUNCTION_LOGICAL_ID = "Function"
    USING_GRADLE_PATH = os.path.join("Java", "gradle")
    USING_GRADLEW_PATH = os.path.join("Java", "gradlew")
    USING_GRADLE_KOTLIN_PATH = os.path.join("Java", "gradle-kotlin")
    USING_MAVEN_PATH = os.path.join("Java", "maven")

    @parameterized.expand(
        [
            (
                "java8.al2",
                USING_GRADLE_PATH,
                EXPECTED_FILES_PROJECT_MANIFEST_GRADLE,
                EXPECTED_GRADLE_DEPENDENCIES,
                "arm64",
            ),
            (
                "java8.al2",
                USING_GRADLEW_PATH,
                EXPECTED_FILES_PROJECT_MANIFEST_GRADLE,
                EXPECTED_GRADLE_DEPENDENCIES,
                "arm64",
            ),
            (
                "java8.al2",
                USING_GRADLE_KOTLIN_PATH,
                EXPECTED_FILES_PROJECT_MANIFEST_GRADLE,
                EXPECTED_GRADLE_DEPENDENCIES,
                "arm64",
            ),
            (
                "java8.al2",
                USING_MAVEN_PATH,
                EXPECTED_FILES_PROJECT_MANIFEST_MAVEN,
                EXPECTED_MAVEN_DEPENDENCIES,
                "arm64",
            ),
            (
                "java11",
                USING_GRADLE_PATH,
                EXPECTED_FILES_PROJECT_MANIFEST_GRADLE,
                EXPECTED_GRADLE_DEPENDENCIES,
                "arm64",
            ),
            (
                "java11",
                USING_GRADLEW_PATH,
                EXPECTED_FILES_PROJECT_MANIFEST_GRADLE,
                EXPECTED_GRADLE_DEPENDENCIES,
                "arm64",
            ),
            (
                "java11",
                USING_GRADLE_KOTLIN_PATH,
                EXPECTED_FILES_PROJECT_MANIFEST_GRADLE,
                EXPECTED_GRADLE_DEPENDENCIES,
                "arm64",
            ),
            ("java11", USING_MAVEN_PATH, EXPECTED_FILES_PROJECT_MANIFEST_MAVEN, EXPECTED_MAVEN_DEPENDENCIES, "arm64"),
        ]
    )
    @skipIf(SKIP_DOCKER_TESTS or SKIP_DOCKER_BUILD, SKIP_DOCKER_MESSAGE)
    @pytest.mark.flaky(reruns=3)
    def test_building_java_in_container_with_arm64_architecture(
        self, runtime, code_path, expected_files, expected_dependencies, architecture
    ):
        self._test_with_building_java(
            runtime,
            code_path,
            expected_files,
            expected_dependencies,
            "use_container",
            self.test_data_path,
            architecture,
        )

    @parameterized.expand(
        [
            (
                "java8.al2",
                USING_GRADLE_PATH,
                EXPECTED_FILES_PROJECT_MANIFEST_GRADLE,
                EXPECTED_GRADLE_DEPENDENCIES,
                "arm64",
            ),
            (
                "java8.al2",
                USING_GRADLEW_PATH,
                EXPECTED_FILES_PROJECT_MANIFEST_GRADLE,
                EXPECTED_GRADLE_DEPENDENCIES,
                "arm64",
            ),
            (
                "java8.al2",
                USING_GRADLE_KOTLIN_PATH,
                EXPECTED_FILES_PROJECT_MANIFEST_GRADLE,
                EXPECTED_GRADLE_DEPENDENCIES,
                "arm64",
            ),
            (
                "java8.al2",
                USING_MAVEN_PATH,
                EXPECTED_FILES_PROJECT_MANIFEST_MAVEN,
                EXPECTED_MAVEN_DEPENDENCIES,
                "arm64",
            ),
            (
                "java8.al2",
                USING_GRADLE_PATH,
                EXPECTED_FILES_PROJECT_MANIFEST_GRADLE,
                EXPECTED_GRADLE_DEPENDENCIES,
                "arm64",
            ),
        ]
    )
    @pytest.mark.flaky(reruns=3)
    def test_building_java8_in_process_with_arm_architecture(
        self, runtime, code_path, expected_files, expected_dependencies, architecture
    ):
        self._test_with_building_java(
            runtime, code_path, expected_files, expected_dependencies, False, self.test_data_path, architecture
        )

    @parameterized.expand(
        [
            (
                "java11",
                USING_GRADLE_PATH,
                EXPECTED_FILES_PROJECT_MANIFEST_GRADLE,
                EXPECTED_GRADLE_DEPENDENCIES,
                "arm64",
            ),
            (
                "java11",
                USING_GRADLEW_PATH,
                EXPECTED_FILES_PROJECT_MANIFEST_GRADLE,
                EXPECTED_GRADLE_DEPENDENCIES,
                "arm64",
            ),
            (
                "java11",
                USING_GRADLE_KOTLIN_PATH,
                EXPECTED_FILES_PROJECT_MANIFEST_GRADLE,
                EXPECTED_GRADLE_DEPENDENCIES,
                "arm64",
            ),
            ("java11", USING_MAVEN_PATH, EXPECTED_FILES_PROJECT_MANIFEST_MAVEN, EXPECTED_MAVEN_DEPENDENCIES, "arm64"),
            (
                "java11",
                USING_GRADLE_PATH,
                EXPECTED_FILES_PROJECT_MANIFEST_GRADLE,
                EXPECTED_GRADLE_DEPENDENCIES,
                "arm64",
            ),
        ]
    )
    @pytest.mark.flaky(reruns=3)
    def test_building_java11_in_process_with_arm_architecture(
        self, runtime, code_path, expected_files, expected_dependencies, architecture
    ):
        self._test_with_building_java(
            runtime, code_path, expected_files, expected_dependencies, False, self.test_data_path, architecture
        )


@skipIf(
    ((IS_WINDOWS and RUNNING_ON_CI) and not CI_OVERRIDE),
    "Skip build tests on windows when running in CI unless overridden",
)
class TestBuildCommand_Dotnet_cli_package(BuildIntegBase):
    FUNCTION_LOGICAL_ID = "Function"
    EXPECTED_FILES_PROJECT_MANIFEST = {
        "Amazon.Lambda.APIGatewayEvents.dll",
        "HelloWorld.pdb",
        "Amazon.Lambda.Core.dll",
        "HelloWorld.runtimeconfig.json",
        "Amazon.Lambda.Serialization.Json.dll",
        "Newtonsoft.Json.dll",
        "HelloWorld.deps.json",
        "HelloWorld.dll",
    }

    @parameterized.expand(
        [
            ("dotnetcore2.1", "Dotnetcore2.1", None),
            ("dotnetcore3.1", "Dotnetcore3.1", None),
            ("dotnetcore2.1", "Dotnetcore2.1", "debug"),
            ("dotnetcore3.1", "Dotnetcore3.1", "debug"),
        ]
    )
    @pytest.mark.flaky(reruns=3)
    def test_with_dotnetcore(self, runtime, code_uri, mode, architecture="x86_64"):
        overrides = {
            "Runtime": runtime,
            "CodeUri": code_uri,
            "Handler": "HelloWorld::HelloWorld.Function::FunctionHandler",
            "Architectures": architecture,
        }
        cmdlist = self.get_command_list(use_container=False, parameter_overrides=overrides)

        LOG.info("Running Command: {}".format(cmdlist))
        LOG.info("Running with SAM_BUILD_MODE={}".format(mode))

        newenv = os.environ.copy()
        if mode:
            newenv["SAM_BUILD_MODE"] = mode

        run_command(cmdlist, cwd=self.working_dir, env=newenv)

        self._verify_built_artifact(
            self.default_build_dir, self.FUNCTION_LOGICAL_ID, self.EXPECTED_FILES_PROJECT_MANIFEST
        )

        self._verify_resource_property(
            str(self.built_template),
            "OtherRelativePathResource",
            "BodyS3Location",
            os.path.relpath(
                os.path.normpath(os.path.join(str(self.test_data_path), "SomeRelativePath")),
                str(self.default_build_dir),
            ),
        )

        self._verify_resource_property(
            str(self.built_template),
            "GlueResource",
            "Command.ScriptLocation",
            os.path.relpath(
                os.path.normpath(os.path.join(str(self.test_data_path), "SomeRelativePath")),
                str(self.default_build_dir),
            ),
        )

        expected = "{'message': 'Hello World'}"
        if not SKIP_DOCKER_TESTS:
            self._verify_invoke_built_function(
                self.built_template, self.FUNCTION_LOGICAL_ID, self._make_parameter_override_arg(overrides), expected
            )
        self.verify_docker_container_cleanedup(runtime)

    @parameterized.expand([("dotnetcore2.1", "Dotnetcore2.1"), ("dotnetcore3.1", "Dotnetcore3.1")])
    @skipIf(SKIP_DOCKER_TESTS or SKIP_DOCKER_BUILD, SKIP_DOCKER_MESSAGE)
    @pytest.mark.flaky(reruns=3)
    def test_must_fail_with_container(self, runtime, code_uri):
        use_container = True
        overrides = {
            "Runtime": runtime,
            "CodeUri": code_uri,
            "Handler": "HelloWorld::HelloWorld.Function::FunctionHandler",
        }
        cmdlist = self.get_command_list(use_container=use_container, parameter_overrides=overrides)

        LOG.info("Running Command: {}".format(cmdlist))
        process_execute = run_command(cmdlist, cwd=self.working_dir)

        # Must error out, because container builds are not supported
        self.assertEqual(process_execute.process.returncode, 1)

    def _verify_built_artifact(self, build_dir, function_logical_id, expected_files):

        self.assertTrue(build_dir.exists(), "Build directory should be created")

        build_dir_files = os.listdir(str(build_dir))
        self.assertIn("template.yaml", build_dir_files)
        self.assertIn(function_logical_id, build_dir_files)

        template_path = build_dir.joinpath("template.yaml")
        resource_artifact_dir = build_dir.joinpath(function_logical_id)

        # Make sure the template has correct CodeUri for resource
        self._verify_resource_property(str(template_path), function_logical_id, "CodeUri", function_logical_id)

        all_artifacts = set(os.listdir(str(resource_artifact_dir)))
        actual_files = all_artifacts.intersection(expected_files)
        self.assertEqual(actual_files, expected_files)


@skipIf(
    ((IS_WINDOWS and RUNNING_ON_CI) and not CI_OVERRIDE),
    "Skip build tests on windows when running in CI unless overridden",
)
class TestBuildCommand_Go_Modules(BuildIntegGoBase):
    @parameterized.expand([("go1.x", "Go", None, False), ("go1.x", "Go", "debug", True)])
    @pytest.mark.flaky(reruns=3)
    def test_building_go(self, runtime, code_uri, mode, use_container):
        if use_container and (SKIP_DOCKER_TESTS or SKIP_DOCKER_BUILD):
            self.skipTest(SKIP_DOCKER_MESSAGE)

        self._test_with_go(runtime, code_uri, mode, self.test_data_path, use_container=use_container)


@skipIf(
    ((IS_WINDOWS and RUNNING_ON_CI) and not CI_OVERRIDE),
    "Skip build tests on windows when running in CI unless overridden",
)
class TestBuildCommand_Go_Modules_With_Specified_Architecture(BuildIntegGoBase):
    template = "template_with_architecture.yaml"

    @parameterized.expand(
        [
            ("go1.x", "Go", None, "x86_64"),
            ("go1.x", "Go", "debug", "x86_64"),
            ("go1.x", "Go", None, "arm64"),
            ("go1.x", "Go", "debug", "arm64"),
        ]
    )
    @pytest.mark.flaky(reruns=3)
    def test_building_go(self, runtime, code_uri, mode, architecture):
        self._test_with_go(runtime, code_uri, mode, self.test_data_path, architecture)

    @parameterized.expand([("go1.x", "Go", "unknown_architecture")])
    @skipIf(SKIP_DOCKER_TESTS, SKIP_DOCKER_MESSAGE)
    @pytest.mark.flaky(reruns=3)
    def test_go_must_fail_with_unknown_architecture(self, runtime, code_uri, architecture):
        overrides = {"Runtime": runtime, "CodeUri": code_uri, "Handler": "hello-world", "Architectures": architecture}
        cmdlist = self.get_command_list(parameter_overrides=overrides)

        LOG.info("Running Command: {}".format(cmdlist))
        process_execute = run_command(cmdlist, cwd=self.working_dir)

        # Must error out, because container builds are not supported
        self.assertEqual(process_execute.process.returncode, 1)


@skipIf(
    ((IS_WINDOWS and RUNNING_ON_CI) and not CI_OVERRIDE),
    "Skip build tests on windows when running in CI unless overridden",
)
class TestBuildCommand_SingleFunctionBuilds(BuildIntegBase):
    template = "many-functions-template.yaml"

    EXPECTED_FILES_PROJECT_MANIFEST = {
        "__init__.py",
        "main.py",
        "numpy",
        # 'cryptography',
        "requirements.txt",
    }

    @pytest.mark.flaky(reruns=3)
    def test_function_not_found(self):
        overrides = {"Runtime": "python3.7", "CodeUri": "Python", "Handler": "main.handler"}
        cmdlist = self.get_command_list(parameter_overrides=overrides, function_identifier="FunctionNotInTemplate")

        process_execute = run_command(cmdlist, cwd=self.working_dir)

        self.assertEqual(process_execute.process.returncode, 1)
        self.assertIn("FunctionNotInTemplate not found", str(process_execute.stderr))

    @parameterized.expand(
        [
            ("python3.7", False, "FunctionOne"),
            ("python3.7", "use_container", "FunctionOne"),
            ("python3.7", False, "FunctionTwo"),
            ("python3.7", "use_container", "FunctionTwo"),
        ]
    )
    @pytest.mark.flaky(reruns=3)
    def test_build_single_function(self, runtime, use_container, function_identifier):
        if use_container and (SKIP_DOCKER_TESTS or SKIP_DOCKER_BUILD):
            self.skipTest(SKIP_DOCKER_MESSAGE)

        overrides = {"Runtime": runtime, "CodeUri": "Python", "Handler": "main.handler"}
        cmdlist = self.get_command_list(
            use_container=use_container, parameter_overrides=overrides, function_identifier=function_identifier
        )

        LOG.info("Running Command: {}".format(cmdlist))
        run_command(cmdlist, cwd=self.working_dir)

        self._verify_built_artifact(self.default_build_dir, function_identifier, self.EXPECTED_FILES_PROJECT_MANIFEST)

        expected = {"pi": "3.14"}
        if not SKIP_DOCKER_TESTS:
            self._verify_invoke_built_function(
                self.built_template, function_identifier, self._make_parameter_override_arg(overrides), expected
            )

        if use_container:
            self.verify_docker_container_cleanedup(runtime)
            self.verify_pulled_image(runtime)

    def _verify_built_artifact(self, build_dir, function_logical_id, expected_files):
        self.assertTrue(build_dir.exists(), "Build directory should be created")

        build_dir_files = os.listdir(str(build_dir))
        self.assertIn("template.yaml", build_dir_files)
        self.assertIn(function_logical_id, build_dir_files)

        template_path = build_dir.joinpath("template.yaml")
        resource_artifact_dir = build_dir.joinpath(function_logical_id)

        # Make sure the template has correct CodeUri for resource
        self._verify_resource_property(str(template_path), function_logical_id, "CodeUri", function_logical_id)

        all_artifacts = set(os.listdir(str(resource_artifact_dir)))
        actual_files = all_artifacts.intersection(expected_files)
        self.assertEqual(actual_files, expected_files)

    def _get_python_version(self):
        return "python{}.{}".format(sys.version_info.major, sys.version_info.minor)


@skipIf(
    ((IS_WINDOWS and RUNNING_ON_CI) and not CI_OVERRIDE),
    "Skip build tests on windows when running in CI unless overridden",
)
class TestBuildCommand_LayerBuilds(BuildIntegBase):
    template = "layers-functions-template.yaml"

    EXPECTED_FILES_PROJECT_MANIFEST = {"__init__.py", "main.py", "requirements.txt"}
    EXPECTED_LAYERS_FILES_PROJECT_MANIFEST = {"__init__.py", "layer.py", "numpy", "requirements.txt"}

    @parameterized.expand([("python3.7", False, "LayerOne"), ("python3.7", "use_container", "LayerOne")])
    def test_build_single_layer(self, runtime, use_container, layer_identifier):
        if use_container and (SKIP_DOCKER_TESTS or SKIP_DOCKER_BUILD):
            self.skipTest(SKIP_DOCKER_MESSAGE)

        overrides = {"LayerBuildMethod": runtime, "LayerContentUri": "PyLayer"}
        cmdlist = self.get_command_list(
            use_container=use_container, parameter_overrides=overrides, function_identifier=layer_identifier
        )

        LOG.info("Running Command: {}".format(cmdlist))

        run_command(cmdlist, cwd=self.working_dir)

        LOG.info("Default build dir: %s", self.default_build_dir)
        self._verify_built_artifact(
            self.default_build_dir,
            layer_identifier,
            self.EXPECTED_LAYERS_FILES_PROJECT_MANIFEST,
            "ContentUri",
            "python",
        )

    @parameterized.expand(
        [("makefile", False, "LayerWithMakefile"), ("makefile", "use_container", "LayerWithMakefile")]
    )
    def test_build_layer_with_makefile(self, build_method, use_container, layer_identifier):
        if use_container and (SKIP_DOCKER_TESTS or SKIP_DOCKER_BUILD):
            self.skipTest(SKIP_DOCKER_MESSAGE)

        overrides = {"LayerBuildMethod": build_method, "LayerMakeContentUri": "PyLayerMake"}
        cmdlist = self.get_command_list(
            use_container=use_container, parameter_overrides=overrides, function_identifier=layer_identifier
        )

        LOG.info("Running Command: {}".format(cmdlist))

        run_command(cmdlist, cwd=self.working_dir)

        LOG.info("Default build dir: %s", self.default_build_dir)
        self._verify_built_artifact(
            self.default_build_dir,
            layer_identifier,
            self.EXPECTED_LAYERS_FILES_PROJECT_MANIFEST,
            "ContentUri",
            "python",
        )

    @parameterized.expand([("python3.7", False, "LayerTwo"), ("python3.7", "use_container", "LayerTwo")])
    def test_build_fails_with_missing_metadata(self, runtime, use_container, layer_identifier):
        if use_container and (SKIP_DOCKER_TESTS or SKIP_DOCKER_BUILD):
            self.skipTest(SKIP_DOCKER_MESSAGE)

        overrides = {"LayerBuildMethod": runtime, "LayerContentUri": "PyLayer"}
        cmdlist = self.get_command_list(
            use_container=use_container, parameter_overrides=overrides, function_identifier=layer_identifier
        )

        LOG.info("Running Command: {}".format(cmdlist))

        run_command(cmdlist, cwd=self.working_dir)

        self.assertFalse(self.default_build_dir.joinpath(layer_identifier).exists())

    @parameterized.expand([("python3.7", False), ("python3.7", "use_container")])
    def test_build_function_and_layer(self, runtime, use_container):
        if use_container and (SKIP_DOCKER_TESTS or SKIP_DOCKER_BUILD):
            self.skipTest(SKIP_DOCKER_MESSAGE)

        overrides = {
            "LayerBuildMethod": runtime,
            "LayerContentUri": "PyLayer",
            "LayerMakeContentUri": "PyLayerMake",
            "Runtime": runtime,
            "CodeUri": "PythonWithLayer",
            "Handler": "main.handler",
        }
        cmdlist = self.get_command_list(use_container=use_container, parameter_overrides=overrides)

        LOG.info("Running Command: {}".format(cmdlist))

        run_command(cmdlist, cwd=self.working_dir)

        LOG.info("Default build dir: %s", self.default_build_dir)
        self._verify_built_artifact(
            self.default_build_dir, "FunctionOne", self.EXPECTED_FILES_PROJECT_MANIFEST, "CodeUri"
        )
        self._verify_built_artifact(
            self.default_build_dir, "LayerOne", self.EXPECTED_LAYERS_FILES_PROJECT_MANIFEST, "ContentUri", "python"
        )

        expected = {"pi": "3.14"}
        if not SKIP_DOCKER_TESTS:
            self._verify_invoke_built_function(
                self.built_template, "FunctionOne", self._make_parameter_override_arg(overrides), expected
            )
        if use_container:
            self.verify_docker_container_cleanedup(runtime)
            self.verify_pulled_image(runtime)

    @parameterized.expand([("python3.7", False), ("python3.7", "use_container")])
    def test_build_function_with_dependent_layer(self, runtime, use_container):
        if use_container and (SKIP_DOCKER_TESTS or SKIP_DOCKER_BUILD):
            self.skipTest(SKIP_DOCKER_MESSAGE)

        overrides = {
            "LayerBuildMethod": runtime,
            "LayerContentUri": "PyLayer",
            "Runtime": runtime,
            "CodeUri": "PythonWithLayer",
            "Handler": "main.handler",
        }
        cmdlist = self.get_command_list(
            use_container=use_container, parameter_overrides=overrides, function_identifier="FunctionOne"
        )

        LOG.info("Running Command: {}".format(cmdlist))

        run_command(cmdlist, cwd=self.working_dir)

        LOG.info("Default build dir: %s", self.default_build_dir)
        self._verify_built_artifact(
            self.default_build_dir, "FunctionOne", self.EXPECTED_FILES_PROJECT_MANIFEST, "CodeUri"
        )
        self._verify_built_artifact(
            self.default_build_dir, "LayerOne", self.EXPECTED_LAYERS_FILES_PROJECT_MANIFEST, "ContentUri", "python"
        )

        expected = {"pi": "3.14"}
        if not SKIP_DOCKER_TESTS:
            self._verify_invoke_built_function(
                self.built_template, "FunctionOne", self._make_parameter_override_arg(overrides), expected
            )
        if use_container:
            self.verify_docker_container_cleanedup(runtime)
            self.verify_pulled_image(runtime)

    def _verify_built_artifact(
        self, build_dir, resource_logical_id, expected_files, code_property_name, artifact_subfolder=""
    ):
        self.assertTrue(build_dir.exists(), "Build directory should be created")

        build_dir_files = os.listdir(str(build_dir))
        self.assertIn("template.yaml", build_dir_files)
        self.assertIn(resource_logical_id, build_dir_files)

        template_path = build_dir.joinpath("template.yaml")
        resource_artifact_dir = build_dir.joinpath(resource_logical_id, artifact_subfolder)

        # Make sure the template has correct CodeUri for resource
        self._verify_resource_property(str(template_path), resource_logical_id, code_property_name, resource_logical_id)

        all_artifacts = set(os.listdir(str(resource_artifact_dir)))
        actual_files = all_artifacts.intersection(expected_files)
        self.assertEqual(actual_files, expected_files)

    def _get_python_version(self):
        return "python{}.{}".format(sys.version_info.major, sys.version_info.minor)


@parameterized_class(
    ("template", "is_nested_parent"),
    [
        (os.path.join("nested-parent", "template-parent.yaml"), "is_nested_parent"),
        ("template.yaml", False),
    ],
)
class TestBuildCommand_ProvidedFunctions(BuildIntegProvidedBase):
    # Test Suite for runtime: provided and where selection of the build workflow is implicitly makefile builder
    # if the makefile is present.
    @parameterized.expand(
        [
            ("provided", False, None),
            ("provided", "use_container", "Makefile-container"),
            ("provided.al2", False, None),
            ("provided.al2", "use_container", "Makefile-container"),
        ]
    )
    @pytest.mark.flaky(reruns=3)
    def test_building_Makefile(self, runtime, use_container, manifest):
        self._test_with_Makefile(runtime, use_container, manifest)


@parameterized_class(
    ("template", "is_nested_parent"),
    [
        (os.path.join("nested-parent", "template-parent.yaml"), "is_nested_parent"),
        ("template.yaml", False),
    ],
)
class TestBuildCommand_ProvidedFunctions_With_Specified_Architecture(BuildIntegProvidedBase):
    # Test Suite for runtime: provided and where selection of the build workflow is implicitly makefile builder
    # if the makefile is present.
    @parameterized.expand(
        [
            ("provided", False, None, "x86_64"),
            ("provided", "use_container", "Makefile-container", "x86_64"),
            ("provided.al2", False, None, "x86_64"),
            ("provided.al2", "use_container", "Makefile-container", "x86_64"),
            ("provided", False, None, "arm64"),
            ("provided", "use_container", "Makefile-container", "arm64"),
            ("provided.al2", False, None, "arm64"),
            ("provided.al2", "use_container", "Makefile-container", "arm64"),
        ]
    )
    @pytest.mark.flaky(reruns=3)
    def test_building_Makefile(self, runtime, use_container, manifest, architecture):
        self._test_with_Makefile(runtime, use_container, manifest, architecture)


@skipIf(
    ((IS_WINDOWS and RUNNING_ON_CI) and not CI_OVERRIDE),
    "Skip build tests on windows when running in CI unless overridden",
)
class TestBuildWithBuildMethod(BuildIntegBase):
    # Test Suite where `BuildMethod` is explicitly specified.

    template = "custom-build-function.yaml"
    EXPECTED_FILES_PROJECT_MANIFEST = {"__init__.py", "main.py", "requests", "requirements.txt"}

    FUNCTION_LOGICAL_ID = "Function"

    @parameterized.expand([(False, None, "makefile"), ("use_container", "Makefile-container", "makefile")])
    @pytest.mark.flaky(reruns=3)
    def test_with_makefile_builder_specified_python_runtime(self, use_container, manifest, build_method):
        if use_container and (SKIP_DOCKER_TESTS or SKIP_DOCKER_BUILD):
            self.skipTest(SKIP_DOCKER_MESSAGE)

        # runtime is chosen based off current python version.
        runtime = self._get_python_version()
        # Codeuri is still Provided, since that directory has the makefile.
        overrides = {"Runtime": runtime, "CodeUri": "Provided", "Handler": "main.handler", "BuildMethod": build_method}
        manifest_path = None
        if manifest:
            manifest_path = os.path.join(self.test_data_path, "Provided", manifest)

        cmdlist = self.get_command_list(
            use_container=use_container, parameter_overrides=overrides, manifest_path=manifest_path
        )

        LOG.info("Running Command: {}".format(cmdlist))
        # Built using Makefile for a python project.
        run_command(cmdlist, cwd=self.working_dir)

        self._verify_built_artifact(
            self.default_build_dir, self.FUNCTION_LOGICAL_ID, self.EXPECTED_FILES_PROJECT_MANIFEST
        )

        expected = "2.23.0"
        # Building was done with a makefile, invoke is checked with the same runtime image.
        if not SKIP_DOCKER_TESTS:
            self._verify_invoke_built_function(
                self.built_template, self.FUNCTION_LOGICAL_ID, self._make_parameter_override_arg(overrides), expected
            )

        if use_container:
            self.verify_docker_container_cleanedup(runtime)
            self.verify_pulled_image(runtime)

    @parameterized.expand([(False,), ("use_container")])
    @pytest.mark.flaky(reruns=3)
    def test_with_native_builder_specified_python_runtime(self, use_container):
        if use_container and (SKIP_DOCKER_TESTS or SKIP_DOCKER_BUILD):
            self.skipTest(SKIP_DOCKER_MESSAGE)

        # runtime is chosen based off current python version.
        runtime = self._get_python_version()
        # Codeuri is still Provided, since that directory has the makefile, but it also has the
        # actual manifest file of `requirements.txt`.
        # BuildMethod is set to the same name as of the runtime.
        overrides = {"Runtime": runtime, "CodeUri": "Provided", "Handler": "main.handler", "BuildMethod": runtime}
        manifest_path = os.path.join(self.test_data_path, "Provided", "requirements.txt")

        cmdlist = self.get_command_list(
            use_container=use_container, parameter_overrides=overrides, manifest_path=manifest_path
        )

        LOG.info("Running Command: {}".format(cmdlist))
        # Built using `native` python-pip builder for a python project.
        run_command(cmdlist, cwd=self.working_dir)

        self._verify_built_artifact(
            self.default_build_dir, self.FUNCTION_LOGICAL_ID, self.EXPECTED_FILES_PROJECT_MANIFEST
        )

        expected = "2.23.0"
        # Building was done with a `python-pip` builder, invoke is checked with the same runtime image.
        if not SKIP_DOCKER_TESTS:
            self._verify_invoke_built_function(
                self.built_template, self.FUNCTION_LOGICAL_ID, self._make_parameter_override_arg(overrides), expected
            )

        if use_container:
            self.verify_docker_container_cleanedup(runtime)
            self.verify_pulled_image(runtime)

    @parameterized.expand([(False,), ("use_container")])
    @pytest.mark.flaky(reruns=3)
    def test_with_wrong_builder_specified_python_runtime(self, use_container):
        if use_container and (SKIP_DOCKER_TESTS or SKIP_DOCKER_BUILD):
            self.skipTest(SKIP_DOCKER_MESSAGE)

        # runtime is chosen based off current python version.
        runtime = self._get_python_version()
        # BuildMethod is set to the java8, this should cause failure.
        overrides = {"Runtime": runtime, "CodeUri": "Provided", "Handler": "main.handler", "BuildMethod": "java8"}
        manifest_path = os.path.join(self.test_data_path, "Provided", "requirements.txt")

        cmdlist = self.get_command_list(
            use_container=use_container, parameter_overrides=overrides, manifest_path=manifest_path
        )

        LOG.info("Running Command: {}".format(cmdlist))
        # This will error out.
        command = run_command(cmdlist, cwd=self.working_dir)
        self.assertEqual(command.process.returncode, 1)
        self.assertEqual(command.stdout.strip(), b"Build Failed")

    def _verify_built_artifact(self, build_dir, function_logical_id, expected_files):

        self.assertTrue(build_dir.exists(), "Build directory should be created")

        build_dir_files = os.listdir(str(build_dir))
        self.assertIn("template.yaml", build_dir_files)
        self.assertIn(function_logical_id, build_dir_files)

        template_path = build_dir.joinpath("template.yaml")
        resource_artifact_dir = build_dir.joinpath(function_logical_id)

        # Make sure the template has correct CodeUri for resource
        self._verify_resource_property(str(template_path), function_logical_id, "CodeUri", function_logical_id)

        all_artifacts = set(os.listdir(str(resource_artifact_dir)))
        actual_files = all_artifacts.intersection(expected_files)
        self.assertEqual(actual_files, expected_files)

    def _get_python_version(self):
        return "python{}.{}".format(sys.version_info.major, sys.version_info.minor)


@skipIf(
    ((IS_WINDOWS and RUNNING_ON_CI) and not CI_OVERRIDE),
    "Skip build tests on windows when running in CI unless overridden",
)
class TestBuildWithDedupBuilds(DedupBuildIntegBase):
    template = "dedup-functions-template.yaml"

    @parameterized.expand(
        [
            # in process
            (
                False,
                "Dotnetcore3.1",
                "HelloWorld::HelloWorld.FirstFunction::FunctionHandler",
                "HelloWorld::HelloWorld.SecondFunction::FunctionHandler",
                "dotnetcore3.1",
            ),
            (False, "Java/gradlew", "aws.example.Hello::myHandler", "aws.example.SecondFunction::myHandler", "java8"),
            (False, "Node", "main.lambdaHandler", "main.secondLambdaHandler", "nodejs14.x"),
            (False, "Python", "main.first_function_handler", "main.second_function_handler", "python3.9"),
            (False, "Ruby", "app.lambda_handler", "app.second_lambda_handler", "ruby2.5"),
            # container
            (True, "Java/gradlew", "aws.example.Hello::myHandler", "aws.example.SecondFunction::myHandler", "java8"),
            (True, "Node", "main.lambdaHandler", "main.secondLambdaHandler", "nodejs14.x"),
            (True, "Python", "main.first_function_handler", "main.second_function_handler", "python3.9"),
            (True, "Ruby", "app.lambda_handler", "app.second_lambda_handler", "ruby2.5"),
        ]
    )
    @pytest.mark.flaky(reruns=3)
    def test_dedup_build(self, use_container, code_uri, function1_handler, function2_handler, runtime):
        if use_container and (SKIP_DOCKER_TESTS or SKIP_DOCKER_BUILD):
            self.skipTest(SKIP_DOCKER_MESSAGE)

        """
        Build template above and verify that each function call returns as expected
        """
        overrides = {
            "FunctionCodeUri": code_uri,
            "Function1Handler": function1_handler,
            "Function2Handler": function2_handler,
            "FunctionRuntime": runtime,
        }
        cmdlist = self.get_command_list(use_container=use_container, parameter_overrides=overrides)

        LOG.info("Running Command: {}".format(cmdlist))
        # Built using `native` python-pip builder for a python project.
        command_result = run_command(cmdlist, cwd=self.working_dir)

        expected_messages = ["World", "Mars"]

        if not SKIP_DOCKER_TESTS:
            self._verify_build_and_invoke_functions(
                expected_messages, command_result, self._make_parameter_override_arg(overrides)
            )


@skipIf(
    ((IS_WINDOWS and RUNNING_ON_CI) and not CI_OVERRIDE),
    "Skip build tests on windows when running in CI unless overridden",
)
class TestBuildWithDedupImageBuilds(DedupBuildIntegBase):
    template = "dedup-functions-image-template.yaml"

    @parameterized.expand([(True,), (False,)])
    @pytest.mark.flaky(reruns=3)
    def test_dedup_build(self, use_container):
        if use_container and (SKIP_DOCKER_TESTS or SKIP_DOCKER_BUILD):
            self.skipTest(SKIP_DOCKER_MESSAGE)

        """
        Build template above and verify that each function call returns as expected
        """
        overrides = {
            "Function1Handler": "main.first_function_handler",
            "Function2Handler": "main.second_function_handler",
            "FunctionRuntime": "3.7",
            "DockerFile": "Dockerfile",
            "Tag": f"{random.randint(1,100)}",
        }
        cmdlist = self.get_command_list(use_container=use_container, parameter_overrides=overrides)

        LOG.info("Running Command: {}".format(cmdlist))
        run_command(cmdlist, cwd=self.working_dir)

        if not SKIP_DOCKER_TESTS:
            self._verify_invoke_built_function(
                self.built_template, "HelloWorldFunction", self._make_parameter_override_arg(overrides), "Hello World"
            )
            self._verify_invoke_built_function(
                self.built_template, "HelloMarsFunction", self._make_parameter_override_arg(overrides), "Hello Mars"
            )


@skipIf(
    ((IS_WINDOWS and RUNNING_ON_CI) and not CI_OVERRIDE),
    "Skip build tests on windows when running in CI unless overridden",
)
class TestBuildWithDedupBuildsMakefile(DedupBuildIntegBase):
    template = "dedup-functions-makefile-template.yaml"

    @pytest.mark.flaky(reruns=3)
    def test_dedup_build_makefile(self):
        """
        Build template above in the container and verify that each function call returns as expected
        """
        cmdlist = self.get_command_list()

        LOG.info("Running Command: {}".format(cmdlist))
        # Built using `native` python-pip builder for a python project.
        command_result = run_command(cmdlist, cwd=self.working_dir)

        expected_messages = ["World", "Mars"]

        if not SKIP_DOCKER_TESTS:
            self._verify_build_and_invoke_functions(expected_messages, command_result, "")

    def _verify_process_code_and_output(self, command_result):
        """
        Override, because functions should be build individually
        """
        self.assertEqual(command_result.process.returncode, 0)


@skipIf(
    ((IS_WINDOWS and RUNNING_ON_CI) and not CI_OVERRIDE),
    "Skip build tests on windows when running in CI unless overridden",
)
class TestBuildWithCacheBuilds(CachedBuildIntegBase):
    template = "dedup-functions-template.yaml"

    @parameterized.expand(
        [
            # in process
            (
                False,
                "Dotnetcore3.1",
                "HelloWorld::HelloWorld.FirstFunction::FunctionHandler",
                "HelloWorld::HelloWorld.SecondFunction::FunctionHandler",
                "dotnetcore3.1",
            ),
            (False, "Java/gradlew", "aws.example.Hello::myHandler", "aws.example.SecondFunction::myHandler", "java8"),
            (False, "Node", "main.lambdaHandler", "main.secondLambdaHandler", "nodejs14.x"),
            (False, "Python", "main.first_function_handler", "main.second_function_handler", "python3.9"),
            (False, "Ruby", "app.lambda_handler", "app.second_lambda_handler", "ruby2.5"),
            # container
            (True, "Java/gradlew", "aws.example.Hello::myHandler", "aws.example.SecondFunction::myHandler", "java8"),
            (True, "Node", "main.lambdaHandler", "main.secondLambdaHandler", "nodejs14.x"),
            (True, "Python", "main.first_function_handler", "main.second_function_handler", "python3.9"),
            (True, "Ruby", "app.lambda_handler", "app.second_lambda_handler", "ruby2.5"),
        ]
    )
    @pytest.mark.flaky(reruns=3)
    def test_cache_build(self, use_container, code_uri, function1_handler, function2_handler, runtime):
        if use_container and (SKIP_DOCKER_TESTS or SKIP_DOCKER_BUILD):
            self.skipTest(SKIP_DOCKER_MESSAGE)

        """
        Build template above and verify that each function call returns as expected
        """
        overrides = {
            "FunctionCodeUri": code_uri,
            "Function1Handler": function1_handler,
            "Function2Handler": function2_handler,
            "FunctionRuntime": runtime,
        }
        cmdlist = self.get_command_list(use_container=use_container, parameter_overrides=overrides, cached=True)

        LOG.info("Running Command: %s", cmdlist)
        # Built using `native` python-pip builder for a python project.
        command_result = run_command(cmdlist, cwd=self.working_dir)

        expected_messages = ["World", "Mars"]

        if not SKIP_DOCKER_TESTS:
            self._verify_build_and_invoke_functions(
                expected_messages, command_result, self._make_parameter_override_arg(overrides)
            )

    @skipIf(SKIP_DOCKER_TESTS, SKIP_DOCKER_MESSAGE)
    def test_cached_build_with_env_vars(self):
        """
        Build 2 times to verify that second time hits the cached build
        """
        overrides = {
            "FunctionCodeUri": "Python",
            "Function1Handler": "main.first_function_handler",
            "Function2Handler": "main.second_function_handler",
            "FunctionRuntime": "python3.8",
        }
        cmdlist = self.get_command_list(
            use_container=True, parameter_overrides=overrides, cached=True, container_env_var="FOO=BAR"
        )

        LOG.info("Running Command (cache should be invalid): %s", cmdlist)
        command_result = run_command(cmdlist, cwd=self.working_dir)
        self.assertTrue(
            "Cache is invalid, running build and copying resources to function build definition"
            in command_result.stderr.decode("utf-8")
        )

        LOG.info("Re-Running Command (valid cache should exist): %s", cmdlist)
        command_result_with_cache = run_command(cmdlist, cwd=self.working_dir)

        self.assertTrue(
            "Valid cache found, copying previously built resources from function build definition"
            in command_result_with_cache.stderr.decode("utf-8")
        )


@skipIf(
    ((IS_WINDOWS and RUNNING_ON_CI) and not CI_OVERRIDE),
    "Skip build tests on windows when running in CI unless overridden",
)
class TestRepeatedBuildHitsCache(BuildIntegBase):
    # Use template containing both functions and layers
    template = "layers-functions-template.yaml"

    @parameterized.expand([(True,), (False,)])
    @skipIf(SKIP_DOCKER_TESTS or SKIP_DOCKER_BUILD, SKIP_DOCKER_MESSAGE)
    def test_repeated_cached_build_hits_cache(self, use_container):
        """
        Build 2 times to verify that second time hits the cached build
        """

        parameter_overrides = {
            "LayerContentUri": "PyLayer",
            "LayerBuildMethod": "python3.7",
            "CodeUri": "Python",
            "Handler": "main.handler",
            "Runtime": "python3.7",
            "LayerMakeContentUri": "PyLayerMake",
        }

        cmdlist = self.get_command_list(
            use_container=use_container,
            parameter_overrides=parameter_overrides,
            cached=True,
            container_env_var="FOO=BAR" if use_container else None,
        )

        cache_invalid_output = "Cache is invalid, running build and copying resources to "
        cache_valid_output = "Valid cache found, copying previously built resources from "

        LOG.info("Running Command (cache should be invalid): %s", cmdlist)
        command_result = run_command(cmdlist, cwd=self.working_dir).stderr.decode("utf-8")
        self.assertTrue(cache_invalid_output in command_result)
        self.assertFalse(cache_valid_output in command_result)

        LOG.info("Re-Running Command (valid cache should exist): %s", cmdlist)
        command_result = run_command(cmdlist, cwd=self.working_dir).stderr.decode("utf-8")
        self.assertFalse(cache_invalid_output in command_result)
        self.assertTrue(cache_valid_output in command_result)


@skipIf(
    ((IS_WINDOWS and RUNNING_ON_CI) and not CI_OVERRIDE),
    "Skip build tests on windows when running in CI unless overridden",
)
class TestParallelBuilds(DedupBuildIntegBase):
    template = "dedup-functions-template.yaml"

    @parameterized.expand(
        [
            # in process
            (
                False,
                "Dotnetcore3.1",
                "HelloWorld::HelloWorld.FirstFunction::FunctionHandler",
                "HelloWorld::HelloWorld.SecondFunction::FunctionHandler",
                "dotnetcore3.1",
            ),
            (False, "Java/gradlew", "aws.example.Hello::myHandler", "aws.example.SecondFunction::myHandler", "java8"),
            (False, "Node", "main.lambdaHandler", "main.secondLambdaHandler", "nodejs14.x"),
            (False, "Python", "main.first_function_handler", "main.second_function_handler", "python3.9"),
            (False, "Ruby", "app.lambda_handler", "app.second_lambda_handler", "ruby2.5"),
            # container
            (True, "Java/gradlew", "aws.example.Hello::myHandler", "aws.example.SecondFunction::myHandler", "java8"),
            (True, "Node", "main.lambdaHandler", "main.secondLambdaHandler", "nodejs14.x"),
            (True, "Python", "main.first_function_handler", "main.second_function_handler", "python3.9"),
            (True, "Ruby", "app.lambda_handler", "app.second_lambda_handler", "ruby2.5"),
        ]
    )
    @pytest.mark.flaky(reruns=3)
    def test_dedup_build(self, use_container, code_uri, function1_handler, function2_handler, runtime):
        """
        Build template above and verify that each function call returns as expected
        """
        if use_container and (SKIP_DOCKER_TESTS or SKIP_DOCKER_BUILD):
            self.skipTest(SKIP_DOCKER_MESSAGE)

        overrides = {
            "FunctionCodeUri": code_uri,
            "Function1Handler": function1_handler,
            "Function2Handler": function2_handler,
            "FunctionRuntime": runtime,
        }
        cmdlist = self.get_command_list(use_container=use_container, parameter_overrides=overrides, parallel=True)

        LOG.info("Running Command: %s", cmdlist)
        # Built using `native` python-pip builder for a python project.
        command_result = run_command(cmdlist, cwd=self.working_dir)

        expected_messages = ["World", "Mars"]

        if not SKIP_DOCKER_TESTS:
            self._verify_build_and_invoke_functions(
                expected_messages, command_result, self._make_parameter_override_arg(overrides)
            )


@skipIf(
    ((IS_WINDOWS and RUNNING_ON_CI) and not CI_OVERRIDE),
    "Skip build tests on windows when running in CI unless overridden",
)
class TestBuildWithInlineCode(BuildIntegBase):
    template = "inline_template.yaml"

    @parameterized.expand(
        [
            (False,),
            ("use_container",),
        ]
    )
    @pytest.mark.flaky(reruns=3)
    def test_inline_not_built(self, use_container):
        if use_container and (SKIP_DOCKER_TESTS or SKIP_DOCKER_BUILD):
            self.skipTest(SKIP_DOCKER_MESSAGE)

        cmdlist = self.get_command_list(use_container=use_container)

        LOG.info("Running Command: {}".format(cmdlist))
        run_command(cmdlist, cwd=self.working_dir)

        self._verify_built_artifact(self.default_build_dir)

        if use_container:
            self.verify_docker_container_cleanedup("python3.7")
            self.verify_pulled_image("python3.7")

    def _verify_built_artifact(self, build_dir):
        self.assertTrue(build_dir.exists(), "Build directory should be created")

        codeuri_logical_id = "CodeUriFunction"
        inline_logical_id = "InlineCodeFunction"

        build_dir_files = os.listdir(str(build_dir))
        self.assertIn("template.yaml", build_dir_files)
        self.assertIn(codeuri_logical_id, build_dir_files)
        self.assertNotIn(inline_logical_id, build_dir_files)

        template_path = build_dir.joinpath("template.yaml")

        # Make sure the template has correct CodeUri for resource
        self._verify_resource_property(str(template_path), codeuri_logical_id, "CodeUri", codeuri_logical_id)
        # Make sure the template has correct InlineCode for resource
        self._verify_resource_property(str(template_path), inline_logical_id, "InlineCode", "def handler(): pass")


@skipIf(
    ((IS_WINDOWS and RUNNING_ON_CI) and not CI_OVERRIDE),
    "Skip build tests on windows when running in CI unless overridden",
)
class TestBuildWithJsonContainerEnvVars(BuildIntegBase):
    template = "container_env_vars_template.yml"

    @parameterized.expand(
        [
            ("use_container", "env_vars_function.json"),
            ("use_container", "env_vars_parameters.json"),
        ]
    )
    @pytest.mark.flaky(reruns=3)
    def test_json_env_vars_passed(self, use_container, env_vars_file):
        if use_container and (SKIP_DOCKER_TESTS or SKIP_DOCKER_BUILD):
            self.skipTest(SKIP_DOCKER_MESSAGE)

        cmdlist = self.get_command_list(
            use_container=use_container, container_env_var_file=self.get_env_file(env_vars_file)
        )

        LOG.info("Running Command: {}".format(cmdlist))
        run_command(cmdlist, cwd=self.working_dir)

        self._verify_built_env_var(self.default_build_dir)

        if use_container:
            self.verify_docker_container_cleanedup("python3.7")
            self.verify_pulled_image("python3.7")

    @staticmethod
    def get_env_file(filename):
        test_data_path = Path(__file__).resolve().parents[2].joinpath("integration", "testdata")
        return str(test_data_path.joinpath("buildcmd", filename))

    def _verify_built_env_var(self, build_dir):
        self.assertTrue(build_dir.exists(), "Build directory should be created")

        build_dir_files = os.listdir(str(build_dir))
        self.assertIn("CheckEnvVarsFunction", build_dir_files)

        function_files = os.listdir(str(build_dir.joinpath("CheckEnvVarsFunction")))
        self.assertIn("env_vars_result.txt", function_files)

        output_file = build_dir.joinpath("CheckEnvVarsFunction", "env_vars_result.txt")
        with open(str(output_file), "r", encoding="utf-8") as r:
            actual = r.read()
            self.assertEqual(actual.strip(), "MyVar")


@skipIf(
    ((IS_WINDOWS and RUNNING_ON_CI) and not CI_OVERRIDE),
    "Skip build tests on windows when running in CI unless overridden",
)
class TestBuildWithInlineContainerEnvVars(BuildIntegBase):
    template = "container_env_vars_template.yml"

    @parameterized.expand(
        [
            ("use_container", "TEST_ENV_VAR=MyVar"),
            ("use_container", "CheckEnvVarsFunction.TEST_ENV_VAR=MyVar"),
        ]
    )
    @pytest.mark.flaky(reruns=3)
    def test_inline_env_vars_passed(self, use_container, inline_env_var):
        if use_container and (SKIP_DOCKER_TESTS or SKIP_DOCKER_BUILD):
            self.skipTest(SKIP_DOCKER_MESSAGE)

        cmdlist = self.get_command_list(use_container=use_container, container_env_var=inline_env_var)

        LOG.info("Running Command: {}".format(cmdlist))
        run_command(cmdlist, cwd=self.working_dir)

        self._verify_built_env_var(self.default_build_dir)

        if use_container:
            self.verify_docker_container_cleanedup("python3.7")
            self.verify_pulled_image("python3.7")

    def _verify_built_env_var(self, build_dir):
        self.assertTrue(build_dir.exists(), "Build directory should be created")

        build_dir_files = os.listdir(str(build_dir))
        self.assertIn("CheckEnvVarsFunction", build_dir_files)

        function_files = os.listdir(str(build_dir.joinpath("CheckEnvVarsFunction")))
        self.assertIn("env_vars_result.txt", function_files)

        output_file = build_dir.joinpath("CheckEnvVarsFunction", "env_vars_result.txt")
        with open(str(output_file), "r", encoding="utf-8") as r:
            actual = r.read()
            self.assertEqual(actual.strip(), "MyVar")


class TestBuildWithNestedStacks(NestedBuildIntegBase):
    # we put the root template in its own directory to test the scenario where codeuri and children templates
    # are not located in the same folder.
    template = os.path.join("nested-parent", "nested-root-template.yaml")

    @parameterized.expand(
        [
            (
                "use_container",
                True,
                True,
            ),
            (
                "use_container",
                False,
                False,
            ),
            (
                False,
                True,
                True,
            ),
        ]
    )
    @pytest.mark.flaky(reruns=3)
    def test_nested_build(self, use_container, cached, parallel):
        if use_container and (SKIP_DOCKER_TESTS or SKIP_DOCKER_BUILD):
            self.skipTest(SKIP_DOCKER_MESSAGE)

        """
        Build template above and verify that each function call returns as expected
        """
        overrides = {
            "Runtime": "python3.7",
            "CodeUri": "../Python",  # root stack is one level deeper than the code
            "ChildStackCodeUri": "./Python",  # chidl stack is in the same folder as the code
            "LocalNestedFuncHandler": "main.handler",
        }
        cmdlist = self.get_command_list(
            use_container=use_container, parameter_overrides=overrides, cached=cached, parallel=parallel
        )

        LOG.info("Running Command: %s", cmdlist)
        LOG.info(self.working_dir)

        command_result = run_command(cmdlist, cwd=self.working_dir)

        # make sure functions are deduplicated properly, in stderr they will show up in the same line.
        self.assertRegex(command_result.stderr.decode("utf-8"), r"Building .+'Function2',.+LocalNestedStack/Function2")

        function_full_paths = ["Function", "Function2", "LocalNestedStack/Function1", "LocalNestedStack/Function2"]
        stack_paths = ["", "LocalNestedStack"]
        if not SKIP_DOCKER_TESTS:
            self._verify_build(
                function_full_paths,
                stack_paths,
                command_result,
            )

            overrides = self._make_parameter_override_arg(overrides)
            self._verify_invoke_built_functions(
                self.built_template,
                overrides,
                [
                    # invoking function in root stack using function name
                    ("Function", "Hello World"),
                    # there is only 1 Function1 in these two stacks, so invoking either by name and by full_path are the same
                    ("Function1", {"pi": "3.14"}),
                    ("LocalNestedStack/Function1", {"pi": "3.14"}),
                    # Function2 appears in both stacks and have different handler:
                    # - invoking using function name will match the root stack one by default
                    # - invoking using full path to avoid ambiguity
                    ("Function2", "Hello Mars"),
                    ("LocalNestedStack/Function2", {"pi": "3.14"}),
                ],
            )


@parameterized_class(
    ("template", "use_base_dir"),
    [
        (os.path.join("deep-nested", "template.yaml"), False),
        (os.path.join("base-dir", "template", "template.yaml"), "use_base_dir"),
    ],
)
class TestBuildWithNestedStacks3Level(NestedBuildIntegBase):
    """
    In this template, it has the same structure as .aws-sam/build
    build
        - template.yaml
        - FunctionA
        - ChildStackX
            - template.yaml
            - FunctionB
            - ChildStackY
                - template.yaml
                - FunctionA
                - MyLayerVersion
    """

    template = os.path.join("deep-nested", "template.yaml")

    @pytest.mark.flaky(reruns=3)
    def test_nested_build(self):
        if SKIP_DOCKER_TESTS or SKIP_DOCKER_BUILD:
            self.skipTest(SKIP_DOCKER_MESSAGE)

        cmdlist = self.get_command_list(
            use_container=True,
            cached=True,
            parallel=True,
            base_dir=(os.path.join(self.test_data_path, "base-dir") if self.use_base_dir else None),
        )

        LOG.info("Running Command: %s", cmdlist)
        LOG.info(self.working_dir)

        command_result = run_command(cmdlist, cwd=self.working_dir)

        function_full_paths = [
            "FunctionA",
            "ChildStackX/FunctionB",
            "ChildStackX/ChildStackY/FunctionA",
        ]
        stack_paths = [
            "",
            "ChildStackX",
            "ChildStackX/ChildStackY",
        ]
        if not SKIP_DOCKER_TESTS:
            self._verify_build(
                function_full_paths,
                stack_paths,
                command_result,
            )

            self._verify_invoke_built_functions(
                self.built_template,
                "",
                [
                    ("FunctionA", {"body": '{"hello": "a"}', "statusCode": 200}),
                    ("FunctionB", {"body": '{"hello": "b"}', "statusCode": 200}),
                    ("ChildStackX/FunctionB", {"body": '{"hello": "b"}', "statusCode": 200}),
                    ("ChildStackX/ChildStackY/FunctionA", {"body": '{"hello": "a2"}', "statusCode": 200}),
                ],
            )


@skipIf(IS_WINDOWS, "symlink is not resolved consistently on windows")
class TestBuildWithNestedStacks3LevelWithSymlink(NestedBuildIntegBase):
    """
    In this template, it has the same structure as .aws-sam/build
    build
        - template.yaml
        - child-stack-x-template-symlink.yaml (symlink to ChildStackX/template.yaml)
        - FunctionA
        - ChildStackX
            - template.yaml
            - FunctionB
            - ChildStackY
                - template.yaml
                - FunctionA
                - MyLayerVersion
    """

    template = os.path.join("deep-nested", "template-with-symlink.yaml")

    @pytest.mark.flaky(reruns=3)
    def test_nested_build(self):
        if SKIP_DOCKER_TESTS or SKIP_DOCKER_BUILD:
            self.skipTest(SKIP_DOCKER_MESSAGE)

        cmdlist = self.get_command_list(use_container=True, cached=True, parallel=True)

        LOG.info("Running Command: %s", cmdlist)
        LOG.info(self.working_dir)

        command_result = run_command(cmdlist, cwd=self.working_dir)

        function_full_paths = [
            "FunctionA",
            "ChildStackX/FunctionB",
            "ChildStackX/ChildStackY/FunctionA",
            "ChildStackXViaSymlink/FunctionB",
            "ChildStackXViaSymlink/ChildStackY/FunctionA",
        ]
        stack_paths = [
            "",
            "ChildStackX",
            "ChildStackX/ChildStackY",
            "ChildStackXViaSymlink",
            "ChildStackXViaSymlink/ChildStackY",
        ]
        if not SKIP_DOCKER_TESTS:
            self._verify_build(
                function_full_paths,
                stack_paths,
                command_result,
            )

            self._verify_invoke_built_functions(
                self.built_template,
                "",
                [
                    ("FunctionA", {"body": '{"hello": "a"}', "statusCode": 200}),
                    ("FunctionB", {"body": '{"hello": "b"}', "statusCode": 200}),
                    ("ChildStackX/FunctionB", {"body": '{"hello": "b"}', "statusCode": 200}),
                    ("ChildStackX/ChildStackY/FunctionA", {"body": '{"hello": "a2"}', "statusCode": 200}),
                    ("ChildStackXViaSymlink/FunctionB", {"body": '{"hello": "b"}', "statusCode": 200}),
                    ("ChildStackXViaSymlink/ChildStackY/FunctionA", {"body": '{"hello": "a2"}', "statusCode": 200}),
                ],
            )


@parameterized_class(
    ("template", "use_base_dir"),
    [
        (os.path.join("nested-parent", "nested-root-template-image.yaml"), False),
        (os.path.join("base-dir-image", "template", "template.yaml"), "use_base_dir"),
    ],
)
class TestBuildWithNestedStacksImage(NestedBuildIntegBase):

    EXPECTED_FILES_PROJECT_MANIFEST = {
        "__init__.py",
        "main.py",
        "numpy",
        # 'cryptography',
        "requirements.txt",
    }

    @parameterized.expand(
        [
            (
                "use_container",
                True,
                True,
            ),
            (
                "use_container",
                False,
                False,
            ),
            (
                False,
                True,
                True,
            ),
        ]
    )
    @pytest.mark.flaky(reruns=3)
    def test_nested_build(self, use_container, cached, parallel):
        if use_container and (SKIP_DOCKER_TESTS or SKIP_DOCKER_BUILD):
            self.skipTest(SKIP_DOCKER_MESSAGE)

        """
        Build template above and verify that each function call returns as expected
        """
        overrides = {
            "Runtime": "3.7",
            "DockerFile": "Dockerfile",
            "Tag": f"{random.randint(1,100)}",
            "LocalNestedFuncHandler": "main.handler",
        }
        cmdlist = self.get_command_list(
            use_container=use_container,
            parameter_overrides=overrides,
            cached=cached,
            parallel=parallel,
            base_dir=(os.path.join(self.test_data_path, "base-dir-image") if self.use_base_dir else None),
        )

        LOG.info("Running Command: %s", cmdlist)
        LOG.info(self.working_dir)

        command_result = run_command(cmdlist, cwd=self.working_dir)

        stack_paths = ["", "LocalNestedStack"]
        if not SKIP_DOCKER_TESTS:
            self._verify_build(
                [],  # there is no function artifact dirs to check
                stack_paths,
                command_result,
            )

            overrides = self._make_parameter_override_arg(overrides)
            self._verify_invoke_built_functions(
                self.built_template,
                overrides,
                [
                    # invoking function in root stack using function name
                    ("Function", "Hello World"),
                    # there is only 1 Function1 in these two stacks, so invoking either by name and by full_path are the same
                    ("Function1", {"pi": "3.14"}),
                    ("LocalNestedStack/Function1", {"pi": "3.14"}),
                    # Function2 appears in both stacks and have different handler:
                    # - invoking using function name will match the root stack one by default
                    # - invoking using full path to avoid ambiguity
                    ("Function2", "Hello Mars"),
                    ("LocalNestedStack/Function2", {"pi": "3.14"}),
                ],
            )


@skipIf(
    ((IS_WINDOWS and RUNNING_ON_CI) and not CI_OVERRIDE),
    "Skip build tests on windows when running in CI unless overridden",
)
class TestBuildWithCustomBuildImage(BuildIntegBase):
    template = "build_image_function.yaml"

    @parameterized.expand(
        [
            ("use_container", None),
            ("use_container", "amazon/aws-sam-cli-build-image-python3.7:latest"),
        ]
    )
    @pytest.mark.flaky(reruns=3)
    def test_custom_build_image_succeeds(self, use_container, build_image):
        if use_container and (SKIP_DOCKER_TESTS or SKIP_DOCKER_BUILD):
            self.skipTest(SKIP_DOCKER_MESSAGE)

        cmdlist = self.get_command_list(use_container=use_container, build_image=build_image)

        command_result = run_command(cmdlist, cwd=self.working_dir)
        stderr = command_result.stderr
        process_stderr = stderr.strip()

        self._verify_right_image_pulled(build_image, process_stderr)
        self._verify_build_succeeds(self.default_build_dir)

        self.verify_docker_container_cleanedup("python3.7")

    def _verify_right_image_pulled(self, build_image, process_stderr):
        image_name = build_image if build_image is not None else "public.ecr.aws/sam/build-python3.7:latest"
        processed_name = bytes(image_name, encoding="utf-8")
        self.assertIn(
            processed_name,
            process_stderr,
        )

    def _verify_build_succeeds(self, build_dir):
        self.assertTrue(build_dir.exists(), "Build directory should be created")

        build_dir_files = os.listdir(str(build_dir))
        self.assertIn("BuildImageFunction", build_dir_files)


@parameterized_class(
    ("template", "stack_paths", "layer_full_path", "function_full_paths", "invoke_error_message"),
    [
        (
            os.path.join("nested-with-intrinsic-functions", "template-pass-down.yaml"),
            ["", "AppUsingRef", "AppUsingJoin"],
            "MyLayerVersion",
            ["AppUsingRef/FunctionInChild", "AppUsingJoin/FunctionInChild"],
            # Note(xinhol), intrinsic function passed by parameter are resolved as string,
            # therefore it is being treated as an Arn, it is a bug in intrinsic resolver
            "Invalid Layer Arn",
        ),
        (
            os.path.join("nested-with-intrinsic-functions", "template-pass-up.yaml"),
            ["", "ChildApp"],
            "ChildApp/MyLayerVersion",
            ["FunctionInRoot"],
            # for this pass-up use case, since we are not sure whether there are valid local invoke cases out there,
            # so we don't want to block customers from local invoking it.
            None,
        ),
    ],
)
class TestBuildPassingLayerAcrossStacks(IntrinsicIntegBase):
    @pytest.mark.flaky(reruns=3)
    def test_nested_build(self):
        if SKIP_DOCKER_TESTS or SKIP_DOCKER_BUILD:
            self.skipTest(SKIP_DOCKER_MESSAGE)

        """
        Build template above and verify that each function call returns as expected
        """
        cmdlist = self.get_command_list(
            use_container=True,
            cached=True,
            parallel=True,
        )

        LOG.info("Running Command: %s", cmdlist)
        LOG.info(self.working_dir)

        command_result = run_command(cmdlist, cwd=self.working_dir)

        if not SKIP_DOCKER_TESTS:
            self._verify_build(
                self.function_full_paths,
                self.layer_full_path,
                self.stack_paths,
                command_result,
            )

            self._verify_invoke_built_functions(
                self.built_template, self.function_full_paths, self.invoke_error_message
            )


class TestBuildWithS3FunctionsOrLayers(NestedBuildIntegBase):
    template = "template-with-s3-code.yaml"
    EXPECTED_FILES_PROJECT_MANIFEST = {
        "__init__.py",
        "main.py",
        "numpy",
        # 'cryptography',
        "requirements.txt",
    }

    @pytest.mark.flaky(reruns=3)
    def test_functions_layers_with_s3_codeuri(self):
        if SKIP_DOCKER_TESTS or SKIP_DOCKER_BUILD:
            self.skipTest(SKIP_DOCKER_MESSAGE)

        """
        Build template above and verify that each function call returns as expected
        """
        cmdlist = self.get_command_list(
            use_container=True,
        )

        LOG.info("Running Command: %s", cmdlist)
        LOG.info(self.working_dir)

        command_result = run_command(cmdlist, cwd=self.working_dir)

        if not SKIP_DOCKER_TESTS:
            self._verify_build(
                ["ServerlessFunction", "LambdaFunction"],
                [""],  # there is only one stack
                command_result,
            )
            # these two functions are buildable and `sam build` would build it.
            # but since the two functions both depends on layers with s3 uri,
            # sam-cli does support local invoking it but the local invoke is likely
            # to fail due to missing layers. We don't want to introduce breaking
            # change so only a warning is added when `local invoke` is used on such functions.
            # skip the invoke test here because the invoke result is not meaningful.


class TestBuildWithZipFunctionsOrLayers(NestedBuildIntegBase):
    template = "template-with-zip-code.yaml"

    @pytest.mark.flaky(reruns=3)
    def test_functions_layers_with_s3_codeuri(self):
        if SKIP_DOCKER_TESTS or SKIP_DOCKER_BUILD:
            self.skipTest(SKIP_DOCKER_MESSAGE)

        """
        Build template above and verify that each function call returns as expected
        """
        cmdlist = self.get_command_list(
            use_container=True,
        )

        LOG.info("Running Command: %s", cmdlist)
        LOG.info(self.working_dir)

        command_result = run_command(cmdlist, cwd=self.working_dir)

        if not SKIP_DOCKER_TESTS:
            # no functions/layers should be built since they all have zip code/content
            # which are
            self._verify_build(
                [],
                [""],  # there is only one stack
                command_result,
            )


@skipIf(SKIP_SAR_TESTS, "Skip SAR tests")
class TestBuildSAR(BuildIntegBase):
    template = "aws-serverless-application-with-application-id-map.yaml"

    @parameterized.expand(
        [
            ("use_container", "us-east-2"),
            ("use_container", "eu-west-1"),
            ("use_container", None),
            (False, "us-east-2"),
            (False, "eu-west-1"),
            (False, None),
        ]
    )
    @pytest.mark.flaky(reruns=3)
    def test_sar_application_with_location_resolved_from_map(self, use_container, region):
        if use_container and (SKIP_DOCKER_TESTS or SKIP_DOCKER_BUILD):
            self.skipTest(SKIP_DOCKER_MESSAGE)

        cmdlist = self.get_command_list(use_container=use_container, region=region)
        LOG.info("Running Command: %s", cmdlist)
        LOG.info(self.working_dir)
        process_execute = run_command(cmdlist, cwd=self.working_dir)

        if region == "us-east-2":  # Success [the !FindInMap contains an entry for use-east-2 region only]
            self.assertEqual(process_execute.process.returncode, 0)
        else:
            # Using other regions or the default SAM CLI region (us-east-1, in case if None region given)
            # will fail the build as there is no mapping
            self.assertEqual(process_execute.process.returncode, 1)
            self.assertIn("Property \\'ApplicationId\\' cannot be resolved.", str(process_execute.stderr))<|MERGE_RESOLUTION|>--- conflicted
+++ resolved
@@ -7,11 +7,8 @@
 from typing import Set
 from unittest import skipIf
 
-<<<<<<< HEAD
 import jmespath
-=======
 import docker
->>>>>>> b5709796
 import pytest
 from parameterized import parameterized, parameterized_class
 
@@ -95,7 +92,6 @@
     "Skip build tests on windows when running in CI unless overridden",
 )
 @parameterized_class(
-<<<<<<< HEAD
     ("template", "SKIPPED_FUNCTION_LOGICAL_ID", "src_code_path", "src_code_prop", "metadata_key"),
     [
         ("template_function_flagged_to_skip_build.yaml", "SkippedFunction", "PreBuiltPython", "CodeUri", None),
@@ -185,7 +181,14 @@
             self._verify_invoke_built_function(
                 self.built_template, skipped_function_logical_id, self._make_parameter_override_arg({}), expected
             )
-=======
+            
+
+@skipIf(
+    # Hits public ECR pull limitation, move it to canary tests
+    ((not RUN_BY_CANARY) or (IS_WINDOWS and RUNNING_ON_CI) and not CI_OVERRIDE),
+    "Skip build tests on windows when running in CI unless overridden",
+)
+@parameterized_class(
     ("template", "prop"),
     [
         ("template_local_prebuilt_image.yaml", "ImageUri"),
@@ -230,7 +233,6 @@
         self._verify_invoke_built_function(
             self.built_template, self.FUNCTION_LOGICAL_ID_IMAGE, self._make_parameter_override_arg(overrides), expected
         )
->>>>>>> b5709796
 
 
 @skipIf(

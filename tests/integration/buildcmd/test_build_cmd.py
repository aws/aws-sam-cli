import logging
import os
import random
import shutil
import sys
from pathlib import Path
from typing import Set
from unittest import skipIf
from uuid import uuid4

import jmespath
import docker
import pytest
from parameterized import parameterized, parameterized_class

from samcli.commands.build.utils import MountMode
from samcli.lib.utils import osutils
from samcli.yamlhelper import yaml_parse
from tests.testing_utils import (
    IS_WINDOWS,
    RUNNING_ON_CI,
    RUNNING_TEST_FOR_MASTER_ON_CI,
    RUN_BY_CANARY,
    CI_OVERRIDE,
    run_command,
    SKIP_DOCKER_TESTS,
    SKIP_DOCKER_BUILD,
    SKIP_DOCKER_MESSAGE,
    run_command_with_input,
    UpdatableSARTemplate,
)
from .build_integ_base import (
    BuildIntegBase,
    DedupBuildIntegBase,
    CachedBuildIntegBase,
    BuildIntegRubyBase,
    NestedBuildIntegBase,
    IntrinsicIntegBase,
    BuildIntegNodeBase,
    BuildIntegGoBase,
    BuildIntegProvidedBase,
    BuildIntegPythonBase,
    BuildIntegJavaBase,
    BuildIntegEsbuildBase,
)

LOG = logging.getLogger(__name__)

# SAR tests require credentials. This is to skip running the test where credentials are not available.
SKIP_SAR_TESTS = RUNNING_ON_CI and RUNNING_TEST_FOR_MASTER_ON_CI and not RUN_BY_CANARY


@skipIf(SKIP_DOCKER_TESTS, SKIP_DOCKER_MESSAGE)
class TestBuildingImageTypeLambdaDockerFileFailures(BuildIntegBase):
    template = "template_image.yaml"

    def test_with_invalid_dockerfile_location(self):
        overrides = {
            "Runtime": "3.10",
            "Handler": "handler",
            "DockerFile": "ThisDockerfileDoesNotExist",
            "Tag": uuid4().hex,
        }
        cmdlist = self.get_command_list(parameter_overrides=overrides)
        command_result = run_command(cmdlist, cwd=self.working_dir)

        # confirm build failed
        self.assertEqual(command_result.process.returncode, 1)
        self.assertIn("Cannot locate specified Dockerfile", command_result.stderr.decode())

    def test_with_invalid_dockerfile_definition(self):
        overrides = {
            "Runtime": "3.10",
            "Handler": "handler",
            "DockerFile": "InvalidDockerfile",
            "Tag": uuid4().hex,
        }
        cmdlist = self.get_command_list(parameter_overrides=overrides)
        command_result = run_command(cmdlist, cwd=self.working_dir)

        # confirm build failed
        self.assertEqual(command_result.process.returncode, 1)
        self.assertIn("COPY requires at least two arguments", command_result.stderr.decode())


@skipIf(
    # Hits public ECR pull limitation, move it to canary tests
    (not RUN_BY_CANARY and not CI_OVERRIDE),
    "Skip build tests on windows when running in CI unless overridden",
)
@pytest.mark.python
class TestBuildCommand_PythonFunctions_Images(BuildIntegBase):
    template = "template_image.yaml"

    EXPECTED_FILES_PROJECT_MANIFEST: Set[str] = set()

    FUNCTION_LOGICAL_ID_IMAGE = "ImageFunction"

    @parameterized.expand([("3.7", False), ("3.8", False), ("3.9", False)])
    def test_with_default_requirements(self, runtime, use_container):
        _tag = uuid4().hex
        overrides = {
            "Runtime": runtime,
            "Handler": "main.handler",
            "DockerFile": "Dockerfile",
            "Tag": _tag,
        }
        cmdlist = self.get_command_list(use_container=use_container, parameter_overrides=overrides)

        command_result = run_command(cmdlist, cwd=self.working_dir)
        self.assertEqual(command_result.process.returncode, 0)

        self._verify_image_build_artifact(
            self.built_template,
            self.FUNCTION_LOGICAL_ID_IMAGE,
            "ImageUri",
            f"{self.FUNCTION_LOGICAL_ID_IMAGE.lower()}:{_tag}",
        )

        expected = {"pi": "3.14"}
        self._verify_invoke_built_function(
            self.built_template, self.FUNCTION_LOGICAL_ID_IMAGE, self._make_parameter_override_arg(overrides), expected
        )

    @parameterized.expand([("3.7", False), ("3.8", False), ("3.9", False)])
    def test_with_dockerfile_extension(self, runtime, use_container):
        _tag = uuid4().hex
        overrides = {
            "Runtime": runtime,
            "Handler": "main.handler",
            "DockerFile": "Dockerfile.production",
            "Tag": _tag,
        }
        cmdlist = self.get_command_list(use_container=use_container, parameter_overrides=overrides)

        command_result = run_command(cmdlist, cwd=self.working_dir)
        self.assertEqual(command_result.process.returncode, 0)

        self._verify_image_build_artifact(
            self.built_template,
            self.FUNCTION_LOGICAL_ID_IMAGE,
            "ImageUri",
            f"{self.FUNCTION_LOGICAL_ID_IMAGE.lower()}:{_tag}",
        )

        expected = {"pi": "3.14"}
        self._verify_invoke_built_function(
            self.built_template, self.FUNCTION_LOGICAL_ID_IMAGE, self._make_parameter_override_arg(overrides), expected
        )

    def test_intermediate_container_deleted(self):
        _tag = uuid4().hex
        overrides = {
            "Runtime": "3.9",
            "Handler": "main.handler",
            "DockerFile": "Dockerfile",
            "Tag": _tag,
        }
        cmdlist = self.get_command_list(use_container=False, parameter_overrides=overrides)

        _num_of_containers_before_build = self.get_number_of_created_containers()
        command_result = run_command(cmdlist, cwd=self.working_dir)
        self.assertEqual(command_result.process.returncode, 0)
        _num_of_containers_after_build = self.get_number_of_created_containers()

        self._verify_image_build_artifact(
            self.built_template,
            self.FUNCTION_LOGICAL_ID_IMAGE,
            "ImageUri",
            f"{self.FUNCTION_LOGICAL_ID_IMAGE.lower()}:{_tag}",
        )

        expected = {"pi": "3.14"}
        self._verify_invoke_built_function(
            self.built_template, self.FUNCTION_LOGICAL_ID_IMAGE, self._make_parameter_override_arg(overrides), expected
        )

        self.assertEqual(
            _num_of_containers_before_build, _num_of_containers_after_build, "Intermediate containers are not removed"
        )


@skipIf(
    # Hits public ECR pull limitation, move it to canary tests
    (not RUN_BY_CANARY and not CI_OVERRIDE),
    "Skip build tests on windows when running in CI unless overridden",
)
@pytest.mark.python
class TestBuildCommand_PythonFunctions_ImagesWithSharedCode(BuildIntegBase):
    template = "template_images_with_shared_code.yaml"

    EXPECTED_FILES_PROJECT_MANIFEST: Set[str] = set()

    FUNCTION_LOGICAL_ID_IMAGE = "ImageFunction"

    @parameterized.expand(
        [
            *[(runtime, "feature_phi/Dockerfile", {"phi": "1.62"}) for runtime in ["3.7", "3.8", "3.9"]],
            *[(runtime, "feature_pi/Dockerfile", {"pi": "3.14"}) for runtime in ["3.7", "3.8", "3.9"]],
        ]
    )
    def test_with_default_requirements(self, runtime, dockerfile, expected):
        _tag = uuid4().hex
        overrides = {
            "Runtime": runtime,
            "Handler": "main.handler",
            "DockerFile": dockerfile,
            "Tag": _tag,
        }
        cmdlist = self.get_command_list(use_container=False, parameter_overrides=overrides)

        command_result = run_command(cmdlist, cwd=self.working_dir)
        self.assertEqual(command_result.process.returncode, 0)

        self._verify_image_build_artifact(
            self.built_template,
            self.FUNCTION_LOGICAL_ID_IMAGE,
            "ImageUri",
            f"{self.FUNCTION_LOGICAL_ID_IMAGE.lower()}:{_tag}",
        )

        self._verify_invoke_built_function(
            self.built_template, self.FUNCTION_LOGICAL_ID_IMAGE, self._make_parameter_override_arg(overrides), expected
        )

    @parameterized.expand(
        [
            ("feature_phi/Dockerfile", {"phi": "1.62"}),
            ("feature_pi/Dockerfile", {"pi": "3.14"}),
        ]
    )
    def test_intermediate_container_deleted(self, dockerfile, expected):
        _tag = uuid4().hex
        overrides = {
            "Runtime": "3.9",
            "Handler": "main.handler",
            "DockerFile": dockerfile,
            "Tag": _tag,
        }
        cmdlist = self.get_command_list(use_container=False, parameter_overrides=overrides)

        _num_of_containers_before_build = self.get_number_of_created_containers()
        command_result = run_command(cmdlist, cwd=self.working_dir)
        self.assertEqual(command_result.process.returncode, 0)
        _num_of_containers_after_build = self.get_number_of_created_containers()

        self._verify_image_build_artifact(
            self.built_template,
            self.FUNCTION_LOGICAL_ID_IMAGE,
            "ImageUri",
            f"{self.FUNCTION_LOGICAL_ID_IMAGE.lower()}:{_tag}",
        )

        self._verify_invoke_built_function(
            self.built_template, self.FUNCTION_LOGICAL_ID_IMAGE, self._make_parameter_override_arg(overrides), expected
        )

        self.assertEqual(
            _num_of_containers_before_build, _num_of_containers_after_build, "Intermediate containers are not removed"
        )

    @parameterized.expand(
        [
            ("feature_phi\\Dockerfile", {"phi": "1.62"}),
            ("feature_pi\\Dockerfile", {"pi": "3.14"}),
        ]
    )
    @skipIf(not IS_WINDOWS, "Skipping passing Windows path for dockerfile path on non Windows platform")
    def test_windows_dockerfile_present_sub_dir(self, dockerfile, expected):
        _tag = uuid4().hex
        overrides = {
            "Runtime": "3.9",
            "Handler": "main.handler",
            "DockerFile": dockerfile,
            "Tag": _tag,
        }
        cmdlist = self.get_command_list(use_container=False, parameter_overrides=overrides)

        command_result = run_command(cmdlist, cwd=self.working_dir)
        self.assertEqual(command_result.process.returncode, 0)

        self._verify_image_build_artifact(
            self.built_template,
            self.FUNCTION_LOGICAL_ID_IMAGE,
            "ImageUri",
            f"{self.FUNCTION_LOGICAL_ID_IMAGE.lower()}:{_tag}",
        )

        self._verify_invoke_built_function(
            self.built_template, self.FUNCTION_LOGICAL_ID_IMAGE, self._make_parameter_override_arg(overrides), expected
        )


@skipIf(
    # Hits public ECR pull limitation, move it to canary tests
    ((not RUN_BY_CANARY) or (IS_WINDOWS and RUNNING_ON_CI) and not CI_OVERRIDE),
    "Skip build tests on windows when running in CI unless overridden",
)
@parameterized_class(
    ("template", "prop"),
    [
        ("template_local_prebuilt_image.yaml", "ImageUri"),
        ("template_cfn_local_prebuilt_image.yaml", "Code.ImageUri"),
    ],
)
class TestSkipBuildingFunctionsWithLocalImageUri(BuildIntegBase):
    EXPECTED_FILES_PROJECT_MANIFEST: Set[str] = set()

    FUNCTION_LOGICAL_ID_IMAGE = "ImageFunction"

    @parameterized.expand(["3.7", "3.8", "3.9"])
    def test_with_default_requirements(self, runtime):
        _tag = uuid4().hex
        image_uri = f"func:{_tag}"
        docker_client = docker.from_env()
        docker_client.images.build(
            path=str(Path(self.test_data_path, "PythonImage")),
            dockerfile="Dockerfile",
            buildargs={"BASE_RUNTIME": runtime},
            tag=image_uri,
        )
        overrides = {
            "ImageUri": image_uri,
            "Handler": "main.handler",
        }
        cmdlist = self.get_command_list(parameter_overrides=overrides)

        command_result = run_command(cmdlist, cwd=self.working_dir)
        self.assertEqual(command_result.process.returncode, 0)

        self._verify_image_build_artifact(
            self.built_template,
            self.FUNCTION_LOGICAL_ID_IMAGE,
            self.prop,
            {"Ref": "ImageUri"},
        )

        expected = {"pi": "3.14"}
        self._verify_invoke_built_function(
            self.built_template, self.FUNCTION_LOGICAL_ID_IMAGE, self._make_parameter_override_arg(overrides), expected
        )


@skipIf(
    # Hits public ECR pull limitation, move it to canary tests
    ((not RUN_BY_CANARY) or (IS_WINDOWS and RUNNING_ON_CI) and not CI_OVERRIDE),
    "Skip build tests on windows when running in CI unless overridden",
)
@parameterized_class(
    ("template", "SKIPPED_FUNCTION_LOGICAL_ID", "src_code_path", "src_code_prop", "metadata_key"),
    [
        ("template_function_flagged_to_skip_build.yaml", "SkippedFunction", "PreBuiltPython", "CodeUri", None),
        ("template_cfn_function_flagged_to_skip_build.yaml", "SkippedFunction", "PreBuiltPython", "Code", None),
        (
            "cdk_v1_synthesized_template_python_function_construct.json",
            "SkippedFunctionDA0220D7",
            "asset.7023fd47c81480184154c6e0e870d6920c50e35d8fae977873016832e127ded9",
            None,
            "aws:asset:path",
        ),
        (
            "cdk_v1_synthesized_template_function_construct_with_skip_build_metadata.json",
            "SkippedFunctionDA0220D7",
            "asset.7023fd47c81480184154c6e0e870d6920c50e35d8fae977873016832e127ded9",
            None,
            "aws:asset:path",
        ),
        (
            "cdk_v2_synthesized_template_python_function_construct.json",
            "SkippedFunctionDA0220D7",
            "asset.7023fd47c81480184154c6e0e870d6920c50e35d8fae977873016832e127ded9",
            None,
            "aws:asset:path",
        ),
        (
            "cdk_v2_synthesized_template_function_construct_with_skip_build_metadata.json",
            "RandomSpaceFunction4F8564D0",
            "asset.7023fd47c81480184154c6e0e870d6920c50e35d8fae977873016832e127ded9",
            None,
            "aws:asset:path",
        ),
    ],
)
class TestSkipBuildingFlaggedFunctions(BuildIntegPythonBase):
    template = "template_cfn_function_flagged_to_skip_build.yaml"
    SKIPPED_FUNCTION_LOGICAL_ID = "SkippedFunction"
    src_code_path = "PreBuiltPython"
    src_code_prop = "Code"
    metadata_key = None

    def test_with_default_requirements(self):
        self._validate_skipped_built_function(
            self.default_build_dir,
            self.SKIPPED_FUNCTION_LOGICAL_ID,
            self.test_data_path,
            self.src_code_path,
            self.src_code_prop,
            self.metadata_key,
        )

    def _validate_skipped_built_function(
        self, build_dir, skipped_function_logical_id, relative_path, src_code_path, src_code_prop, metadata_key
    ):
        cmdlist = self.get_command_list()

        command_result = run_command(cmdlist, cwd=self.working_dir)
        self.assertEqual(command_result.process.returncode, 0)

        self.assertTrue(build_dir.exists(), "Build directory should be created")

        build_dir_files = os.listdir(str(build_dir))
        self.assertNotIn(skipped_function_logical_id, build_dir_files)

        expected_value = os.path.relpath(
            os.path.normpath(os.path.join(str(relative_path), src_code_path)),
            str(self.default_build_dir),
        )

        with open(self.built_template, "r") as fp:
            template_dict = yaml_parse(fp.read())
            if src_code_prop:
                self.assertEqual(
                    expected_value,
                    jmespath.search(
                        f"Resources.{skipped_function_logical_id}.Properties.{src_code_prop}", template_dict
                    ),
                )
            if metadata_key:
                metadata = jmespath.search(f"Resources.{skipped_function_logical_id}.Metadata", template_dict)
                metadata = metadata if metadata else {}
                self.assertEqual(expected_value, metadata.get(metadata_key, ""))
        expected = "Hello World"
        if not SKIP_DOCKER_TESTS:
            self._verify_invoke_built_function(
                self.built_template, skipped_function_logical_id, self._make_parameter_override_arg({}), expected
            )


@parameterized_class(
    (
        "template",
        "FUNCTION_LOGICAL_ID",
        "overrides",
        "runtime",
        "codeuri",
        "check_function_only",
        "prop",
    ),
    [
        ("template.yaml", "Function", True, "python3.7", "Python", False, "CodeUri"),
        ("template.yaml", "Function", True, "python3.8", "Python", False, "CodeUri"),
        ("template.yaml", "Function", True, "python3.9", "Python", False, "CodeUri"),
        ("template.yaml", "Function", True, "python3.10", "Python", False, "CodeUri"),
        ("template.yaml", "Function", True, "python3.11", "Python", False, "CodeUri"),
        ("template.yaml", "Function", True, "python3.12", "Python", False, "CodeUri"),
        ("template.yaml", "Function", True, "python3.7", "PythonPEP600", False, "CodeUri"),
        ("template.yaml", "Function", True, "python3.8", "PythonPEP600", False, "CodeUri"),
    ],
)
class TestBuildCommand_PythonFunctions_WithoutDocker(BuildIntegPythonBase):
    overrides = True
    runtime = "python3.9"
    codeuri = "Python"
    check_function_only = False
    use_container = False

    def test_with_default_requirements(self):
        self._test_with_default_requirements(
            self.runtime,
            self.codeuri,
            self.use_container,
            self.test_data_path,
            do_override=self.overrides,
            check_function_only=self.check_function_only,
        )


@skipIf(SKIP_DOCKER_TESTS or SKIP_DOCKER_BUILD, SKIP_DOCKER_MESSAGE)
@parameterized_class(
    (
        "template",
        "FUNCTION_LOGICAL_ID",
        "overrides",
        "runtime",
        "codeuri",
        "check_function_only",
        "prop",
    ),
    [
        ("template.yaml", "Function", True, "python3.7", "Python", False, "CodeUri"),
        ("template.yaml", "Function", True, "python3.8", "Python", False, "CodeUri"),
        ("template.yaml", "Function", True, "python3.9", "Python", False, "CodeUri"),
        ("template.yaml", "Function", True, "python3.10", "Python", False, "CodeUri"),
        ("template.yaml", "Function", True, "python3.11", "Python", False, "CodeUri"),
        ("template.yaml", "Function", True, "python3.12", "Python", False, "CodeUri"),
    ],
)
class TestBuildCommand_PythonFunctions_WithDocker(BuildIntegPythonBase):
    overrides = True
    runtime = "python3.9"
    codeuri = "Python"
    use_container = "use_container"
    check_function_only = False

    def test_with_default_requirements(self):
        self._test_with_default_requirements(
            self.runtime,
            self.codeuri,
            self.use_container,
            self.test_data_path,
            do_override=self.overrides,
            check_function_only=self.check_function_only,
        )


@skipIf(
    # Hits public ECR pull limitation, move it to canary tests
    SKIP_DOCKER_TESTS,
    "Skip build tests that requires Docker in CI environment",
)
@parameterized_class(
    (
        "template",
        "FUNCTION_LOGICAL_ID",
        "overrides",
        "runtime",
        "codeuri",
        "use_container",
        "check_function_only",
        "prop",
    ),
    [
        (
            "cdk_v1_synthesized_template_zip_image_functions.json",
            "RandomCitiesFunction5C47A2B8",
            False,
            None,
            None,
            False,
            True,
            "Code",
        ),
    ],
)
class TestBuildCommand_PythonFunctions_CDK(TestBuildCommand_PythonFunctions_WithoutDocker):
    use_container = False

    def test_cdk_app_with_default_requirements(self):
        self._test_with_default_requirements(
            self.runtime,
            self.codeuri,
            self.use_container,
            self.test_data_path,
            do_override=self.overrides,
            check_function_only=self.check_function_only,
        )


@skipIf(
    # Hits public ECR pull limitation, move it to canary tests
    SKIP_DOCKER_TESTS,
    "Skip build tests that requires Docker in CI environment",
)
@parameterized_class(
    (
        "template",
        "FUNCTION_LOGICAL_ID",
        "overrides",
        "use_container",
        "prop",
    ),
    [
        (
            "cdk_v2_synthesized_template_image_function_shared_code.json",
            "TestLambdaFunctionC089708A",
            False,
            False,
            "Code.ImageUri",
        ),
    ],
)
class TestBuildCommandCDKPythonImageFunctionSharedCode(BuildIntegPythonBase):
    def test_cdk_app_with_default_requirements(self):
        expected = "Hello World"
        cmdlist = self.get_command_list(use_container=self.use_container)
        command_result = run_command(cmdlist, cwd=self.working_dir)
        self.assertEqual(command_result.process.returncode, 0)

        self._verify_image_build_artifact(
            self.built_template,
            self.FUNCTION_LOGICAL_ID,
            self.prop,
            f"{self.FUNCTION_LOGICAL_ID.lower()}:latest",
        )

        self._verify_invoke_built_function(self.built_template, self.FUNCTION_LOGICAL_ID, {}, expected)


class TestBuildCommand_PythonFunctions_With_Specified_Architecture(BuildIntegPythonBase):
    template = "template_with_architecture.yaml"

    @parameterized.expand(
        [
            ("python3.7", "Python", False, "x86_64"),
            ("python3.8", "Python", False, "x86_64"),
            ("python3.9", "Python", False, "x86_64"),
            ("python3.10", "Python", False, "x86_64"),
            ("python3.11", "Python", False, "x86_64"),
            ("python3.12", "Python", False, "x86_64"),
            # numpy 1.20.3 (in PythonPEP600/requirements.txt) only support python 3.7+
            ("python3.7", "PythonPEP600", False, "x86_64"),
            ("python3.8", "PythonPEP600", False, "x86_64"),
            ("python3.9", "PythonPEP600", False, "x86_64"),
            ("python3.10", "PythonPEP600", False, "x86_64"),
            ("python3.11", "PythonPEP600", False, "x86_64"),
            ("python3.12", "PythonPEP600", False, "x86_64"),
            ("python3.7", "Python", "use_container", "x86_64"),
            ("python3.8", "Python", "use_container", "x86_64"),
            ("python3.9", "Python", "use_container", "x86_64"),
            ("python3.10", "Python", "use_container", "x86_64"),
            ("python3.11", "Python", "use_container", "x86_64"),
            ("python3.12", "Python", "use_container", "x86_64"),
        ]
    )
    def test_with_default_requirements(self, runtime, codeuri, use_container, architecture):
        self._test_with_default_requirements(
            runtime, codeuri, use_container, self.test_data_path, architecture=architecture
        )

    def test_invalid_architecture(self):
        overrides = {"Runtime": "python3.11", "Architectures": "fake"}
        cmdlist = self.get_command_list(parameter_overrides=overrides)
        process_execute = run_command(cmdlist, cwd=self.working_dir)

        self.assertEqual(1, process_execute.process.returncode)

        self.assertIn("Build Failed", str(process_execute.stdout))
        self.assertIn("Architecture fake is not supported", str(process_execute.stderr))


class TestBuildCommand_ErrorCases(BuildIntegBase):
    def test_unsupported_runtime(self):
        overrides = {"Runtime": "unsupportedpython", "CodeUri": "Python"}
        cmdlist = self.get_command_list(parameter_overrides=overrides)

        process_execute = run_command(cmdlist, cwd=self.working_dir)
        self.assertEqual(1, process_execute.process.returncode)

        self.assertIn("Build Failed", str(process_execute.stdout))


class TestBuildCommand_NodeFunctions(BuildIntegNodeBase):
    @parameterized.expand(
        [
            ("nodejs12.x", False),
            ("nodejs14.x", False),
            ("nodejs16.x", False),
            ("nodejs18.x", False),
            ("nodejs20.x", False),
            ("nodejs12.x", "use_container"),
            ("nodejs14.x", "use_container"),
            ("nodejs16.x", "use_container"),
            ("nodejs18.x", "use_container"),
            ("nodejs20.x", "use_container"),
        ]
    )
    def test_building_default_package_json(self, runtime, use_container):
        if use_container and (SKIP_DOCKER_TESTS or SKIP_DOCKER_BUILD):
            self.skipTest(SKIP_DOCKER_MESSAGE)
        self._test_with_default_package_json(runtime, use_container, self.test_data_path)


class TestBuildCommand_NodeFunctions_With_External_Manifest(BuildIntegNodeBase):
    CODE_URI = "Node_without_manifest"
    TEST_INVOKE = True
    MANIFEST_PATH = "npm_manifest/package.json"

    @parameterized.expand(
        [
            ("nodejs14.x",),
            ("nodejs16.x",),
            ("nodejs18.x",),
            ("nodejs20.x",),
        ]
    )
    def test_building_default_package_json(self, runtime):
        self._test_with_default_package_json(runtime, False, self.test_data_path)


class TestBuildCommand_EsbuildFunctions(BuildIntegEsbuildBase):
    template = "template_with_metadata_esbuild.yaml"

    @parameterized.expand(
        [
            ("nodejs14.x", "Esbuild/Node", {"main.js", "main.js.map"}, "main.lambdaHandler", False, "x86_64"),
            ("nodejs14.x", "Esbuild/TypeScript", {"app.js", "app.js.map"}, "app.lambdaHandler", False, "x86_64"),
            ("nodejs14.x", "Esbuild/Node", {"main.js", "main.js.map"}, "main.lambdaHandler", "use_container", "x86_64"),
            (
                "nodejs14.x",
                "Esbuild/TypeScript",
                {"app.js", "app.js.map"},
                "app.lambdaHandler",
                "use_container",
                "x86_64",
            ),
        ]
    )
    def test_building_default_package_json(
        self, runtime, code_uri, expected_files, handler, use_container, architecture
    ):
        self._test_with_default_package_json(runtime, use_container, code_uri, expected_files, handler, architecture)


class TestBuildCommand_EsbuildFunctions_With_External_Manifest(BuildIntegEsbuildBase):
    template = "template_with_metadata_esbuild.yaml"
    MANIFEST_PATH = "Esbuild/npm_manifest/package.json"

    @parameterized.expand(
        [
            (
                "nodejs14.x",
                "Esbuild/Node_without_manifest",
                {"main.js", "main.js.map"},
                "main.lambdaHandler",
                False,
                "x86_64",
            ),
            (
                "nodejs14.x",
                "Esbuild/TypeScript_without_manifest",
                {"app.js", "app.js.map"},
                "app.lambdaHandler",
                False,
                "x86_64",
            ),
        ]
    )
    def test_building_default_package_json(
        self, runtime, code_uri, expected_files, handler, use_container, architecture
    ):
        self._test_with_default_package_json(runtime, use_container, code_uri, expected_files, handler, architecture)


@skipIf(
    ((IS_WINDOWS and RUNNING_ON_CI) and not CI_OVERRIDE),
    "Skip build tests on windows when running in CI unless overridden",
)
@parameterized_class(
    ("template",),
    [
        ("esbuild_templates/template_with_metadata_node_options.yaml",),
        ("esbuild_templates/template_with_metadata_global_node_options.yaml",),
    ],
)
class TestBuildCommand_EsbuildFunctionProperties(BuildIntegEsbuildBase):
    @parameterized.expand(
        [
            ("nodejs16.x", "../Esbuild/TypeScript", "app.lambdaHandler", "x86_64"),
            ("nodejs18.x", "../Esbuild/TypeScript", "app.lambdaHandler", "x86_64"),
            ("nodejs20.x", "../Esbuild/TypeScript", "app.lambdaHandler", "x86_64"),
            ("nodejs16.x", "../Esbuild/TypeScript", "nested/function/app.lambdaHandler", "x86_64"),
            ("nodejs18.x", "../Esbuild/TypeScript", "nested/function/app.lambdaHandler", "x86_64"),
            ("nodejs20.x", "../Esbuild/TypeScript", "nested/function/app.lambdaHandler", "x86_64"),
        ]
    )
    def test_environment_generates_sourcemap(self, runtime, code_uri, handler, architecture):
        overrides = {
            "runtime": runtime,
            "code_uri": code_uri,
            "handler": handler,
            "architecture": architecture,
        }
        self._test_with_various_properties(overrides)


class TestBuildCommand_NodeFunctions_With_Specified_Architecture(BuildIntegNodeBase):
    template = "template_with_architecture.yaml"

    @parameterized.expand(
        [
            ("nodejs12.x", False, "x86_64"),
            ("nodejs14.x", False, "x86_64"),
            ("nodejs16.x", False, "x86_64"),
            ("nodejs18.x", False, "x86_64"),
            ("nodejs20.x", False, "x86_64"),
            ("nodejs12.x", "use_container", "x86_64"),
            ("nodejs14.x", "use_container", "x86_64"),
            ("nodejs16.x", "use_container", "x86_64"),
            ("nodejs18.x", "use_container", "x86_64"),
        ]
    )
    def test_building_default_package_json(self, runtime, use_container, architecture):
        self._test_with_default_package_json(runtime, use_container, self.test_data_path, architecture)


class TestBuildCommand_RubyFunctions(BuildIntegRubyBase):
    @parameterized.expand(["ruby2.7", "ruby3.2"])
    @skipIf(SKIP_DOCKER_TESTS or SKIP_DOCKER_BUILD, SKIP_DOCKER_MESSAGE)
    def test_building_ruby_in_container(self, runtime):
        self._test_with_default_gemfile(runtime, "use_container", "Ruby", self.test_data_path)

    @parameterized.expand(["ruby2.7", "ruby3.2"])
    def test_building_ruby_in_process(self, runtime):
        self._test_with_default_gemfile(runtime, False, "Ruby", self.test_data_path)


class TestBuildCommand_RubyFunctions_With_Architecture(BuildIntegRubyBase):
    template = "template_with_architecture.yaml"

    @parameterized.expand([("ruby2.7", "Ruby"), ("ruby3.2", "Ruby32")])
    @skipIf(SKIP_DOCKER_TESTS or SKIP_DOCKER_BUILD, SKIP_DOCKER_MESSAGE)
    def test_building_ruby_in_container_with_specified_architecture(self, runtime, codeuri):
        self._test_with_default_gemfile(runtime, "use_container", codeuri, self.test_data_path, "x86_64")

    @parameterized.expand([("ruby2.7", "Ruby"), ("ruby3.2", "Ruby32")])
    def test_building_ruby_in_process_with_specified_architecture(self, runtime, codeuri):
        self._test_with_default_gemfile(runtime, False, codeuri, self.test_data_path, "x86_64")


class TestBuildCommand_RubyFunctionsWithGemfileInTheRoot(BuildIntegRubyBase):
    """
    Tests use case where Gemfile will present in the root of the project folder.
    This doesn't apply to containerized build, since it copies only the function folder to the container
    """

    @parameterized.expand([("ruby2.7"), ("ruby3.2")])
    def test_building_ruby_in_process_with_root_gemfile(self, runtime):
        self._prepare_application_environment()
        self._test_with_default_gemfile(runtime, False, "RubyWithRootGemfile", self.working_dir)

    def _prepare_application_environment(self):
        """
        Create an application environment where Gemfile will be in the root folder of the app;
        ├── RubyWithRootGemfile
        │   └── app.rb
        ├── Gemfile
        └── template.yaml
        """
        # copy gemfile to the root of the project
        shutil.copyfile(Path(self.template_path).parent.joinpath("Gemfile"), Path(self.working_dir).joinpath("Gemfile"))
        # copy function source code in its folder
        osutils.copytree(
            Path(self.template_path).parent.joinpath("RubyWithRootGemfile"),
            Path(self.working_dir).joinpath("RubyWithRootGemfile"),
        )
        # copy template to the root folder
        shutil.copyfile(Path(self.template_path), Path(self.working_dir).joinpath("template.yaml"))
        # update template path with new location
        self.template_path = str(Path(self.working_dir).joinpath("template.yaml"))


class TestBuildCommand_Java(BuildIntegJavaBase):
    EXPECTED_FILES_PROJECT_MANIFEST_GRADLE = {"aws", "lib", "META-INF"}
    EXPECTED_FILES_PROJECT_MANIFEST_MAVEN = {"aws", "lib"}
    EXPECTED_GRADLE_DEPENDENCIES = {"annotations-2.1.0.jar", "aws-lambda-java-core-1.1.0.jar"}
    EXPECTED_MAVEN_DEPENDENCIES = {
        "software.amazon.awssdk.annotations-2.1.0.jar",
        "com.amazonaws.aws-lambda-java-core-1.1.0.jar",
    }

    FUNCTION_LOGICAL_ID = "Function"
    USING_GRADLE_PATH = os.path.join("Java", "gradle")
    USING_GRADLEW_PATH = os.path.join("Java", "gradlew")
    USING_GRADLE_KOTLIN_PATH = os.path.join("Java", "gradle-kotlin")
    USING_MAVEN_PATH = os.path.join("Java", "maven")

    @parameterized.expand(
        [
            ("java8", "8", USING_GRADLE_PATH, EXPECTED_FILES_PROJECT_MANIFEST_GRADLE, EXPECTED_GRADLE_DEPENDENCIES),
            ("java8", "8", USING_GRADLEW_PATH, EXPECTED_FILES_PROJECT_MANIFEST_GRADLE, EXPECTED_GRADLE_DEPENDENCIES),
            (
                "java8",
                "8",
                USING_GRADLE_KOTLIN_PATH,
                EXPECTED_FILES_PROJECT_MANIFEST_GRADLE,
                EXPECTED_GRADLE_DEPENDENCIES,
            ),
            ("java8", "8", USING_MAVEN_PATH, EXPECTED_FILES_PROJECT_MANIFEST_MAVEN, EXPECTED_MAVEN_DEPENDENCIES),
            ("java8.al2", "8", USING_GRADLE_PATH, EXPECTED_FILES_PROJECT_MANIFEST_GRADLE, EXPECTED_GRADLE_DEPENDENCIES),
            (
                "java8.al2",
                "8",
                USING_GRADLEW_PATH,
                EXPECTED_FILES_PROJECT_MANIFEST_GRADLE,
                EXPECTED_GRADLE_DEPENDENCIES,
            ),
            (
                "java8.al2",
                "8",
                USING_GRADLE_KOTLIN_PATH,
                EXPECTED_FILES_PROJECT_MANIFEST_GRADLE,
                EXPECTED_GRADLE_DEPENDENCIES,
            ),
            ("java8.al2", "8", USING_MAVEN_PATH, EXPECTED_FILES_PROJECT_MANIFEST_MAVEN, EXPECTED_MAVEN_DEPENDENCIES),
            ("java11", "11", USING_GRADLE_PATH, EXPECTED_FILES_PROJECT_MANIFEST_GRADLE, EXPECTED_GRADLE_DEPENDENCIES),
            ("java11", "11", USING_GRADLEW_PATH, EXPECTED_FILES_PROJECT_MANIFEST_GRADLE, EXPECTED_GRADLE_DEPENDENCIES),
            (
                "java11",
                "11",
                USING_GRADLE_KOTLIN_PATH,
                EXPECTED_FILES_PROJECT_MANIFEST_GRADLE,
                EXPECTED_GRADLE_DEPENDENCIES,
            ),
            ("java11", "11", USING_MAVEN_PATH, EXPECTED_FILES_PROJECT_MANIFEST_MAVEN, EXPECTED_MAVEN_DEPENDENCIES),
            ("java17", "17", USING_GRADLE_PATH, EXPECTED_FILES_PROJECT_MANIFEST_GRADLE, EXPECTED_GRADLE_DEPENDENCIES),
            ("java17", "17", USING_GRADLEW_PATH, EXPECTED_FILES_PROJECT_MANIFEST_GRADLE, EXPECTED_GRADLE_DEPENDENCIES),
            (
                "java17",
                "17",
                USING_GRADLE_KOTLIN_PATH,
                EXPECTED_FILES_PROJECT_MANIFEST_GRADLE,
                EXPECTED_GRADLE_DEPENDENCIES,
            ),
            ("java17", "17", USING_MAVEN_PATH, EXPECTED_FILES_PROJECT_MANIFEST_MAVEN, EXPECTED_MAVEN_DEPENDENCIES),
            ("java21", "21", USING_GRADLE_PATH, EXPECTED_FILES_PROJECT_MANIFEST_GRADLE, EXPECTED_GRADLE_DEPENDENCIES),
            ("java21", "21", USING_GRADLEW_PATH, EXPECTED_FILES_PROJECT_MANIFEST_GRADLE, EXPECTED_GRADLE_DEPENDENCIES),
            (
                "java21",
                "21",
                USING_GRADLE_KOTLIN_PATH,
                EXPECTED_FILES_PROJECT_MANIFEST_GRADLE,
                EXPECTED_GRADLE_DEPENDENCIES,
            ),
            ("java21", "21", USING_MAVEN_PATH, EXPECTED_FILES_PROJECT_MANIFEST_MAVEN, EXPECTED_MAVEN_DEPENDENCIES),
        ]
    )
    @skipIf(SKIP_DOCKER_TESTS or SKIP_DOCKER_BUILD, SKIP_DOCKER_MESSAGE)
    def test_building_java_in_container(
        self, runtime, runtime_version, code_path, expected_files, expected_dependencies
    ):
        self._test_with_building_java(
            runtime,
            os.path.join(code_path, runtime_version),
            expected_files,
            expected_dependencies,
            "use_container",
            self.test_data_path,
        )

    @parameterized.expand(
        [
            ("java8", "8", USING_GRADLE_PATH, EXPECTED_FILES_PROJECT_MANIFEST_GRADLE, EXPECTED_GRADLE_DEPENDENCIES),
            ("java8", "8", USING_GRADLEW_PATH, EXPECTED_FILES_PROJECT_MANIFEST_GRADLE, EXPECTED_GRADLE_DEPENDENCIES),
            (
                "java8",
                "8",
                USING_GRADLE_KOTLIN_PATH,
                EXPECTED_FILES_PROJECT_MANIFEST_GRADLE,
                EXPECTED_GRADLE_DEPENDENCIES,
            ),
            ("java8", "8", USING_MAVEN_PATH, EXPECTED_FILES_PROJECT_MANIFEST_MAVEN, EXPECTED_MAVEN_DEPENDENCIES),
            ("java8.al2", "8", USING_GRADLE_PATH, EXPECTED_FILES_PROJECT_MANIFEST_GRADLE, EXPECTED_GRADLE_DEPENDENCIES),
            (
                "java8.al2",
                "8",
                USING_GRADLEW_PATH,
                EXPECTED_FILES_PROJECT_MANIFEST_GRADLE,
                EXPECTED_GRADLE_DEPENDENCIES,
            ),
            (
                "java8.al2",
                "8",
                USING_GRADLE_KOTLIN_PATH,
                EXPECTED_FILES_PROJECT_MANIFEST_GRADLE,
                EXPECTED_GRADLE_DEPENDENCIES,
            ),
            ("java8.al2", "8", USING_MAVEN_PATH, EXPECTED_FILES_PROJECT_MANIFEST_MAVEN, EXPECTED_MAVEN_DEPENDENCIES),
            ("java11", "11", USING_GRADLE_PATH, EXPECTED_FILES_PROJECT_MANIFEST_GRADLE, EXPECTED_GRADLE_DEPENDENCIES),
            ("java11", "11", USING_GRADLEW_PATH, EXPECTED_FILES_PROJECT_MANIFEST_GRADLE, EXPECTED_GRADLE_DEPENDENCIES),
            (
                "java11",
                "11",
                USING_GRADLE_KOTLIN_PATH,
                EXPECTED_FILES_PROJECT_MANIFEST_GRADLE,
                EXPECTED_GRADLE_DEPENDENCIES,
            ),
            ("java11", "11", USING_MAVEN_PATH, EXPECTED_FILES_PROJECT_MANIFEST_MAVEN, EXPECTED_MAVEN_DEPENDENCIES),
            ("java17", "17", USING_GRADLE_PATH, EXPECTED_FILES_PROJECT_MANIFEST_GRADLE, EXPECTED_GRADLE_DEPENDENCIES),
            ("java17", "17", USING_GRADLEW_PATH, EXPECTED_FILES_PROJECT_MANIFEST_GRADLE, EXPECTED_GRADLE_DEPENDENCIES),
            (
                "java17",
                "17",
                USING_GRADLE_KOTLIN_PATH,
                EXPECTED_FILES_PROJECT_MANIFEST_GRADLE,
                EXPECTED_GRADLE_DEPENDENCIES,
            ),
            ("java17", "17", USING_MAVEN_PATH, EXPECTED_FILES_PROJECT_MANIFEST_MAVEN, EXPECTED_MAVEN_DEPENDENCIES),
            ("java21", "21", USING_GRADLE_PATH, EXPECTED_FILES_PROJECT_MANIFEST_GRADLE, EXPECTED_GRADLE_DEPENDENCIES),
            ("java21", "21", USING_GRADLEW_PATH, EXPECTED_FILES_PROJECT_MANIFEST_GRADLE, EXPECTED_GRADLE_DEPENDENCIES),
            (
                "java21",
                "21",
                USING_GRADLE_KOTLIN_PATH,
                EXPECTED_FILES_PROJECT_MANIFEST_GRADLE,
                EXPECTED_GRADLE_DEPENDENCIES,
            ),
            ("java21", "21", USING_MAVEN_PATH, EXPECTED_FILES_PROJECT_MANIFEST_MAVEN, EXPECTED_MAVEN_DEPENDENCIES),
        ]
    )
    def test_building_java_in_process(self, runtime, runtime_version, code_path, expected_files, expected_dependencies):
        self._test_with_building_java(
            runtime,
            os.path.join(code_path, runtime_version),
            expected_files,
            expected_dependencies,
            False,
            self.test_data_path,
        )


@pytest.mark.dotnet
class TestBuildCommand_Dotnet_cli_package(BuildIntegBase):
    FUNCTION_LOGICAL_ID = "Function"
    EXPECTED_FILES_PROJECT_MANIFEST = {
        "Amazon.Lambda.APIGatewayEvents.dll",
        "Amazon.Lambda.Core.dll",
        "HelloWorld.runtimeconfig.json",
        "Amazon.Lambda.Serialization.Json.dll",
        "Newtonsoft.Json.dll",
        "HelloWorld.deps.json",
        "HelloWorld.dll",
    }

    EXPECTED_FILES_PROJECT_MANIFEST_PROVIDED = {
        "bootstrap",
    }

    @parameterized.expand(
        [
            ("dotnet6", "Dotnet6", None),
            ("dotnet6", "Dotnet6", "debug"),
            ("provided.al2", "Dotnet7", None),
        ]
    )
    def test_dotnet_in_process(self, runtime, code_uri, mode, architecture="x86_64"):
        # dotnet7 requires docker to build the function
        if code_uri == "Dotnet7" and (SKIP_DOCKER_TESTS or SKIP_DOCKER_BUILD):
            self.skipTest(SKIP_DOCKER_MESSAGE)
        overrides = {
            "Runtime": runtime,
            "CodeUri": code_uri,
            "Handler": "HelloWorld::HelloWorld.Function::FunctionHandler",
            "Architectures": architecture,
        }

        if runtime == "provided.al2":
            self.template_path = self.template_path.replace("template.yaml", "template_build_method_dotnet_7.yaml")

        cmdlist = self.get_command_list(use_container=False, parameter_overrides=overrides)
        LOG.info("Running with SAM_BUILD_MODE={}".format(mode))

        newenv = os.environ.copy()
        if mode:
            newenv["SAM_BUILD_MODE"] = mode

        command_result = run_command(cmdlist, cwd=self.working_dir, env=newenv)
        self.assertEqual(command_result.process.returncode, 0)

        self._verify_built_artifact(
            self.default_build_dir,
            self.FUNCTION_LOGICAL_ID,
            self.EXPECTED_FILES_PROJECT_MANIFEST
            if runtime != "provided.al2"
            else self.EXPECTED_FILES_PROJECT_MANIFEST_PROVIDED,
        )

        self._verify_resource_property(
            str(self.built_template),
            "OtherRelativePathResource",
            "BodyS3Location",
            os.path.relpath(
                os.path.normpath(os.path.join(str(self.test_data_path), "SomeRelativePath")),
                str(self.default_build_dir),
            ),
        )

        self._verify_resource_property(
            str(self.built_template),
            "GlueResource",
            "Command.ScriptLocation",
            os.path.relpath(
                os.path.normpath(os.path.join(str(self.test_data_path), "SomeRelativePath")),
                str(self.default_build_dir),
            ),
        )

        expected = "{'message': 'Hello World'}"
        if not SKIP_DOCKER_TESTS:
            self._verify_invoke_built_function(
                self.built_template, self.FUNCTION_LOGICAL_ID, self._make_parameter_override_arg(overrides), expected
            )
            self.verify_docker_container_cleanedup(runtime)

    @parameterized.expand(
        [
            ("dotnet6", "Dotnet6", None),
            ("dotnet6", "Dotnet6", "debug"),
            # force to run tests on arm64 machines may cause dotnet7 test failing
            # because Native AOT Lambda functions require the host and lambda architectures to match
            ("provided.al2", "Dotnet7", None),
        ]
    )
    @skipIf(SKIP_DOCKER_TESTS or SKIP_DOCKER_BUILD, SKIP_DOCKER_MESSAGE)
    def test_dotnet_in_container_mount_with_write_explicit(self, runtime, code_uri, mode, architecture="x86_64"):
        overrides = {
            "Runtime": runtime,
            "CodeUri": code_uri,
            "Handler": "HelloWorld::HelloWorld.Function::FunctionHandler",
            "Architectures": architecture,
        }

        if runtime == "provided.al2":
            self.template_path = self.template_path.replace("template.yaml", "template_build_method_dotnet_7.yaml")

        # test with explicit mount_with_write flag
        cmdlist = self.get_command_list(use_container=True, parameter_overrides=overrides, mount_with=MountMode.WRITE)
        # env vars needed for testing unless set by dotnet images on public.ecr.aws
        cmdlist += ["--container-env-var", "DOTNET_CLI_HOME=/tmp/dotnet"]
        cmdlist += ["--container-env-var", "XDG_DATA_HOME=/tmp/xdg"]

        LOG.info("Running with SAM_BUILD_MODE={}".format(mode))

        newenv = os.environ.copy()
        if mode:
            newenv["SAM_BUILD_MODE"] = mode

        command_result = run_command(cmdlist, cwd=self.working_dir, env=newenv)
        self.assertEqual(command_result.process.returncode, 0)

        self._verify_built_artifact(
            self.default_build_dir,
            self.FUNCTION_LOGICAL_ID,
            self.EXPECTED_FILES_PROJECT_MANIFEST
            if runtime != "provided.al2"
            else self.EXPECTED_FILES_PROJECT_MANIFEST_PROVIDED,
        )

        self._verify_resource_property(
            str(self.built_template),
            "OtherRelativePathResource",
            "BodyS3Location",
            os.path.relpath(
                os.path.normpath(os.path.join(str(self.test_data_path), "SomeRelativePath")),
                str(self.default_build_dir),
            ),
        )

        self._verify_resource_property(
            str(self.built_template),
            "GlueResource",
            "Command.ScriptLocation",
            os.path.relpath(
                os.path.normpath(os.path.join(str(self.test_data_path), "SomeRelativePath")),
                str(self.default_build_dir),
            ),
        )

        expected = "{'message': 'Hello World'}"
        self._verify_invoke_built_function(
            self.built_template, self.FUNCTION_LOGICAL_ID, self._make_parameter_override_arg(overrides), expected
        )
        self.verify_docker_container_cleanedup(runtime)

    @parameterized.expand(
        [
            ("dotnet6", "Dotnet6", None),
            ("dotnet6", "Dotnet6", "debug"),
            # force to run tests on arm64 machines may cause dotnet7 test failing
            # because Native AOT Lambda functions require the host and lambda architectures to match
            ("provided.al2", "Dotnet7", None),
        ]
    )
    @skipIf(SKIP_DOCKER_TESTS or SKIP_DOCKER_BUILD, SKIP_DOCKER_MESSAGE)
    def test_dotnet_in_container_mount_with_write_interactive(
        self,
        runtime,
        code_uri,
        mode,
        architecture="x86_64",
    ):
        overrides = {
            "Runtime": runtime,
            "CodeUri": code_uri,
            "Handler": "HelloWorld::HelloWorld.Function::FunctionHandler",
            "Architectures": architecture,
        }

        if runtime == "provided.al2":
            self.template_path = self.template_path.replace("template.yaml", "template_build_method_dotnet_7.yaml")

        # test without explicit mount_with_write flag
        cmdlist = self.get_command_list(use_container=True, parameter_overrides=overrides)
        # env vars needed for testing unless set by dotnet images on public.ecr.aws
        cmdlist += ["--container-env-var", "DOTNET_CLI_HOME=/tmp/dotnet"]
        cmdlist += ["--container-env-var", "XDG_DATA_HOME=/tmp/xdg"]

        LOG.info("Running with SAM_BUILD_MODE={}".format(mode))

        # mock user input to mount with write
        user_click_confirm_input = "y"
        command_result = run_command_with_input(cmdlist, user_click_confirm_input.encode(), cwd=self.working_dir)
        self.assertEqual(command_result.process.returncode, 0)

        self._verify_built_artifact(
            self.default_build_dir,
            self.FUNCTION_LOGICAL_ID,
            self.EXPECTED_FILES_PROJECT_MANIFEST
            if runtime != "provided.al2"
            else self.EXPECTED_FILES_PROJECT_MANIFEST_PROVIDED,
        )

        self._verify_resource_property(
            str(self.built_template),
            "OtherRelativePathResource",
            "BodyS3Location",
            os.path.relpath(
                os.path.normpath(os.path.join(str(self.test_data_path), "SomeRelativePath")),
                str(self.default_build_dir),
            ),
        )

        self._verify_resource_property(
            str(self.built_template),
            "GlueResource",
            "Command.ScriptLocation",
            os.path.relpath(
                os.path.normpath(os.path.join(str(self.test_data_path), "SomeRelativePath")),
                str(self.default_build_dir),
            ),
        )

        expected = "{'message': 'Hello World'}"
        self._verify_invoke_built_function(
            self.built_template, self.FUNCTION_LOGICAL_ID, self._make_parameter_override_arg(overrides), expected
        )
        self.verify_docker_container_cleanedup(runtime)

    @parameterized.expand([("dotnet6", "Dotnet6")])
    @skipIf(SKIP_DOCKER_TESTS or SKIP_DOCKER_BUILD, SKIP_DOCKER_MESSAGE)
    def test_must_fail_on_container_mount_without_write_interactive(self, runtime, code_uri):
        use_container = True
        overrides = {
            "Runtime": runtime,
            "CodeUri": code_uri,
            "Handler": "HelloWorld::HelloWorld.Function::FunctionHandler",
        }
        cmdlist = self.get_command_list(use_container=use_container, parameter_overrides=overrides)

        # mock user input to not allow mounting with write
        user_click_confirm_input = "N"
        process_execute = run_command_with_input(cmdlist, user_click_confirm_input.encode())

        # Must error out, because mounting with write is not allowed
        self.assertEqual(process_execute.process.returncode, 1)

    def _verify_built_artifact(self, build_dir, function_logical_id, expected_files):
        self.assertTrue(build_dir.exists(), "Build directory should be created")

        build_dir_files = os.listdir(str(build_dir))
        self.assertIn("template.yaml", build_dir_files)
        self.assertIn(function_logical_id, build_dir_files)

        template_path = build_dir.joinpath("template.yaml")
        resource_artifact_dir = build_dir.joinpath(function_logical_id)

        # Make sure the template has correct CodeUri for resource
        self._verify_resource_property(str(template_path), function_logical_id, "CodeUri", function_logical_id)

        all_artifacts = set(os.listdir(str(resource_artifact_dir)))
        actual_files = all_artifacts.intersection(expected_files)
        self.assertEqual(actual_files, expected_files)


class TestBuildCommand_Go_Modules(BuildIntegGoBase):
    @parameterized.expand([("go1.x", "Go", None, False), ("go1.x", "Go", "debug", True)])
    def test_building_go(self, runtime, code_uri, mode, use_container):
        if use_container and (SKIP_DOCKER_TESTS or SKIP_DOCKER_BUILD):
            self.skipTest(SKIP_DOCKER_MESSAGE)

        self._test_with_go(runtime, code_uri, mode, self.test_data_path, use_container=use_container)


class TestBuildCommand_Go_Modules_With_Specified_Architecture(BuildIntegGoBase):
    template = "template_with_architecture.yaml"

    @parameterized.expand(
        [
            ("go1.x", "Go", None, "x86_64"),
            ("go1.x", "Go", "debug", "x86_64"),
        ]
    )
    def test_building_go(self, runtime, code_uri, mode, architecture):
        self._test_with_go(runtime, code_uri, mode, self.test_data_path, architecture)

    @parameterized.expand([("go1.x", "Go", "unknown_architecture")])
    def test_go_must_fail_with_unknown_architecture(self, runtime, code_uri, architecture):
        overrides = {"Runtime": runtime, "CodeUri": code_uri, "Handler": "hello-world", "Architectures": architecture}
        cmdlist = self.get_command_list(parameter_overrides=overrides)

        process_execute = run_command(cmdlist, cwd=self.working_dir)

        # Must error out, because container builds are not supported
        self.assertEqual(process_execute.process.returncode, 1)


class TestBuildCommand_SingleFunctionBuilds(BuildIntegBase):
    template = "many-functions-template.yaml"

    EXPECTED_FILES_PROJECT_MANIFEST = {
        "__init__.py",
        "main.py",
        "numpy",
        # 'cryptography',
        "requirements.txt",
    }

    def test_function_not_found(self):
        overrides = {"Runtime": "python3.7", "CodeUri": "Python", "Handler": "main.handler"}
        cmdlist = self.get_command_list(parameter_overrides=overrides, function_identifier="FunctionNotInTemplate")

        process_execute = run_command(cmdlist, cwd=self.working_dir)

        self.assertEqual(process_execute.process.returncode, 1)
        self.assertIn("FunctionNotInTemplate not found", str(process_execute.stderr))

    @parameterized.expand(
        [
            ("python3.7", False, "FunctionOne"),
            ("python3.7", "use_container", "FunctionOne"),
            ("python3.7", False, "FunctionTwo"),
            ("python3.7", "use_container", "FunctionTwo"),
        ]
    )
    def test_build_single_function(self, runtime, use_container, function_identifier):
        if use_container and (SKIP_DOCKER_TESTS or SKIP_DOCKER_BUILD):
            self.skipTest(SKIP_DOCKER_MESSAGE)

        overrides = {"Runtime": runtime, "CodeUri": "Python", "Handler": "main.handler"}
        cmdlist = self.get_command_list(
            use_container=use_container, parameter_overrides=overrides, function_identifier=function_identifier
        )

        command_result = run_command(cmdlist, cwd=self.working_dir)
        self.assertEqual(command_result.process.returncode, 0)

        self._verify_built_artifact(self.default_build_dir, function_identifier, self.EXPECTED_FILES_PROJECT_MANIFEST)

        expected = {"pi": "3.14"}
        if not SKIP_DOCKER_TESTS:
            self._verify_invoke_built_function(
                self.built_template, function_identifier, self._make_parameter_override_arg(overrides), expected
            )

        if use_container:
            self.verify_docker_container_cleanedup(runtime)
            self.verify_pulled_image(runtime)

    def _verify_built_artifact(self, build_dir, function_logical_id, expected_files):
        self.assertTrue(build_dir.exists(), "Build directory should be created")

        build_dir_files = os.listdir(str(build_dir))
        self.assertIn("template.yaml", build_dir_files)
        self.assertIn(function_logical_id, build_dir_files)

        template_path = build_dir.joinpath("template.yaml")
        resource_artifact_dir = build_dir.joinpath(function_logical_id)

        # Make sure the template has correct CodeUri for resource
        self._verify_resource_property(str(template_path), function_logical_id, "CodeUri", function_logical_id)

        all_artifacts = set(os.listdir(str(resource_artifact_dir)))
        actual_files = all_artifacts.intersection(expected_files)
        self.assertEqual(actual_files, expected_files)

    def _get_python_version(self):
        return "python{}.{}".format(sys.version_info.major, sys.version_info.minor)


@skipIf(
    ((IS_WINDOWS and RUNNING_ON_CI) and not CI_OVERRIDE),
    "Skip build tests on windows when running in CI unless overridden",
)
class TestBuildCommand_ExcludeResources(BuildIntegBase):
    template = "many-more-functions-template.yaml"

    @parameterized.expand(
        [
            ((), None),
            (("FunctionOne",), None),
            (("FunctionThree",), None),
            (("FunctionOne",), "FunctionOne"),
            (("FunctionOne",), "FunctionTwo"),
            (("FunctionTwo", "FunctionThree")),
        ]
    )
    def test_build_without_resources(self, excluded_resources, function_identifier):
        overrides = {"Runtime": "python3.7", "CodeUri": "Python", "Handler": "main.handler"}
        cmdlist = self.get_command_list(
            parameter_overrides=overrides, function_identifier=function_identifier, exclude=excluded_resources
        )

        command_result = run_command(cmdlist, cwd=self.working_dir)
        self.assertEqual(command_result.process.returncode, 0)

        self._verify_resources_excluded(self.default_build_dir, excluded_resources, function_identifier)

    def _verify_resources_excluded(self, build_dir, excluded_resources, function_identifier):
        self.assertTrue(build_dir.exists(), "Build directory should be created")

        build_dir_files = os.listdir(str(build_dir))

        if function_identifier is not None and function_identifier in excluded_resources:
            self.assertIn(function_identifier, build_dir_files)  # If building 1 and excluding it, build anyway
        else:
            for resource in excluded_resources:
                self.assertNotIn(resource, build_dir_files)


@skipIf(
    ((IS_WINDOWS and RUNNING_ON_CI) and not CI_OVERRIDE),
    "Skip build tests on windows when running in CI unless overridden",
)
class TestBuildCommand_LayerBuilds(BuildIntegBase):
    template = "layers-functions-template.yaml"

    EXPECTED_FILES_PROJECT_MANIFEST = {"__init__.py", "main.py", "requirements.txt"}
    EXPECTED_LAYERS_FILES_PROJECT_MANIFEST = {"__init__.py", "layer.py", "numpy", "requirements.txt"}

    EXPECTED_LAYERS_FILES_NO_COMPATIBLE_RUNTIMES = {"__init__.py", "layer.py", "requirements.txt"}

    @parameterized.expand(
        [
            ("python3.7", False, "LayerOne", "ContentUri"),
            ("python3.7", "use_container", "LayerOne", "ContentUri"),
            ("python3.7", False, "LambdaLayerOne", "Content"),
            ("python3.7", "use_container", "LambdaLayerOne", "Content"),
        ]
    )
    def test_build_single_layer(self, runtime, use_container, layer_identifier, content_property):
        if use_container and (SKIP_DOCKER_TESTS or SKIP_DOCKER_BUILD):
            self.skipTest(SKIP_DOCKER_MESSAGE)

        overrides = {"LayerBuildMethod": runtime, "LayerContentUri": "PyLayer"}
        cmdlist = self.get_command_list(
            use_container=use_container, parameter_overrides=overrides, function_identifier=layer_identifier
        )

        command_result = run_command(cmdlist, cwd=self.working_dir)
        self.assertEqual(command_result.process.returncode, 0)

        LOG.info("Default build dir: %s", self.default_build_dir)
        self._verify_built_artifact(
            self.default_build_dir,
            layer_identifier,
            self.EXPECTED_LAYERS_FILES_PROJECT_MANIFEST,
            content_property,
            "python",
        )

    @parameterized.expand(
        [("makefile", False, "LayerWithMakefile"), ("makefile", "use_container", "LayerWithMakefile")]
    )
    def test_build_layer_with_makefile(self, build_method, use_container, layer_identifier):
        if use_container and (SKIP_DOCKER_TESTS or SKIP_DOCKER_BUILD):
            self.skipTest(SKIP_DOCKER_MESSAGE)

        overrides = {"LayerBuildMethod": build_method, "LayerMakeContentUri": "PyLayerMake"}
        cmdlist = self.get_command_list(
            use_container=use_container, parameter_overrides=overrides, function_identifier=layer_identifier
        )

        command_result = run_command(cmdlist, cwd=self.working_dir)
        self.assertEqual(command_result.process.returncode, 0)

        LOG.info("Default build dir: %s", self.default_build_dir)
        self._verify_built_artifact(
            self.default_build_dir,
            layer_identifier,
            self.EXPECTED_LAYERS_FILES_PROJECT_MANIFEST,
            "ContentUri",
            "python",
        )

    @skipIf(SKIP_DOCKER_TESTS or SKIP_DOCKER_BUILD, SKIP_DOCKER_MESSAGE)
    def test_build_layer_with_makefile_no_compatible_runtimes(self):
        build_method = "makefile"
        use_container = True
        layer_identifier = "LayerWithMakefileNoCompatibleRuntimes"

        overrides = {"LayerBuildMethod": build_method, "LayerMakeContentUri": "PyLayerMake"}
        cmdlist = self.get_command_list(
            use_container=use_container, parameter_overrides=overrides, function_identifier=layer_identifier
        )

        command_result = run_command(cmdlist, cwd=self.working_dir)
        self.assertEqual(command_result.process.returncode, 0)

        LOG.info("Default build dir: %s", self.default_build_dir)
        self._verify_built_artifact(
            self.default_build_dir,
            layer_identifier,
            self.EXPECTED_LAYERS_FILES_NO_COMPATIBLE_RUNTIMES,
            "ContentUri",
            "random",
        )

<<<<<<< HEAD
    def test_build_layer_with_makefile_with_fake_build_architecture(self):
        build_method = "makefile"
        use_container = False
        layer_identifier = "LayerWithMakefileBadArchitecture"
=======
    @parameterized.expand(
        [("makefile", False), ("makefile", "use_container"), ("python3.9", False), ("python3.9", "use_container")]
    )
    def test_build_layer_with_architecture_not_compatible(self, build_method, use_container):
        # The BuildArchitecture is not one of the listed CompatibleArchitectures

        layer_identifier = "LayerWithNoCompatibleArchitectures"
>>>>>>> fd75e847

        overrides = {
            "LayerBuildMethod": build_method,
            "LayerMakeContentUri": "PyLayerMake",
<<<<<<< HEAD
            "LayerBuildArchitecture": "fake",
=======
            "LayerBuildArchitecture": "x86_64",
            "LayerCompatibleArchitecture": "arm64",
>>>>>>> fd75e847
        }
        cmdlist = self.get_command_list(
            use_container=use_container, parameter_overrides=overrides, function_identifier=layer_identifier
        )

        command_result = run_command(cmdlist, cwd=self.working_dir)
        # Capture warning
        self.assertIn(
<<<<<<< HEAD
            "`fake` in Layer `LayerWithMakefileBadArchitecture` is not a valid architecture", str(command_result.stderr)
=======
            f"Layer `{layer_identifier}` has BuildArchitecture `x86_64`, which is not listed in CompatibleArchitectures.",
            str(command_result.stderr),
>>>>>>> fd75e847
        )
        # Build should still succeed
        self.assertEqual(command_result.process.returncode, 0)

    @parameterized.expand([("python3.7", False, "LayerTwo"), ("python3.7", "use_container", "LayerTwo")])
    def test_build_fails_with_missing_metadata(self, runtime, use_container, layer_identifier):
        if use_container and (SKIP_DOCKER_TESTS or SKIP_DOCKER_BUILD):
            self.skipTest(SKIP_DOCKER_MESSAGE)

        overrides = {"LayerBuildMethod": runtime, "LayerContentUri": "PyLayer"}
        cmdlist = self.get_command_list(
            use_container=use_container, parameter_overrides=overrides, function_identifier=layer_identifier
        )

        command_result = run_command(cmdlist, cwd=self.working_dir)
        self.assertEqual(command_result.process.returncode, 1)
        self.assertFalse(self.default_build_dir.joinpath(layer_identifier).exists())

    @parameterized.expand([("python3.7", False, "LayerOne"), ("python3.7", "use_container", "LayerOne")])
    def test_build_with_missing_buildarchitecture(self, runtime, use_container, layer_identifier):
        if use_container and (SKIP_DOCKER_TESTS or SKIP_DOCKER_BUILD):
            self.skipTest(SKIP_DOCKER_MESSAGE)

        overrides = {"LayerBuildMethod": runtime, "LayerContentUri": "PyLayer"}
        cmdlist = self.get_command_list(
            use_container=use_container, parameter_overrides=overrides, function_identifier=layer_identifier
        )
        command_result = run_command(cmdlist, cwd=self.working_dir)
        self.assertEqual(command_result.process.returncode, 0)
        self.assertIn("No BuildArchitecture specifed", str(command_result.stderr))

    @parameterized.expand([("python3.7", False), ("python3.7", "use_container")])
    def test_build_function_and_layer(self, runtime, use_container):
        if use_container and (SKIP_DOCKER_TESTS or SKIP_DOCKER_BUILD):
            self.skipTest(SKIP_DOCKER_MESSAGE)

        overrides = {
            "LayerBuildMethod": runtime,
            "LayerContentUri": "PyLayer",
            "LayerMakeContentUri": "PyLayerMake",
            "Runtime": runtime,
            "CodeUri": "PythonWithLayer",
            "Handler": "main.handler",
        }
        cmdlist = self.get_command_list(use_container=use_container, parameter_overrides=overrides)

        command_result = run_command(cmdlist, cwd=self.working_dir)
        self.assertEqual(command_result.process.returncode, 0)

        LOG.info("Default build dir: %s", self.default_build_dir)
        self._verify_built_artifact(
            self.default_build_dir, "FunctionOne", self.EXPECTED_FILES_PROJECT_MANIFEST, "CodeUri"
        )
        self._verify_built_artifact(
            self.default_build_dir, "LayerOne", self.EXPECTED_LAYERS_FILES_PROJECT_MANIFEST, "ContentUri", "python"
        )

        expected = {"pi": "3.14"}
        if not SKIP_DOCKER_TESTS:
            self._verify_invoke_built_function(
                self.built_template, "FunctionOne", self._make_parameter_override_arg(overrides), expected
            )
        if use_container:
            self.verify_docker_container_cleanedup(runtime)
            self.verify_pulled_image(runtime)

    @parameterized.expand([("python3.7", False), ("python3.7", "use_container")])
    def test_build_function_with_dependent_layer(self, runtime, use_container):
        if use_container and (SKIP_DOCKER_TESTS or SKIP_DOCKER_BUILD):
            self.skipTest(SKIP_DOCKER_MESSAGE)

        overrides = {
            "LayerBuildMethod": runtime,
            "LayerContentUri": "PyLayer",
            "Runtime": runtime,
            "CodeUri": "PythonWithLayer",
            "Handler": "main.handler",
        }
        cmdlist = self.get_command_list(
            use_container=use_container, parameter_overrides=overrides, function_identifier="FunctionOne"
        )

        command_result = run_command(cmdlist, cwd=self.working_dir)
        self.assertEqual(command_result.process.returncode, 0)

        LOG.info("Default build dir: %s", self.default_build_dir)
        self._verify_built_artifact(
            self.default_build_dir, "FunctionOne", self.EXPECTED_FILES_PROJECT_MANIFEST, "CodeUri"
        )
        self._verify_built_artifact(
            self.default_build_dir, "LayerOne", self.EXPECTED_LAYERS_FILES_PROJECT_MANIFEST, "ContentUri", "python"
        )

        expected = {"pi": "3.14"}
        if not SKIP_DOCKER_TESTS:
            self._verify_invoke_built_function(
                self.built_template, "FunctionOne", self._make_parameter_override_arg(overrides), expected
            )
        if use_container:
            self.verify_docker_container_cleanedup(runtime)
            self.verify_pulled_image(runtime)

    def _verify_built_artifact(
        self, build_dir, resource_logical_id, expected_files, code_property_name, artifact_subfolder=""
    ):
        self.assertTrue(build_dir.exists(), "Build directory should be created")

        build_dir_files = os.listdir(str(build_dir))
        self.assertIn("template.yaml", build_dir_files)
        self.assertIn(resource_logical_id, build_dir_files)

        template_path = build_dir.joinpath("template.yaml")
        resource_artifact_dir = build_dir.joinpath(resource_logical_id, artifact_subfolder)

        # Make sure the template has correct CodeUri for resource
        self._verify_resource_property(str(template_path), resource_logical_id, code_property_name, resource_logical_id)

        all_artifacts = set(os.listdir(str(resource_artifact_dir)))
        actual_files = all_artifacts.intersection(expected_files)
        self.assertEqual(actual_files, expected_files)

    def _get_python_version(self):
        return "python{}.{}".format(sys.version_info.major, sys.version_info.minor)


@parameterized_class(
    ("template", "is_nested_parent"),
    [
        (os.path.join("nested-parent", "template-parent.yaml"), "is_nested_parent"),
        ("template.yaml", False),
    ],
)
class TestBuildCommand_ProvidedFunctions(BuildIntegProvidedBase):
    # Test Suite for runtime: provided and where selection of the build workflow is implicitly makefile builder
    # if the makefile is present.
    @parameterized.expand(
        [
            ("provided", False, None),
            ("provided", "use_container", "Makefile"),
            ("provided.al2", False, None),
            ("provided.al2", "use_container", "Makefile"),
            ("provided.al2023", False, None),
            ("provided.al2023", "use_container", "Makefile"),
        ]
    )
    def test_building_Makefile(self, runtime, use_container, manifest):
        if use_container and (SKIP_DOCKER_TESTS or SKIP_DOCKER_BUILD):
            self.skipTest(SKIP_DOCKER_MESSAGE)
        self._test_with_Makefile(runtime, use_container, manifest)


@parameterized_class(
    ("template", "is_nested_parent"),
    [
        (os.path.join("nested-parent", "template-parent.yaml"), "is_nested_parent"),
        ("template.yaml", False),
    ],
)
class TestBuildCommand_ProvidedFunctions_With_Specified_Architecture(BuildIntegProvidedBase):
    # Test Suite for runtime: provided and where selection of the build workflow is implicitly makefile builder
    # if the makefile is present.
    @parameterized.expand(
        [
            ("provided", False, None, "x86_64"),
            ("provided", "use_container", "Makefile", "x86_64"),
            ("provided.al2", False, None, "x86_64"),
            ("provided.al2", "use_container", "Makefile", "x86_64"),
            ("provided.al2023", False, None, "x86_64"),
            ("provided.al2023", "use_container", "Makefile", "x86_64"),
        ]
    )
    def test_building_Makefile(self, runtime, use_container, manifest, architecture):
        self._test_with_Makefile(runtime, use_container, manifest, architecture)


@parameterized_class(
    ("template", "code_uri", "is_nested_parent"),
    [
        ("custom_build_with_custom_root_project_path.yaml", "empty_src_code", False),
        ("custom_build_with_custom_make_file_path.yaml", "provided_src_code_without_makefile", False),
        ("custom_build_with_custom_working_dir.yaml", "custom_working_dir_src_code", False),
        ("custom_build_with_custom_root_project_path_and_custom_makefile_path.yaml", "empty_src_code", False),
        (
            "custom_build_with_custom_root_project_path_custom_makefile_path_and_custom_working_dir.yaml",
            "empty_src_code",
            False,
        ),
    ],
)
class TestBuildCommand_ProvidedFunctionsWithCustomMetadata(BuildIntegProvidedBase):
    # Test Suite for runtime: provided and where selection of the build workflow is implicitly makefile builder
    # if the makefile is present.
    @parameterized.expand(
        [
            ("provided", False, None),
            ("provided.al2", False, None),
            ("provided.al2023", False, None),
        ]
    )
    def test_building_Makefile(self, runtime, use_container, manifest):
        self._test_with_Makefile(runtime, use_container, manifest)


@skipIf(
    ((IS_WINDOWS and RUNNING_ON_CI) and not CI_OVERRIDE),
    "Skip build tests on windows when running in CI unless overridden",
)
class TestBuildWithBuildMethod(BuildIntegBase):
    # Test Suite where `BuildMethod` is explicitly specified.

    template = "custom-build-function.yaml"
    EXPECTED_FILES_PROJECT_MANIFEST = {"__init__.py", "main.py", "requests", "requirements.txt"}

    FUNCTION_LOGICAL_ID = "Function"

    @parameterized.expand([(False, None, "makefile"), ("use_container", "Makefile", "makefile")])
    def test_with_makefile_builder_specified_python_runtime(self, use_container, manifest, build_method):
        if use_container and (SKIP_DOCKER_TESTS or SKIP_DOCKER_BUILD):
            self.skipTest(SKIP_DOCKER_MESSAGE)

        # runtime is chosen based off current python version.
        runtime = self._get_python_version()
        # Codeuri is still Provided, since that directory has the makefile.
        overrides = {"Runtime": runtime, "CodeUri": "Provided", "Handler": "main.handler", "BuildMethod": build_method}
        manifest_path = None
        if manifest:
            manifest_path = os.path.join(self.test_data_path, "Provided", manifest)

        cmdlist = self.get_command_list(
            use_container=use_container, parameter_overrides=overrides, manifest_path=manifest_path
        )

        # Built using Makefile for a python project.
        command_result = run_command(cmdlist, cwd=self.working_dir)
        self.assertEqual(command_result.process.returncode, 0)

        self._verify_built_artifact(
            self.default_build_dir, self.FUNCTION_LOGICAL_ID, self.EXPECTED_FILES_PROJECT_MANIFEST
        )

        expected = "2.23.0"
        # Building was done with a makefile, invoke is checked with the same runtime image.
        if not SKIP_DOCKER_TESTS:
            self._verify_invoke_built_function(
                self.built_template, self.FUNCTION_LOGICAL_ID, self._make_parameter_override_arg(overrides), expected
            )

        if use_container:
            self.verify_docker_container_cleanedup(runtime)
            self.verify_pulled_image(runtime)

    @parameterized.expand([(False,), ("use_container")])
    def test_with_native_builder_specified_python_runtime(self, use_container):
        if use_container and (SKIP_DOCKER_TESTS or SKIP_DOCKER_BUILD):
            self.skipTest(SKIP_DOCKER_MESSAGE)

        # runtime is chosen based off current python version.
        runtime = self._get_python_version()
        # Codeuri is still Provided, since that directory has the makefile, but it also has the
        # actual manifest file of `requirements.txt`.
        # BuildMethod is set to the same name as of the runtime.
        overrides = {"Runtime": runtime, "CodeUri": "Provided", "Handler": "main.handler", "BuildMethod": runtime}
        manifest_path = os.path.join(self.test_data_path, "Provided", "requirements.txt")

        cmdlist = self.get_command_list(
            use_container=use_container, parameter_overrides=overrides, manifest_path=manifest_path
        )

        # Built using `native` python-pip builder for a python project.
        command_result = run_command(cmdlist, cwd=self.working_dir)
        self.assertEqual(command_result.process.returncode, 0)

        self._verify_built_artifact(
            self.default_build_dir, self.FUNCTION_LOGICAL_ID, self.EXPECTED_FILES_PROJECT_MANIFEST
        )

        expected = "2.23.0"
        # Building was done with a `python-pip` builder, invoke is checked with the same runtime image.
        if not SKIP_DOCKER_TESTS:
            self._verify_invoke_built_function(
                self.built_template, self.FUNCTION_LOGICAL_ID, self._make_parameter_override_arg(overrides), expected
            )

        if use_container:
            self.verify_docker_container_cleanedup(runtime)
            self.verify_pulled_image(runtime)

    @parameterized.expand([(False,), ("use_container")])
    def test_with_wrong_builder_specified_python_runtime(self, use_container):
        if use_container and (SKIP_DOCKER_TESTS or SKIP_DOCKER_BUILD):
            self.skipTest(SKIP_DOCKER_MESSAGE)

        # runtime is chosen based off current python version.
        runtime = self._get_python_version()
        # BuildMethod is set to the java8, this should cause failure.
        overrides = {"Runtime": runtime, "CodeUri": "Provided", "Handler": "main.handler", "BuildMethod": "java8"}
        manifest_path = os.path.join(self.test_data_path, "Provided", "requirements.txt")

        cmdlist = self.get_command_list(
            use_container=use_container, parameter_overrides=overrides, manifest_path=manifest_path
        )

        # This will error out.
        command = run_command(cmdlist, cwd=self.working_dir)
        self.assertEqual(command.process.returncode, 1)
        self.assertEqual(command.stdout.strip(), b"Build Failed")

    def _verify_built_artifact(self, build_dir, function_logical_id, expected_files):
        self.assertTrue(build_dir.exists(), "Build directory should be created")

        build_dir_files = os.listdir(str(build_dir))
        self.assertIn("template.yaml", build_dir_files)
        self.assertIn(function_logical_id, build_dir_files)

        template_path = build_dir.joinpath("template.yaml")
        resource_artifact_dir = build_dir.joinpath(function_logical_id)

        # Make sure the template has correct CodeUri for resource
        self._verify_resource_property(str(template_path), function_logical_id, "CodeUri", function_logical_id)

        all_artifacts = set(os.listdir(str(resource_artifact_dir)))
        actual_files = all_artifacts.intersection(expected_files)
        self.assertEqual(actual_files, expected_files)

    def _get_python_version(self):
        return "python{}.{}".format(sys.version_info.major, sys.version_info.minor)


@skipIf(
    ((IS_WINDOWS and RUNNING_ON_CI) and not CI_OVERRIDE),
    "Skip build tests on windows when running in CI unless overridden",
)
# remove following parameterized_class when BuildImprovements22 experimental flag is removed
@parameterized_class(("beta_features",), [(True,), (False,)])
class TestBuildWithDedupBuilds(DedupBuildIntegBase):
    template = "dedup-functions-template.yaml"
    beta_features = False  # parameterized

    @parameterized.expand(
        [
            # in process
            (
                False,
                "Dotnet6",
                "HelloWorld::HelloWorld.FirstFunction::FunctionHandler",
                "HelloWorld::HelloWorld.SecondFunction::FunctionHandler",
                "dotnet6",
            ),
            (False, "Java/gradlew/8", "aws.example.Hello::myHandler", "aws.example.SecondFunction::myHandler", "java8"),
            (False, "Node", "main.lambdaHandler", "main.secondLambdaHandler", "nodejs14.x"),
            (False, "Python", "main.first_function_handler", "main.second_function_handler", "python3.9"),
            (False, "Ruby", "app.lambda_handler", "app.second_lambda_handler", "ruby2.7"),
            # container
            (True, "Java/gradlew/8", "aws.example.Hello::myHandler", "aws.example.SecondFunction::myHandler", "java8"),
            (True, "Node", "main.lambdaHandler", "main.secondLambdaHandler", "nodejs14.x"),
            (True, "Python", "main.first_function_handler", "main.second_function_handler", "python3.9"),
            (True, "Ruby", "app.lambda_handler", "app.second_lambda_handler", "ruby2.7"),
        ]
    )
    def test_dedup_build(self, use_container, code_uri, function1_handler, function2_handler, runtime):
        if use_container and (SKIP_DOCKER_TESTS or SKIP_DOCKER_BUILD):
            self.skipTest(SKIP_DOCKER_MESSAGE)

        """
        Build template above and verify that each function call returns as expected
        """
        overrides = {
            "FunctionCodeUri": code_uri,
            "Function1Handler": function1_handler,
            "Function2Handler": function2_handler,
            "FunctionRuntime": runtime,
        }
        cmdlist = self.get_command_list(
            use_container=use_container, parameter_overrides=overrides, beta_features=self.beta_features
        )

        # Built using `native` python-pip builder for a python project.
        command_result = run_command(cmdlist, cwd=self.working_dir)

        expected_messages = ["World", "Mars"]

        self._verify_build_and_invoke_functions(
            expected_messages, command_result, self._make_parameter_override_arg(overrides)
        )


@skipIf(
    (SKIP_DOCKER_TESTS or SKIP_DOCKER_BUILD),
    "Skip build tests on windows when running in CI unless overridden",
)
class TestBuildWithDedupImageBuilds(DedupBuildIntegBase):
    template = "dedup-functions-image-template.yaml"

    def test_dedup_build(self):
        """
        Build template above and verify that each function call returns as expected
        """
        overrides = {
            "Function1Handler": "main.first_function_handler",
            "Function2Handler": "main.second_function_handler",
            "FunctionRuntime": "3.7",
            "DockerFile": "Dockerfile",
            "Tag": f"{random.randint(1,100)}",
        }
        cmdlist = self.get_command_list(parameter_overrides=overrides)

        command_result = run_command(cmdlist, cwd=self.working_dir)
        self.assertEqual(command_result.process.returncode, 0)

        if not SKIP_DOCKER_TESTS:
            self._verify_invoke_built_function(
                self.built_template, "HelloWorldFunction", self._make_parameter_override_arg(overrides), "Hello World"
            )
            self._verify_invoke_built_function(
                self.built_template, "HelloMarsFunction", self._make_parameter_override_arg(overrides), "Hello Mars"
            )


@skipIf(
    ((IS_WINDOWS and RUNNING_ON_CI) and not CI_OVERRIDE),
    "Skip build tests on windows when running in CI unless overridden",
)
# remove following parameterized_class when BuildImprovements22 experimental flag is removed
@parameterized_class(("beta_features",), [(True,), (False,)])
class TestBuildWithDedupBuildsMakefile(DedupBuildIntegBase):
    template = "dedup-functions-makefile-template.yaml"
    beta_features = False  # parameterized

    def test_dedup_build_makefile(self):
        """
        Build template above in the container and verify that each function call returns as expected
        """
        cmdlist = self.get_command_list(beta_features=self.beta_features)

        # Built using `native` python-pip builder for a python project.
        command_result = run_command(cmdlist, cwd=self.working_dir)

        expected_messages = ["World", "Mars"]
        self._verify_build_and_invoke_functions(expected_messages, command_result, "")

    def _verify_process_code_and_output(self, command_result):
        """
        Override, because functions should be build individually
        """
        self.assertEqual(command_result.process.returncode, 0)


@skipIf(
    ((IS_WINDOWS and RUNNING_ON_CI) and not CI_OVERRIDE),
    "Skip build tests on windows when running in CI unless overridden",
)
# remove following parameterized_class when BuildImprovements22 experimental flag is removed
@parameterized_class(("beta_features",), [(True,), (False,)])
class TestBuildWithCacheBuilds(CachedBuildIntegBase):
    template = "dedup-functions-template.yaml"
    beta_features = False  # parameterized

    @parameterized.expand(
        [
            # in process
            (
                False,
                "Dotnet6",
                "HelloWorld::HelloWorld.FirstFunction::FunctionHandler",
                "HelloWorld::HelloWorld.SecondFunction::FunctionHandler",
                "dotnet6",
            ),
            (False, "Java/gradlew/8", "aws.example.Hello::myHandler", "aws.example.SecondFunction::myHandler", "java8"),
            (False, "Node", "main.lambdaHandler", "main.secondLambdaHandler", "nodejs14.x"),
            (False, "Python", "main.first_function_handler", "main.second_function_handler", "python3.9"),
            (False, "Ruby", "app.lambda_handler", "app.second_lambda_handler", "ruby2.7"),
            # container
            (True, "Java/gradlew/8", "aws.example.Hello::myHandler", "aws.example.SecondFunction::myHandler", "java8"),
            (True, "Node", "main.lambdaHandler", "main.secondLambdaHandler", "nodejs14.x"),
            (True, "Python", "main.first_function_handler", "main.second_function_handler", "python3.9"),
            (True, "Ruby", "app.lambda_handler", "app.second_lambda_handler", "ruby2.7"),
        ]
    )
    def test_cache_build(self, use_container, code_uri, function1_handler, function2_handler, runtime):
        if use_container and (SKIP_DOCKER_TESTS or SKIP_DOCKER_BUILD):
            self.skipTest(SKIP_DOCKER_MESSAGE)

        """
        Build template above and verify that each function call returns as expected
        """
        overrides = {
            "FunctionCodeUri": code_uri,
            "Function1Handler": function1_handler,
            "Function2Handler": function2_handler,
            "FunctionRuntime": runtime,
        }
        cmdlist = self.get_command_list(
            use_container=use_container, parameter_overrides=overrides, cached=True, beta_features=self.beta_features
        )

        # Built using `native` python-pip builder for a python project.
        command_result = run_command(cmdlist, cwd=self.working_dir)

        expected_messages = ["World", "Mars"]
        self._verify_build_and_invoke_functions(
            expected_messages, command_result, self._make_parameter_override_arg(overrides)
        )

    def test_no_cached_override_build(self):
        overrides = {
            "FunctionCodeUri": "Python",
            "Function1Handler": "main.first_function_handler",
            "Function2Handler": "main.second_function_handler",
            "FunctionRuntime": "python3.8",
        }
        config_file = str(Path(self.test_data_path).joinpath("samconfig_no_cached.toml"))
        cmdlist = self.get_command_list(parameter_overrides=overrides, cached=True)
        command_result = run_command(cmdlist, cwd=self.working_dir)
        self.assertEqual(command_result.process.returncode, 0)
        self.assertTrue(
            "Running PythonPipBuilder:ResolveDependencies" in str(command_result.stderr)
            and "Running PythonPipBuilder:CopySource" in str(command_result.stderr),
            "Non-cached build should have been run",
        )
        cmdlist = self.get_command_list(parameter_overrides=overrides)
        cmdlist.extend(["--config-file", config_file])
        command_result = run_command(cmdlist, cwd=self.working_dir)
        self.assertEqual(command_result.process.returncode, 0)
        self.assertRegex(
            str(command_result.stderr),
            "Manifest is not changed for .* running incremental build",
            "Should have built using cache",
        )
        cmdlist.extend(["--no-cached"])
        command_result = run_command(cmdlist, cwd=self.working_dir)
        self.assertEqual(command_result.process.returncode, 0)
        self.assertTrue(
            "Running PythonPipBuilder:ResolveDependencies" in str(command_result.stderr)
            and "Running PythonPipBuilder:CopySource" in str(command_result.stderr),
            "Non-cached build should have been run",
        )

    @skipIf(SKIP_DOCKER_TESTS, SKIP_DOCKER_MESSAGE)
    def test_cached_build_with_env_vars(self):
        """
        Build 2 times to verify that second time hits the cached build
        """
        overrides = {
            "FunctionCodeUri": "Python",
            "Function1Handler": "main.first_function_handler",
            "Function2Handler": "main.second_function_handler",
            "FunctionRuntime": "python3.8",
        }
        cmdlist = self.get_command_list(
            use_container=True, parameter_overrides=overrides, cached=True, container_env_var="FOO=BAR"
        )

        command_result = run_command(cmdlist, cwd=self.working_dir)
        self.assertEqual(command_result.process.returncode, 0)
        self.assertTrue(
            "Cache is invalid, running build and copying resources for following functions"
            in command_result.stderr.decode("utf-8")
        )

        LOG.info("Re-Running Command (valid cache should exist)")
        command_result_with_cache = run_command(cmdlist, cwd=self.working_dir)
        self.assertEqual(command_result_with_cache.process.returncode, 0)

        self.assertTrue(
            "Valid cache found, copying previously built resources for following functions"
            in command_result_with_cache.stderr.decode("utf-8")
        )


@skipIf(
    ((IS_WINDOWS and RUNNING_ON_CI) and not CI_OVERRIDE),
    "Skip build tests on windows when running in CI unless overridden",
)
class TestRepeatedBuildHitsCache(BuildIntegBase):
    # Use template containing both functions and layers
    template = "layers-functions-template.yaml"

    @parameterized.expand([(True,), (False,)])
    def test_repeated_cached_build_hits_cache(self, use_container):
        """
        Build 2 times to verify that second time hits the cached build
        """
        if use_container and (SKIP_DOCKER_TESTS or SKIP_DOCKER_BUILD):
            self.skipTest(SKIP_DOCKER_MESSAGE)

        parameter_overrides = {
            "LayerContentUri": "PyLayer",
            "LayerBuildMethod": "python3.7",
            "CodeUri": "Python",
            "Handler": "main.handler",
            "Runtime": "python3.7",
            "LayerMakeContentUri": "PyLayerMake",
        }

        cmdlist = self.get_command_list(
            use_container=use_container,
            parameter_overrides=parameter_overrides,
            cached=True,
            container_env_var="FOO=BAR" if use_container else None,
        )

        cache_invalid_output_use_container = "Cache is invalid, running build and copying resources "
        cache_valid_output_use_container = "Valid cache found, copying previously built resources "

        cache_invalid_output_no_container = "Manifest file is changed"
        cache_valid_output_no_container = "Manifest is not changed"

        cache_invalid_output, cache_valid_output = (
            (cache_invalid_output_use_container, cache_valid_output_use_container)
            if use_container
            else (cache_invalid_output_no_container, cache_valid_output_no_container)
        )

        LOG.info("Running Command (cache should be invalid)")
        command_result = run_command(cmdlist, cwd=self.working_dir)
        self.assertEqual(command_result.process.returncode, 0)
        self.assertTrue(cache_invalid_output in command_result.stderr.decode("utf-8"))
        self.assertFalse(cache_valid_output in command_result.stderr.decode("utf-8"))

        LOG.info("Re-Running Command (valid cache should exist)")
        command_result = run_command(cmdlist, cwd=self.working_dir)
        self.assertEqual(command_result.process.returncode, 0)
        self.assertFalse(cache_invalid_output in command_result.stderr.decode("utf-8"))
        self.assertTrue(cache_valid_output in command_result.stderr.decode("utf-8"))


@skipIf(
    ((IS_WINDOWS and RUNNING_ON_CI) and not CI_OVERRIDE),
    "Skip build tests on windows when running in CI unless overridden",
)
# remove following parameterized_class when BuildImprovements22 experimental flag is removed
@parameterized_class(("beta_features",), [(True,), (False,)])
class TestParallelBuilds(DedupBuildIntegBase):
    template = "dedup-functions-template.yaml"
    beta_features = False  # parameterized

    @parameterized.expand(
        [
            # in process
            (
                False,
                "Dotnet6",
                "HelloWorld::HelloWorld.FirstFunction::FunctionHandler",
                "HelloWorld::HelloWorld.SecondFunction::FunctionHandler",
                "dotnet6",
            ),
            (False, "Java/gradlew/8", "aws.example.Hello::myHandler", "aws.example.SecondFunction::myHandler", "java8"),
            (False, "Node", "main.lambdaHandler", "main.secondLambdaHandler", "nodejs14.x"),
            (False, "Python", "main.first_function_handler", "main.second_function_handler", "python3.9"),
            (False, "Ruby", "app.lambda_handler", "app.second_lambda_handler", "ruby2.7"),
            # container
            (True, "Java/gradlew/8", "aws.example.Hello::myHandler", "aws.example.SecondFunction::myHandler", "java8"),
            (True, "Node", "main.lambdaHandler", "main.secondLambdaHandler", "nodejs14.x"),
            (True, "Python", "main.first_function_handler", "main.second_function_handler", "python3.9"),
            (True, "Ruby", "app.lambda_handler", "app.second_lambda_handler", "ruby2.7"),
        ]
    )
    def test_dedup_build(self, use_container, code_uri, function1_handler, function2_handler, runtime):
        """
        Build template above and verify that each function call returns as expected
        """
        if use_container and (SKIP_DOCKER_TESTS or SKIP_DOCKER_BUILD):
            self.skipTest(SKIP_DOCKER_MESSAGE)

        overrides = {
            "FunctionCodeUri": code_uri,
            "Function1Handler": function1_handler,
            "Function2Handler": function2_handler,
            "FunctionRuntime": runtime,
        }
        cmdlist = self.get_command_list(
            use_container=use_container, parameter_overrides=overrides, parallel=True, beta_features=self.beta_features
        )

        # Built using `native` python-pip builder for a python project.
        command_result = run_command(cmdlist, cwd=self.working_dir)

        expected_messages = ["World", "Mars"]
        self._verify_build_and_invoke_functions(
            expected_messages, command_result, self._make_parameter_override_arg(overrides)
        )


@skipIf(
    ((IS_WINDOWS and RUNNING_ON_CI) and not CI_OVERRIDE),
    "Skip build tests on windows when running in CI unless overridden",
)
# remove following parameterized_class when BuildImprovements22 experimental flag is removed
@parameterized_class(("beta_features",), [(True,), (False,)])
class TestParallelBuildsJavaWithLayers(DedupBuildIntegBase):
    template = "template-java-maven-with-layers.yaml"
    beta_features = False  # parameterized

    def test_dedup_build(self):
        """
        Build template above and verify that each function call returns as expected
        """

        cmdlist = self.get_command_list(parallel=True, beta_features=self.beta_features)
        command_result = run_command(cmdlist, cwd=self.working_dir)

        self.assertEqual(command_result.process.returncode, 0)
        self._verify_build_artifact(self.default_build_dir, "HelloWorldFunction")
        self._verify_build_artifact(self.default_build_dir, "HelloWorldLayer")

        if not SKIP_DOCKER_TESTS:
            self._verify_invoke_built_function(
                self.built_template,
                "HelloWorldFunction",
                None,
                "hello world. sum is 12.",
            )


@skipIf(
    ((IS_WINDOWS and RUNNING_ON_CI) and not CI_OVERRIDE),
    "Skip build tests on windows when running in CI unless overridden",
)
class TestBuildWithInlineCode(BuildIntegBase):
    template = "inline_template.yaml"

    @parameterized.expand(
        [
            (False,),
            ("use_container",),
        ]
    )
    def test_inline_not_built(self, use_container):
        if use_container and (SKIP_DOCKER_TESTS or SKIP_DOCKER_BUILD):
            self.skipTest(SKIP_DOCKER_MESSAGE)

        cmdlist = self.get_command_list(use_container=use_container)

        command_result = run_command(cmdlist, cwd=self.working_dir)
        self.assertEqual(command_result.process.returncode, 0)

        self._verify_built_artifact(self.default_build_dir)

        if use_container:
            self.verify_docker_container_cleanedup("python3.7")
            self.verify_pulled_image("python3.7")

    def _verify_built_artifact(self, build_dir):
        self.assertTrue(build_dir.exists(), "Build directory should be created")

        codeuri_logical_id = "CodeUriFunction"
        inline_logical_id = "InlineCodeFunction"

        build_dir_files = os.listdir(str(build_dir))
        self.assertIn("template.yaml", build_dir_files)
        self.assertIn(codeuri_logical_id, build_dir_files)
        self.assertNotIn(inline_logical_id, build_dir_files)

        template_path = build_dir.joinpath("template.yaml")

        # Make sure the template has correct CodeUri for resource
        self._verify_resource_property(str(template_path), codeuri_logical_id, "CodeUri", codeuri_logical_id)
        # Make sure the template has correct InlineCode for resource
        self._verify_resource_property(str(template_path), inline_logical_id, "InlineCode", "def handler(): pass")


@skipIf(
    ((IS_WINDOWS and RUNNING_ON_CI) and not CI_OVERRIDE),
    "Skip build tests on windows when running in CI unless overridden",
)
class TestBuildWithJsonContainerEnvVars(BuildIntegBase):
    template = "container_env_vars_template.yml"

    @parameterized.expand(
        [
            ("use_container", "env_vars_function.json"),
            ("use_container", "env_vars_parameters.json"),
        ]
    )
    def test_json_env_vars_passed(self, use_container, env_vars_file):
        if use_container and (SKIP_DOCKER_TESTS or SKIP_DOCKER_BUILD):
            self.skipTest(SKIP_DOCKER_MESSAGE)

        cmdlist = self.get_command_list(
            use_container=use_container, container_env_var_file=self.get_env_file(env_vars_file)
        )

        command_result = run_command(cmdlist, cwd=self.working_dir)
        self.assertEqual(command_result.process.returncode, 0)

        self._verify_built_env_var(self.default_build_dir)

        if use_container:
            self.verify_docker_container_cleanedup("python3.7")
            self.verify_pulled_image("python3.7")

    @staticmethod
    def get_env_file(filename):
        test_data_path = Path(__file__).resolve().parents[2].joinpath("integration", "testdata")
        return str(test_data_path.joinpath("buildcmd", filename))

    def _verify_built_env_var(self, build_dir):
        self.assertTrue(build_dir.exists(), "Build directory should be created")

        build_dir_files = os.listdir(str(build_dir))
        self.assertIn("CheckEnvVarsFunction", build_dir_files)

        function_files = os.listdir(str(build_dir.joinpath("CheckEnvVarsFunction")))
        self.assertIn("env_vars_result.txt", function_files)

        output_file = build_dir.joinpath("CheckEnvVarsFunction", "env_vars_result.txt")
        with open(str(output_file), "r", encoding="utf-8") as r:
            actual = r.read()
            self.assertEqual(actual.strip(), "MyVar")


@skipIf(
    ((IS_WINDOWS and RUNNING_ON_CI) and not CI_OVERRIDE),
    "Skip build tests on windows when running in CI unless overridden",
)
class TestBuildWithInlineContainerEnvVars(BuildIntegBase):
    template = "container_env_vars_template.yml"

    @parameterized.expand(
        [
            ("use_container", "TEST_ENV_VAR=MyVar"),
            ("use_container", "CheckEnvVarsFunction.TEST_ENV_VAR=MyVar"),
        ]
    )
    def test_inline_env_vars_passed(self, use_container, inline_env_var):
        if use_container and (SKIP_DOCKER_TESTS or SKIP_DOCKER_BUILD):
            self.skipTest(SKIP_DOCKER_MESSAGE)

        cmdlist = self.get_command_list(use_container=use_container, container_env_var=inline_env_var)

        command_result = run_command(cmdlist, cwd=self.working_dir)
        self.assertEqual(command_result.process.returncode, 0)

        self._verify_built_env_var(self.default_build_dir)

        if use_container:
            self.verify_docker_container_cleanedup("python3.7")
            self.verify_pulled_image("python3.7")

    def _verify_built_env_var(self, build_dir):
        self.assertTrue(build_dir.exists(), "Build directory should be created")

        build_dir_files = os.listdir(str(build_dir))
        self.assertIn("CheckEnvVarsFunction", build_dir_files)

        function_files = os.listdir(str(build_dir.joinpath("CheckEnvVarsFunction")))
        self.assertIn("env_vars_result.txt", function_files)

        output_file = build_dir.joinpath("CheckEnvVarsFunction", "env_vars_result.txt")
        with open(str(output_file), "r", encoding="utf-8") as r:
            actual = r.read()
            self.assertEqual(actual.strip(), "MyVar")


class TestBuildWithNestedStacks(NestedBuildIntegBase):
    # we put the root template in its own directory to test the scenario where codeuri and children templates
    # are not located in the same folder.
    template = os.path.join("nested-parent", "nested-root-template.yaml")

    @parameterized.expand(
        [
            (
                "use_container",
                True,
                True,
            ),
            (
                "use_container",
                False,
                False,
            ),
            (
                False,
                True,
                True,
            ),
        ]
    )
    def test_nested_build(self, use_container, cached, parallel):
        if use_container and (SKIP_DOCKER_TESTS or SKIP_DOCKER_BUILD):
            self.skipTest(SKIP_DOCKER_MESSAGE)

        """
        Build template above and verify that each function call returns as expected
        """
        overrides = {
            "Runtime": "python3.7",
            "CodeUri": "../Python",  # root stack is one level deeper than the code
            "ChildStackCodeUri": "./Python",  # chidl stack is in the same folder as the code
            "LocalNestedFuncHandler": "main.handler",
        }
        cmdlist = self.get_command_list(
            use_container=use_container, parameter_overrides=overrides, cached=cached, parallel=parallel
        )
        command_result = run_command(cmdlist, cwd=self.working_dir)

        # make sure functions are deduplicated properly, in stderr they will show up in the same line.
        self.assertRegex(command_result.stderr.decode("utf-8"), r"Building .+Function2,.+LocalNestedStack/Function2")

        function_full_paths = ["Function", "Function2", "LocalNestedStack/Function1", "LocalNestedStack/Function2"]
        stack_paths = ["", "LocalNestedStack"]

        self._verify_build(
            function_full_paths,
            stack_paths,
            command_result,
        )

        if not SKIP_DOCKER_TESTS:
            overrides = self._make_parameter_override_arg(overrides)
            self._verify_invoke_built_functions(
                self.built_template,
                overrides,
                [
                    # invoking function in root stack using function name
                    ("Function", "Hello World"),
                    # there is only 1 Function1 in these two stacks, so invoking either by name and by full_path are the same
                    ("Function1", {"pi": "3.14"}),
                    ("LocalNestedStack/Function1", {"pi": "3.14"}),
                    # Function2 appears in both stacks and have different handler:
                    # - invoking using function name will match the root stack one by default
                    # - invoking using full path to avoid ambiguity
                    ("Function2", "Hello Mars"),
                    ("LocalNestedStack/Function2", {"pi": "3.14"}),
                ],
            )


@parameterized_class(
    ("template", "use_base_dir"),
    [
        (os.path.join("deep-nested", "template.yaml"), False),
        (os.path.join("base-dir", "template", "template.yaml"), "use_base_dir"),
    ],
)
class TestBuildWithNestedStacks3Level(NestedBuildIntegBase):
    """
    In this template, it has the same structure as .aws-sam/build
    build
        - template.yaml
        - FunctionA
        - ChildStackX
            - template.yaml
            - FunctionB
            - ChildStackY
                - template.yaml
                - FunctionA
                - MyLayerVersion
    """

    template = os.path.join("deep-nested", "template.yaml")

    def test_nested_build(self):
        if SKIP_DOCKER_TESTS or SKIP_DOCKER_BUILD:
            self.skipTest(SKIP_DOCKER_MESSAGE)

        cmdlist = self.get_command_list(
            use_container=True,
            cached=True,
            parallel=True,
            base_dir=(os.path.join(self.test_data_path, "base-dir") if self.use_base_dir else None),
        )

        command_result = run_command(cmdlist, cwd=self.working_dir)

        function_full_paths = [
            "FunctionA",
            "ChildStackX/FunctionB",
            "ChildStackX/ChildStackY/FunctionA",
        ]
        stack_paths = [
            "",
            "ChildStackX",
            "ChildStackX/ChildStackY",
        ]

        self._verify_build(
            function_full_paths,
            stack_paths,
            command_result,
        )

        if not SKIP_DOCKER_TESTS:
            self._verify_invoke_built_functions(
                self.built_template,
                "",
                [
                    ("FunctionA", {"body": '{"hello": "a"}', "statusCode": 200}),
                    ("FunctionB", {"body": '{"hello": "b"}', "statusCode": 200}),
                    ("ChildStackX/FunctionB", {"body": '{"hello": "b"}', "statusCode": 200}),
                    ("ChildStackX/ChildStackY/FunctionA", {"body": '{"hello": "a2"}', "statusCode": 200}),
                ],
            )


@skipIf(IS_WINDOWS, "symlink is not resolved consistently on windows")
class TestBuildWithNestedStacks3LevelWithSymlink(NestedBuildIntegBase):
    """
    In this template, it has the same structure as .aws-sam/build
    build
        - template.yaml
        - child-stack-x-template-symlink.yaml (symlink to ChildStackX/template.yaml)
        - FunctionA
        - ChildStackX
            - template.yaml
            - FunctionB
            - ChildStackY
                - template.yaml
                - FunctionA
                - MyLayerVersion
    """

    template = os.path.join("deep-nested", "template-with-symlink.yaml")

    def test_nested_build(self):
        if SKIP_DOCKER_TESTS or SKIP_DOCKER_BUILD:
            self.skipTest(SKIP_DOCKER_MESSAGE)

        cmdlist = self.get_command_list(
            use_container=True, cached=True, parallel=True, build_dir=str(self.default_build_dir)
        )

        command_result = run_command(cmdlist, cwd=self.scratch_dir)

        function_full_paths = [
            "FunctionA",
            "ChildStackX/FunctionB",
            "ChildStackX/ChildStackY/FunctionA",
            "ChildStackXViaSymlink/FunctionB",
            "ChildStackXViaSymlink/ChildStackY/FunctionA",
        ]
        stack_paths = [
            "",
            "ChildStackX",
            "ChildStackX/ChildStackY",
            "ChildStackXViaSymlink",
            "ChildStackXViaSymlink/ChildStackY",
        ]

        self._verify_build(
            function_full_paths,
            stack_paths,
            command_result,
        )

        if not SKIP_DOCKER_TESTS:
            self._verify_invoke_built_functions(
                self.built_template,
                "",
                [
                    ("FunctionA", {"body": '{"hello": "a"}', "statusCode": 200}),
                    ("FunctionB", {"body": '{"hello": "b"}', "statusCode": 200}),
                    ("ChildStackX/FunctionB", {"body": '{"hello": "b"}', "statusCode": 200}),
                    ("ChildStackX/ChildStackY/FunctionA", {"body": '{"hello": "a2"}', "statusCode": 200}),
                    ("ChildStackXViaSymlink/FunctionB", {"body": '{"hello": "b"}', "statusCode": 200}),
                    ("ChildStackXViaSymlink/ChildStackY/FunctionA", {"body": '{"hello": "a2"}', "statusCode": 200}),
                ],
            )


@skipIf(SKIP_DOCKER_TESTS or SKIP_DOCKER_BUILD, SKIP_DOCKER_MESSAGE)
@parameterized_class(
    ("template", "use_base_dir"),
    [
        (os.path.join("nested-parent", "nested-root-template-image.yaml"), False),
        (os.path.join("base-dir-image", "template", "template.yaml"), "use_base_dir"),
    ],
)
class TestBuildWithNestedStacksImage(NestedBuildIntegBase):
    EXPECTED_FILES_PROJECT_MANIFEST = {
        "__init__.py",
        "main.py",
        "numpy",
        # 'cryptography',
        "requirements.txt",
    }

    @parameterized.expand(
        [
            (
                "use_container",
                True,
                True,
            ),
            (
                "use_container",
                False,
                False,
            ),
            (
                False,
                True,
                True,
            ),
        ]
    )
    def test_nested_build(self, use_container, cached, parallel):
        """
        Build template above and verify that each function call returns as expected
        """
        overrides = {
            "Runtime": "3.7",
            "DockerFile": "Dockerfile",
            "Tag": f"{random.randint(1,100)}",
            "LocalNestedFuncHandler": "main.handler",
        }
        cmdlist = self.get_command_list(
            use_container=use_container,
            parameter_overrides=overrides,
            cached=cached,
            parallel=parallel,
            base_dir=(os.path.join(self.test_data_path, "base-dir-image") if self.use_base_dir else None),
        )

        command_result = run_command(cmdlist, cwd=self.working_dir)

        stack_paths = ["", "LocalNestedStack"]
        self._verify_build(
            [],  # there is no function artifact dirs to check
            stack_paths,
            command_result,
        )

        if not SKIP_DOCKER_TESTS:
            overrides = self._make_parameter_override_arg(overrides)
            self._verify_invoke_built_functions(
                self.built_template,
                overrides,
                [
                    # invoking function in root stack using function name
                    ("Function", "Hello World"),
                    # there is only 1 Function1 in these two stacks, so invoking either by name and by full_path are the same
                    ("Function1", {"pi": "3.14"}),
                    ("LocalNestedStack/Function1", {"pi": "3.14"}),
                    # Function2 appears in both stacks and have different handler:
                    # - invoking using function name will match the root stack one by default
                    # - invoking using full path to avoid ambiguity
                    ("Function2", "Hello Mars"),
                    ("LocalNestedStack/Function2", {"pi": "3.14"}),
                ],
            )


@skipIf(
    ((IS_WINDOWS and RUNNING_ON_CI) and not CI_OVERRIDE),
    "Skip build tests on windows when running in CI unless overridden",
)
class TestBuildWithCustomBuildImage(BuildIntegBase):
    template = "build_image_function.yaml"

    @parameterized.expand(
        [
            ("use_container", None),
            ("use_container", "amazon/aws-sam-cli-build-image-python3.7:latest"),
        ]
    )
    def test_custom_build_image_succeeds(self, use_container, build_image):
        if use_container and (SKIP_DOCKER_TESTS or SKIP_DOCKER_BUILD):
            self.skipTest(SKIP_DOCKER_MESSAGE)

        cmdlist = self.get_command_list(use_container=use_container, build_image=build_image)

        command_result = run_command(cmdlist, cwd=self.working_dir)
        self.assertEqual(command_result.process.returncode, 0)
        stderr = command_result.stderr
        process_stderr = stderr.strip()

        self._verify_right_image_pulled(build_image, process_stderr)
        self._verify_build_succeeds(self.default_build_dir)

        self.verify_docker_container_cleanedup("python3.7")

    def _verify_right_image_pulled(self, build_image, process_stderr):
        image_name = build_image if build_image is not None else "public.ecr.aws/sam/build-python3.7:latest"
        processed_name = bytes(image_name, encoding="utf-8")
        self.assertIn(
            processed_name,
            process_stderr,
        )

    def _verify_build_succeeds(self, build_dir):
        self.assertTrue(build_dir.exists(), "Build directory should be created")

        build_dir_files = os.listdir(str(build_dir))
        self.assertIn("BuildImageFunction", build_dir_files)


@parameterized_class(
    ("template", "stack_paths", "layer_full_path", "function_full_paths", "invoke_error_message"),
    [
        (
            os.path.join("nested-with-intrinsic-functions", "template-pass-down.yaml"),
            ["", "AppUsingRef", "AppUsingJoin"],
            "MyLayerVersion",
            ["AppUsingRef/FunctionInChild", "AppUsingJoin/FunctionInChild"],
            # Note(xinhol), intrinsic function passed by parameter are resolved as string,
            # therefore it is being treated as an Arn, it is a bug in intrinsic resolver
            "Invalid Layer Arn",
        ),
        (
            os.path.join("nested-with-intrinsic-functions", "template-pass-up.yaml"),
            ["", "ChildApp"],
            "ChildApp/MyLayerVersion",
            ["FunctionInRoot"],
            # for this pass-up use case, since we are not sure whether there are valid local invoke cases out there,
            # so we don't want to block customers from local invoking it.
            None,
        ),
    ],
)
class TestBuildPassingLayerAcrossStacks(IntrinsicIntegBase):
    def test_nested_build(self):
        if SKIP_DOCKER_TESTS or SKIP_DOCKER_BUILD:
            self.skipTest(SKIP_DOCKER_MESSAGE)

        """
        Build template above and verify that each function call returns as expected
        """
        cmdlist = self.get_command_list(
            use_container=True,
            cached=True,
            parallel=True,
        )

        command_result = run_command(cmdlist, cwd=self.working_dir)

        self._verify_build(
            self.function_full_paths,
            self.layer_full_path,
            self.stack_paths,
            command_result,
        )

        if not SKIP_DOCKER_TESTS:
            self._verify_invoke_built_functions(
                self.built_template, self.function_full_paths, self.invoke_error_message
            )


class TestBuildWithS3FunctionsOrLayers(NestedBuildIntegBase):
    template = "template-with-s3-code.yaml"
    EXPECTED_FILES_PROJECT_MANIFEST = {
        "__init__.py",
        "main.py",
        "numpy",
        # 'cryptography',
        "requirements.txt",
    }

    def test_functions_layers_with_s3_codeuri(self):
        if SKIP_DOCKER_TESTS or SKIP_DOCKER_BUILD:
            self.skipTest(SKIP_DOCKER_MESSAGE)

        """
        Build template above and verify that each function call returns as expected
        """
        cmdlist = self.get_command_list(
            use_container=True,
        )

        command_result = run_command(cmdlist, cwd=self.working_dir)

        self._verify_build(
            ["ServerlessFunction", "LambdaFunction"],
            [""],  # there is only one stack
            command_result,
        )
        # these two functions are buildable and `sam build` would build it.
        # but since the two functions both depends on layers with s3 uri,
        # sam-cli does support local invoking it but the local invoke is likely
        # to fail due to missing layers. We don't want to introduce breaking
        # change so only a warning is added when `local invoke` is used on such functions.
        # skip the invoke test here because the invoke result is not meaningful.


class TestBuildWithZipFunctionsOrLayers(NestedBuildIntegBase):
    template = "template-with-zip-code.yaml"

    def test_functions_layers_with_s3_codeuri(self):
        if SKIP_DOCKER_TESTS or SKIP_DOCKER_BUILD:
            self.skipTest(SKIP_DOCKER_MESSAGE)

        """
        Build template above and verify that each function call returns as expected
        """
        cmdlist = self.get_command_list(
            use_container=True,
        )

        command_result = run_command(cmdlist, cwd=self.working_dir)
        # no functions/layers should be built since they all have zip code/content
        # which are
        self._verify_build(
            [],
            [""],  # there is only one stack
            command_result,
        )


@skipIf(SKIP_SAR_TESTS, "Skip SAR tests")
class TestBuildSAR(BuildIntegBase):
    template = "aws-serverless-application-with-application-id-map.yaml"

    @classmethod
    def setUpClass(cls):
        super(TestBuildSAR, cls).setUpClass()
        cls.update_sar_template = None
        if cls.template_path:
            cls.update_sar_template = UpdatableSARTemplate(cls.template_path)
            cls.update_sar_template.setup()
            cls.template_path = cls.update_sar_template.updated_template_path

    @classmethod
    def tearDownClass(cls):
        if cls.update_sar_template:
            cls.update_sar_template.clean()

    @parameterized.expand(
        [
            ("use_container", "us-east-2"),
            ("use_container", "eu-west-1"),
            ("use_container", None),
            (False, "us-east-2"),
            (False, "eu-west-1"),
            (False, None),
        ]
    )
    def test_sar_application_with_location_resolved_from_map(self, use_container, region):
        if use_container and (SKIP_DOCKER_TESTS or SKIP_DOCKER_BUILD):
            self.skipTest(SKIP_DOCKER_MESSAGE)

        cmdlist = self.get_command_list(use_container=use_container, region=region)
        process_execute = run_command(cmdlist, cwd=self.working_dir)

        if region == "us-east-2":  # Success [the !FindInMap contains an entry for use-east-2 region only]
            self.assertEqual(process_execute.process.returncode, 0)
        else:
            # Using other regions or the default SAM CLI region (us-east-1, in case if None region given)
            # will fail the build as there is no mapping
            self.assertEqual(process_execute.process.returncode, 1)
            self.assertIn("Property \\'ApplicationId\\' cannot be resolved.", str(process_execute.stderr))


@skipIf(
    ((IS_WINDOWS and RUNNING_ON_CI) and not CI_OVERRIDE),
    "Skip build tests on windows when running in CI unless overridden",
)
class TestBuildWithLanguageExtensions(BuildIntegBase):
    template = "language-extensions.yaml"

    def test_validation_does_not_error_out(self):
        cmdlist = self.get_command_list()
        process_execute = run_command(cmdlist, cwd=self.working_dir)
        self.assertEqual(process_execute.process.returncode, 0)
        self.assertIn("template.yaml", os.listdir(self.default_build_dir))<|MERGE_RESOLUTION|>--- conflicted
+++ resolved
@@ -1504,30 +1504,44 @@
             "random",
         )
 
-<<<<<<< HEAD
+    @parameterized.expand(
+        [("makefile", False), ("makefile", "use_container"), ("python3.9", False), ("python3.9", "use_container")]
+    )
+    def test_build_layer_with_architecture_not_compatible(self, build_method, use_container):
+        # The BuildArchitecture is not one of the listed CompatibleArchitectures
+
+        layer_identifier = "LayerWithNoCompatibleArchitectures"
+
+        overrides = {
+            "LayerBuildMethod": build_method,
+            "LayerMakeContentUri": "PyLayerMake",
+            "LayerBuildArchitecture": "x86_64",
+            "LayerCompatibleArchitecture": "arm64",
+        }
+        cmdlist = self.get_command_list(
+            use_container=use_container, parameter_overrides=overrides, function_identifier=layer_identifier
+        )
+
+        command_result = run_command(cmdlist, cwd=self.working_dir)
+        # Capture warning
+        self.assertIn(
+            f"Layer `{layer_identifier}` has BuildArchitecture `x86_64`, which is not listed in CompatibleArchitectures.",
+            str(command_result.stderr),
+        )
+        # Build should still succeed
+        self.assertEqual(command_result.process.returncode, 0)
+
     def test_build_layer_with_makefile_with_fake_build_architecture(self):
         build_method = "makefile"
         use_container = False
-        layer_identifier = "LayerWithMakefileBadArchitecture"
-=======
-    @parameterized.expand(
-        [("makefile", False), ("makefile", "use_container"), ("python3.9", False), ("python3.9", "use_container")]
-    )
-    def test_build_layer_with_architecture_not_compatible(self, build_method, use_container):
-        # The BuildArchitecture is not one of the listed CompatibleArchitectures
-
+
+        # Re-use the same test Layer, this time with just a bad BuildArchitecture
         layer_identifier = "LayerWithNoCompatibleArchitectures"
->>>>>>> fd75e847
 
         overrides = {
             "LayerBuildMethod": build_method,
             "LayerMakeContentUri": "PyLayerMake",
-<<<<<<< HEAD
             "LayerBuildArchitecture": "fake",
-=======
-            "LayerBuildArchitecture": "x86_64",
-            "LayerCompatibleArchitecture": "arm64",
->>>>>>> fd75e847
         }
         cmdlist = self.get_command_list(
             use_container=use_container, parameter_overrides=overrides, function_identifier=layer_identifier
@@ -1536,12 +1550,7 @@
         command_result = run_command(cmdlist, cwd=self.working_dir)
         # Capture warning
         self.assertIn(
-<<<<<<< HEAD
-            "`fake` in Layer `LayerWithMakefileBadArchitecture` is not a valid architecture", str(command_result.stderr)
-=======
-            f"Layer `{layer_identifier}` has BuildArchitecture `x86_64`, which is not listed in CompatibleArchitectures.",
-            str(command_result.stderr),
->>>>>>> fd75e847
+            "`fake` in Layer `LayerWithNoCompatibleArchitectures` is not a valid architecture", str(command_result.stderr)
         )
         # Build should still succeed
         self.assertEqual(command_result.process.returncode, 0)

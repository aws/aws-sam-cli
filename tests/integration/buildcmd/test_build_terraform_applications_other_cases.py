--- conflicted
+++ resolved
@@ -417,16 +417,60 @@
             expected_result="{'message': 'Hello World'}",
         )
 
-
-<<<<<<< HEAD
-#
-=======
->>>>>>> 6fd33899
-@skipIf(
-    (not RUN_BY_CANARY and not CI_OVERRIDE),
-    "Skip Terraform test cases unless running in CI",
-)
-<<<<<<< HEAD
+@skipIf(
+    (not RUN_BY_CANARY and not CI_OVERRIDE),
+    "Skip Terraform test cases unless running in CI",
+)
+class TestBuildTerraformApplicationsSourceCodeAndModulesAreNotInRootModuleDirectory(BuildTerraformApplicationIntegBase):
+    terraform_application = Path("terraform/application_outside_root_directory")
+
+    functions = [
+        ("aws_lambda_function.function1", "hello world 1"),
+        ("module.function2.aws_lambda_function.this", "hello world 1"),
+        ("module.function7.aws_lambda_function.this[0]", "hello world 1"),
+    ]
+
+    def setUp(self):
+        super().setUp()
+        self.project_dir = self.working_dir
+        self.working_dir = f"{self.working_dir}/root_module"
+
+    def tearDown(self):
+        if self.project_dir:
+            self.working_dir = self.project_dir
+        super().tearDown()
+
+    @parameterized.expand(functions)
+    def test_build_and_invoke_lambda_functions(self, function_identifier, expected_output):
+        command_list_parameters = {
+            "beta_features": True,
+            "hook_name": "terraform",
+            "function_identifier": function_identifier,
+            "project_root_dir": "./..",
+        }
+        build_cmd_list = self.get_command_list(**command_list_parameters)
+        LOG.info("command list: %s", build_cmd_list)
+        stdout, stderr, return_code = self.run_command(build_cmd_list)
+        terraform_beta_feature_prompted_text = (
+            f"Supporting Terraform applications is a beta feature.{os.linesep}"
+            f"Please confirm if you would like to proceed using AWS SAM CLI with terraform application.{os.linesep}"
+            "You can also enable this beta feature with 'sam build --beta-features'."
+        )
+        experimental_warning = (
+            f"{os.linesep}Experimental features are enabled for this session.{os.linesep}"
+            f"Visit the docs page to learn more about the AWS Beta terms "
+            f"https://aws.amazon.com/service-terms/.{os.linesep}"
+        )
+        self.assertNotRegex(stdout.decode("utf-8"), terraform_beta_feature_prompted_text)
+        self.assertIn(Colored().yellow(experimental_warning), stderr.decode("utf-8"))
+        LOG.info("sam build stdout: %s", stdout.decode("utf-8"))
+        LOG.info("sam build stderr: %s", stderr.decode("utf-8"))
+
+
+@skipIf(
+    (not RUN_BY_CANARY and not CI_OVERRIDE),
+    "Skip Terraform test cases unless running in CI",
+)
 @parameterized_class(
     ("build_in_container",),
     [
@@ -448,34 +492,10 @@
 
     @parameterized.expand(functions)
     def test_custom_plan_file(self, function_identifier, expected_output):
-=======
-class TestBuildTerraformApplicationsSourceCodeAndModulesAreNotInRootModuleDirectory(BuildTerraformApplicationIntegBase):
-    terraform_application = Path("terraform/application_outside_root_directory")
-
-    functions = [
-        ("aws_lambda_function.function1", "hello world 1"),
-        ("module.function2.aws_lambda_function.this", "hello world 1"),
-        ("module.function7.aws_lambda_function.this[0]", "hello world 1"),
-    ]
-
-    def setUp(self):
-        super().setUp()
-        self.project_dir = self.working_dir
-        self.working_dir = f"{self.working_dir}/root_module"
-
-    def tearDown(self):
-        if self.project_dir:
-            self.working_dir = self.project_dir
-        super().tearDown()
-
-    @parameterized.expand(functions)
-    def test_build_and_invoke_lambda_functions(self, function_identifier, expected_output):
->>>>>>> 6fd33899
         command_list_parameters = {
             "beta_features": True,
             "hook_name": "terraform",
             "function_identifier": function_identifier,
-<<<<<<< HEAD
             "terraform_plan_file": "custom-plan.json",
         }
 
@@ -488,27 +508,6 @@
 
         _, stderr, return_code = self.run_command(build_cmd_list)
         LOG.info(stderr)
-=======
-            "project_root_dir": "./..",
-        }
-        build_cmd_list = self.get_command_list(**command_list_parameters)
-        LOG.info("command list: %s", build_cmd_list)
-        stdout, stderr, return_code = self.run_command(build_cmd_list)
-        terraform_beta_feature_prompted_text = (
-            f"Supporting Terraform applications is a beta feature.{os.linesep}"
-            f"Please confirm if you would like to proceed using AWS SAM CLI with terraform application.{os.linesep}"
-            "You can also enable this beta feature with 'sam build --beta-features'."
-        )
-        experimental_warning = (
-            f"{os.linesep}Experimental features are enabled for this session.{os.linesep}"
-            f"Visit the docs page to learn more about the AWS Beta terms "
-            f"https://aws.amazon.com/service-terms/.{os.linesep}"
-        )
-        self.assertNotRegex(stdout.decode("utf-8"), terraform_beta_feature_prompted_text)
-        self.assertIn(Colored().yellow(experimental_warning), stderr.decode("utf-8"))
-        LOG.info("sam build stdout: %s", stdout.decode("utf-8"))
-        LOG.info("sam build stderr: %s", stderr.decode("utf-8"))
->>>>>>> 6fd33899
         self.assertEqual(return_code, 0)
 
         self._verify_invoke_built_function(

--- conflicted
+++ resolved
@@ -6,17 +6,12 @@
 from tests.integration.deploy.deploy_integ_base import DeployIntegBase
 from tests.integration.list.resources.resources_integ_base import ResourcesIntegBase
 from samcli.commands.list.resources.cli import HELP_TEXT
-<<<<<<< HEAD
-=======
-from tests.testing_utils import run_command
->>>>>>> 026647b0
 from tests.testing_utils import RUNNING_ON_CI, RUNNING_TEST_FOR_MASTER_ON_CI, RUN_BY_CANARY
 from tests.testing_utils import run_command, run_command_with_input, method_to_stack_name
 
 SKIP_STACK_OUTPUTS_TESTS = RUNNING_ON_CI and RUNNING_TEST_FOR_MASTER_ON_CI and not RUN_BY_CANARY
 CFN_SLEEP = 3
 CFN_PYTHON_VERSION_SUFFIX = os.environ.get("PYTHON_VERSION", "0.0.0").replace(".", "-")
-<<<<<<< HEAD
 
 
 @skipIf(SKIP_STACK_OUTPUTS_TESTS, "Skip stack-outputs tests in CI/CD only")
@@ -31,22 +26,6 @@
         time.sleep(CFN_SLEEP)
         super().setUp()
 
-=======
-
-
-@skipIf(SKIP_STACK_OUTPUTS_TESTS, "Skip stack-outputs tests in CI/CD only")
-class TestResources(ResourcesIntegBase):
-    @classmethod
-    def setUpClass(cls):
-        DeployIntegBase.setUpClass()
-        ResourcesIntegBase.setUpClass()
-
-    def setUp(self):
-        self.cf_client = boto3.client("cloudformation")
-        time.sleep(CFN_SLEEP)
-        super().setUp()
-
->>>>>>> 026647b0
     def test_resources_help_message(self):
         cmdlist = self.get_resources_command_list(help=True)
         command_result = run_command(cmdlist)
@@ -63,82 +42,46 @@
         command_result = run_command(cmdlist, cwd=self.working_dir)
         self.assertIn(
             """{
-<<<<<<< HEAD
     "LogicalResourceId": "HelloWorldFunction",
     "PhysicalResourceId": "-"
   }""",
-=======
-  "LogicalResourceId": "HelloWorldFunction",
-  "PhysicalResourceId": "-"
-}""",
->>>>>>> 026647b0
             command_result.stdout.decode(),
         )
         self.assertIn(
             """{
-<<<<<<< HEAD
     "LogicalResourceId": "HelloWorldFunctionRole",
     "PhysicalResourceId": "-"
   }""",
-=======
-  "LogicalResourceId": "HelloWorldFunctionRole",
-  "PhysicalResourceId": "-"
-}""",
->>>>>>> 026647b0
             command_result.stdout.decode(),
         )
         self.assertIn(
             """{
-<<<<<<< HEAD
     "LogicalResourceId": "HelloWorldFunctionHelloWorldPermissionProd",
     "PhysicalResourceId": "-"
   }""",
-=======
-  "LogicalResourceId": "HelloWorldFunctionHelloWorldPermissionProd",
-  "PhysicalResourceId": "-"
-}""",
->>>>>>> 026647b0
             command_result.stdout.decode(),
         )
         self.assertIn(
             """{
-<<<<<<< HEAD
     "LogicalResourceId": "ServerlessRestApi",
     "PhysicalResourceId": "-"
   }""",
-=======
-  "LogicalResourceId": "ServerlessRestApi",
-  "PhysicalResourceId": "-"
-}""",
->>>>>>> 026647b0
             command_result.stdout.decode(),
         )
         self.assertIn(
             """{
-<<<<<<< HEAD
     "LogicalResourceId": "ServerlessRestApiProdStage",
     "PhysicalResourceId": "-"
   }""",
-=======
-  "LogicalResourceId": "ServerlessRestApiProdStage",
-  "PhysicalResourceId": "-"
-}""",
->>>>>>> 026647b0
             command_result.stdout.decode(),
         )
         self.assertTrue(
             re.search(
                 """{
-<<<<<<< HEAD
     "LogicalResourceId": "ServerlessRestApiDeployment.*",
     "PhysicalResourceId": "-"
   }""",
-=======
-  "LogicalResourceId": "ServerlessRestApiDeployment.*",
-  "PhysicalResourceId": "-"
-}""",
->>>>>>> 026647b0
-                command_result.stdout.decode(),
+            command_result.stdout.decode(),
             )
         )
 
@@ -149,7 +92,6 @@
             stack_name=None, region=region, output="json", template_file=template_path
         )
         command_result = run_command(cmdlist, cwd=self.working_dir)
-<<<<<<< HEAD
         self.assertIn(
             "Error: [InvalidTemplateException(\"'Resources' section is required\")] 'Resources' section is required",
             command_result.stderr.decode(),
@@ -244,7 +186,4 @@
         )
         self.assertIn(
             expected_output, command_result.stderr.decode(), "Should have raised error that outputs do not exist"
-        )
-=======
-        self.assertIn("Template provided was invalid SAM Template.", command_result.stdout.decode())
->>>>>>> 026647b0
+        )
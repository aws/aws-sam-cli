import os
import time
import boto3
import re
from unittest import skipIf

from tests.integration.deploy.deploy_integ_base import DeployIntegBase
from tests.integration.list.stack_outputs.stack_outputs_integ_base import StackOutputsIntegBase
from samcli.commands.list.stack_outputs.cli import HELP_TEXT
from tests.testing_utils import RUNNING_ON_CI, RUNNING_TEST_FOR_MASTER_ON_CI, RUN_BY_CANARY
from tests.testing_utils import run_command, run_command_with_input, method_to_stack_name

SKIP_STACK_OUTPUTS_TESTS = RUNNING_ON_CI and RUNNING_TEST_FOR_MASTER_ON_CI and not RUN_BY_CANARY
CFN_SLEEP = 3
CFN_PYTHON_VERSION_SUFFIX = os.environ.get("PYTHON_VERSION", "0.0.0").replace(".", "-")


@skipIf(SKIP_STACK_OUTPUTS_TESTS, "Skip stack-outputs tests in CI/CD only")
class TestStackOutputs(DeployIntegBase, StackOutputsIntegBase):
    @classmethod
    def setUpClass(cls):
        DeployIntegBase.setUpClass()
        StackOutputsIntegBase.setUpClass()

    def setUp(self):

        self.cf_client = boto3.client("cloudformation")
        time.sleep(CFN_SLEEP)
        super().setUp()

    def test_stack_outputs_help_message(self):
        cmdlist = self.get_stack_outputs_command_list(help=True)
        command_result = run_command(cmdlist, cwd=self.working_dir)
        from_command = "".join(command_result.stdout.decode().split())
        from_help = "".join(HELP_TEXT.split())
        self.assertIn(from_help, from_command, "Stack-outputs help text should have been printed")

    def test_stack_output_exists(self):
        template_path = self.list_test_data_path.joinpath("test_stack_creation_template.yaml")
        stack_name = method_to_stack_name(self.id())
        config_file_name = stack_name + ".toml"
        region = boto3.Session().region_name
        deploy_command_list = self.get_deploy_command_list(
            template_file=template_path,
            guided=True,
            config_file=config_file_name,
            region=region,
            confirm_changeset=True,
            disable_rollback=True,
        )
        deploy_process_execute = run_command_with_input(
            deploy_command_list, "{}\n{}\nY\nY\nY\nY\nY\n\n\nY\n".format(stack_name, region).encode()
        )
<<<<<<< HEAD
        cmdlist = self.get_stack_outputs_command_list(stack_name=stack_name, region=region, output="json")
=======
        cmdlist = self.get_stack_outputs_command_list(stack_name=stack_name, region=region)
>>>>>>> ba4cdf32
        command_result = run_command(cmdlist, cwd=self.working_dir)
        self.assertTrue(
            re.search(
                """{
<<<<<<< HEAD
  "OutputKey": "HelloWorldFunctionIamRole",
  "OutputValue": "arn:aws:iam::.*:role/.*-HelloWorldFunctionRole\-.*",
  "Description": "Implicit IAM Role created for Hello World function"
}""",
=======
    "OutputKey": "HelloWorldFunctionIamRole",
    "OutputValue": "arn:aws:iam::.*:role/.*-HelloWorldFunctionRole\-.*",
    "Description": "Implicit IAM Role created for Hello World function"
  }""",
>>>>>>> ba4cdf32
                command_result.stdout.decode(),
            )
        )
        self.assertTrue(
            re.search(
                """{
<<<<<<< HEAD
  "OutputKey": "HelloWorldApi",
  "OutputValue": "https://.*execute.*.amazonaws.com/Prod/hello/",
  "Description": "API Gateway endpoint URL for Prod stage for Hello World function"
}""",
=======
    "OutputKey": "HelloWorldApi",
    "OutputValue": "https://.*execute.*.amazonaws.com/Prod/hello/",
    "Description": "API Gateway endpoint URL for Prod stage for Hello World function"
  }""",
>>>>>>> ba4cdf32
                command_result.stdout.decode(),
            )
        )
        self.assertTrue(
            re.search(
                """{
<<<<<<< HEAD
  "OutputKey": "HelloWorldFunction",
  "OutputValue": "arn:aws:lambda:.*:.*:function:.*-HelloWorldFunction\-.*",
  "Description": "Hello World Lambda Function ARN"
}""",
=======
    "OutputKey": "HelloWorldFunction",
    "OutputValue": "arn:aws:lambda:.*:.*:function:.*-HelloWorldFunction\-.*",
    "Description": "Hello World Lambda Function ARN"
  }""",
>>>>>>> ba4cdf32
                command_result.stdout.decode(),
            )
        )

    def test_stack_no_outputs_exist(self):
        template_path = self.list_test_data_path.joinpath("test_stack_no_outputs_template.yaml")
        stack_name = method_to_stack_name(self.id())
        config_file_name = stack_name + ".toml"
        region = boto3.Session().region_name
        deploy_command_list = self.get_deploy_command_list(
            template_file=template_path,
            guided=True,
            config_file=config_file_name,
            region=region,
            confirm_changeset=True,
            disable_rollback=True,
        )
        deploy_process_execute = run_command_with_input(
            deploy_command_list, "{}\n{}\nY\nY\nY\nY\nY\n\n\nY\n".format(stack_name, region).encode()
        )
<<<<<<< HEAD
        cmdlist = self.get_stack_outputs_command_list(stack_name=stack_name, region=region, output="json")
=======
        cmdlist = self.get_stack_outputs_command_list(stack_name=stack_name, region=region)
>>>>>>> ba4cdf32
        command_result = run_command(cmdlist, cwd=self.working_dir)
        expected_output = (
            f"Error: Outputs do not exist for the input stack {stack_name}" f" on Cloudformation in the region {region}"
        )
        self.assertIn(
            expected_output, command_result.stderr.decode(), "Should have raised error that outputs do not exist"
        )

    def test_stack_does_not_exist(self):
        template_path = self.list_test_data_path.joinpath("test_stack_no_outputs_template.yaml")
        stack_name = method_to_stack_name(self.id())
        config_file_name = stack_name + ".toml"
        region = boto3.Session().region_name
<<<<<<< HEAD
        cmdlist = self.get_stack_outputs_command_list(stack_name=stack_name, region=region, output="json")
=======
        cmdlist = self.get_stack_outputs_command_list(stack_name=stack_name, region=region)
>>>>>>> ba4cdf32
        command_result = run_command(cmdlist, cwd=self.working_dir)
        expected_output = (
            f"Error: The input stack {stack_name} does" f" not exist on Cloudformation in the region {region}"
        )
        self.assertIn(
            expected_output, command_result.stderr.decode(), "Should have raised error that outputs do not exist"
        )<|MERGE_RESOLUTION|>--- conflicted
+++ resolved
@@ -51,61 +51,33 @@
         deploy_process_execute = run_command_with_input(
             deploy_command_list, "{}\n{}\nY\nY\nY\nY\nY\n\n\nY\n".format(stack_name, region).encode()
         )
-<<<<<<< HEAD
         cmdlist = self.get_stack_outputs_command_list(stack_name=stack_name, region=region, output="json")
-=======
-        cmdlist = self.get_stack_outputs_command_list(stack_name=stack_name, region=region)
->>>>>>> ba4cdf32
         command_result = run_command(cmdlist, cwd=self.working_dir)
         self.assertTrue(
             re.search(
                 """{
-<<<<<<< HEAD
   "OutputKey": "HelloWorldFunctionIamRole",
   "OutputValue": "arn:aws:iam::.*:role/.*-HelloWorldFunctionRole\-.*",
   "Description": "Implicit IAM Role created for Hello World function"
-}""",
-=======
-    "OutputKey": "HelloWorldFunctionIamRole",
-    "OutputValue": "arn:aws:iam::.*:role/.*-HelloWorldFunctionRole\-.*",
-    "Description": "Implicit IAM Role created for Hello World function"
-  }""",
->>>>>>> ba4cdf32
-                command_result.stdout.decode(),
+}""", command_result.stdout.decode(),
             )
         )
         self.assertTrue(
             re.search(
                 """{
-<<<<<<< HEAD
   "OutputKey": "HelloWorldApi",
   "OutputValue": "https://.*execute.*.amazonaws.com/Prod/hello/",
   "Description": "API Gateway endpoint URL for Prod stage for Hello World function"
-}""",
-=======
-    "OutputKey": "HelloWorldApi",
-    "OutputValue": "https://.*execute.*.amazonaws.com/Prod/hello/",
-    "Description": "API Gateway endpoint URL for Prod stage for Hello World function"
-  }""",
->>>>>>> ba4cdf32
-                command_result.stdout.decode(),
+}""", command_result.stdout.decode(),
             )
         )
         self.assertTrue(
             re.search(
                 """{
-<<<<<<< HEAD
   "OutputKey": "HelloWorldFunction",
   "OutputValue": "arn:aws:lambda:.*:.*:function:.*-HelloWorldFunction\-.*",
   "Description": "Hello World Lambda Function ARN"
-}""",
-=======
-    "OutputKey": "HelloWorldFunction",
-    "OutputValue": "arn:aws:lambda:.*:.*:function:.*-HelloWorldFunction\-.*",
-    "Description": "Hello World Lambda Function ARN"
-  }""",
->>>>>>> ba4cdf32
-                command_result.stdout.decode(),
+}""", command_result.stdout.decode(),
             )
         )
 
@@ -125,11 +97,7 @@
         deploy_process_execute = run_command_with_input(
             deploy_command_list, "{}\n{}\nY\nY\nY\nY\nY\n\n\nY\n".format(stack_name, region).encode()
         )
-<<<<<<< HEAD
         cmdlist = self.get_stack_outputs_command_list(stack_name=stack_name, region=region, output="json")
-=======
-        cmdlist = self.get_stack_outputs_command_list(stack_name=stack_name, region=region)
->>>>>>> ba4cdf32
         command_result = run_command(cmdlist, cwd=self.working_dir)
         expected_output = (
             f"Error: Outputs do not exist for the input stack {stack_name}" f" on Cloudformation in the region {region}"
@@ -143,11 +111,7 @@
         stack_name = method_to_stack_name(self.id())
         config_file_name = stack_name + ".toml"
         region = boto3.Session().region_name
-<<<<<<< HEAD
         cmdlist = self.get_stack_outputs_command_list(stack_name=stack_name, region=region, output="json")
-=======
-        cmdlist = self.get_stack_outputs_command_list(stack_name=stack_name, region=region)
->>>>>>> ba4cdf32
         command_result = run_command(cmdlist, cwd=self.working_dir)
         expected_output = (
             f"Error: The input stack {stack_name} does" f" not exist on Cloudformation in the region {region}"

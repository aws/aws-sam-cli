--- conflicted
+++ resolved
@@ -175,11 +175,7 @@
             "java8.al2",
             "nodejs18.x",
             "nodejs20.x",
-<<<<<<< HEAD
             "nodejs22.x",
-            "provided",
-=======
->>>>>>> bd377363
             "provided.al2",
             "provided.al2023",
             "python3.9",

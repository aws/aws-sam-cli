import os
import tempfile
from unittest import skipIf

from click.testing import CliRunner
from samcli.commands.init import cli as init_cmd
from pathlib import Path

from samcli.lib.utils.packagetype import ZIP
from tests.integration.init.schemas.schemas_test_data_setup import SchemaTestDataSetup
from tests.testing_utils import RUNNING_ON_CI, RUNNING_TEST_FOR_MASTER_ON_CI, RUN_BY_CANARY

# Schemas tests require credentials. This is to skip running the test where credentials are not available.
SKIP_SCHEMA_TESTS = RUNNING_ON_CI and RUNNING_TEST_FOR_MASTER_ON_CI and not RUN_BY_CANARY


@skipIf(SKIP_SCHEMA_TESTS, "Skip schema test")
class TestBasicInitWithEventBridgeCommand(SchemaTestDataSetup):
    def test_init_interactive_with_event_bridge_app_aws_registry(self):
        # WHEN the user follows interactive init prompts
        # 1: SAM type project
        # 1: AWS Quick Start Templates
        # 1: Zip Packagetype
        # 15: Java runtime
        # 1: dependency manager maven
        # eb-app-maven: response to name
        # 3: select event-bridge app from scratch
        # Y: Use default profile
        # 1: select aws.events as registries
        # 1: select aws schema

        user_input = """
1
1
<<<<<<< HEAD
1
14
=======
15
>>>>>>> 6e6aed6c
1
eb-app-maven
3
Y
1
1
        """
        with tempfile.TemporaryDirectory() as temp:
            runner = CliRunner()
            result = runner.invoke(init_cmd, ["--output-dir", temp, "--debug"], input=user_input)

            self.assertFalse(result.exception)
            expected_output_folder = Path(temp, "eb-app-maven")
            self.assertTrue(expected_output_folder.exists)
            self.assertTrue(expected_output_folder.is_dir())
            self.assertTrue(
                Path(expected_output_folder, "HelloWorldFunction", "src", "main", "java", "schema").is_dir()
            )

    def test_init_interactive_with_event_bridge_app_partner_registry(self):
        # setup schema data
        # WHEN the user follows interactive init prompts
        # 1: SAM type project
        # 1: AWS Quick Start Templates
        # 1: Zip Packagetype
        # 15: Java runtime
        # 1: dependency manager maven
        # eb-app-maven: response to name
        # 3: select event-bridge app from scratch
        # Y: Use default profile
        # 3: partner registry
        # 1: select aws schema

        user_input = """
1
1
<<<<<<< HEAD
1
14
=======
15
>>>>>>> 6e6aed6c
1
eb-app-maven
3
Y
3
1
        """
        with tempfile.TemporaryDirectory() as temp:
            runner = CliRunner()
            result = runner.invoke(init_cmd, ["--output-dir", temp], input=user_input)

            self.assertFalse(result.exception)
            expected_output_folder = Path(temp, "eb-app-maven")
            self.assertTrue(expected_output_folder.exists)
            self.assertTrue(expected_output_folder.is_dir())
            self.assertTrue(
                Path(expected_output_folder, "HelloWorldFunction", "src", "main", "java", "schema").is_dir()
            )
            self.assertTrue(
                Path(
                    expected_output_folder,
                    "HelloWorldFunction",
                    "src",
                    "main",
                    "java",
                    "schema",
                    "schema_test_0",
                    "TicketCreated.java",
                ).is_file()
            )

    def test_init_interactive_with_event_bridge_app_pagination(self):
        # WHEN the user follows interactive init prompts
        # 1: SAM type project
        # 1: AWS Quick Start Templates
        # 1: Zip Packagetype
        # 15: Java Runtime
        # 1: dependency manager maven
        # eb-app-maven: response to name
        # 3: select event-bridge app from scratch
        # Y: Use default profile
        # 4: select pagination-registry as registries
        # N: Go to next page
        # P Go to previous page
        # select 2nd schema

        user_input = """
1
1
1
14
1
eb-app-maven
3
Y
4
N
P
2
        """

        with tempfile.TemporaryDirectory() as temp:
            runner = CliRunner()
            result = runner.invoke(init_cmd, ["--output-dir", temp], input=user_input)

            self.assertFalse(result.exception)
            expected_output_folder = Path(temp, "eb-app-maven")
            self.assertTrue(expected_output_folder.exists)
            self.assertTrue(expected_output_folder.is_dir())
            self.assertTrue(
                Path(expected_output_folder, "HelloWorldFunction", "src", "main", "java", "schema").is_dir()
            )

    def test_init_interactive_with_event_bridge_app_customer_registry(self):
        # WHEN the user follows interactive init prompts
        # 1: SAM type project
        # 1: AWS Quick Start Templates
        # 1: Zip Packagetype
        # 15: Java Runtime
        # 1: dependency manager maven
        # eb-app-maven: response to name
        # 3: select event-bridge app from scratch
        # Y: Use default profile
        # 2: select 2p-schema other-schema
        # 1: select 1 schema

        user_input = """
1
1
<<<<<<< HEAD
1
14
=======
15
>>>>>>> 6e6aed6c
1
eb-app-maven
3
Y
2
1
                """
        with tempfile.TemporaryDirectory() as temp:
            runner = CliRunner()
            result = runner.invoke(init_cmd, ["--output-dir", temp], input=user_input)

            self.assertFalse(result.exception)
            expected_output_folder = Path(temp, "eb-app-maven")
            self.assertTrue(expected_output_folder.exists)
            self.assertTrue(expected_output_folder.is_dir())
            self.assertTrue(
                Path(expected_output_folder, "HelloWorldFunction", "src", "main", "java", "schema").is_dir()
            )
            self.assertTrue(
                Path(
                    expected_output_folder,
                    "HelloWorldFunction",
                    "src",
                    "main",
                    "java",
                    "schema",
                    "schema_test_0",
                    "Some_Awesome_Schema.java",
                ).is_file()
            )

    def test_init_interactive_with_event_bridge_app_aws_schemas_python(self):
        # WHEN the user follows interactive init prompts
        # 1: SAM type project
        # 1: AWS Quick Start Templates
        # 1: Zip Packagetype
        # 10: Python 3.7
        # eb-app-python37: response to name
        # 3: select event-bridge app from scratch
        # Y: Use default profile
        # 1: select aws.events as registries
        # 1: select aws schema

        user_input = """
1
1
<<<<<<< HEAD
1
9
=======
10
>>>>>>> 6e6aed6c
eb-app-python37
3
Y
1
1
        """
        with tempfile.TemporaryDirectory() as temp:
            runner = CliRunner()
            result = runner.invoke(init_cmd, ["--output-dir", temp], input=user_input)

            self.assertFalse(result.exception)
            expected_output_folder = Path(temp, "eb-app-python37")
            self.assertTrue(expected_output_folder.exists)
            self.assertTrue(expected_output_folder.is_dir())
            self.assertTrue(Path(expected_output_folder, "hello_world_function", "schema").is_dir())

    def test_init_interactive_with_event_bridge_app_non_default_profile_selection(self):
        self._init_custom_config("mynewprofile", "us-west-2")
        # WHEN the user follows interactive init prompts
        # 1: SAM type project
        # 1: AWS Quick Start Templates
        # 1: Zip Packagetype
        # 10: Python 3.7
        # eb-app-python37: response to name
        # 3: select event-bridge app from scratch
        # N: Use default profile
        # 2: uses second profile from displayed one (myprofile)
        # schemas aws region us-east-1
        # 1: select aws.events as registries
        # 1: select aws schema

        user_input = """
1
1
<<<<<<< HEAD
1
9
=======
10
>>>>>>> 6e6aed6c
eb-app-python37
3
N
2
us-east-1
1
1
        """
        with tempfile.TemporaryDirectory() as temp:
            runner = CliRunner()
            result = runner.invoke(init_cmd, ["--output-dir", temp], input=user_input)

            self.assertFalse(result.exception)
            expected_output_folder = Path(temp, "eb-app-python37")
            self.assertTrue(expected_output_folder.exists)
            self.assertTrue(expected_output_folder.is_dir())
            self.assertTrue(Path(expected_output_folder, "hello_world_function", "schema").is_dir())

            self._tear_down_custom_config()

    def test_init_interactive_with_event_bridge_app_non_supported_schemas_region(self):
        self._init_custom_config("default", "cn-north-1")
        # WHEN the user follows interactive init prompts
        # 1: SAM type project
        # 1: AWS Quick Start Templates
        # 1: Zip Pacakgetype
        # 10: Python 3.7
        # eb-app-python37: response to name
        # 3: select event-bridge app from scratch
        # Y: Use default profile
        # 1: select aws.events as registries
        # 1: select aws schema

        user_input = """
1
1
<<<<<<< HEAD
1
9
=======
10
>>>>>>> 6e6aed6c
eb-app-python37
3
Y
1
1
        """
        with tempfile.TemporaryDirectory() as temp:
            runner = CliRunner()
            result = runner.invoke(init_cmd, ["--output-dir", temp], input=user_input)
            self.assertTrue(result.exception)
            self._tear_down_custom_config()


def _get_command():
    command = "sam"
    if os.getenv("SAM_CLI_DEV"):
        command = "samdev"
    return command<|MERGE_RESOLUTION|>--- conflicted
+++ resolved
@@ -32,12 +32,8 @@
         user_input = """
 1
 1
-<<<<<<< HEAD
-1
-14
-=======
+1
 15
->>>>>>> 6e6aed6c
 1
 eb-app-maven
 3
@@ -74,12 +70,8 @@
         user_input = """
 1
 1
-<<<<<<< HEAD
-1
-14
-=======
+1
 15
->>>>>>> 6e6aed6c
 1
 eb-app-maven
 3
@@ -169,12 +161,8 @@
         user_input = """
 1
 1
-<<<<<<< HEAD
-1
-14
-=======
+1
 15
->>>>>>> 6e6aed6c
 1
 eb-app-maven
 3
@@ -221,12 +209,8 @@
         user_input = """
 1
 1
-<<<<<<< HEAD
-1
-9
-=======
+1
 10
->>>>>>> 6e6aed6c
 eb-app-python37
 3
 Y
@@ -261,12 +245,8 @@
         user_input = """
 1
 1
-<<<<<<< HEAD
-1
-9
-=======
+1
 10
->>>>>>> 6e6aed6c
 eb-app-python37
 3
 N
@@ -303,12 +283,8 @@
         user_input = """
 1
 1
-<<<<<<< HEAD
-1
-9
-=======
+1
 10
->>>>>>> 6e6aed6c
 eb-app-python37
 3
 Y

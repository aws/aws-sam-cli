from unittest import TestCase
from unittest.mock import patch, call, ANY, MagicMock, Mock
from parameterized import parameterized, param

import click

from samcli.commands.deploy.exceptions import GuidedDeployFailedError
from samcli.commands.deploy.guided_context import GuidedContext
from samcli.lib.utils.packagetype import ZIP, IMAGE


class TestGuidedContext(TestCase):
    def setUp(self):
<<<<<<< HEAD
        iac_mock = Mock()
        self.project_mock = project_mock = Mock()
        project_mock.stacks = MagicMock()
=======
        self.image_repository = "123456789012.dkr.ecr.us-east-1.amazonaws.com/test1"
>>>>>>> 4481125d
        self.gc = GuidedContext(
            stack_name="test",
            s3_bucket="s3_b",
            s3_prefix="s3_p",
            confirm_changeset=True,
            region="region",
            image_repository=None,
<<<<<<< HEAD
            image_repositories={"HelloWorldFunction": "image-repo"},
            iac=iac_mock,
            project=self.project_mock,
        )

    def test_get_iac_stack_stack_name_found(self):
        project_mock = self.gc._project
        project_mock.reset_mock()
        stack_mock = Mock()
        stack_mock.origin_dir = "dir"
        stack_mock.name = "stack_name"
        project_mock.find_stack_by_name.return_value = stack_mock

        self.gc._get_iac_stack("stack_name")
        self.assertEqual(self.gc._iac_stack, stack_mock)
        self.assertEqual(self.gc.template_file, "dir")
        self.assertEqual(self.gc.stack_name, "stack_name")

    def test_get_iac_stack_stack_name_not_found(self):
        project_mock = self.gc._project
        project_mock.reset_mock()
        stack_mock = Mock()
        stack_mock.origin_dir = "dir"
        stack_mock.name = "stack_name"
        project_mock.find_stack_by_name.return_value = None
        project_mock.default_stack = stack_mock

        with self.assertRaises(GuidedDeployFailedError) as ex:
            self.gc._get_iac_stack("test")
        self.assertEqual(
            ex.exception.msg,
            "There is no stack with name 'test'. "
            "If you have specified --stack-name, specify the correct stack name or remove --stack-name to use default.",
        )

    def test_get_iac_stack_stack_name_empty_sting(self):
        project_mock = self.gc._project
        project_mock.reset_mock()
        stack_mock = Mock()
        stack_mock.origin_dir = "dir"
        stack_mock.name = ""
        project_mock.find_stack_by_name.return_value = None
        project_mock.default_stack = stack_mock

        self.gc._get_iac_stack("provided_stack_name")
        self.assertEqual(self.gc._iac_stack, stack_mock)
        self.assertEqual(self.gc.template_file, "dir")
        self.assertEqual(self.gc.stack_name, "provided_stack_name")
=======
            image_repositories={"RandomFunction": "image-repo"},
        )

        self.unreferenced_repo_mock = MagicMock()

        self.companion_stack_manager_patch = patch("samcli.commands.deploy.guided_context.CompanionStackManager")
        self.companion_stack_manager_mock = self.companion_stack_manager_patch.start()
        self.companion_stack_manager_mock.return_value.set_functions.return_value = None
        self.companion_stack_manager_mock.return_value.get_repository_mapping.return_value = {
            "HelloWorldFunction": self.image_repository
        }
        self.companion_stack_manager_mock.return_value.get_unreferenced_repos.return_value = [
            self.unreferenced_repo_mock
        ]
        self.companion_stack_manager_mock.return_value.get_repo_uri = (
            lambda repo: "123456789012.dkr.ecr.us-east-1.amazonaws.com/test2"
            if repo == self.unreferenced_repo_mock
            else None
        )

        self.verify_image_patch = patch(
            "samcli.commands.deploy.guided_context.GuidedContext.verify_images_exist_locally"
        )
        self.verify_image_mock = self.verify_image_patch.start()

    def tearDown(self):
        self.companion_stack_manager_patch.stop()
        self.verify_image_patch.stop()
>>>>>>> 4481125d

    @patch("samcli.commands.deploy.guided_context.prompt")
    @patch("samcli.commands.deploy.guided_context.confirm")
    @patch("samcli.commands.deploy.guided_context.manage_stack")
    @patch("samcli.commands.deploy.guided_context.auth_per_resource")
    @patch("samcli.commands.deploy.guided_context.SamLocalStackProvider.get_stacks")
    @patch("samcli.commands.deploy.guided_context.SamFunctionProvider")
    @patch("samcli.commands.deploy.guided_context.signer_config_per_function")
    def test_guided_prompts_check_defaults_non_public_resources_zips(
        self,
        patched_signer_config_per_function,
        patched_sam_function_provider,
        patched_get_buildable_stacks,
        patched_auth_per_resource,
        patched_manage_stack,
        patched_confirm,
        patched_prompt,
    ):
<<<<<<< HEAD
        project_mock = self.gc._project
        project_mock.reset_mock()
        iac_stack_mock = MagicMock()
        iac_stack_mock.origin_dir = "dir"
        iac_stack_mock.name = ""
        iac_stack_mock.has_assets_of_package_type.return_value = False
        iac_stack_mock.get_overrideable_parameters.return_value = {}
        project_mock.find_stack_by_name.return_value = None
        project_mock.default_stack = iac_stack_mock

        patched_sam_function_provider.return_value = {}
=======
        patched_sam_function_provider.return_value.functions = {}
>>>>>>> 4481125d
        patched_get_buildable_stacks.return_value = (Mock(), [])
        # Series of inputs to confirmations so that full range of questions are asked.
        patched_auth_per_resource.return_value = [
            ("HelloWorldFunction", True),
        ]
        patched_confirm.side_effect = [True, False, "", True, True, True]
        patched_manage_stack.return_value = "managed_s3_stack"
        patched_signer_config_per_function.return_value = ({}, {})
        self.gc.guided_prompts()
        # Now to check for all the defaults on confirmations.
        expected_confirmation_calls = [
            call(f"\t{self.gc.start_bold}Confirm changes before deploy{self.gc.end_bold}", default=True),
            call(f"\t{self.gc.start_bold}Allow SAM CLI IAM role creation{self.gc.end_bold}", default=True),
            call(f"\t{self.gc.start_bold}Save arguments to configuration file{self.gc.end_bold}", default=True),
            call(
                f"\t {self.gc.start_bold}Delete the unreferenced repositories listed above when deploying?{self.gc.end_bold}",
                default=False,
            ),
        ]
        self.assertEqual(expected_confirmation_calls, patched_confirm.call_args_list)

        # Now to check for all the defaults on prompts.
        expected_prompt_calls = [
            call(f"\t{self.gc.start_bold}Stack Name{self.gc.end_bold}", default="test", type=click.STRING),
            call(f"\t{self.gc.start_bold}AWS Region{self.gc.end_bold}", default="region", type=click.STRING),
            call(f"\t{self.gc.start_bold}Capabilities{self.gc.end_bold}", default=["CAPABILITY_IAM"], type=ANY),
        ]
        self.assertEqual(expected_prompt_calls, patched_prompt.call_args_list)
        patched_get_buildable_stacks.assert_called_once_with(
            ANY, parameter_overrides={}, global_parameter_overrides={"AWS::Region": ANY}
        )

    @patch("samcli.commands.deploy.guided_context.prompt")
    @patch("samcli.commands.deploy.guided_context.confirm")
    @patch("samcli.commands.deploy.guided_context.manage_stack")
    @patch("samcli.commands.deploy.guided_context.auth_per_resource")
    @patch("samcli.commands.deploy.guided_context.SamLocalStackProvider.get_stacks")
    @patch("samcli.commands.deploy.guided_context.SamFunctionProvider")
    @patch("samcli.commands.deploy.guided_context.signer_config_per_function")
    def test_guided_prompts_check_defaults_public_resources_zips(
        self,
        patched_signer_config_per_function,
        patched_sam_function_provider,
        patched_get_buildable_stacks,
        patchedauth_per_resource,
        patched_manage_stack,
        patched_confirm,
        patched_prompt,
    ):
        project_mock = self.gc._project
        project_mock.reset_mock()
        iac_stack_mock = MagicMock()
        iac_stack_mock.origin_dir = "dir"
        iac_stack_mock.name = ""
        iac_stack_mock.has_assets_of_package_type.return_value = False
        iac_stack_mock.get_overrideable_parameters.return_value = {}
        project_mock.find_stack_by_name.return_value = None
        project_mock.default_stack = iac_stack_mock

        patched_signer_config_per_function.return_value = (None, None)
<<<<<<< HEAD
        patched_sam_function_provider.return_value = {}
=======
        patched_sam_function_provider.return_value.functions = {}
>>>>>>> 4481125d
        patched_get_buildable_stacks.return_value = (Mock(), [])
        # Series of inputs to confirmations so that full range of questions are asked.
        patchedauth_per_resource.return_value = [("HelloWorldFunction", False)]
        patched_confirm.side_effect = [True, False, True, False, True, True]
        patched_manage_stack.return_value = "managed_s3_stack"
        self.gc.guided_prompts()
        # Now to check for all the defaults on confirmations.
        expected_confirmation_calls = [
            call(f"\t{self.gc.start_bold}Confirm changes before deploy{self.gc.end_bold}", default=True),
            call(f"\t{self.gc.start_bold}Allow SAM CLI IAM role creation{self.gc.end_bold}", default=True),
            call(
                f"\t{self.gc.start_bold}HelloWorldFunction may not have authorization defined, Is this okay?{self.gc.end_bold}",
                default=False,
            ),
            call(f"\t{self.gc.start_bold}Save arguments to configuration file{self.gc.end_bold}", default=True),
            call(
                f"\t {self.gc.start_bold}Delete the unreferenced repositories listed above when deploying?{self.gc.end_bold}",
                default=False,
            ),
        ]
        self.assertEqual(expected_confirmation_calls, patched_confirm.call_args_list)

        # Now to check for all the defaults on prompts.
        expected_prompt_calls = [
            call(f"\t{self.gc.start_bold}Stack Name{self.gc.end_bold}", default="test", type=click.STRING),
            call(f"\t{self.gc.start_bold}AWS Region{self.gc.end_bold}", default="region", type=click.STRING),
            call(f"\t{self.gc.start_bold}Capabilities{self.gc.end_bold}", default=["CAPABILITY_IAM"], type=ANY),
        ]
        self.assertEqual(expected_prompt_calls, patched_prompt.call_args_list)

    @patch("samcli.commands.deploy.guided_context.prompt")
    @patch("samcli.commands.deploy.guided_context.confirm")
    @patch("samcli.commands.deploy.guided_context.manage_stack")
    @patch("samcli.commands.deploy.guided_context.auth_per_resource")
    @patch("samcli.commands.deploy.guided_context.SamLocalStackProvider.get_stacks")
    @patch("samcli.commands.deploy.guided_context.SamFunctionProvider")
    @patch("samcli.commands.deploy.guided_context.click.secho")
    @patch("samcli.commands.deploy.guided_context.tag_translation")
    @patch("samcli.commands.deploy.guided_context.signer_config_per_function")
    def test_guided_prompts_check_defaults_public_resources_images(
        self,
        patched_signer_config_per_function,
        patched_tag_translation,
        patched_click_secho,
        patched_sam_function_provider,
        patched_get_buildable_stacks,
        patchedauth_per_resource,
        patched_manage_stack,
        patched_confirm,
        patched_prompt,
    ):
        project_mock = self.gc._project
        project_mock.reset_mock()
        iac_stack_mock = MagicMock()
        iac_stack_mock.origin_dir = "dir"
        iac_stack_mock.name = ""
        iac_stack_mock.has_assets_of_package_type.return_value = True
        function_resource_mock = Mock()
        function_resource_mock.item_id = "HelloWorldFunction"
        iac_stack_mock.find_function_resources_of_package_type.return_value = [function_resource_mock]
        iac_stack_mock.get_overrideable_parameters.return_value = {}
        project_mock.find_stack_by_name.return_value = None
        project_mock.default_stack = iac_stack_mock

        patched_signer_config_per_function.return_value = (None, None)
        patched_tag_translation.return_value = "helloworld-123456-v1"
<<<<<<< HEAD
        patched_sam_function_provider.return_value = MagicMock(
            functions={"HelloWorldFunction": MagicMock(packagetype=IMAGE, imageuri="helloworld:v1")}
        )
=======
        function_mock = MagicMock()
        function_mock.packagetype = IMAGE
        function_mock.imageuri = "helloworld:v1"
        function_mock.full_path = "HelloWorldFunction"
        patched_sam_function_provider.return_value.get_all.return_value = [function_mock]
>>>>>>> 4481125d
        patched_get_buildable_stacks.return_value = (Mock(), [])
        patched_prompt.side_effect = [
            "sam-app",
            "region",
            "CAPABILITY_IAM",
        ]
        # Series of inputs to confirmations so that full range of questions are asked.
        patchedauth_per_resource.return_value = [("HelloWorldFunction", False)]
        patched_confirm.side_effect = [True, False, True, False, True, True]
        patched_manage_stack.return_value = "managed_s3_stack"
        self.gc.guided_prompts()
        # Now to check for all the defaults on confirmations.
        expected_confirmation_calls = [
            call(f"\t{self.gc.start_bold}Confirm changes before deploy{self.gc.end_bold}", default=True),
            call(f"\t{self.gc.start_bold}Allow SAM CLI IAM role creation{self.gc.end_bold}", default=True),
            call(
                f"\t{self.gc.start_bold}HelloWorldFunction may not have authorization defined, Is this okay?{self.gc.end_bold}",
                default=False,
            ),
            call(f"\t{self.gc.start_bold}Save arguments to configuration file{self.gc.end_bold}", default=True),
            call(
                f"\t {self.gc.start_bold}Create managed ECR repositories for all functions?{self.gc.end_bold}",
                default=True,
            ),
            call(
                f"\t {self.gc.start_bold}Delete the unreferenced repositories listed above when deploying?{self.gc.end_bold}",
                default=False,
            ),
        ]
        self.assertEqual(expected_confirmation_calls, patched_confirm.call_args_list)

        # Now to check for all the defaults on prompts.
        expected_prompt_calls = [
            call(f"\t{self.gc.start_bold}Stack Name{self.gc.end_bold}", default="test", type=click.STRING),
            call(f"\t{self.gc.start_bold}AWS Region{self.gc.end_bold}", default="region", type=click.STRING),
            call(f"\t{self.gc.start_bold}Capabilities{self.gc.end_bold}", default=["CAPABILITY_IAM"], type=ANY),
        ]
        self.assertEqual(expected_prompt_calls, patched_prompt.call_args_list)
        # Now to check click secho outputs
        print(expected_prompt_calls)
        print(patched_prompt.call_args_list)
        expected_click_secho_calls = [
            call("\t#Shows you resources changes to be deployed and require a 'Y' to initiate deploy"),
            call("\t#SAM needs permission to be able to create roles to connect to the resources in your template"),
        ]
        self.assertEqual(expected_click_secho_calls, patched_click_secho.call_args_list)

    @patch("samcli.commands.deploy.guided_context.prompt")
    @patch("samcli.commands.deploy.guided_context.confirm")
    @patch("samcli.commands.deploy.guided_context.manage_stack")
    @patch("samcli.commands.deploy.guided_context.auth_per_resource")
    @patch("samcli.commands.deploy.guided_context.SamLocalStackProvider.get_stacks")
    @patch("samcli.commands.deploy.guided_context.SamFunctionProvider")
    @patch("samcli.commands.deploy.guided_context.click.secho")
    @patch("samcli.commands.deploy.guided_context.signer_config_per_function")
    def test_guided_prompts_check_defaults_public_resources_images_ecr_url(
        self,
        patched_signer_config_per_function,
        patched_click_secho,
        patched_sam_function_provider,
        patched_get_buildable_stacks,
        patchedauth_per_resource,
        patched_manage_stack,
        patched_confirm,
        patched_prompt,
    ):
        function_mock = MagicMock()
        function_mock.packagetype = IMAGE
        function_mock.imageuri = "helloworld:v1"
        function_mock.full_path = "HelloWorldFunction"
        patched_sam_function_provider.return_value.get_all.return_value = [function_mock]
        patched_get_buildable_stacks.return_value = (Mock(), [])
        patched_prompt.side_effect = [
            "sam-app",
            "region",
            "CAPABILITY_IAM",
            "abc",
        ]
        # Series of inputs to confirmations so that full range of questions are asked.
        patchedauth_per_resource.return_value = [("HelloWorldFunction", False)]
        patched_confirm.side_effect = [True, False, True, False, True, True]
        patched_manage_stack.return_value = "managed_s3_stack"
        patched_signer_config_per_function.return_value = ({}, {})
        self.gc.guided_prompts(parameter_override_keys=None)
        # Now to check for all the defaults on confirmations.
        expected_confirmation_calls = [
            call(f"\t{self.gc.start_bold}Confirm changes before deploy{self.gc.end_bold}", default=True),
            call(f"\t{self.gc.start_bold}Allow SAM CLI IAM role creation{self.gc.end_bold}", default=True),
            call(
                f"\t{self.gc.start_bold}HelloWorldFunction may not have authorization defined, Is this okay?{self.gc.end_bold}",
                default=False,
            ),
            call(f"\t{self.gc.start_bold}Save arguments to configuration file{self.gc.end_bold}", default=True),
            call(
                f"\t {self.gc.start_bold}Create managed ECR repositories for all functions?{self.gc.end_bold}",
                default=True,
            ),
            call(
                f"\t {self.gc.start_bold}Delete the unreferenced repositories listed above when deploying?{self.gc.end_bold}",
                default=False,
            ),
        ]
        self.assertEqual(expected_confirmation_calls, patched_confirm.call_args_list)

        # Now to check for all the defaults on prompts.
        expected_prompt_calls = [
            call(f"\t{self.gc.start_bold}Stack Name{self.gc.end_bold}", default="test", type=click.STRING),
            call(f"\t{self.gc.start_bold}AWS Region{self.gc.end_bold}", default="region", type=click.STRING),
            call(f"\t{self.gc.start_bold}Capabilities{self.gc.end_bold}", default=["CAPABILITY_IAM"], type=ANY),
        ]
        self.assertEqual(expected_prompt_calls, patched_prompt.call_args_list)
        # Now to check click secho outputs and no references to images pushed.
        expected_click_secho_calls = [
            call("\t#Shows you resources changes to be deployed and require a 'Y' to initiate deploy"),
            call("\t#SAM needs permission to be able to create roles to connect to the resources in your template"),
        ]
        self.assertEqual(expected_click_secho_calls, patched_click_secho.call_args_list)

    @patch("samcli.commands.deploy.guided_context.prompt")
    @patch("samcli.commands.deploy.guided_context.confirm")
    @patch("samcli.commands.deploy.guided_context.manage_stack")
    @patch("samcli.commands.deploy.guided_context.auth_per_resource")
    @patch("samcli.commands.deploy.guided_context.SamLocalStackProvider.get_stacks")
    @patch("samcli.commands.deploy.guided_context.SamFunctionProvider")
    @patch("samcli.commands.deploy.guided_context.click.secho")
    @patch("samcli.commands.deploy.guided_context.signer_config_per_function")
    def test_guided_prompts_images_illegal_image_uri(
        self,
        patched_signer_config_per_function,
        patched_click_secho,
        patched_sam_function_provider,
        patched_get_buildable_stacks,
        patchedauth_per_resource,
        patched_manage_stack,
        patched_confirm,
        patched_prompt,
    ):
<<<<<<< HEAD
        project_mock = self.gc._project
        project_mock.reset_mock()
        iac_stack_mock = MagicMock()
        iac_stack_mock.origin_dir = "dir"
        iac_stack_mock.name = ""
        iac_stack_mock.has_assets_of_package_type.return_value = True
        function_resource_mock = Mock()
        function_resource_mock.item_id = "HelloWorldFunction"
        iac_stack_mock.find_function_resources_of_package_type.return_value = [function_resource_mock]
        iac_stack_mock.get_overrideable_parameters.return_value = {}
        project_mock.find_stack_by_name.return_value = None
        project_mock.default_stack = iac_stack_mock

        patched_sam_function_provider.return_value = MagicMock(
            functions={
                "HelloWorldFunction": MagicMock(
                    packagetype=IMAGE, imageuri="123456789012.dkr.ecr.region.amazonaws.com/myrepo"
                )
            }
        )
=======
        function_mock = MagicMock()
        function_mock.packagetype = IMAGE
        function_mock.imageuri = None
        function_mock.full_path = "HelloWorldFunction"
        patched_sam_function_provider.return_value.get_all.return_value = [function_mock]
        patched_get_buildable_stacks.return_value = (Mock(), [])
        patched_prompt.side_effect = [
            "sam-app",
            "region",
            "CAPABILITY_IAM",
            "illegaluri",
        ]
        # Series of inputs to confirmations so that full range of questions are asked.
        patchedauth_per_resource.return_value = [("HelloWorldFunction", False)]
        patched_confirm.side_effect = [True, False, True, False, False, True]
        patched_manage_stack.return_value = "managed_s3_stack"
        patched_signer_config_per_function.return_value = ({}, {})
        with self.assertRaises(GuidedDeployFailedError):
            self.gc.guided_prompts(parameter_override_keys=None)

    @patch("samcli.commands.deploy.guided_context.prompt")
    @patch("samcli.commands.deploy.guided_context.confirm")
    @patch("samcli.commands.deploy.guided_context.manage_stack")
    @patch("samcli.commands.deploy.guided_context.auth_per_resource")
    @patch("samcli.commands.deploy.guided_context.SamLocalStackProvider.get_stacks")
    @patch("samcli.commands.deploy.guided_context.SamFunctionProvider")
    @patch("samcli.commands.deploy.guided_context.click.secho")
    @patch("samcli.commands.deploy.guided_context.signer_config_per_function")
    def test_guided_prompts_images_missing_repo(
        self,
        patched_signer_config_per_function,
        patched_click_secho,
        patched_sam_function_provider,
        patched_get_buildable_stacks,
        patchedauth_per_resource,
        patched_manage_stack,
        patched_confirm,
        patched_prompt,
    ):
        # Set ImageUri to be None, the sam app was never built.
        function_mock_1 = MagicMock()
        function_mock_1.packagetype = IMAGE
        function_mock_1.imageuri = None
        function_mock_1.full_path = "HelloWorldFunction"
        function_mock_2 = MagicMock()
        function_mock_2.packagetype = IMAGE
        function_mock_2.imageuri = None
        function_mock_2.full_path = "RandomFunction"
        patched_sam_function_provider.return_value.get_all.return_value = [function_mock_1, function_mock_2]
>>>>>>> 4481125d
        patched_get_buildable_stacks.return_value = (Mock(), [])
        patched_prompt.side_effect = [
            "sam-app",
            "region",
            "CAPABILITY_IAM",
        ]
        # Series of inputs to confirmations so that full range of questions are asked.
        patchedauth_per_resource.return_value = [("HelloWorldFunction", False)]
        patched_confirm.side_effect = [True, False, True, False, True, True]
        patched_manage_stack.return_value = "managed_s3_stack"
        patched_signer_config_per_function.return_value = ({}, {})
<<<<<<< HEAD
        self.gc.guided_prompts()
=======

        self.gc.guided_prompts(parameter_override_keys=None)
>>>>>>> 4481125d
        # Now to check for all the defaults on confirmations.
        expected_confirmation_calls = [
            call(f"\t{self.gc.start_bold}Confirm changes before deploy{self.gc.end_bold}", default=True),
            call(f"\t{self.gc.start_bold}Allow SAM CLI IAM role creation{self.gc.end_bold}", default=True),
            call(
                f"\t{self.gc.start_bold}HelloWorldFunction may not have authorization defined, Is this okay?{self.gc.end_bold}",
                default=False,
            ),
            call(f"\t{self.gc.start_bold}Save arguments to configuration file{self.gc.end_bold}", default=True),
            call(
                f"\t {self.gc.start_bold}Create managed ECR repositories for the 1 functions without?{self.gc.end_bold}",
                default=True,
            ),
            call(
                f"\t {self.gc.start_bold}Delete the unreferenced repositories listed above when deploying?{self.gc.end_bold}",
                default=False,
            ),
        ]
        self.assertEqual(expected_confirmation_calls, patched_confirm.call_args_list)

        # Now to check for all the defaults on prompts.
        expected_prompt_calls = [
            call(f"\t{self.gc.start_bold}Stack Name{self.gc.end_bold}", default="test", type=click.STRING),
            call(f"\t{self.gc.start_bold}AWS Region{self.gc.end_bold}", default="region", type=click.STRING),
            call(f"\t{self.gc.start_bold}Capabilities{self.gc.end_bold}", default=["CAPABILITY_IAM"], type=ANY),
        ]
        self.assertEqual(expected_prompt_calls, patched_prompt.call_args_list)
        # Now to check click secho outputs and no references to images pushed.
        expected_click_secho_calls = [
            call("\t#Shows you resources changes to be deployed and require a 'Y' to initiate deploy"),
            call("\t#SAM needs permission to be able to create roles to connect to the resources in your template"),
        ]
        self.assertEqual(expected_click_secho_calls, patched_click_secho.call_args_list)

    @patch("samcli.commands.deploy.guided_context.prompt")
    @patch("samcli.commands.deploy.guided_context.confirm")
    @patch("samcli.commands.deploy.guided_context.manage_stack")
    @patch("samcli.commands.deploy.guided_context.auth_per_resource")
    @patch("samcli.commands.deploy.guided_context.SamLocalStackProvider.get_stacks")
    @patch("samcli.commands.deploy.guided_context.SamFunctionProvider")
    @patch("samcli.commands.deploy.guided_context.click.secho")
    @patch("samcli.commands.deploy.guided_context.signer_config_per_function")
    def test_guided_prompts_images_no_repo(
        self,
        patched_signer_config_per_function,
        patched_click_secho,
        patched_sam_function_provider,
        patched_get_buildable_stacks,
        patchedauth_per_resource,
        patched_manage_stack,
        patched_confirm,
        patched_prompt,
    ):
        # Set ImageUri to be None, the sam app was never built.
        function_mock = MagicMock()
        function_mock.packagetype = IMAGE
        function_mock.imageuri = None
        function_mock.full_path = "HelloWorldFunction"
        patched_sam_function_provider.return_value.get_all.return_value = [function_mock]
        patched_get_buildable_stacks.return_value = (Mock(), [])
        patched_prompt.side_effect = [
            "sam-app",
            "region",
            "CAPABILITY_IAM",
            "123456789012.dkr.ecr.region.amazonaws.com/myrepo",
        ]
        # Series of inputs to confirmations so that full range of questions are asked.
        patchedauth_per_resource.return_value = [("HelloWorldFunction", False)]
        patched_confirm.side_effect = [True, False, True, False, False, True]
        patched_manage_stack.return_value = "managed_s3_stack"
        patched_signer_config_per_function.return_value = ({}, {})

        self.gc.guided_prompts(parameter_override_keys=None)
        # Now to check for all the defaults on confirmations.
        expected_confirmation_calls = [
            call(f"\t{self.gc.start_bold}Confirm changes before deploy{self.gc.end_bold}", default=True),
            call(f"\t{self.gc.start_bold}Allow SAM CLI IAM role creation{self.gc.end_bold}", default=True),
            call(
                f"\t{self.gc.start_bold}HelloWorldFunction may not have authorization defined, Is this okay?{self.gc.end_bold}",
                default=False,
            ),
            call(f"\t{self.gc.start_bold}Save arguments to configuration file{self.gc.end_bold}", default=True),
            call(
                f"\t {self.gc.start_bold}Create managed ECR repositories for all functions?{self.gc.end_bold}",
                default=True,
            ),
            call(
                f"\t {self.gc.start_bold}Delete the unreferenced repositories listed above when deploying?{self.gc.end_bold}",
                default=False,
            ),
        ]
        self.assertEqual(expected_confirmation_calls, patched_confirm.call_args_list)

        # Now to check for all the defaults on prompts.
        expected_prompt_calls = [
            call(f"\t{self.gc.start_bold}Stack Name{self.gc.end_bold}", default="test", type=click.STRING),
            call(f"\t{self.gc.start_bold}AWS Region{self.gc.end_bold}", default="region", type=click.STRING),
            call(f"\t{self.gc.start_bold}Capabilities{self.gc.end_bold}", default=["CAPABILITY_IAM"], type=ANY),
            call(
                f"\t {self.gc.start_bold}ECR repository for HelloWorldFunction{self.gc.end_bold}",
                type=click.STRING,
            ),
        ]
        self.assertEqual(expected_prompt_calls, patched_prompt.call_args_list)
        # Now to check click secho outputs and no references to images pushed.
        expected_click_secho_calls = [
            call("\t#Shows you resources changes to be deployed and require a 'Y' to initiate deploy"),
            call("\t#SAM needs permission to be able to create roles to connect to the resources in your template"),
        ]
        self.assertEqual(expected_click_secho_calls, patched_click_secho.call_args_list)

    @patch("samcli.commands.deploy.guided_context.prompt")
    @patch("samcli.commands.deploy.guided_context.confirm")
    @patch("samcli.commands.deploy.guided_context.manage_stack")
    @patch("samcli.commands.deploy.guided_context.auth_per_resource")
    @patch("samcli.commands.deploy.guided_context.SamLocalStackProvider.get_stacks")
    @patch("samcli.commands.deploy.guided_context.SamFunctionProvider")
    @patch("samcli.commands.deploy.guided_context.click.secho")
    @patch("samcli.commands.deploy.guided_context.signer_config_per_function")
    def test_guided_prompts_images_deny_deletion(
        self,
        patched_signer_config_per_function,
        patched_click_secho,
        patched_sam_function_provider,
        patched_get_buildable_stacks,
        patchedauth_per_resource,
        patched_manage_stack,
        patched_confirm,
        patched_prompt,
    ):
<<<<<<< HEAD
        project_mock = self.gc._project
        project_mock.reset_mock()
        iac_stack_mock = MagicMock()
        iac_stack_mock.origin_dir = "dir"
        iac_stack_mock.name = ""
        iac_stack_mock.has_assets_of_package_type.return_value = True
        function_resource_mock = Mock()
        function_resource_mock.item_id = "HelloWorldFunction"
        iac_stack_mock.find_function_resources_of_package_type.return_value = [function_resource_mock]
        iac_stack_mock.get_overrideable_parameters.return_value = {}
        project_mock.find_stack_by_name.return_value = None
        project_mock.default_stack = iac_stack_mock

        # Set ImageUri to be None, the sam app was never built.
        patched_sam_function_provider.return_value = MagicMock(
            functions={"HelloWorldFunction": MagicMock(packagetype=IMAGE, imageuri=None)}
        )
=======
        # Set ImageUri to be None, the sam app was never built.
        function_mock = MagicMock()
        function_mock.packagetype = IMAGE
        function_mock.imageuri = None
        function_mock.full_path = "HelloWorldFunction"
        patched_sam_function_provider.return_value.get_all.return_value = [function_mock]
>>>>>>> 4481125d
        patched_get_buildable_stacks.return_value = (Mock(), [])
        patched_prompt.side_effect = [
            "sam-app",
            "region",
            "CAPABILITY_IAM",
        ]
        # Series of inputs to confirmations so that full range of questions are asked.
        patchedauth_per_resource.return_value = [("HelloWorldFunction", False)]
        patched_confirm.side_effect = [True, False, True, False, True, False]
        patched_manage_stack.return_value = "managed_s3_stack"
        patched_signer_config_per_function.return_value = ({}, {})
        with self.assertRaises(GuidedDeployFailedError):
            self.gc.guided_prompts()

    @patch("samcli.commands.deploy.guided_context.prompt")
    @patch("samcli.commands.deploy.guided_context.confirm")
    @patch("samcli.commands.deploy.guided_context.manage_stack")
    @patch("samcli.commands.deploy.guided_context.auth_per_resource")
    @patch("samcli.commands.deploy.guided_context.SamLocalStackProvider.get_stacks")
    @patch("samcli.commands.deploy.guided_context.SamFunctionProvider")
    @patch("samcli.commands.deploy.guided_context.click.secho")
    @patch("samcli.commands.deploy.guided_context.signer_config_per_function")
    def test_guided_prompts_images_blank_image_repository(
        self,
        patched_signer_config_per_function,
        patched_click_secho,
        patched_sam_function_provider,
        patched_get_buildable_stacks,
        patchedauth_per_resource,
        patched_manage_stack,
        patched_confirm,
        patched_prompt,
    ):
<<<<<<< HEAD
        project_mock = self.gc._project
        project_mock.reset_mock()
        iac_stack_mock = MagicMock()
        iac_stack_mock.origin_dir = "dir"
        iac_stack_mock.name = ""
        iac_stack_mock.has_assets_of_package_type.return_value = True
        function_resource_mock = Mock()
        function_resource_mock.item_id = "HelloWorldFunction"
        iac_stack_mock.find_function_resources_of_package_type.return_value = [function_resource_mock]
        iac_stack_mock.get_overrideable_parameters.return_value = {}
        project_mock.find_stack_by_name.return_value = None
        project_mock.default_stack = iac_stack_mock

        patched_sam_function_provider.return_value = MagicMock(
            functions={"HelloWorldFunction": MagicMock(packagetype=IMAGE, imageuri="mysamapp:v1")}
        )
=======
        function_mock = MagicMock()
        function_mock.packagetype = IMAGE
        function_mock.imageuri = None
        function_mock.full_path = "HelloWorldFunction"
        patched_sam_function_provider.return_value.get_all.return_value = [function_mock]
>>>>>>> 4481125d
        patched_get_buildable_stacks.return_value = (Mock(), [])
        # set Image repository to be blank.
        patched_prompt.side_effect = [
            "sam-app",
            "region",
            "",
            "",
        ]
        # Series of inputs to confirmations so that full range of questions are asked.
        patchedauth_per_resource.return_value = [("HelloWorldFunction", False)]
        patched_confirm.side_effect = [True, False, True, False, False, True]
        patched_manage_stack.return_value = "managed_s3_stack"
        patched_signer_config_per_function.return_value = ({}, {})
        with self.assertRaises(GuidedDeployFailedError):
            self.gc.guided_prompts()

    @parameterized.expand(
        [
            param((("CAPABILITY_IAM",),)),
            param((("CAPABILITY_AUTO_EXPAND",),)),
            param(
                (
                    (
                        "CAPABILITY_AUTO_EXPAND",
                        "CAPABILITY_IAM",
                    ),
                )
            ),
        ]
    )
    @patch("samcli.commands.deploy.guided_context.prompt")
    @patch("samcli.commands.deploy.guided_context.confirm")
    @patch("samcli.commands.deploy.guided_context.manage_stack")
    @patch("samcli.commands.deploy.guided_context.auth_per_resource")
    @patch("samcli.commands.deploy.guided_context.SamLocalStackProvider.get_stacks")
    @patch("samcli.commands.deploy.guided_context.SamFunctionProvider")
    @patch("samcli.commands.deploy.guided_context.signer_config_per_function")
    def test_guided_prompts_with_given_capabilities(
        self,
        given_capabilities,
        patched_signer_config_per_function,
        patched_sam_function_provider,
        patched_get_buildable_stacks,
        patchedauth_per_resource,
        patched_manage_stack,
        patched_confirm,
        patched_prompt,
    ):
        project_mock = self.gc._project
        project_mock.reset_mock()
        iac_stack_mock = MagicMock()
        iac_stack_mock.origin_dir = "dir"
        iac_stack_mock.name = ""
        iac_stack_mock.has_assets_of_package_type.return_value = False
        iac_stack_mock.get_overrideable_parameters.return_value = {}
        project_mock.find_stack_by_name.return_value = None
        project_mock.default_stack = iac_stack_mock

        patched_signer_config_per_function.return_value = ({}, {})
        patched_get_buildable_stacks.return_value = (Mock(), [])
        self.gc.capabilities = given_capabilities
        # Series of inputs to confirmations so that full range of questions are asked.
<<<<<<< HEAD
        patched_confirm.side_effect = [True, False, "", True]
        self.gc.guided_prompts()
=======
        patched_confirm.side_effect = [True, False, "", True, True, True]
        self.gc.guided_prompts(parameter_override_keys=None)
>>>>>>> 4481125d
        # Now to check for all the defaults on confirmations.
        expected_confirmation_calls = [
            call(f"\t{self.gc.start_bold}Confirm changes before deploy{self.gc.end_bold}", default=True),
            call(f"\t{self.gc.start_bold}Allow SAM CLI IAM role creation{self.gc.end_bold}", default=True),
            call(f"\t{self.gc.start_bold}Save arguments to configuration file{self.gc.end_bold}", default=True),
            call(
                f"\t {self.gc.start_bold}Delete the unreferenced repositories listed above when deploying?{self.gc.end_bold}",
                default=False,
            ),
        ]
        self.assertEqual(expected_confirmation_calls, patched_confirm.call_args_list)

        # Now to check for all the defaults on prompts.
        expected_capabilities = list(given_capabilities[0])
        expected_prompt_calls = [
            call(f"\t{self.gc.start_bold}Stack Name{self.gc.end_bold}", default="test", type=click.STRING),
            call(f"\t{self.gc.start_bold}AWS Region{self.gc.end_bold}", default="region", type=click.STRING),
            call(f"\t{self.gc.start_bold}Capabilities{self.gc.end_bold}", default=expected_capabilities, type=ANY),
        ]
        self.assertEqual(expected_prompt_calls, patched_prompt.call_args_list)

    @patch("samcli.commands.deploy.guided_context.prompt")
    @patch("samcli.commands.deploy.guided_context.confirm")
    @patch("samcli.commands.deploy.guided_context.manage_stack")
    @patch("samcli.commands.deploy.guided_context.auth_per_resource")
    @patch("samcli.commands.deploy.guided_context.SamLocalStackProvider.get_stacks")
    @patch("samcli.commands.deploy.guided_context.SamFunctionProvider")
    @patch("samcli.commands.deploy.guided_context.signer_config_per_function")
    def test_guided_prompts_check_configuration_file_prompt_calls(
        self,
        patched_signer_config_per_function,
        patched_sam_function_provider,
        patched_get_buildable_stacks,
        patchedauth_per_resource,
        patched_manage_stack,
        patched_confirm,
        patched_prompt,
    ):
<<<<<<< HEAD
        project_mock = self.gc._project
        project_mock.reset_mock()
        iac_stack_mock = MagicMock()
        iac_stack_mock.origin_dir = "dir"
        iac_stack_mock.name = ""
        iac_stack_mock.has_assets_of_package_type.return_value = False
        iac_stack_mock.get_overrideable_parameters.return_value = {}
        project_mock.find_stack_by_name.return_value = None
        project_mock.default_stack = iac_stack_mock

        patched_sam_function_provider.return_value = {}
=======
        patched_sam_function_provider.return_value.functions = {}
>>>>>>> 4481125d
        patched_get_buildable_stacks.return_value = (Mock(), [])
        patched_signer_config_per_function.return_value = ({}, {})
        # Series of inputs to confirmations so that full range of questions are asked.
        patchedauth_per_resource.return_value = [("HelloWorldFunction", False)]
        patched_confirm.side_effect = [True, False, True, True, True, True]
        patched_manage_stack.return_value = "managed_s3_stack"
        self.gc.guided_prompts()
        # Now to check for all the defaults on confirmations.
        expected_confirmation_calls = [
            call(f"\t{self.gc.start_bold}Confirm changes before deploy{self.gc.end_bold}", default=True),
            call(f"\t{self.gc.start_bold}Allow SAM CLI IAM role creation{self.gc.end_bold}", default=True),
            call(
                f"\t{self.gc.start_bold}HelloWorldFunction may not have authorization defined, Is this okay?{self.gc.end_bold}",
                default=False,
            ),
            call(f"\t{self.gc.start_bold}Save arguments to configuration file{self.gc.end_bold}", default=True),
            call(
                f"\t {self.gc.start_bold}Delete the unreferenced repositories listed above when deploying?{self.gc.end_bold}",
                default=False,
            ),
        ]
        self.assertEqual(expected_confirmation_calls, patched_confirm.call_args_list)

        expected_prompt_calls = [
            call(f"\t{self.gc.start_bold}Stack Name{self.gc.end_bold}", default="test", type=click.STRING),
            call(f"\t{self.gc.start_bold}AWS Region{self.gc.end_bold}", default="region", type=click.STRING),
            call(f"\t{self.gc.start_bold}Capabilities{self.gc.end_bold}", default=["CAPABILITY_IAM"], type=ANY),
            call(
                f"\t{self.gc.start_bold}SAM configuration file{self.gc.end_bold}",
                default="samconfig.toml",
                type=click.STRING,
            ),
            call(
                f"\t{self.gc.start_bold}SAM configuration environment{self.gc.end_bold}",
                default="default",
                type=click.STRING,
            ),
        ]
        self.assertEqual(expected_prompt_calls, patched_prompt.call_args_list)

    @patch("samcli.commands.deploy.guided_context.prompt")
    @patch("samcli.commands.deploy.guided_context.confirm")
    @patch("samcli.commands.deploy.guided_context.manage_stack")
    @patch("samcli.commands.deploy.guided_context.auth_per_resource")
    @patch("samcli.commands.deploy.guided_context.SamLocalStackProvider.get_stacks")
    @patch("samcli.commands.deploy.guided_context.SamFunctionProvider")
    @patch("samcli.commands.deploy.guided_context.signer_config_per_function")
    def test_guided_prompts_check_parameter_from_template(
        self,
        patched_signer_config_per_function,
        patched_sam_function_provider,
        patched_get_buildable_stacks,
        patchedauth_per_resource,
        patched_manage_stack,
        patched_confirm,
        patched_prompt,
    ):
<<<<<<< HEAD
        project_mock = self.gc._project
        project_mock.reset_mock()
        iac_stack_mock = MagicMock()
        iac_stack_mock.origin_dir = "dir"
        iac_stack_mock.name = ""
        iac_stack_mock.has_assets_of_package_type.return_value = False
        iac_stack_mock.get_overrideable_parameters.return_value = {"MyTestKey": {"Default": "MyTemplateDefaultVal"}}
        project_mock.find_stack_by_name.return_value = None
        project_mock.default_stack = iac_stack_mock

        patched_sam_function_provider.return_value = {}
=======
        patched_sam_function_provider.return_value.functions = {}
>>>>>>> 4481125d
        patched_get_buildable_stacks.return_value = (Mock(), [])
        # Series of inputs to confirmations so that full range of questions are asked.
        patchedauth_per_resource.return_value = [("HelloWorldFunction", False)]
        patched_confirm.side_effect = [True, False, True, False, True, True]
        patched_manage_stack.return_value = "managed_s3_stack"
        patched_signer_config_per_function.return_value = ({}, {})
        self.gc.parameter_overrides_from_cmdline = {}
        self.gc.guided_prompts()
        # Now to check for all the defaults on confirmations.
        expected_confirmation_calls = [
            call(f"\t{self.gc.start_bold}Confirm changes before deploy{self.gc.end_bold}", default=True),
            call(f"\t{self.gc.start_bold}Allow SAM CLI IAM role creation{self.gc.end_bold}", default=True),
            call(
                f"\t{self.gc.start_bold}HelloWorldFunction may not have authorization defined, Is this okay?{self.gc.end_bold}",
                default=False,
            ),
            call(f"\t{self.gc.start_bold}Save arguments to configuration file{self.gc.end_bold}", default=True),
            call(
                f"\t {self.gc.start_bold}Delete the unreferenced repositories listed above when deploying?{self.gc.end_bold}",
                default=False,
            ),
        ]
        self.assertEqual(expected_confirmation_calls, patched_confirm.call_args_list)

        expected_prompt_calls = [
            call(f"\t{self.gc.start_bold}Stack Name{self.gc.end_bold}", default="test", type=click.STRING),
            call(f"\t{self.gc.start_bold}AWS Region{self.gc.end_bold}", default="region", type=click.STRING),
            call(
                f"\t{self.gc.start_bold}Parameter MyTestKey{self.gc.end_bold}",
                default="MyTemplateDefaultVal",
                type=click.STRING,
            ),
            call(f"\t{self.gc.start_bold}Capabilities{self.gc.end_bold}", default=["CAPABILITY_IAM"], type=ANY),
        ]
        self.assertEqual(expected_prompt_calls, patched_prompt.call_args_list)

    @patch("samcli.commands.deploy.guided_context.prompt")
    @patch("samcli.commands.deploy.guided_context.confirm")
    @patch("samcli.commands.deploy.guided_context.manage_stack")
    @patch("samcli.commands.deploy.guided_context.auth_per_resource")
    @patch("samcli.commands.deploy.guided_context.SamLocalStackProvider.get_stacks")
    @patch("samcli.commands.deploy.guided_context.SamFunctionProvider")
    @patch("samcli.commands.deploy.guided_context.signer_config_per_function")
    def test_guided_prompts_check_parameter_from_cmd_or_config(
        self,
        patched_signer_config_per_function,
        patched_sam_function_provider,
        patched_get_buildable_stacks,
        patchedauth_per_resource,
        patched_manage_stack,
        patched_confirm,
        patched_prompt,
    ):
<<<<<<< HEAD
        project_mock = self.gc._project
        project_mock.reset_mock()
        iac_stack_mock = MagicMock()
        iac_stack_mock.origin_dir = "dir"
        iac_stack_mock.name = ""
        iac_stack_mock.has_assets_of_package_type.return_value = False
        iac_stack_mock.get_overrideable_parameters.return_value = {"MyTestKey": {"Default": "MyTemplateDefaultVal"}}
        project_mock.find_stack_by_name.return_value = None
        project_mock.default_stack = iac_stack_mock

        patched_sam_function_provider.return_value = {}
=======
        patched_sam_function_provider.return_value.functions = {}
>>>>>>> 4481125d
        patched_get_buildable_stacks.return_value = (Mock(), [])
        # Series of inputs to confirmations so that full range of questions are asked.
        patchedauth_per_resource.return_value = [("HelloWorldFunction", False)]
        patched_confirm.side_effect = [True, False, True, False, True, True]
        patched_signer_config_per_function.return_value = ({}, {})
        patched_manage_stack.return_value = "managed_s3_stack"
        self.gc.parameter_overrides_from_cmdline = {"MyTestKey": "OverridedValFromCmdLine", "NotUsedKey": "NotUsedVal"}
        self.gc.guided_prompts()
        # Now to check for all the defaults on confirmations.
        expected_confirmation_calls = [
            call(f"\t{self.gc.start_bold}Confirm changes before deploy{self.gc.end_bold}", default=True),
            call(f"\t{self.gc.start_bold}Allow SAM CLI IAM role creation{self.gc.end_bold}", default=True),
            call(
                f"\t{self.gc.start_bold}HelloWorldFunction may not have authorization defined, Is this okay?{self.gc.end_bold}",
                default=False,
            ),
            call(f"\t{self.gc.start_bold}Save arguments to configuration file{self.gc.end_bold}", default=True),
            call(
                f"\t {self.gc.start_bold}Delete the unreferenced repositories listed above when deploying?{self.gc.end_bold}",
                default=False,
            ),
        ]
        self.assertEqual(expected_confirmation_calls, patched_confirm.call_args_list)

        expected_prompt_calls = [
            call(f"\t{self.gc.start_bold}Stack Name{self.gc.end_bold}", default="test", type=click.STRING),
            call(f"\t{self.gc.start_bold}AWS Region{self.gc.end_bold}", default="region", type=click.STRING),
            call(
                f"\t{self.gc.start_bold}Parameter MyTestKey{self.gc.end_bold}",
                default="OverridedValFromCmdLine",
                type=click.STRING,
            ),
            call(f"\t{self.gc.start_bold}Capabilities{self.gc.end_bold}", default=["CAPABILITY_IAM"], type=ANY),
        ]
        self.assertEqual(expected_prompt_calls, patched_prompt.call_args_list)

    @parameterized.expand(
        [
            (False, ({"MyFunction1"}, {})),
            (True, ({"MyFunction1"}, {})),
            (True, ({"MyFunction1", "MyFunction2"}, {})),
            (True, ({"MyFunction1"}, {"MyLayer1": {"MyFunction1"}})),
            (True, ({"MyFunction1"}, {"MyLayer1": {"MyFunction1"}, "MyLayer2": {"MyFunction1"}})),
        ]
    )
    @patch("samcli.commands.deploy.guided_context.prompt")
    @patch("samcli.commands.deploy.guided_context.confirm")
    @patch("samcli.commands.deploy.code_signer_utils.prompt")
    @patch("samcli.commands.deploy.guided_context.manage_stack")
    @patch("samcli.commands.deploy.guided_context.auth_per_resource")
    @patch("samcli.commands.deploy.guided_context.SamLocalStackProvider.get_stacks")
    @patch("samcli.commands.deploy.guided_context.signer_config_per_function")
    @patch("samcli.commands.deploy.guided_context.SamFunctionProvider")
    def test_guided_prompts_with_code_signing(
        self,
        given_sign_packages_flag,
        given_code_signing_configs,
        patched_sam_function_provider,
        patched_signer_config_per_function,
        patched_get_buildable_stacks,
        patchedauth_per_resource,
        patched_manage_stack,
        patched_code_signer_prompt,
        patched_confirm,
        patched_prompt,
    ):
<<<<<<< HEAD
        project_mock = self.gc._project
        project_mock.reset_mock()
        iac_stack_mock = MagicMock()
        iac_stack_mock.origin_dir = "dir"
        iac_stack_mock.name = ""
        iac_stack_mock.has_assets_of_package_type.return_value = False
        iac_stack_mock.get_overrideable_parameters.return_value = {}
        project_mock.find_stack_by_name.return_value = None
        project_mock.default_stack = iac_stack_mock

        patched_sam_function_provider.return_value = {}
        patched_signer_config_per_function.return_value = given_code_signing_configs
        patched_get_buildable_stacks.return_value = (Mock(), [])
        # Series of inputs to confirmations so that full range of questions are asked.
        patched_confirm.side_effect = [True, False, given_sign_packages_flag, "", True]
        self.gc.guided_prompts()
=======
        # given_sign_packages_flag = True
        # given_code_signing_configs = ({"MyFunction1"}, {"MyLayer1": {"MyFunction1"}, "MyLayer2": {"MyFunction1"}})
        patched_sam_function_provider.return_value.functions = {}
        patched_signer_config_per_function.return_value = given_code_signing_configs
        patched_get_buildable_stacks.return_value = (Mock(), [])
        # Series of inputs to confirmations so that full range of questions are asked.
        patched_confirm.side_effect = [True, False, given_sign_packages_flag, "", True, True, True]
        self.gc.guided_prompts(parameter_override_keys=None)
>>>>>>> 4481125d
        # Now to check for all the defaults on confirmations.
        expected_confirmation_calls = [
            call(f"\t{self.gc.start_bold}Confirm changes before deploy{self.gc.end_bold}", default=True),
            call(f"\t{self.gc.start_bold}Allow SAM CLI IAM role creation{self.gc.end_bold}", default=True),
            call(
                f"\t{self.gc.start_bold}Do you want to sign your code?{self.gc.end_bold}",
                default=True,
            ),
            call(f"\t{self.gc.start_bold}Save arguments to configuration file{self.gc.end_bold}", default=True),
            call(
                f"\t {self.gc.start_bold}Delete the unreferenced repositories listed above when deploying?{self.gc.end_bold}",
                default=False,
            ),
        ]
        self.assertEqual(expected_confirmation_calls, patched_confirm.call_args_list)

        # Now to check for all the defaults on prompts.
        expected_prompt_calls = [
            call(f"\t{self.gc.start_bold}Stack Name{self.gc.end_bold}", default="test", type=click.STRING),
            call(f"\t{self.gc.start_bold}AWS Region{self.gc.end_bold}", default="region", type=click.STRING),
            call(f"\t{self.gc.start_bold}Capabilities{self.gc.end_bold}", default=["CAPABILITY_IAM"], type=ANY),
        ]
        self.assertEqual(expected_prompt_calls, patched_prompt.call_args_list)

        if given_sign_packages_flag:
            # we are going to expect prompts for functions and layers for each one of them,
            # so multiply the number of prompt calls
            number_of_functions = len(given_code_signing_configs[0])
            number_of_layers = len(given_code_signing_configs[1])
            expected_code_sign_calls = [
                call(f"\t{self.gc.start_bold}Signing Profile Name{self.gc.end_bold}", default=None, type=click.STRING),
                call(
                    f"\t{self.gc.start_bold}Signing Profile Owner Account ID (optional){self.gc.end_bold}",
                    default="",
                    type=click.STRING,
                    show_default=False,
                ),
            ]
            expected_code_sign_calls = expected_code_sign_calls * (number_of_functions + number_of_layers)
            self.assertEqual(expected_code_sign_calls, patched_code_signer_prompt.call_args_list)

    @patch("samcli.commands.deploy.guided_context.get_default_aws_region")
    @patch("samcli.commands.deploy.guided_context.prompt")
    @patch("samcli.commands.deploy.guided_context.confirm")
    @patch("samcli.commands.deploy.guided_context.manage_stack")
    @patch("samcli.commands.deploy.guided_context.auth_per_resource")
    @patch("samcli.commands.deploy.guided_context.SamLocalStackProvider.get_stacks")
    @patch("samcli.commands.deploy.guided_context.SamFunctionProvider")
    @patch("samcli.commands.deploy.guided_context.signer_config_per_function")
    def test_guided_prompts_check_default_config_region(
        self,
        patched_signer_config_per_function,
        patched_sam_function_provider,
        patched_get_buildable_stacks,
        patchedauth_per_resource,
        patched_manage_stack,
        patched_confirm,
        patched_prompt,
        patched_get_default_aws_region,
    ):
<<<<<<< HEAD
        project_mock = self.gc._project
        project_mock.reset_mock()
        iac_stack_mock = MagicMock()
        iac_stack_mock.origin_dir = "dir"
        iac_stack_mock.name = ""
        iac_stack_mock.has_assets_of_package_type.return_value = False
        iac_stack_mock.get_overrideable_parameters.return_value = {}
        project_mock.find_stack_by_name.return_value = None
        project_mock.default_stack = iac_stack_mock

        patched_sam_function_provider.return_value = {}
=======
        patched_sam_function_provider.return_value.functions = {}
>>>>>>> 4481125d
        patched_get_buildable_stacks.return_value = (Mock(), [])
        # Series of inputs to confirmations so that full range of questions are asked.
        patchedauth_per_resource.return_value = [("HelloWorldFunction", False)]
        patched_confirm.side_effect = [True, False, True, True, True, True]
        patched_signer_config_per_function.return_value = ({}, {})
        patched_manage_stack.return_value = "managed_s3_stack"
        patched_get_default_aws_region.return_value = "default_config_region"
        # setting the default region to None
        self.gc.region = None
        self.gc.guided_prompts()
        # Now to check for all the defaults on confirmations.
        expected_confirmation_calls = [
            call(f"\t{self.gc.start_bold}Confirm changes before deploy{self.gc.end_bold}", default=True),
            call(f"\t{self.gc.start_bold}Allow SAM CLI IAM role creation{self.gc.end_bold}", default=True),
            call(
                f"\t{self.gc.start_bold}HelloWorldFunction may not have authorization defined, Is this okay?{self.gc.end_bold}",
                default=False,
            ),
            call(f"\t{self.gc.start_bold}Save arguments to configuration file{self.gc.end_bold}", default=True),
            call(
                f"\t {self.gc.start_bold}Delete the unreferenced repositories listed above when deploying?{self.gc.end_bold}",
                default=False,
            ),
        ]
        self.assertEqual(expected_confirmation_calls, patched_confirm.call_args_list)

        expected_prompt_calls = [
            call(f"\t{self.gc.start_bold}Stack Name{self.gc.end_bold}", default="test", type=click.STRING),
            call(
                f"\t{self.gc.start_bold}AWS Region{self.gc.end_bold}",
                default="default_config_region",
                type=click.STRING,
            ),
            call(f"\t{self.gc.start_bold}Capabilities{self.gc.end_bold}", default=["CAPABILITY_IAM"], type=ANY),
            call(
                f"\t{self.gc.start_bold}SAM configuration file{self.gc.end_bold}",
                default="samconfig.toml",
                type=click.STRING,
            ),
            call(
                f"\t{self.gc.start_bold}SAM configuration environment{self.gc.end_bold}",
                default="default",
                type=click.STRING,
            ),
        ]
        self.assertEqual(expected_prompt_calls, patched_prompt.call_args_list)<|MERGE_RESOLUTION|>--- conflicted
+++ resolved
@@ -11,13 +11,10 @@
 
 class TestGuidedContext(TestCase):
     def setUp(self):
-<<<<<<< HEAD
         iac_mock = Mock()
         self.project_mock = project_mock = Mock()
         project_mock.stacks = MagicMock()
-=======
         self.image_repository = "123456789012.dkr.ecr.us-east-1.amazonaws.com/test1"
->>>>>>> 4481125d
         self.gc = GuidedContext(
             stack_name="test",
             s3_bucket="s3_b",
@@ -25,57 +22,9 @@
             confirm_changeset=True,
             region="region",
             image_repository=None,
-<<<<<<< HEAD
-            image_repositories={"HelloWorldFunction": "image-repo"},
+            image_repositories={"RandomFunction": "image-repo"},
             iac=iac_mock,
             project=self.project_mock,
-        )
-
-    def test_get_iac_stack_stack_name_found(self):
-        project_mock = self.gc._project
-        project_mock.reset_mock()
-        stack_mock = Mock()
-        stack_mock.origin_dir = "dir"
-        stack_mock.name = "stack_name"
-        project_mock.find_stack_by_name.return_value = stack_mock
-
-        self.gc._get_iac_stack("stack_name")
-        self.assertEqual(self.gc._iac_stack, stack_mock)
-        self.assertEqual(self.gc.template_file, "dir")
-        self.assertEqual(self.gc.stack_name, "stack_name")
-
-    def test_get_iac_stack_stack_name_not_found(self):
-        project_mock = self.gc._project
-        project_mock.reset_mock()
-        stack_mock = Mock()
-        stack_mock.origin_dir = "dir"
-        stack_mock.name = "stack_name"
-        project_mock.find_stack_by_name.return_value = None
-        project_mock.default_stack = stack_mock
-
-        with self.assertRaises(GuidedDeployFailedError) as ex:
-            self.gc._get_iac_stack("test")
-        self.assertEqual(
-            ex.exception.msg,
-            "There is no stack with name 'test'. "
-            "If you have specified --stack-name, specify the correct stack name or remove --stack-name to use default.",
-        )
-
-    def test_get_iac_stack_stack_name_empty_sting(self):
-        project_mock = self.gc._project
-        project_mock.reset_mock()
-        stack_mock = Mock()
-        stack_mock.origin_dir = "dir"
-        stack_mock.name = ""
-        project_mock.find_stack_by_name.return_value = None
-        project_mock.default_stack = stack_mock
-
-        self.gc._get_iac_stack("provided_stack_name")
-        self.assertEqual(self.gc._iac_stack, stack_mock)
-        self.assertEqual(self.gc.template_file, "dir")
-        self.assertEqual(self.gc.stack_name, "provided_stack_name")
-=======
-            image_repositories={"RandomFunction": "image-repo"},
         )
 
         self.unreferenced_repo_mock = MagicMock()
@@ -103,7 +52,6 @@
     def tearDown(self):
         self.companion_stack_manager_patch.stop()
         self.verify_image_patch.stop()
->>>>>>> 4481125d
 
     @patch("samcli.commands.deploy.guided_context.prompt")
     @patch("samcli.commands.deploy.guided_context.confirm")
@@ -122,7 +70,6 @@
         patched_confirm,
         patched_prompt,
     ):
-<<<<<<< HEAD
         project_mock = self.gc._project
         project_mock.reset_mock()
         iac_stack_mock = MagicMock()
@@ -133,10 +80,7 @@
         project_mock.find_stack_by_name.return_value = None
         project_mock.default_stack = iac_stack_mock
 
-        patched_sam_function_provider.return_value = {}
-=======
         patched_sam_function_provider.return_value.functions = {}
->>>>>>> 4481125d
         patched_get_buildable_stacks.return_value = (Mock(), [])
         # Series of inputs to confirmations so that full range of questions are asked.
         patched_auth_per_resource.return_value = [
@@ -197,11 +141,7 @@
         project_mock.default_stack = iac_stack_mock
 
         patched_signer_config_per_function.return_value = (None, None)
-<<<<<<< HEAD
-        patched_sam_function_provider.return_value = {}
-=======
         patched_sam_function_provider.return_value.functions = {}
->>>>>>> 4481125d
         patched_get_buildable_stacks.return_value = (Mock(), [])
         # Series of inputs to confirmations so that full range of questions are asked.
         patchedauth_per_resource.return_value = [("HelloWorldFunction", False)]
@@ -268,17 +208,11 @@
 
         patched_signer_config_per_function.return_value = (None, None)
         patched_tag_translation.return_value = "helloworld-123456-v1"
-<<<<<<< HEAD
-        patched_sam_function_provider.return_value = MagicMock(
-            functions={"HelloWorldFunction": MagicMock(packagetype=IMAGE, imageuri="helloworld:v1")}
-        )
-=======
         function_mock = MagicMock()
         function_mock.packagetype = IMAGE
         function_mock.imageuri = "helloworld:v1"
         function_mock.full_path = "HelloWorldFunction"
         patched_sam_function_provider.return_value.get_all.return_value = [function_mock]
->>>>>>> 4481125d
         patched_get_buildable_stacks.return_value = (Mock(), [])
         patched_prompt.side_effect = [
             "sam-app",
@@ -345,78 +279,6 @@
         patched_confirm,
         patched_prompt,
     ):
-        function_mock = MagicMock()
-        function_mock.packagetype = IMAGE
-        function_mock.imageuri = "helloworld:v1"
-        function_mock.full_path = "HelloWorldFunction"
-        patched_sam_function_provider.return_value.get_all.return_value = [function_mock]
-        patched_get_buildable_stacks.return_value = (Mock(), [])
-        patched_prompt.side_effect = [
-            "sam-app",
-            "region",
-            "CAPABILITY_IAM",
-            "abc",
-        ]
-        # Series of inputs to confirmations so that full range of questions are asked.
-        patchedauth_per_resource.return_value = [("HelloWorldFunction", False)]
-        patched_confirm.side_effect = [True, False, True, False, True, True]
-        patched_manage_stack.return_value = "managed_s3_stack"
-        patched_signer_config_per_function.return_value = ({}, {})
-        self.gc.guided_prompts(parameter_override_keys=None)
-        # Now to check for all the defaults on confirmations.
-        expected_confirmation_calls = [
-            call(f"\t{self.gc.start_bold}Confirm changes before deploy{self.gc.end_bold}", default=True),
-            call(f"\t{self.gc.start_bold}Allow SAM CLI IAM role creation{self.gc.end_bold}", default=True),
-            call(
-                f"\t{self.gc.start_bold}HelloWorldFunction may not have authorization defined, Is this okay?{self.gc.end_bold}",
-                default=False,
-            ),
-            call(f"\t{self.gc.start_bold}Save arguments to configuration file{self.gc.end_bold}", default=True),
-            call(
-                f"\t {self.gc.start_bold}Create managed ECR repositories for all functions?{self.gc.end_bold}",
-                default=True,
-            ),
-            call(
-                f"\t {self.gc.start_bold}Delete the unreferenced repositories listed above when deploying?{self.gc.end_bold}",
-                default=False,
-            ),
-        ]
-        self.assertEqual(expected_confirmation_calls, patched_confirm.call_args_list)
-
-        # Now to check for all the defaults on prompts.
-        expected_prompt_calls = [
-            call(f"\t{self.gc.start_bold}Stack Name{self.gc.end_bold}", default="test", type=click.STRING),
-            call(f"\t{self.gc.start_bold}AWS Region{self.gc.end_bold}", default="region", type=click.STRING),
-            call(f"\t{self.gc.start_bold}Capabilities{self.gc.end_bold}", default=["CAPABILITY_IAM"], type=ANY),
-        ]
-        self.assertEqual(expected_prompt_calls, patched_prompt.call_args_list)
-        # Now to check click secho outputs and no references to images pushed.
-        expected_click_secho_calls = [
-            call("\t#Shows you resources changes to be deployed and require a 'Y' to initiate deploy"),
-            call("\t#SAM needs permission to be able to create roles to connect to the resources in your template"),
-        ]
-        self.assertEqual(expected_click_secho_calls, patched_click_secho.call_args_list)
-
-    @patch("samcli.commands.deploy.guided_context.prompt")
-    @patch("samcli.commands.deploy.guided_context.confirm")
-    @patch("samcli.commands.deploy.guided_context.manage_stack")
-    @patch("samcli.commands.deploy.guided_context.auth_per_resource")
-    @patch("samcli.commands.deploy.guided_context.SamLocalStackProvider.get_stacks")
-    @patch("samcli.commands.deploy.guided_context.SamFunctionProvider")
-    @patch("samcli.commands.deploy.guided_context.click.secho")
-    @patch("samcli.commands.deploy.guided_context.signer_config_per_function")
-    def test_guided_prompts_images_illegal_image_uri(
-        self,
-        patched_signer_config_per_function,
-        patched_click_secho,
-        patched_sam_function_provider,
-        patched_get_buildable_stacks,
-        patchedauth_per_resource,
-        patched_manage_stack,
-        patched_confirm,
-        patched_prompt,
-    ):
-<<<<<<< HEAD
         project_mock = self.gc._project
         project_mock.reset_mock()
         iac_stack_mock = MagicMock()
@@ -437,7 +299,78 @@
                 )
             }
         )
-=======
+
+        function_mock = MagicMock()
+        function_mock.packagetype = IMAGE
+        function_mock.imageuri = "helloworld:v1"
+        function_mock.full_path = "HelloWorldFunction"
+        patched_sam_function_provider.return_value.get_all.return_value = [function_mock]
+        patched_get_buildable_stacks.return_value = (Mock(), [])
+        patched_prompt.side_effect = [
+            "sam-app",
+            "region",
+            "CAPABILITY_IAM",
+            "abc",
+        ]
+        # Series of inputs to confirmations so that full range of questions are asked.
+        patchedauth_per_resource.return_value = [("HelloWorldFunction", False)]
+        patched_confirm.side_effect = [True, False, True, False, True, True]
+        patched_manage_stack.return_value = "managed_s3_stack"
+        patched_signer_config_per_function.return_value = ({}, {})
+        self.gc.guided_prompts()
+        # Now to check for all the defaults on confirmations.
+        expected_confirmation_calls = [
+            call(f"\t{self.gc.start_bold}Confirm changes before deploy{self.gc.end_bold}", default=True),
+            call(f"\t{self.gc.start_bold}Allow SAM CLI IAM role creation{self.gc.end_bold}", default=True),
+            call(
+                f"\t{self.gc.start_bold}HelloWorldFunction may not have authorization defined, Is this okay?{self.gc.end_bold}",
+                default=False,
+            ),
+            call(f"\t{self.gc.start_bold}Save arguments to configuration file{self.gc.end_bold}", default=True),
+            call(
+                f"\t {self.gc.start_bold}Create managed ECR repositories for all functions?{self.gc.end_bold}",
+                default=True,
+            ),
+            call(
+                f"\t {self.gc.start_bold}Delete the unreferenced repositories listed above when deploying?{self.gc.end_bold}",
+                default=False,
+            ),
+        ]
+        self.assertEqual(expected_confirmation_calls, patched_confirm.call_args_list)
+
+        # Now to check for all the defaults on prompts.
+        expected_prompt_calls = [
+            call(f"\t{self.gc.start_bold}Stack Name{self.gc.end_bold}", default="test", type=click.STRING),
+            call(f"\t{self.gc.start_bold}AWS Region{self.gc.end_bold}", default="region", type=click.STRING),
+            call(f"\t{self.gc.start_bold}Capabilities{self.gc.end_bold}", default=["CAPABILITY_IAM"], type=ANY),
+        ]
+        self.assertEqual(expected_prompt_calls, patched_prompt.call_args_list)
+        # Now to check click secho outputs and no references to images pushed.
+        expected_click_secho_calls = [
+            call("\t#Shows you resources changes to be deployed and require a 'Y' to initiate deploy"),
+            call("\t#SAM needs permission to be able to create roles to connect to the resources in your template"),
+        ]
+        self.assertEqual(expected_click_secho_calls, patched_click_secho.call_args_list)
+
+    @patch("samcli.commands.deploy.guided_context.prompt")
+    @patch("samcli.commands.deploy.guided_context.confirm")
+    @patch("samcli.commands.deploy.guided_context.manage_stack")
+    @patch("samcli.commands.deploy.guided_context.auth_per_resource")
+    @patch("samcli.commands.deploy.guided_context.SamLocalStackProvider.get_stacks")
+    @patch("samcli.commands.deploy.guided_context.SamFunctionProvider")
+    @patch("samcli.commands.deploy.guided_context.click.secho")
+    @patch("samcli.commands.deploy.guided_context.signer_config_per_function")
+    def test_guided_prompts_images_illegal_image_uri(
+        self,
+        patched_signer_config_per_function,
+        patched_click_secho,
+        patched_sam_function_provider,
+        patched_get_buildable_stacks,
+        patchedauth_per_resource,
+        patched_manage_stack,
+        patched_confirm,
+        patched_prompt,
+    ):
         function_mock = MagicMock()
         function_mock.packagetype = IMAGE
         function_mock.imageuri = None
@@ -487,7 +420,6 @@
         function_mock_2.imageuri = None
         function_mock_2.full_path = "RandomFunction"
         patched_sam_function_provider.return_value.get_all.return_value = [function_mock_1, function_mock_2]
->>>>>>> 4481125d
         patched_get_buildable_stacks.return_value = (Mock(), [])
         patched_prompt.side_effect = [
             "sam-app",
@@ -499,12 +431,8 @@
         patched_confirm.side_effect = [True, False, True, False, True, True]
         patched_manage_stack.return_value = "managed_s3_stack"
         patched_signer_config_per_function.return_value = ({}, {})
-<<<<<<< HEAD
-        self.gc.guided_prompts()
-=======
 
         self.gc.guided_prompts(parameter_override_keys=None)
->>>>>>> 4481125d
         # Now to check for all the defaults on confirmations.
         expected_confirmation_calls = [
             call(f"\t{self.gc.start_bold}Confirm changes before deploy{self.gc.end_bold}", default=True),
@@ -558,12 +486,28 @@
         patched_confirm,
         patched_prompt,
     ):
+        project_mock = self.gc._project
+        project_mock.reset_mock()
+        iac_stack_mock = MagicMock()
+        iac_stack_mock.origin_dir = "dir"
+        iac_stack_mock.name = ""
+        iac_stack_mock.has_assets_of_package_type.return_value = True
+        function_resource_mock = Mock()
+        function_resource_mock.item_id = "HelloWorldFunction"
+        iac_stack_mock.find_function_resources_of_package_type.return_value = [function_resource_mock]
+        iac_stack_mock.get_overrideable_parameters.return_value = {}
+        project_mock.find_stack_by_name.return_value = None
+        project_mock.default_stack = iac_stack_mock
+
         # Set ImageUri to be None, the sam app was never built.
         function_mock = MagicMock()
         function_mock.packagetype = IMAGE
         function_mock.imageuri = None
         function_mock.full_path = "HelloWorldFunction"
         patched_sam_function_provider.return_value.get_all.return_value = [function_mock]
+        patched_sam_function_provider.return_value = MagicMock(
+            functions={"HelloWorldFunction": MagicMock(packagetype=IMAGE, imageuri=None)}
+        )
         patched_get_buildable_stacks.return_value = (Mock(), [])
         patched_prompt.side_effect = [
             "sam-app",
@@ -635,32 +579,12 @@
         patched_confirm,
         patched_prompt,
     ):
-<<<<<<< HEAD
-        project_mock = self.gc._project
-        project_mock.reset_mock()
-        iac_stack_mock = MagicMock()
-        iac_stack_mock.origin_dir = "dir"
-        iac_stack_mock.name = ""
-        iac_stack_mock.has_assets_of_package_type.return_value = True
-        function_resource_mock = Mock()
-        function_resource_mock.item_id = "HelloWorldFunction"
-        iac_stack_mock.find_function_resources_of_package_type.return_value = [function_resource_mock]
-        iac_stack_mock.get_overrideable_parameters.return_value = {}
-        project_mock.find_stack_by_name.return_value = None
-        project_mock.default_stack = iac_stack_mock
-
-        # Set ImageUri to be None, the sam app was never built.
-        patched_sam_function_provider.return_value = MagicMock(
-            functions={"HelloWorldFunction": MagicMock(packagetype=IMAGE, imageuri=None)}
-        )
-=======
         # Set ImageUri to be None, the sam app was never built.
         function_mock = MagicMock()
         function_mock.packagetype = IMAGE
         function_mock.imageuri = None
         function_mock.full_path = "HelloWorldFunction"
         patched_sam_function_provider.return_value.get_all.return_value = [function_mock]
->>>>>>> 4481125d
         patched_get_buildable_stacks.return_value = (Mock(), [])
         patched_prompt.side_effect = [
             "sam-app",
@@ -694,7 +618,6 @@
         patched_confirm,
         patched_prompt,
     ):
-<<<<<<< HEAD
         project_mock = self.gc._project
         project_mock.reset_mock()
         iac_stack_mock = MagicMock()
@@ -708,16 +631,12 @@
         project_mock.find_stack_by_name.return_value = None
         project_mock.default_stack = iac_stack_mock
 
-        patched_sam_function_provider.return_value = MagicMock(
-            functions={"HelloWorldFunction": MagicMock(packagetype=IMAGE, imageuri="mysamapp:v1")}
-        )
-=======
         function_mock = MagicMock()
         function_mock.packagetype = IMAGE
         function_mock.imageuri = None
         function_mock.full_path = "HelloWorldFunction"
         patched_sam_function_provider.return_value.get_all.return_value = [function_mock]
->>>>>>> 4481125d
+
         patched_get_buildable_stacks.return_value = (Mock(), [])
         # set Image repository to be blank.
         patched_prompt.side_effect = [
@@ -780,13 +699,8 @@
         patched_get_buildable_stacks.return_value = (Mock(), [])
         self.gc.capabilities = given_capabilities
         # Series of inputs to confirmations so that full range of questions are asked.
-<<<<<<< HEAD
-        patched_confirm.side_effect = [True, False, "", True]
+        patched_confirm.side_effect = [True, False, "", True, True, True]
         self.gc.guided_prompts()
-=======
-        patched_confirm.side_effect = [True, False, "", True, True, True]
-        self.gc.guided_prompts(parameter_override_keys=None)
->>>>>>> 4481125d
         # Now to check for all the defaults on confirmations.
         expected_confirmation_calls = [
             call(f"\t{self.gc.start_bold}Confirm changes before deploy{self.gc.end_bold}", default=True),
@@ -825,7 +739,6 @@
         patched_confirm,
         patched_prompt,
     ):
-<<<<<<< HEAD
         project_mock = self.gc._project
         project_mock.reset_mock()
         iac_stack_mock = MagicMock()
@@ -836,10 +749,7 @@
         project_mock.find_stack_by_name.return_value = None
         project_mock.default_stack = iac_stack_mock
 
-        patched_sam_function_provider.return_value = {}
-=======
         patched_sam_function_provider.return_value.functions = {}
->>>>>>> 4481125d
         patched_get_buildable_stacks.return_value = (Mock(), [])
         patched_signer_config_per_function.return_value = ({}, {})
         # Series of inputs to confirmations so that full range of questions are asked.
@@ -897,7 +807,6 @@
         patched_confirm,
         patched_prompt,
     ):
-<<<<<<< HEAD
         project_mock = self.gc._project
         project_mock.reset_mock()
         iac_stack_mock = MagicMock()
@@ -908,10 +817,7 @@
         project_mock.find_stack_by_name.return_value = None
         project_mock.default_stack = iac_stack_mock
 
-        patched_sam_function_provider.return_value = {}
-=======
         patched_sam_function_provider.return_value.functions = {}
->>>>>>> 4481125d
         patched_get_buildable_stacks.return_value = (Mock(), [])
         # Series of inputs to confirmations so that full range of questions are asked.
         patchedauth_per_resource.return_value = [("HelloWorldFunction", False)]
@@ -965,7 +871,6 @@
         patched_confirm,
         patched_prompt,
     ):
-<<<<<<< HEAD
         project_mock = self.gc._project
         project_mock.reset_mock()
         iac_stack_mock = MagicMock()
@@ -976,10 +881,7 @@
         project_mock.find_stack_by_name.return_value = None
         project_mock.default_stack = iac_stack_mock
 
-        patched_sam_function_provider.return_value = {}
-=======
         patched_sam_function_provider.return_value.functions = {}
->>>>>>> 4481125d
         patched_get_buildable_stacks.return_value = (Mock(), [])
         # Series of inputs to confirmations so that full range of questions are asked.
         patchedauth_per_resource.return_value = [("HelloWorldFunction", False)]
@@ -1046,7 +948,6 @@
         patched_confirm,
         patched_prompt,
     ):
-<<<<<<< HEAD
         project_mock = self.gc._project
         project_mock.reset_mock()
         iac_stack_mock = MagicMock()
@@ -1057,22 +958,12 @@
         project_mock.find_stack_by_name.return_value = None
         project_mock.default_stack = iac_stack_mock
 
-        patched_sam_function_provider.return_value = {}
-        patched_signer_config_per_function.return_value = given_code_signing_configs
-        patched_get_buildable_stacks.return_value = (Mock(), [])
-        # Series of inputs to confirmations so that full range of questions are asked.
-        patched_confirm.side_effect = [True, False, given_sign_packages_flag, "", True]
-        self.gc.guided_prompts()
-=======
-        # given_sign_packages_flag = True
-        # given_code_signing_configs = ({"MyFunction1"}, {"MyLayer1": {"MyFunction1"}, "MyLayer2": {"MyFunction1"}})
         patched_sam_function_provider.return_value.functions = {}
         patched_signer_config_per_function.return_value = given_code_signing_configs
         patched_get_buildable_stacks.return_value = (Mock(), [])
         # Series of inputs to confirmations so that full range of questions are asked.
         patched_confirm.side_effect = [True, False, given_sign_packages_flag, "", True, True, True]
-        self.gc.guided_prompts(parameter_override_keys=None)
->>>>>>> 4481125d
+        self.gc.guided_prompts()
         # Now to check for all the defaults on confirmations.
         expected_confirmation_calls = [
             call(f"\t{self.gc.start_bold}Confirm changes before deploy{self.gc.end_bold}", default=True),
@@ -1133,7 +1024,6 @@
         patched_prompt,
         patched_get_default_aws_region,
     ):
-<<<<<<< HEAD
         project_mock = self.gc._project
         project_mock.reset_mock()
         iac_stack_mock = MagicMock()
@@ -1144,10 +1034,7 @@
         project_mock.find_stack_by_name.return_value = None
         project_mock.default_stack = iac_stack_mock
 
-        patched_sam_function_provider.return_value = {}
-=======
         patched_sam_function_provider.return_value.functions = {}
->>>>>>> 4481125d
         patched_get_buildable_stacks.return_value = (Mock(), [])
         # Series of inputs to confirmations so that full range of questions are asked.
         patchedauth_per_resource.return_value = [("HelloWorldFunction", False)]

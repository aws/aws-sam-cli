--- conflicted
+++ resolved
@@ -471,30 +471,6 @@
         ]
         self.assertEqual(expected_prompt_calls, patched_prompt.call_args_list)
 
-<<<<<<< HEAD
-    @patch("samcli.commands.deploy.guided_context.get_session")
-    @patch("samcli.commands.deploy.guided_context.prompt")
-    @patch("samcli.commands.deploy.guided_context.confirm")
-    @patch("samcli.commands.deploy.guided_context.manage_stack")
-    @patch("samcli.commands.deploy.guided_context.auth_per_resource")
-    @patch("samcli.commands.deploy.guided_context.get_template_data")
-    def test_guided_prompts_check_default_config_region(
-        self,
-        patched_get_template_data,
-        patchedauth_per_resource,
-        patched_manage_stack,
-        patched_confirm,
-        patched_prompt,
-        patched_get_session,
-    ):
-        # Series of inputs to confirmations so that full range of questions are asked.
-        patchedauth_per_resource.return_value = [("HelloWorldFunction", False)]
-        patched_confirm.side_effect = [True, False, True, True, ""]
-        patched_manage_stack.return_value = "managed_s3_stack"
-        patched_get_session.return_value.get_config_variable.return_value = "default_config_region"
-        # setting the default region to None
-        self.gc.region = None
-=======
     @parameterized.expand(
         [
             (False, ({"MyFunction1"}, {})),
@@ -534,47 +510,19 @@
         patched_signer_config_per_function.return_value = given_code_signing_configs
         # Series of inputs to confirmations so that full range of questions are asked.
         patched_confirm.side_effect = [True, False, given_sign_packages_flag, "", True]
->>>>>>> d77398ae
-        self.gc.guided_prompts(parameter_override_keys=None)
-        # Now to check for all the defaults on confirmations.
-        expected_confirmation_calls = [
-            call(f"\t{self.gc.start_bold}Confirm changes before deploy{self.gc.end_bold}", default=True),
-            call(f"\t{self.gc.start_bold}Allow SAM CLI IAM role creation{self.gc.end_bold}", default=True),
-            call(
-<<<<<<< HEAD
-                f"\t{self.gc.start_bold}HelloWorldFunction may not have authorization defined, Is this okay?{self.gc.end_bold}",
-                default=False,
-=======
+        self.gc.guided_prompts(parameter_override_keys=None)
+        # Now to check for all the defaults on confirmations.
+        expected_confirmation_calls = [
+            call(f"\t{self.gc.start_bold}Confirm changes before deploy{self.gc.end_bold}", default=True),
+            call(f"\t{self.gc.start_bold}Allow SAM CLI IAM role creation{self.gc.end_bold}", default=True),
+            call(
                 f"\t{self.gc.start_bold}Do you want to sign your code?{self.gc.end_bold}",
                 default=True,
->>>>>>> d77398ae
-            ),
-            call(f"\t{self.gc.start_bold}Save arguments to configuration file{self.gc.end_bold}", default=True),
-        ]
-        self.assertEqual(expected_confirmation_calls, patched_confirm.call_args_list)
-
-<<<<<<< HEAD
-        expected_prompt_calls = [
-            call(f"\t{self.gc.start_bold}Stack Name{self.gc.end_bold}", default="test", type=click.STRING),
-            call(
-                f"\t{self.gc.start_bold}AWS Region{self.gc.end_bold}",
-                default="default_config_region",
-                type=click.STRING,
-            ),
-            call(f"\t{self.gc.start_bold}Capabilities{self.gc.end_bold}", default=["CAPABILITY_IAM"], type=ANY),
-            call(
-                f"\t{self.gc.start_bold}SAM configuration file{self.gc.end_bold}",
-                default="samconfig.toml",
-                type=click.STRING,
-            ),
-            call(
-                f"\t{self.gc.start_bold}SAM configuration environment{self.gc.end_bold}",
-                default="default",
-                type=click.STRING,
-            ),
-        ]
-        self.assertEqual(expected_prompt_calls, patched_prompt.call_args_list)
-=======
+            ),
+            call(f"\t{self.gc.start_bold}Save arguments to configuration file{self.gc.end_bold}", default=True),
+        ]
+        self.assertEqual(expected_confirmation_calls, patched_confirm.call_args_list)
+
         # Now to check for all the defaults on prompts.
         expected_prompt_calls = [
             call(f"\t{self.gc.start_bold}Stack Name{self.gc.end_bold}", default="test", type=click.STRING),
@@ -599,4 +547,68 @@
             ]
             expected_code_sign_calls = expected_code_sign_calls * (number_of_functions + number_of_layers)
             self.assertEqual(expected_code_sign_calls, patched_code_signer_prompt.call_args_list)
->>>>>>> d77398ae
+
+    @patch("samcli.commands.deploy.guided_context.get_session")
+    @patch("samcli.commands.deploy.guided_context.prompt")
+    @patch("samcli.commands.deploy.guided_context.confirm")
+    @patch("samcli.commands.deploy.guided_context.manage_stack")
+    @patch("samcli.commands.deploy.guided_context.auth_per_resource")
+    @patch("samcli.commands.deploy.guided_context.get_template_data")
+    @patch("samcli.commands.deploy.guided_context.get_template_artifacts_format")
+    @patch("samcli.commands.deploy.guided_context.transform_template")
+    @patch("samcli.commands.deploy.guided_context.signer_config_per_function")
+    def test_guided_prompts_check_default_config_region(
+        self,
+        patched_signer_config_per_function,
+        patched_transform_template,
+        patched_get_template_artifacts_format,
+        patched_get_template_data,
+        patchedauth_per_resource,
+        patched_manage_stack,
+        patched_confirm,
+        patched_prompt,
+        patched_get_session,
+    ):
+        patched_transform_template.return_value = {}
+        patched_get_template_artifacts_format.return_value = [ZIP]
+        # Series of inputs to confirmations so that full range of questions are asked.
+        patchedauth_per_resource.return_value = [("HelloWorldFunction", False)]
+        patched_confirm.side_effect = [True, False, True, True, ""]
+        patched_signer_config_per_function.return_value = ({}, {})
+        patched_manage_stack.return_value = "managed_s3_stack"
+        patched_get_session.return_value.get_config_variable.return_value = "default_config_region"
+        # setting the default region to None
+        self.gc.region = None
+        self.gc.guided_prompts(parameter_override_keys=None)
+        # Now to check for all the defaults on confirmations.
+        expected_confirmation_calls = [
+            call(f"\t{self.gc.start_bold}Confirm changes before deploy{self.gc.end_bold}", default=True),
+            call(f"\t{self.gc.start_bold}Allow SAM CLI IAM role creation{self.gc.end_bold}", default=True),
+            call(
+                f"\t{self.gc.start_bold}HelloWorldFunction may not have authorization defined, Is this okay?{self.gc.end_bold}",
+                default=False,
+            ),
+            call(f"\t{self.gc.start_bold}Save arguments to configuration file{self.gc.end_bold}", default=True),
+        ]
+        self.assertEqual(expected_confirmation_calls, patched_confirm.call_args_list)
+
+        expected_prompt_calls = [
+            call(f"\t{self.gc.start_bold}Stack Name{self.gc.end_bold}", default="test", type=click.STRING),
+            call(
+                f"\t{self.gc.start_bold}AWS Region{self.gc.end_bold}",
+                default="default_config_region",
+                type=click.STRING,
+            ),
+            call(f"\t{self.gc.start_bold}Capabilities{self.gc.end_bold}", default=["CAPABILITY_IAM"], type=ANY),
+            call(
+                f"\t{self.gc.start_bold}SAM configuration file{self.gc.end_bold}",
+                default="samconfig.toml",
+                type=click.STRING,
+            ),
+            call(
+                f"\t{self.gc.start_bold}SAM configuration environment{self.gc.end_bold}",
+                default="default",
+                type=click.STRING,
+            ),
+        ]
+        self.assertEqual(expected_prompt_calls, patched_prompt.call_args_list)
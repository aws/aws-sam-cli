from unittest import TestCase
from unittest.mock import ANY, MagicMock, Mock, call, patch

from samcli.commands.deploy.command import do_cli
from samcli.commands.deploy.exceptions import GuidedDeployFailedError
from samcli.commands.deploy.guided_config import GuidedConfig
from samcli.lib.utils.packagetype import IMAGE, ZIP
from samcli.commands.deploy.exceptions import DeployResolveS3AndS3SetError
from tests.unit.cli.test_cli_config_file import MockContext


def get_mock_sam_config():
    mock_sam_config = MagicMock()
    mock_sam_config.exists = MagicMock(return_value=True)
    return mock_sam_config


MOCK_SAM_CONFIG = get_mock_sam_config()


class TestDeployCliCommand(TestCase):
    def setUp(self):

        self.template_file = "input-template-file"
        self.stack_name = "stack-name"
        self.s3_bucket = "s3-bucket"
        self.image_repository = "123456789012.dkr.ecr.us-east-1.amazonaws.com/test1"
        self.s3_prefix = "s3-prefix"
        self.kms_key_id = "kms-key-id"
        self.no_execute_changeset = False
        self.notification_arns = []
        self.parameter_overrides = {"a": "b"}
        self.capabilities = ("CAPABILITY_IAM",)
        self.tags = {"c": "d"}
        self.fail_on_empty_changset = True
        self.role_arn = "role_arn"
        self.force_upload = False
        self.no_progressbar = False
        self.metadata = {"abc": "def"}
        self.region = None
        self.profile = None
        self.use_json = True
        self.metadata = {}
        self.guided = False
        self.confirm_changeset = False
        self.resolve_s3 = False
        self.config_env = "mock-default-env"
        self.config_file = "mock-default-filename"
        self.signing_profiles = None
<<<<<<< HEAD
        self.project_type = "CFN"
        self.project = MagicMock()
        self.iac = Mock()
        self.stack_name = ""
        self.iac_stack_mock = MagicMock()
        self.project.find_stack_by_name.return_value = self.iac_stack_mock
        self.project.stacks.__getitem__.return_value = self.iac_stack_mock
        self.project.default_stack = self.iac_stack_mock
=======
        self.resolve_image_repos = False
>>>>>>> 4481125d
        MOCK_SAM_CONFIG.reset_mock()

        self.companion_stack_manager_patch = patch("samcli.commands.deploy.guided_context.CompanionStackManager")
        self.companion_stack_manager_mock = self.companion_stack_manager_patch.start()
        self.companion_stack_manager_mock.return_value.set_functions.return_value = None
        self.companion_stack_manager_mock.return_value.get_repository_mapping.return_value = {
            "HelloWorldFunction": self.image_repository
        }
        self.companion_stack_manager_mock.return_value.get_unreferenced_repos.return_value = []

    def tearDown(self):
        self.companion_stack_manager_patch.stop()

    @patch("samcli.commands.package.command.click")
    @patch("samcli.commands.package.package_context.PackageContext")
    @patch("samcli.commands.deploy.command.click")
    @patch("samcli.commands.deploy.deploy_context.DeployContext")
    def test_all_args(self, mock_deploy_context, mock_deploy_click, mock_package_context, mock_package_click):

        context_mock = Mock()
        mock_deploy_context.return_value.__enter__.return_value = context_mock

        do_cli(
            template_file=self.template_file,
            stack_name=self.stack_name,
            s3_bucket=self.s3_bucket,
            image_repository=self.image_repository,
            image_repositories=None,
            force_upload=self.force_upload,
            no_progressbar=self.no_progressbar,
            s3_prefix=self.s3_prefix,
            kms_key_id=self.kms_key_id,
            parameter_overrides=self.parameter_overrides,
            capabilities=self.capabilities,
            no_execute_changeset=self.no_execute_changeset,
            role_arn=self.role_arn,
            notification_arns=self.notification_arns,
            fail_on_empty_changeset=self.fail_on_empty_changset,
            tags=self.tags,
            region=self.region,
            profile=self.profile,
            use_json=self.use_json,
            metadata=self.metadata,
            guided=self.guided,
            confirm_changeset=self.confirm_changeset,
            signing_profiles=self.signing_profiles,
            resolve_s3=self.resolve_s3,
            config_env=self.config_env,
            config_file=self.config_file,
<<<<<<< HEAD
            project_type=self.project_type,
            project=self.project,
            iac=self.iac,
=======
            resolve_image_repos=self.resolve_image_repos,
>>>>>>> 4481125d
        )

        mock_deploy_context.assert_called_with(
            template_file=ANY,
            stack_name=self.stack_name,
            s3_bucket=self.s3_bucket,
            image_repository=self.image_repository,
            image_repositories=None,
            force_upload=self.force_upload,
            no_progressbar=self.no_progressbar,
            s3_prefix=self.s3_prefix,
            kms_key_id=self.kms_key_id,
            parameter_overrides=self.parameter_overrides,
            capabilities=self.capabilities,
            no_execute_changeset=self.no_execute_changeset,
            role_arn=self.role_arn,
            notification_arns=self.notification_arns,
            fail_on_empty_changeset=self.fail_on_empty_changset,
            tags=self.tags,
            region=self.region,
            profile=self.profile,
            confirm_changeset=self.confirm_changeset,
            signing_profiles=self.signing_profiles,
        )

        context_mock.run.assert_called_with()
        self.assertEqual(context_mock.run.call_count, 1)

    @patch("samcli.commands.package.command.click")
    @patch("samcli.commands.package.package_context.PackageContext")
    @patch("samcli.commands.deploy.command.click")
    @patch("samcli.commands.deploy.deploy_context.DeployContext")
    @patch("samcli.commands.deploy.guided_context.manage_stack")
    @patch("samcli.commands.deploy.guided_context.auth_per_resource")
    # @patch("samcli.commands.deploy.guided_context.get_template_parameters")
    @patch("samcli.commands.deploy.guided_context.SamLocalStackProvider.get_stacks")
    @patch("samcli.commands.deploy.guided_context.SamFunctionProvider")
    @patch("samcli.commands.deploy.guided_context.signer_config_per_function")
    @patch.object(GuidedConfig, "get_config_ctx", MagicMock(return_value=(None, get_mock_sam_config())))
    @patch("samcli.commands.deploy.guided_context.prompt")
    @patch("samcli.commands.deploy.guided_context.confirm")
    def test_all_args_guided_no_to_authorization_confirmation_prompt(
        self,
        mock_confirm,
        mock_prompt,
        mock_signer_config_per_function,
        mock_sam_function_provider,
        mock_get_buildable_stacks,
        # mock_get_template_parameters,
        mockauth_per_resource,
        mock_managed_stack,
        mock_deploy_context,
        mock_deploy_click,
        mock_package_context,
        mock_package_click,
    ):
        self.iac_stack_mock.has_assets_of_package_type.return_value = False
        self.iac_stack_mock.get_overrideable_parameters.return_value = {
            "Myparameter": {"Type": "String"},
            "MyNoEchoParameter": {"Type": "String", "NoEcho": True},
        }
        mock_get_buildable_stacks.return_value = (Mock(), [])
<<<<<<< HEAD
        mock_sam_function_provider.return_value = {}
=======
        mock_sam_function_provider.return_value.functions = {}
>>>>>>> 4481125d
        context_mock = Mock()
        mockauth_per_resource.return_value = [("HelloWorldResource1", False), ("HelloWorldResource2", False)]
        mock_deploy_context.return_value.__enter__.return_value = context_mock
        mock_confirm.side_effect = [True, True, True, False]
        mock_prompt.side_effect = [
            "sam-app",
            "us-east-1",
            "guidedParameter",
            "secure",
            ("CAPABILITY_IAM",),
            "testconfig.toml",
            "test-env",
        ]

        mock_managed_stack.return_value = "managed-s3-bucket"
        mock_signer_config_per_function.return_value = ({}, {})

        with patch.object(GuidedConfig, "save_config", MagicMock(return_value=True)) as mock_save_config:
            with self.assertRaises(GuidedDeployFailedError):
                do_cli(
                    template_file=self.template_file,
                    stack_name=self.stack_name,
                    s3_bucket=None,
                    image_repository=None,
                    image_repositories=None,
                    force_upload=self.force_upload,
                    no_progressbar=self.no_progressbar,
                    s3_prefix=self.s3_prefix,
                    kms_key_id=self.kms_key_id,
                    parameter_overrides=self.parameter_overrides,
                    capabilities=self.capabilities,
                    no_execute_changeset=self.no_execute_changeset,
                    role_arn=self.role_arn,
                    notification_arns=self.notification_arns,
                    fail_on_empty_changeset=self.fail_on_empty_changset,
                    tags=self.tags,
                    region=self.region,
                    profile=self.profile,
                    use_json=self.use_json,
                    metadata=self.metadata,
                    guided=True,
                    confirm_changeset=True,
                    signing_profiles=self.signing_profiles,
                    resolve_s3=self.resolve_s3,
                    config_env=self.config_env,
                    config_file=self.config_file,
<<<<<<< HEAD
                    project_type=self.project_type,
                    project=self.project,
                    iac=self.iac,
=======
                    resolve_image_repos=self.resolve_image_repos,
>>>>>>> 4481125d
                )

    @patch("samcli.commands.package.command.click")
    @patch("samcli.commands.package.package_context.PackageContext")
    @patch("samcli.commands.deploy.command.click")
    @patch("samcli.commands.deploy.deploy_context.DeployContext")
    @patch("samcli.commands.deploy.guided_context.manage_stack")
    @patch("samcli.commands.deploy.guided_context.auth_per_resource")
    @patch("samcli.commands.deploy.guided_context.SamLocalStackProvider.get_stacks")
    @patch("samcli.commands.deploy.guided_context.SamFunctionProvider")
    @patch("samcli.commands.deploy.guided_context.signer_config_per_function")
    @patch.object(GuidedConfig, "get_config_ctx", MagicMock(return_value=(None, get_mock_sam_config())))
    @patch("samcli.commands.deploy.guided_context.prompt")
    @patch("samcli.commands.deploy.guided_context.confirm")
    @patch("samcli.commands.deploy.guided_context.tag_translation")
    def test_all_args_guided(
        self,
        mock_tag_translation,
        mock_confirm,
        mock_prompt,
        mock_signer_config_per_function,
        mock_sam_function_provider,
        mock_get_buildable_stacks,
        mockauth_per_resource,
        mock_managed_stack,
        mock_deploy_context,
        mock_deploy_click,
        mock_package_context,
        mock_package_click,
    ):
        self.iac_stack_mock.name = ""
        self.iac_stack_mock.has_assets_of_package_type.return_value = True
        function_resource_mock = Mock()
        function_resource_mock.item_id = "HelloWorldFunction"
        self.iac_stack_mock.find_function_resources_of_package_type.return_value = [function_resource_mock]
        self.iac_stack_mock.get_overrideable_parameters.return_value = {
            "Myparameter": {"Type": "String"},
            "MyNoEchoParameter": {"Type": "String", "NoEcho": True},
        }
        mock_get_buildable_stacks.return_value = (Mock(), [])
        mock_tag_translation.return_value = "helloworld-123456-v1"

        context_mock = Mock()
<<<<<<< HEAD
        mock_sam_function_provider.return_value = MagicMock(
            functions={"HelloWorldFunction": MagicMock(packagetype=IMAGE, imageuri="helloworld:v1")}
        )
=======
        function_mock = MagicMock()
        function_mock.packagetype = IMAGE
        function_mock.imageuri = "helloworld:v1"
        function_mock.full_path = "HelloWorldFunction"
        mock_sam_function_provider.return_value.get_all.return_value = [function_mock]
>>>>>>> 4481125d
        mockauth_per_resource.return_value = [("HelloWorldResource", False)]
        mock_deploy_context.return_value.__enter__.return_value = context_mock
        mock_confirm.side_effect = [True, False, True, True, True, True]
        mock_prompt.side_effect = [
            "sam-app",
            "us-east-1",
            "guidedParameter",
            "secure",
            ("CAPABILITY_IAM",),
            "testconfig.toml",
            "test-env",
        ]

        mock_managed_stack.return_value = "managed-s3-bucket"

        mock_signer_config_per_function.return_value = ({}, {})

        with patch.object(GuidedConfig, "save_config", MagicMock(return_value=True)) as mock_save_config:
            do_cli(
                template_file=self.template_file,
                stack_name=self.stack_name,
                s3_bucket=None,
                image_repository=None,
                image_repositories=None,
                force_upload=self.force_upload,
                no_progressbar=self.no_progressbar,
                s3_prefix=self.s3_prefix,
                kms_key_id=self.kms_key_id,
                parameter_overrides=self.parameter_overrides,
                capabilities=self.capabilities,
                no_execute_changeset=self.no_execute_changeset,
                role_arn=self.role_arn,
                notification_arns=self.notification_arns,
                fail_on_empty_changeset=self.fail_on_empty_changset,
                tags=self.tags,
                region=self.region,
                profile=self.profile,
                use_json=self.use_json,
                metadata=self.metadata,
                guided=True,
                confirm_changeset=True,
                signing_profiles=self.signing_profiles,
                resolve_s3=self.resolve_s3,
                config_env=self.config_env,
                config_file=self.config_file,
<<<<<<< HEAD
                project_type=self.project_type,
                project=self.project,
                iac=self.iac,
=======
                resolve_image_repos=self.resolve_image_repos,
>>>>>>> 4481125d
            )

            mock_deploy_context.assert_called_with(
                template_file=ANY,
                stack_name="sam-app",
                s3_bucket="managed-s3-bucket",
                image_repository=None,
                image_repositories={"HelloWorldFunction": "123456789012.dkr.ecr.us-east-1.amazonaws.com/test1"},
                force_upload=self.force_upload,
                no_progressbar=self.no_progressbar,
                s3_prefix="sam-app",
                kms_key_id=self.kms_key_id,
                parameter_overrides={"Myparameter": "guidedParameter", "MyNoEchoParameter": "secure"},
                capabilities=self.capabilities,
                no_execute_changeset=self.no_execute_changeset,
                role_arn=self.role_arn,
                notification_arns=self.notification_arns,
                fail_on_empty_changeset=self.fail_on_empty_changset,
                tags=self.tags,
                region="us-east-1",
                profile=self.profile,
                confirm_changeset=True,
                signing_profiles=self.signing_profiles,
            )

            context_mock.run.assert_called_with()
            mock_save_config.assert_called_with(
                {
                    "Myparameter": {"Value": "guidedParameter", "Hidden": False},
                    "MyNoEchoParameter": {"Value": "secure", "Hidden": True},
                },
                "test-env",
                "testconfig.toml",
                capabilities=("CAPABILITY_IAM",),
                confirm_changeset=True,
                profile=self.profile,
                region="us-east-1",
                s3_bucket="managed-s3-bucket",
                image_repositories={"HelloWorldFunction": "123456789012.dkr.ecr.us-east-1.amazonaws.com/test1"},
                stack_name="sam-app",
                s3_prefix="sam-app",
                signing_profiles=self.signing_profiles,
            )
            mock_managed_stack.assert_called_with(profile=self.profile, region="us-east-1")
            self.assertEqual(context_mock.run.call_count, 1)

    @patch("samcli.commands.package.command.click")
    @patch("samcli.commands.package.package_context.PackageContext")
    @patch("samcli.commands.deploy.command.click")
    @patch("samcli.commands.deploy.deploy_context.DeployContext")
    @patch("samcli.commands.deploy.guided_context.manage_stack")
    @patch("samcli.commands.deploy.guided_context.auth_per_resource")
    @patch("samcli.commands.deploy.guided_context.SamLocalStackProvider.get_stacks")
<<<<<<< HEAD
=======
    @patch("samcli.commands.deploy.guided_context.get_template_parameters")
>>>>>>> 4481125d
    @patch("samcli.commands.deploy.guided_context.SamFunctionProvider")
    @patch("samcli.commands.deploy.guided_context.signer_config_per_function")
    @patch.object(
        GuidedConfig,
        "get_config_ctx",
        MagicMock(return_value=(MockContext(info_name="deploy", parent=None), MOCK_SAM_CONFIG)),
    )
    @patch("samcli.commands.deploy.guided_context.prompt")
    @patch("samcli.commands.deploy.guided_context.confirm")
    @patch("samcli.commands.deploy.guided_context.tag_translation")
    def test_all_args_guided_no_save_echo_param_to_config(
        self,
        mock_tag_translation,
        mock_confirm,
        mock_prompt,
        mock_signer_config_per_function,
        mock_sam_function_provider,
<<<<<<< HEAD
=======
        mock_get_template_parameters,
>>>>>>> 4481125d
        mock_get_buildable_stacks,
        mockauth_per_resource,
        mock_managed_stack,
        mock_deploy_context,
        mock_deploy_click,
        mock_package_context,
        mock_package_click,
    ):
        self.iac_stack_mock.name = ""
        self.iac_stack_mock.has_assets_of_package_type.return_value = True
        function_resource_mock = Mock()
        function_resource_mock.item_id = "HelloWorldFunction"
        self.iac_stack_mock.find_function_resources_of_package_type.return_value = [function_resource_mock]
        self.iac_stack_mock.get_overrideable_parameters.return_value = {
            "Myparameter": {"Type": "String"},
            "MyParameterSpaces": {"Type": "String"},
            "MyNoEchoParameter": {"Type": "String", "NoEcho": True},
        }
        mock_get_buildable_stacks.return_value = (Mock(), [])
        mock_tag_translation.return_value = "helloworld-123456-v1"

        context_mock = Mock()
<<<<<<< HEAD
        mock_sam_function_provider.return_value = MagicMock(
            functions={"HelloWorldFunction": MagicMock(packagetype=IMAGE, imageuri="helloworld:v1")}
        )
=======
        function_mock = MagicMock()
        function_mock.packagetype = IMAGE
        function_mock.imageuri = "helloworld:v1"
        function_mock.full_path = "HelloWorldFunction"
        mock_sam_function_provider.return_value.get_all.return_value = [function_mock]
>>>>>>> 4481125d
        mockauth_per_resource.return_value = [("HelloWorldResource", False)]
        mock_deploy_context.return_value.__enter__.return_value = context_mock
        mock_prompt.side_effect = [
            "sam-app",
            "us-east-1",
            "guidedParameter",
            "guided parameter with spaces",
            "secure",
            ("CAPABILITY_IAM",),
            "testconfig.toml",
            "test-env",
        ]
        mock_confirm.side_effect = [True, False, True, True, True, True]

        mock_managed_stack.return_value = "managed-s3-bucket"
        mock_signer_config_per_function.return_value = ({}, {})

        do_cli(
            template_file=self.template_file,
            stack_name=self.stack_name,
            s3_bucket=None,
            image_repository=None,
            image_repositories=None,
            force_upload=self.force_upload,
            no_progressbar=self.no_progressbar,
            s3_prefix=self.s3_prefix,
            kms_key_id=self.kms_key_id,
            parameter_overrides=self.parameter_overrides,
            capabilities=self.capabilities,
            no_execute_changeset=self.no_execute_changeset,
            role_arn=self.role_arn,
            notification_arns=self.notification_arns,
            fail_on_empty_changeset=self.fail_on_empty_changset,
            tags=self.tags,
            region=self.region,
            profile=self.profile,
            use_json=self.use_json,
            metadata=self.metadata,
            guided=True,
            confirm_changeset=True,
            signing_profiles=self.signing_profiles,
            resolve_s3=self.resolve_s3,
            config_env=self.config_env,
            config_file=self.config_file,
<<<<<<< HEAD
            project_type=self.project_type,
            project=self.project,
            iac=self.iac,
=======
            resolve_image_repos=self.resolve_image_repos,
>>>>>>> 4481125d
        )

        mock_deploy_context.assert_called_with(
            template_file=ANY,
            stack_name="sam-app",
            s3_bucket="managed-s3-bucket",
            image_repository=None,
            image_repositories={"HelloWorldFunction": "123456789012.dkr.ecr.us-east-1.amazonaws.com/test1"},
            force_upload=self.force_upload,
            no_progressbar=self.no_progressbar,
            s3_prefix="sam-app",
            kms_key_id=self.kms_key_id,
            parameter_overrides={
                "Myparameter": "guidedParameter",
                "MyParameterSpaces": "guided parameter with spaces",
                "MyNoEchoParameter": "secure",
            },
            capabilities=self.capabilities,
            no_execute_changeset=self.no_execute_changeset,
            role_arn=self.role_arn,
            notification_arns=self.notification_arns,
            fail_on_empty_changeset=self.fail_on_empty_changset,
            tags=self.tags,
            region="us-east-1",
            profile=self.profile,
            confirm_changeset=True,
            signing_profiles=self.signing_profiles,
        )

        context_mock.run.assert_called_with()
        mock_managed_stack.assert_called_with(profile=self.profile, region="us-east-1")
        self.assertEqual(context_mock.run.call_count, 1)

        self.assertEqual(MOCK_SAM_CONFIG.put.call_count, 8)
        self.assertEqual(
            MOCK_SAM_CONFIG.put.call_args_list,
            [
                call(["deploy"], "parameters", "stack_name", "sam-app", env="test-env"),
                call(["deploy"], "parameters", "s3_bucket", "managed-s3-bucket", env="test-env"),
                call(["deploy"], "parameters", "s3_prefix", "sam-app", env="test-env"),
                call(["deploy"], "parameters", "region", "us-east-1", env="test-env"),
                call(["deploy"], "parameters", "confirm_changeset", True, env="test-env"),
                call(["deploy"], "parameters", "capabilities", "CAPABILITY_IAM", env="test-env"),
                call(
                    ["deploy"],
                    "parameters",
                    "parameter_overrides",
                    'Myparameter="guidedParameter" MyParameterSpaces="guided parameter with spaces"',
                    env="test-env",
                ),
                call(
                    ["deploy"],
                    "parameters",
                    "image_repositories",
                    ["HelloWorldFunction=123456789012.dkr.ecr.us-east-1.amazonaws.com/test1"],
                    env="test-env",
                ),
            ],
        )

    @patch("samcli.commands.package.command.click")
    @patch("samcli.commands.package.package_context.PackageContext")
    @patch("samcli.commands.deploy.command.click")
    @patch("samcli.commands.deploy.deploy_context.DeployContext")
    @patch("samcli.commands.deploy.guided_context.auth_per_resource")
    @patch("samcli.commands.deploy.guided_context.SamLocalStackProvider.get_stacks")
    @patch("samcli.commands.deploy.guided_context.manage_stack")
    @patch("samcli.commands.deploy.guided_context.signer_config_per_function")
    @patch("samcli.commands.deploy.guided_context.SamFunctionProvider")
    @patch.object(
        GuidedConfig,
        "get_config_ctx",
        MagicMock(return_value=(MockContext(info_name="deploy", parent=None), MOCK_SAM_CONFIG)),
    )
    @patch("samcli.commands.deploy.guided_context.prompt")
    @patch("samcli.commands.deploy.guided_context.confirm")
    @patch("samcli.commands.deploy.guided_config.SamConfig")
    @patch("samcli.commands.deploy.guided_config.get_cmd_names")
    @patch("samcli.commands.deploy.guided_context.tag_translation")
    def test_all_args_guided_no_params_save_config(
        self,
        mock_tag_translation,
        mock_get_cmd_names,
        mock_sam_config,
        mock_confirm,
        mock_prompt,
        mock_sam_function_provider,
        mock_signer_config_per_function,
        mock_managed_stack,
        mock_get_buildable_stacks,
        mockauth_per_resource,
        mock_deploy_context,
        mock_deploy_click,
        mock_package_context,
        mock_package_click,
    ):
        self.iac_stack_mock.name = ""
        self.iac_stack_mock.has_assets_of_package_type.return_value = True
        function_resource_mock = Mock()
        function_resource_mock.item_id = "HelloWorldFunction"
        self.iac_stack_mock.find_function_resources_of_package_type.return_value = [function_resource_mock]
        self.iac_stack_mock.get_overrideable_parameters.return_value = {}
        mock_get_buildable_stacks.return_value = (Mock(), [])
        mock_tag_translation.return_value = "helloworld-123456-v1"

        context_mock = Mock()
<<<<<<< HEAD
        mock_sam_function_provider.return_value = MagicMock(
            functions={"HelloWorldFunction": MagicMock(packagetype=IMAGE, imageuri="helloworld:v1")}
        )
=======
        function_mock = MagicMock()
        function_mock.packagetype = IMAGE
        function_mock.imageuri = "helloworld:v1"
        function_mock.full_path = "HelloWorldFunction"
        mock_sam_function_provider.return_value.get_all.return_value = [function_mock]
>>>>>>> 4481125d
        mockauth_per_resource.return_value = [("HelloWorldResource", False)]

        mock_deploy_context.return_value.__enter__.return_value = context_mock
        mock_prompt.side_effect = [
            "sam-app",
            "us-east-1",
            ("CAPABILITY_IAM",),
            "testconfig.toml",
            "test-env",
        ]
        mock_confirm.side_effect = [True, False, True, True, True, True]
        mock_get_cmd_names.return_value = ["deploy"]
        mock_managed_stack.return_value = "managed-s3-bucket"
        mock_signer_config_per_function.return_value = ({}, {})

        do_cli(
            template_file=self.template_file,
            stack_name=self.stack_name,
            s3_bucket=None,
            image_repository=None,
            image_repositories=None,
            force_upload=self.force_upload,
            no_progressbar=self.no_progressbar,
            s3_prefix=self.s3_prefix,
            kms_key_id=self.kms_key_id,
            parameter_overrides=self.parameter_overrides,
            capabilities=self.capabilities,
            no_execute_changeset=self.no_execute_changeset,
            role_arn=self.role_arn,
            notification_arns=self.notification_arns,
            fail_on_empty_changeset=self.fail_on_empty_changset,
            tags=self.tags,
            region=self.region,
            profile=self.profile,
            use_json=self.use_json,
            metadata=self.metadata,
            guided=True,
            confirm_changeset=True,
            resolve_s3=self.resolve_s3,
            config_env=self.config_env,
            config_file=self.config_file,
            signing_profiles=self.signing_profiles,
<<<<<<< HEAD
            project_type=self.project_type,
            project=self.project,
            iac=self.iac,
=======
            resolve_image_repos=self.resolve_image_repos,
>>>>>>> 4481125d
        )

        mock_deploy_context.assert_called_with(
            template_file=ANY,
            stack_name="sam-app",
            s3_bucket="managed-s3-bucket",
            image_repository=None,
            image_repositories={"HelloWorldFunction": "123456789012.dkr.ecr.us-east-1.amazonaws.com/test1"},
            force_upload=self.force_upload,
            no_progressbar=self.no_progressbar,
            s3_prefix="sam-app",
            kms_key_id=self.kms_key_id,
            parameter_overrides=self.parameter_overrides,
            capabilities=self.capabilities,
            no_execute_changeset=self.no_execute_changeset,
            role_arn=self.role_arn,
            notification_arns=self.notification_arns,
            fail_on_empty_changeset=self.fail_on_empty_changset,
            tags=self.tags,
            region="us-east-1",
            profile=self.profile,
            confirm_changeset=True,
            signing_profiles=self.signing_profiles,
        )

        context_mock.run.assert_called_with()
        mock_managed_stack.assert_called_with(profile=self.profile, region="us-east-1")
        self.assertEqual(context_mock.run.call_count, 1)

        self.assertEqual(MOCK_SAM_CONFIG.put.call_count, 8)
        self.assertEqual(
            MOCK_SAM_CONFIG.put.call_args_list,
            [
                call(["deploy"], "parameters", "stack_name", "sam-app", env="test-env"),
                call(["deploy"], "parameters", "s3_bucket", "managed-s3-bucket", env="test-env"),
                call(["deploy"], "parameters", "s3_prefix", "sam-app", env="test-env"),
                call(["deploy"], "parameters", "region", "us-east-1", env="test-env"),
                call(["deploy"], "parameters", "confirm_changeset", True, env="test-env"),
                call(["deploy"], "parameters", "capabilities", "CAPABILITY_IAM", env="test-env"),
                call(["deploy"], "parameters", "parameter_overrides", 'a="b"', env="test-env"),
                call(
                    ["deploy"],
                    "parameters",
                    "image_repositories",
                    ["HelloWorldFunction=123456789012.dkr.ecr.us-east-1.amazonaws.com/test1"],
                    env="test-env",
                ),
            ],
        )

    @patch("samcli.commands.package.command.click")
    @patch("samcli.commands.package.package_context.PackageContext")
    @patch("samcli.commands.deploy.command.click")
    @patch("samcli.commands.deploy.deploy_context.DeployContext")
    @patch("samcli.commands.deploy.guided_context.manage_stack")
    @patch("samcli.commands.deploy.guided_context.auth_per_resource")
    @patch("samcli.commands.deploy.guided_context.SamLocalStackProvider.get_stacks")
<<<<<<< HEAD
=======
    @patch("samcli.commands.deploy.guided_context.get_template_parameters")
>>>>>>> 4481125d
    @patch("samcli.commands.deploy.guided_context.SamFunctionProvider")
    @patch("samcli.commands.deploy.guided_context.signer_config_per_function")
    @patch.object(GuidedConfig, "get_config_ctx", MagicMock(return_value=(None, get_mock_sam_config())))
    @patch("samcli.commands.deploy.guided_context.prompt")
    @patch("samcli.commands.deploy.guided_context.confirm")
    @patch("samcli.commands.deploy.guided_context.tag_translation")
    def test_all_args_guided_no_params_no_save_config(
        self,
        mock_tag_translation,
        mock_confirm,
        mock_prompt,
        mock_signer_config_per_function,
        mock_sam_function_provider,
<<<<<<< HEAD
=======
        mock_get_template_parameters,
>>>>>>> 4481125d
        mock_get_buildable_stacks,
        mockauth_per_resource,
        mock_managed_stack,
        mock_deploy_context,
        mock_deploy_click,
        mock_package_context,
        mock_package_click,
    ):
        self.iac_stack_mock.name = ""
        self.iac_stack_mock.has_assets_of_package_type.return_value = True
        function_resource_mock = Mock()
        function_resource_mock.item_id = "HelloWorldFunction"
        self.iac_stack_mock.find_function_resources_of_package_type.return_value = [function_resource_mock]
        self.iac_stack_mock.get_overrideable_parameters.return_value = {}
        mock_get_buildable_stacks.return_value = (Mock(), [])
        mock_tag_translation.return_value = "helloworld-123456-v1"

        context_mock = Mock()
<<<<<<< HEAD
        mock_sam_function_provider.return_value = MagicMock(
            functions={"HelloWorldFunction": MagicMock(packagetype=IMAGE, imageuri="helloworld:v1")}
        )
=======
        function_mock = MagicMock()
        function_mock.packagetype = IMAGE
        function_mock.imageuri = "helloworld:v1"
        function_mock.full_path = "HelloWorldFunction"
        mock_sam_function_provider.return_value.get_all.return_value = [function_mock]
>>>>>>> 4481125d
        mockauth_per_resource.return_value = [("HelloWorldResource", False)]
        mock_deploy_context.return_value.__enter__.return_value = context_mock
        mock_prompt.side_effect = [
            "sam-app",
            "us-east-1",
            ("CAPABILITY_IAM",),
        ]
        mock_confirm.side_effect = [True, False, True, False, True, True]

        mock_managed_stack.return_value = "managed-s3-bucket"
        mock_signer_config_per_function.return_value = ({}, {})

        with patch.object(GuidedConfig, "save_config", MagicMock(return_value=False)) as mock_save_config:

            do_cli(
                template_file=self.template_file,
                stack_name=self.stack_name,
                s3_bucket=None,
                image_repository=None,
                image_repositories=None,
                force_upload=self.force_upload,
                no_progressbar=self.no_progressbar,
                s3_prefix=self.s3_prefix,
                kms_key_id=self.kms_key_id,
                parameter_overrides=self.parameter_overrides,
                capabilities=self.capabilities,
                no_execute_changeset=self.no_execute_changeset,
                role_arn=self.role_arn,
                notification_arns=self.notification_arns,
                fail_on_empty_changeset=self.fail_on_empty_changset,
                tags=self.tags,
                region=self.region,
                profile=self.profile,
                use_json=self.use_json,
                metadata=self.metadata,
                guided=True,
                confirm_changeset=True,
                resolve_s3=self.resolve_s3,
                config_file=self.config_file,
                config_env=self.config_env,
                signing_profiles=self.signing_profiles,
<<<<<<< HEAD
                project_type=self.project_type,
                project=self.project,
                iac=self.iac,
=======
                resolve_image_repos=self.resolve_image_repos,
>>>>>>> 4481125d
            )

            mock_deploy_context.assert_called_with(
                template_file=ANY,
                stack_name="sam-app",
                s3_bucket="managed-s3-bucket",
                image_repository=None,
                image_repositories={"HelloWorldFunction": "123456789012.dkr.ecr.us-east-1.amazonaws.com/test1"},
                force_upload=self.force_upload,
                no_progressbar=self.no_progressbar,
                s3_prefix="sam-app",
                kms_key_id=self.kms_key_id,
                parameter_overrides=self.parameter_overrides,
                capabilities=self.capabilities,
                no_execute_changeset=self.no_execute_changeset,
                role_arn=self.role_arn,
                notification_arns=self.notification_arns,
                fail_on_empty_changeset=self.fail_on_empty_changset,
                tags=self.tags,
                region="us-east-1",
                profile=self.profile,
                confirm_changeset=True,
                signing_profiles=self.signing_profiles,
            )

            context_mock.run.assert_called_with()
            self.assertEqual(mock_save_config.call_count, 0)
            mock_managed_stack.assert_called_with(profile=self.profile, region="us-east-1")
            self.assertEqual(context_mock.run.call_count, 1)

    @patch("samcli.commands.package.command.click")
    @patch("samcli.commands.package.package_context.PackageContext")
    @patch("samcli.commands.deploy.command.click")
    @patch("samcli.commands.deploy.deploy_context.DeployContext")
    @patch("samcli.commands.deploy.command.manage_stack")
    def test_all_args_resolve_s3(
        self, mock_manage_stack, mock_deploy_context, mock_deploy_click, mock_package_context, mock_package_click
    ):
        context_mock = Mock()
        mock_deploy_context.return_value.__enter__.return_value = context_mock
        mock_manage_stack.return_value = "managed-s3-bucket"

        do_cli(
            template_file=self.template_file,
            stack_name=self.stack_name,
            s3_bucket=None,
            image_repository=None,
            image_repositories=None,
            force_upload=self.force_upload,
            no_progressbar=self.no_progressbar,
            s3_prefix=self.s3_prefix,
            kms_key_id=self.kms_key_id,
            parameter_overrides=self.parameter_overrides,
            capabilities=self.capabilities,
            no_execute_changeset=self.no_execute_changeset,
            role_arn=self.role_arn,
            notification_arns=self.notification_arns,
            fail_on_empty_changeset=self.fail_on_empty_changset,
            tags=self.tags,
            region=self.region,
            profile=self.profile,
            use_json=self.use_json,
            metadata=self.metadata,
            guided=self.guided,
            confirm_changeset=self.confirm_changeset,
            resolve_s3=True,
            config_file=self.config_file,
            config_env=self.config_env,
            signing_profiles=self.signing_profiles,
<<<<<<< HEAD
            project_type=self.project_type,
            project=self.project,
            iac=self.iac,
=======
            resolve_image_repos=self.resolve_image_repos,
>>>>>>> 4481125d
        )

        mock_deploy_context.assert_called_with(
            template_file=ANY,
            stack_name=self.stack_name,
            s3_bucket="managed-s3-bucket",
            force_upload=self.force_upload,
            image_repository=None,
            image_repositories=None,
            no_progressbar=self.no_progressbar,
            s3_prefix=self.s3_prefix,
            kms_key_id=self.kms_key_id,
            parameter_overrides=self.parameter_overrides,
            capabilities=self.capabilities,
            no_execute_changeset=self.no_execute_changeset,
            role_arn=self.role_arn,
            notification_arns=self.notification_arns,
            fail_on_empty_changeset=self.fail_on_empty_changset,
            tags=self.tags,
            region=self.region,
            profile=self.profile,
            confirm_changeset=self.confirm_changeset,
            signing_profiles=self.signing_profiles,
        )

        context_mock.run.assert_called_with()
        self.assertEqual(context_mock.run.call_count, 1)

    def test_resolve_s3_and_s3_bucket_both_set(self):
        with self.assertRaises(DeployResolveS3AndS3SetError):
            do_cli(
                template_file=self.template_file,
                stack_name=self.stack_name,
                s3_bucket="managed-s3-bucket",
                image_repository=None,
                image_repositories=None,
                force_upload=self.force_upload,
                no_progressbar=self.no_progressbar,
                s3_prefix=self.s3_prefix,
                kms_key_id=self.kms_key_id,
                parameter_overrides=self.parameter_overrides,
                capabilities=self.capabilities,
                no_execute_changeset=self.no_execute_changeset,
                role_arn=self.role_arn,
                notification_arns=self.notification_arns,
                fail_on_empty_changeset=self.fail_on_empty_changset,
                tags=self.tags,
                region=self.region,
                profile=self.profile,
                use_json=self.use_json,
                metadata=self.metadata,
                guided=False,
                confirm_changeset=True,
                resolve_s3=True,
                config_file=self.config_file,
                config_env=self.config_env,
                signing_profiles=self.signing_profiles,
<<<<<<< HEAD
                project_type=self.project_type,
                project=self.project,
                iac=self.iac,
            )
=======
                resolve_image_repos=self.resolve_image_repos,
            )

    @patch("samcli.commands.package.command.click")
    @patch("samcli.commands.package.package_context.PackageContext")
    @patch("samcli.commands.deploy.command.click")
    @patch("samcli.commands.deploy.deploy_context.DeployContext")
    @patch("samcli.commands.deploy.command.manage_stack")
    @patch("samcli.commands.deploy.command.sync_ecr_stack")
    def test_all_args_resolve_image_repos(
        self,
        mock_sync_ecr_stack,
        mock_manage_stack,
        mock_deploy_context,
        mock_deploy_click,
        mock_package_context,
        mock_package_click,
    ):
        context_mock = Mock()
        mock_deploy_context.return_value.__enter__.return_value = context_mock
        mock_sync_ecr_stack.return_value = {"HelloWorldFunction1": self.image_repository}

        do_cli(
            template_file=self.template_file,
            stack_name=self.stack_name,
            s3_bucket=self.s3_bucket,
            image_repository=None,
            image_repositories=None,
            force_upload=self.force_upload,
            no_progressbar=self.no_progressbar,
            s3_prefix=self.s3_prefix,
            kms_key_id=self.kms_key_id,
            parameter_overrides=self.parameter_overrides,
            capabilities=self.capabilities,
            no_execute_changeset=self.no_execute_changeset,
            role_arn=self.role_arn,
            notification_arns=self.notification_arns,
            fail_on_empty_changeset=self.fail_on_empty_changset,
            tags=self.tags,
            region=self.region,
            profile=self.profile,
            use_json=self.use_json,
            metadata=self.metadata,
            guided=self.guided,
            confirm_changeset=self.confirm_changeset,
            resolve_s3=False,
            config_file=self.config_file,
            config_env=self.config_env,
            signing_profiles=self.signing_profiles,
            resolve_image_repos=True,
        )

        mock_deploy_context.assert_called_with(
            template_file=ANY,
            stack_name=self.stack_name,
            s3_bucket=self.s3_bucket,
            force_upload=self.force_upload,
            image_repository=None,
            image_repositories={"HelloWorldFunction1": self.image_repository},
            no_progressbar=self.no_progressbar,
            s3_prefix=self.s3_prefix,
            kms_key_id=self.kms_key_id,
            parameter_overrides=self.parameter_overrides,
            capabilities=self.capabilities,
            no_execute_changeset=self.no_execute_changeset,
            role_arn=self.role_arn,
            notification_arns=self.notification_arns,
            fail_on_empty_changeset=self.fail_on_empty_changset,
            tags=self.tags,
            region=self.region,
            profile=self.profile,
            confirm_changeset=self.confirm_changeset,
            signing_profiles=self.signing_profiles,
        )

        context_mock.run.assert_called_with()
        self.assertEqual(context_mock.run.call_count, 1)
>>>>>>> 4481125d
<|MERGE_RESOLUTION|>--- conflicted
+++ resolved
@@ -47,7 +47,7 @@
         self.config_env = "mock-default-env"
         self.config_file = "mock-default-filename"
         self.signing_profiles = None
-<<<<<<< HEAD
+        self.resolve_image_repos = False
         self.project_type = "CFN"
         self.project = MagicMock()
         self.iac = Mock()
@@ -56,9 +56,6 @@
         self.project.find_stack_by_name.return_value = self.iac_stack_mock
         self.project.stacks.__getitem__.return_value = self.iac_stack_mock
         self.project.default_stack = self.iac_stack_mock
-=======
-        self.resolve_image_repos = False
->>>>>>> 4481125d
         MOCK_SAM_CONFIG.reset_mock()
 
         self.companion_stack_manager_patch = patch("samcli.commands.deploy.guided_context.CompanionStackManager")
@@ -108,13 +105,10 @@
             resolve_s3=self.resolve_s3,
             config_env=self.config_env,
             config_file=self.config_file,
-<<<<<<< HEAD
+            resolve_image_repos=self.resolve_image_repos,
             project_type=self.project_type,
             project=self.project,
             iac=self.iac,
-=======
-            resolve_image_repos=self.resolve_image_repos,
->>>>>>> 4481125d
         )
 
         mock_deploy_context.assert_called_with(
@@ -177,11 +171,7 @@
             "MyNoEchoParameter": {"Type": "String", "NoEcho": True},
         }
         mock_get_buildable_stacks.return_value = (Mock(), [])
-<<<<<<< HEAD
-        mock_sam_function_provider.return_value = {}
-=======
         mock_sam_function_provider.return_value.functions = {}
->>>>>>> 4481125d
         context_mock = Mock()
         mockauth_per_resource.return_value = [("HelloWorldResource1", False), ("HelloWorldResource2", False)]
         mock_deploy_context.return_value.__enter__.return_value = context_mock
@@ -228,13 +218,10 @@
                     resolve_s3=self.resolve_s3,
                     config_env=self.config_env,
                     config_file=self.config_file,
-<<<<<<< HEAD
+                    resolve_image_repos=self.resolve_image_repos,
                     project_type=self.project_type,
                     project=self.project,
                     iac=self.iac,
-=======
-                    resolve_image_repos=self.resolve_image_repos,
->>>>>>> 4481125d
                 )
 
     @patch("samcli.commands.package.command.click")
@@ -278,17 +265,11 @@
         mock_tag_translation.return_value = "helloworld-123456-v1"
 
         context_mock = Mock()
-<<<<<<< HEAD
-        mock_sam_function_provider.return_value = MagicMock(
-            functions={"HelloWorldFunction": MagicMock(packagetype=IMAGE, imageuri="helloworld:v1")}
-        )
-=======
         function_mock = MagicMock()
         function_mock.packagetype = IMAGE
         function_mock.imageuri = "helloworld:v1"
         function_mock.full_path = "HelloWorldFunction"
         mock_sam_function_provider.return_value.get_all.return_value = [function_mock]
->>>>>>> 4481125d
         mockauth_per_resource.return_value = [("HelloWorldResource", False)]
         mock_deploy_context.return_value.__enter__.return_value = context_mock
         mock_confirm.side_effect = [True, False, True, True, True, True]
@@ -334,13 +315,10 @@
                 resolve_s3=self.resolve_s3,
                 config_env=self.config_env,
                 config_file=self.config_file,
-<<<<<<< HEAD
+                resolve_image_repos=self.resolve_image_repos,
                 project_type=self.project_type,
                 project=self.project,
                 iac=self.iac,
-=======
-                resolve_image_repos=self.resolve_image_repos,
->>>>>>> 4481125d
             )
 
             mock_deploy_context.assert_called_with(
@@ -394,10 +372,7 @@
     @patch("samcli.commands.deploy.guided_context.manage_stack")
     @patch("samcli.commands.deploy.guided_context.auth_per_resource")
     @patch("samcli.commands.deploy.guided_context.SamLocalStackProvider.get_stacks")
-<<<<<<< HEAD
-=======
     @patch("samcli.commands.deploy.guided_context.get_template_parameters")
->>>>>>> 4481125d
     @patch("samcli.commands.deploy.guided_context.SamFunctionProvider")
     @patch("samcli.commands.deploy.guided_context.signer_config_per_function")
     @patch.object(
@@ -415,10 +390,7 @@
         mock_prompt,
         mock_signer_config_per_function,
         mock_sam_function_provider,
-<<<<<<< HEAD
-=======
         mock_get_template_parameters,
->>>>>>> 4481125d
         mock_get_buildable_stacks,
         mockauth_per_resource,
         mock_managed_stack,
@@ -441,18 +413,17 @@
         mock_tag_translation.return_value = "helloworld-123456-v1"
 
         context_mock = Mock()
-<<<<<<< HEAD
-        mock_sam_function_provider.return_value = MagicMock(
-            functions={"HelloWorldFunction": MagicMock(packagetype=IMAGE, imageuri="helloworld:v1")}
-        )
-=======
         function_mock = MagicMock()
         function_mock.packagetype = IMAGE
         function_mock.imageuri = "helloworld:v1"
         function_mock.full_path = "HelloWorldFunction"
         mock_sam_function_provider.return_value.get_all.return_value = [function_mock]
->>>>>>> 4481125d
         mockauth_per_resource.return_value = [("HelloWorldResource", False)]
+        mock_get_template_parameters.return_value = {
+            "Myparameter": {"Type": "String"},
+            "MyParameterSpaces": {"Type": "String"},
+            "MyNoEchoParameter": {"Type": "String", "NoEcho": True},
+        }
         mock_deploy_context.return_value.__enter__.return_value = context_mock
         mock_prompt.side_effect = [
             "sam-app",
@@ -496,13 +467,10 @@
             resolve_s3=self.resolve_s3,
             config_env=self.config_env,
             config_file=self.config_file,
-<<<<<<< HEAD
+            resolve_image_repos=self.resolve_image_repos,
             project_type=self.project_type,
             project=self.project,
             iac=self.iac,
-=======
-            resolve_image_repos=self.resolve_image_repos,
->>>>>>> 4481125d
         )
 
         mock_deploy_context.assert_called_with(
@@ -609,19 +577,14 @@
         mock_tag_translation.return_value = "helloworld-123456-v1"
 
         context_mock = Mock()
-<<<<<<< HEAD
-        mock_sam_function_provider.return_value = MagicMock(
-            functions={"HelloWorldFunction": MagicMock(packagetype=IMAGE, imageuri="helloworld:v1")}
-        )
-=======
         function_mock = MagicMock()
         function_mock.packagetype = IMAGE
         function_mock.imageuri = "helloworld:v1"
         function_mock.full_path = "HelloWorldFunction"
         mock_sam_function_provider.return_value.get_all.return_value = [function_mock]
->>>>>>> 4481125d
         mockauth_per_resource.return_value = [("HelloWorldResource", False)]
 
+        mock_get_template_parameters.return_value = {}
         mock_deploy_context.return_value.__enter__.return_value = context_mock
         mock_prompt.side_effect = [
             "sam-app",
@@ -662,13 +625,10 @@
             config_env=self.config_env,
             config_file=self.config_file,
             signing_profiles=self.signing_profiles,
-<<<<<<< HEAD
+            resolve_image_repos=self.resolve_image_repos,
             project_type=self.project_type,
             project=self.project,
             iac=self.iac,
-=======
-            resolve_image_repos=self.resolve_image_repos,
->>>>>>> 4481125d
         )
 
         mock_deploy_context.assert_called_with(
@@ -726,10 +686,7 @@
     @patch("samcli.commands.deploy.guided_context.manage_stack")
     @patch("samcli.commands.deploy.guided_context.auth_per_resource")
     @patch("samcli.commands.deploy.guided_context.SamLocalStackProvider.get_stacks")
-<<<<<<< HEAD
-=======
     @patch("samcli.commands.deploy.guided_context.get_template_parameters")
->>>>>>> 4481125d
     @patch("samcli.commands.deploy.guided_context.SamFunctionProvider")
     @patch("samcli.commands.deploy.guided_context.signer_config_per_function")
     @patch.object(GuidedConfig, "get_config_ctx", MagicMock(return_value=(None, get_mock_sam_config())))
@@ -743,10 +700,7 @@
         mock_prompt,
         mock_signer_config_per_function,
         mock_sam_function_provider,
-<<<<<<< HEAD
-=======
         mock_get_template_parameters,
->>>>>>> 4481125d
         mock_get_buildable_stacks,
         mockauth_per_resource,
         mock_managed_stack,
@@ -765,18 +719,13 @@
         mock_tag_translation.return_value = "helloworld-123456-v1"
 
         context_mock = Mock()
-<<<<<<< HEAD
-        mock_sam_function_provider.return_value = MagicMock(
-            functions={"HelloWorldFunction": MagicMock(packagetype=IMAGE, imageuri="helloworld:v1")}
-        )
-=======
         function_mock = MagicMock()
         function_mock.packagetype = IMAGE
         function_mock.imageuri = "helloworld:v1"
         function_mock.full_path = "HelloWorldFunction"
         mock_sam_function_provider.return_value.get_all.return_value = [function_mock]
->>>>>>> 4481125d
         mockauth_per_resource.return_value = [("HelloWorldResource", False)]
+        mock_get_template_parameters.return_value = {}
         mock_deploy_context.return_value.__enter__.return_value = context_mock
         mock_prompt.side_effect = [
             "sam-app",
@@ -817,13 +766,10 @@
                 config_file=self.config_file,
                 config_env=self.config_env,
                 signing_profiles=self.signing_profiles,
-<<<<<<< HEAD
+                resolve_image_repos=self.resolve_image_repos,
                 project_type=self.project_type,
                 project=self.project,
                 iac=self.iac,
-=======
-                resolve_image_repos=self.resolve_image_repos,
->>>>>>> 4481125d
             )
 
             mock_deploy_context.assert_called_with(
@@ -893,13 +839,10 @@
             config_file=self.config_file,
             config_env=self.config_env,
             signing_profiles=self.signing_profiles,
-<<<<<<< HEAD
+            resolve_image_repos=self.resolve_image_repos,
             project_type=self.project_type,
             project=self.project,
             iac=self.iac,
-=======
-            resolve_image_repos=self.resolve_image_repos,
->>>>>>> 4481125d
         )
 
         mock_deploy_context.assert_called_with(
@@ -957,13 +900,10 @@
                 config_file=self.config_file,
                 config_env=self.config_env,
                 signing_profiles=self.signing_profiles,
-<<<<<<< HEAD
+                resolve_image_repos=self.resolve_image_repos,
                 project_type=self.project_type,
                 project=self.project,
                 iac=self.iac,
-            )
-=======
-                resolve_image_repos=self.resolve_image_repos,
             )
 
     @patch("samcli.commands.package.command.click")
@@ -1039,5 +979,4 @@
         )
 
         context_mock.run.assert_called_with()
-        self.assertEqual(context_mock.run.call_count, 1)
->>>>>>> 4481125d
+        self.assertEqual(context_mock.run.call_count, 1)
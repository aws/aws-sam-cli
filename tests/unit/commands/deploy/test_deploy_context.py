"""Test sam deploy command"""
from unittest import TestCase
from unittest.mock import ANY, patch, MagicMock, Mock
import tempfile

from samcli.lib.deploy.deployer import Deployer
from samcli.commands.deploy.deploy_context import DeployContext
from samcli.commands.deploy.exceptions import DeployBucketRequiredError, DeployFailedError, ChangeEmptyError


class TestSamDeployCommand(TestCase):
    def setUp(self):
        self.deploy_command_context = DeployContext(
            template_file="template-file",
            stack_name="stack-name",
            s3_bucket="s3-bucket",
            image_repository="image-repo",
            image_repositories=None,
            force_upload=True,
            no_progressbar=False,
            s3_prefix="s3-prefix",
            kms_key_id="kms-key-id",
            parameter_overrides={"a": "b"},
            capabilities="CAPABILITY_IAM",
            no_execute_changeset=False,
            role_arn="role-arn",
            notification_arns=[],
            fail_on_empty_changeset=False,
            tags={"a": "b"},
            region="any-aws-region",
            profile=None,
            confirm_changeset=False,
            signing_profiles=None,
<<<<<<< HEAD
            use_changeset=True,
=======
            disable_rollback=False,
>>>>>>> f37b0c38
        )

    def test_template_improper(self):
        with tempfile.NamedTemporaryFile(delete=False) as template_file:
            with self.assertRaises(DeployFailedError):
                self.deploy_command_context.template_file = template_file.name
                self.deploy_command_context.run()

    def test_template_size_large_no_s3_bucket(self):
        with tempfile.NamedTemporaryFile(delete=False) as template_file:
            template_file.write(b" " * 51200)
            template_file.write(b"{}")
            template_file.flush()
            self.deploy_command_context.template_file = template_file.name
            self.deploy_command_context.s3_bucket = None
            with self.assertRaises(DeployBucketRequiredError):
                self.deploy_command_context.run()

    @patch("boto3.Session")
    @patch.object(Deployer, "create_and_wait_for_changeset", MagicMock(return_value=({"Id": "test"}, "CREATE")))
    @patch.object(Deployer, "execute_changeset", MagicMock())
    @patch.object(Deployer, "wait_for_execute", MagicMock())
    def test_template_size_large_and_s3_bucket(self, patched_boto):
        with tempfile.NamedTemporaryFile(delete=False) as template_file:
            template_file.write(b" " * 51200)
            template_file.write(b"{}")
            template_file.flush()
            self.deploy_command_context.template_file = template_file.name
            self.deploy_command_context.run()

    @patch("boto3.Session")
    def test_template_valid(self, patched_boto):
        with tempfile.NamedTemporaryFile(delete=False) as template_file:
            template_file.write(b"{}")
            template_file.flush()
            self.deploy_command_context.template_file = template_file.name

            self.deploy_command_context.deploy = MagicMock()
            self.deploy_command_context.run()

    @patch("boto3.Session")
    @patch.object(
        Deployer, "create_and_wait_for_changeset", MagicMock(side_effect=ChangeEmptyError(stack_name="stack-name"))
    )
    def test_template_valid_change_empty(self, patched_boto):
        with tempfile.NamedTemporaryFile(delete=False) as template_file:
            template_file.write(b"{}")
            template_file.flush()
            self.deploy_command_context.fail_on_empty_changeset = True
            self.deploy_command_context.template_file = template_file.name

            with self.assertRaises(ChangeEmptyError):
                self.deploy_command_context.run()

    @patch("boto3.Session")
    @patch.object(
        Deployer, "create_and_wait_for_changeset", MagicMock(side_effect=ChangeEmptyError(stack_name="stack-name"))
    )
    def test_template_valid_change_empty_no_fail_on_empty_changeset(self, patched_boto):
        with tempfile.NamedTemporaryFile(delete=False) as template_file:
            template_file.write(b"{}")
            template_file.flush()
            self.deploy_command_context.template_file = template_file.name

            self.deploy_command_context.run()

    @patch("boto3.Session")
    @patch.object(Deployer, "create_and_wait_for_changeset", MagicMock(return_value=({"Id": "test"}, "CREATE")))
    @patch.object(Deployer, "execute_changeset", MagicMock())
    @patch.object(Deployer, "wait_for_execute", MagicMock())
    def test_template_valid_execute_changeset(self, patched_boto):
        with tempfile.NamedTemporaryFile(delete=False) as template_file:
            template_file.write(b"{}")
            template_file.flush()
            self.deploy_command_context.template_file = template_file.name

            self.deploy_command_context.run()
            self.assertEqual(self.deploy_command_context.deployer.create_and_wait_for_changeset.call_count, 1)
            self.assertEqual(self.deploy_command_context.deployer.execute_changeset.call_count, 1)
            self.assertEqual(self.deploy_command_context.deployer.wait_for_execute.call_count, 1)

    @patch("boto3.Session")
    @patch.object(Deployer, "create_and_wait_for_changeset", MagicMock(return_value=({"Id": "test"}, "CREATE")))
    @patch.object(Deployer, "execute_changeset", MagicMock())
    @patch.object(Deployer, "wait_for_execute", MagicMock())
    def test_template_valid_no_execute_changeset(self, patched_boto):
        with tempfile.NamedTemporaryFile(delete=False) as template_file:
            template_file.write(b"{}")
            template_file.flush()
            self.deploy_command_context.template_file = template_file.name
            self.deploy_command_context.no_execute_changeset = True

            self.deploy_command_context.run()
            self.assertEqual(self.deploy_command_context.deployer.create_and_wait_for_changeset.call_count, 1)
            self.assertEqual(self.deploy_command_context.deployer.execute_changeset.call_count, 0)
            self.assertEqual(self.deploy_command_context.deployer.wait_for_execute.call_count, 0)

    @patch("boto3.Session")
    @patch("samcli.commands.deploy.deploy_context.auth_per_resource")
    @patch("samcli.commands.deploy.deploy_context.SamLocalStackProvider.get_stacks")
    @patch.object(Deployer, "create_and_wait_for_changeset", MagicMock(return_value=({"Id": "test"}, "CREATE")))
    @patch.object(Deployer, "execute_changeset", MagicMock())
    @patch.object(Deployer, "wait_for_execute", MagicMock())
    def test_template_valid_execute_changeset_with_parameters(
        self, patched_get_buildable_stacks, patched_auth_required, patched_boto
    ):
        patched_get_buildable_stacks.return_value = (Mock(), [])
        patched_auth_required.return_value = [("HelloWorldFunction", False)]
        with tempfile.NamedTemporaryFile(delete=False) as template_file:
            template_file.write(b'{"Parameters": {"a":"b","c":"d"}}')
            template_file.flush()
            self.deploy_command_context.template_file = template_file.name
            self.deploy_command_context.run()
            self.assertEqual(self.deploy_command_context.deployer.create_and_wait_for_changeset.call_count, 1)
            self.assertEqual(
                self.deploy_command_context.deployer.create_and_wait_for_changeset.call_args[1]["parameter_values"],
                [{"ParameterKey": "a", "ParameterValue": "b"}, {"ParameterKey": "c", "UsePreviousValue": True}],
            )
            patched_get_buildable_stacks.assert_called_once_with(
                ANY, parameter_overrides={"a": "b"}, global_parameter_overrides={"AWS::Region": "any-aws-region"}
            )

    @patch("boto3.Session")
    @patch("samcli.commands.deploy.deploy_context.auth_per_resource")
    @patch("samcli.commands.deploy.deploy_context.SamLocalStackProvider.get_stacks")
    @patch.object(Deployer, "sync", MagicMock())
    def test_sync(self, patched_get_buildable_stacks, patched_auth_required, patched_boto):
        sync_context = DeployContext(
            template_file="template-file",
            stack_name="stack-name",
            s3_bucket="s3-bucket",
            image_repository="image-repo",
            image_repositories=None,
            force_upload=True,
            no_progressbar=False,
            s3_prefix="s3-prefix",
            kms_key_id="kms-key-id",
            parameter_overrides={"a": "b"},
            capabilities="CAPABILITY_IAM",
            no_execute_changeset=False,
            role_arn="role-arn",
            notification_arns=[],
            fail_on_empty_changeset=False,
            tags={"a": "b"},
            region=None,
            profile=None,
            confirm_changeset=False,
            signing_profiles=None,
            use_changeset=False,
        )
        patched_get_buildable_stacks.return_value = (Mock(), [])
        patched_auth_required.return_value = [("HelloWorldFunction", False)]
        with tempfile.NamedTemporaryFile(delete=False) as template_file:
            template_file.write(b'{"Parameters": {"a":"b","c":"d"}}')
            template_file.flush()
            sync_context.template_file = template_file.name
            sync_context.run()

            self.assertEqual(sync_context.deployer.sync.call_count, 1)
            print(sync_context.deployer.sync.call_args[1])
            self.assertEqual(
                sync_context.deployer.sync.call_args[1]["stack_name"],
                "stack-name",
            )
            self.assertEqual(
                sync_context.deployer.sync.call_args[1]["capabilities"],
                "CAPABILITY_IAM",
            )
            self.assertEqual(
                sync_context.deployer.sync.call_args[1]["cfn_template"],
                '{"Parameters": {"a":"b","c":"d"}}',
            )
            self.assertEqual(
                sync_context.deployer.sync.call_args[1]["notification_arns"],
                [],
            )
            self.assertEqual(
                sync_context.deployer.sync.call_args[1]["role_arn"],
                "role-arn",
            )<|MERGE_RESOLUTION|>--- conflicted
+++ resolved
@@ -31,11 +31,8 @@
             profile=None,
             confirm_changeset=False,
             signing_profiles=None,
-<<<<<<< HEAD
             use_changeset=True,
-=======
             disable_rollback=False,
->>>>>>> f37b0c38
         )
 
     def test_template_improper(self):

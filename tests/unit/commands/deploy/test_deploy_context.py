"""Test sam deploy command"""
from samcli.lib.package.s3_uploader import S3Uploader
from unittest import TestCase
from unittest.mock import ANY, patch, MagicMock, Mock
import tempfile

from samcli.lib.deploy.deployer import Deployer
from samcli.commands.deploy.deploy_context import DeployContext
from samcli.commands.deploy.exceptions import DeployBucketRequiredError, DeployFailedError, ChangeEmptyError


class TestSamDeployCommand(TestCase):
    def setUp(self):
        self.deploy_command_context = DeployContext(
            template_file="template-file",
            stack_name="stack-name",
            s3_bucket="s3-bucket",
            image_repository="image-repo",
            image_repositories=None,
            force_upload=True,
            no_progressbar=False,
            s3_prefix="s3-prefix",
            kms_key_id="kms-key-id",
            parameter_overrides={"a": "b"},
            capabilities="CAPABILITY_IAM",
            no_execute_changeset=False,
            role_arn="role-arn",
            notification_arns=[],
            fail_on_empty_changeset=False,
            tags={"a": "b"},
            region="any-aws-region",
            profile=None,
            confirm_changeset=False,
            signing_profiles=None,
            use_changeset=True,
        )

    def test_template_improper(self):
        with tempfile.NamedTemporaryFile(delete=False) as template_file:
            with self.assertRaises(DeployFailedError):
                self.deploy_command_context.template_file = template_file.name
                self.deploy_command_context.run()

    def test_template_size_large_no_s3_bucket(self):
        with tempfile.NamedTemporaryFile(delete=False) as template_file:
            template_file.write(b" " * 51200)
            template_file.write(b"{}")
            template_file.flush()
            self.deploy_command_context.template_file = template_file.name
            self.deploy_command_context.s3_bucket = None
            with self.assertRaises(DeployBucketRequiredError):
                self.deploy_command_context.run()

    @patch("boto3.Session")
    @patch.object(Deployer, "create_and_wait_for_changeset", MagicMock(return_value=({"Id": "test"}, "CREATE")))
    @patch.object(Deployer, "execute_changeset", MagicMock())
    @patch.object(Deployer, "wait_for_execute", MagicMock())
    def test_template_size_large_and_s3_bucket(self, patched_boto):
        with tempfile.NamedTemporaryFile(delete=False) as template_file:
            template_file.write(b" " * 51200)
            template_file.write(b"{}")
            template_file.flush()
            self.deploy_command_context.template_file = template_file.name
            self.deploy_command_context.run()

    @patch("boto3.Session")
    def test_template_valid(self, patched_boto):
        with tempfile.NamedTemporaryFile(delete=False) as template_file:
            template_file.write(b"{}")
            template_file.flush()
            self.deploy_command_context.template_file = template_file.name

            self.deploy_command_context.deploy = MagicMock()
            self.deploy_command_context.run()

    @patch("boto3.Session")
    @patch.object(
        Deployer, "create_and_wait_for_changeset", MagicMock(side_effect=ChangeEmptyError(stack_name="stack-name"))
    )
    def test_template_valid_change_empty(self, patched_boto):
        with tempfile.NamedTemporaryFile(delete=False) as template_file:
            template_file.write(b"{}")
            template_file.flush()
            self.deploy_command_context.fail_on_empty_changeset = True
            self.deploy_command_context.template_file = template_file.name

            with self.assertRaises(ChangeEmptyError):
                self.deploy_command_context.run()

    @patch("boto3.Session")
    @patch.object(
        Deployer, "create_and_wait_for_changeset", MagicMock(side_effect=ChangeEmptyError(stack_name="stack-name"))
    )
    def test_template_valid_change_empty_no_fail_on_empty_changeset(self, patched_boto):
        with tempfile.NamedTemporaryFile(delete=False) as template_file:
            template_file.write(b"{}")
            template_file.flush()
            self.deploy_command_context.template_file = template_file.name

            self.deploy_command_context.run()

    @patch("boto3.Session")
    @patch.object(Deployer, "create_and_wait_for_changeset", MagicMock(return_value=({"Id": "test"}, "CREATE")))
    @patch.object(Deployer, "execute_changeset", MagicMock())
    @patch.object(Deployer, "wait_for_execute", MagicMock())
    def test_template_valid_execute_changeset(self, patched_boto):
        with tempfile.NamedTemporaryFile(delete=False) as template_file:
            template_file.write(b"{}")
            template_file.flush()
            self.deploy_command_context.template_file = template_file.name

            self.deploy_command_context.run()
            self.assertEqual(self.deploy_command_context.deployer.create_and_wait_for_changeset.call_count, 1)
            self.assertEqual(self.deploy_command_context.deployer.execute_changeset.call_count, 1)
            self.assertEqual(self.deploy_command_context.deployer.wait_for_execute.call_count, 1)

    @patch("boto3.Session")
    @patch.object(Deployer, "create_and_wait_for_changeset", MagicMock(return_value=({"Id": "test"}, "CREATE")))
    @patch.object(Deployer, "execute_changeset", MagicMock())
    @patch.object(Deployer, "wait_for_execute", MagicMock())
    def test_template_valid_no_execute_changeset(self, patched_boto):
        with tempfile.NamedTemporaryFile(delete=False) as template_file:
            template_file.write(b"{}")
            template_file.flush()
            self.deploy_command_context.template_file = template_file.name
            self.deploy_command_context.no_execute_changeset = True

            self.deploy_command_context.run()
            self.assertEqual(self.deploy_command_context.deployer.create_and_wait_for_changeset.call_count, 1)
            self.assertEqual(self.deploy_command_context.deployer.execute_changeset.call_count, 0)
            self.assertEqual(self.deploy_command_context.deployer.wait_for_execute.call_count, 0)

    @patch("boto3.Session")
    @patch("samcli.commands.deploy.deploy_context.auth_per_resource")
    @patch("samcli.commands.deploy.deploy_context.SamLocalStackProvider.get_stacks")
    @patch.object(Deployer, "create_and_wait_for_changeset", MagicMock(return_value=({"Id": "test"}, "CREATE")))
    @patch.object(Deployer, "execute_changeset", MagicMock())
    @patch.object(Deployer, "wait_for_execute", MagicMock())
    def test_template_valid_execute_changeset_with_parameters(
        self, patched_get_buildable_stacks, patched_auth_required, patched_boto
    ):
        patched_get_buildable_stacks.return_value = (Mock(), [])
        patched_auth_required.return_value = [("HelloWorldFunction", False)]
        with tempfile.NamedTemporaryFile(delete=False) as template_file:
            template_file.write(b'{"Parameters": {"a":"b","c":"d"}}')
            template_file.flush()
            self.deploy_command_context.template_file = template_file.name
            self.deploy_command_context.run()
            self.assertEqual(self.deploy_command_context.deployer.create_and_wait_for_changeset.call_count, 1)
            self.assertEqual(
                self.deploy_command_context.deployer.create_and_wait_for_changeset.call_args[1]["parameter_values"],
                [{"ParameterKey": "a", "ParameterValue": "b"}, {"ParameterKey": "c", "UsePreviousValue": True}],
            )
            patched_get_buildable_stacks.assert_called_once_with(
                ANY, parameter_overrides={"a": "b"}, global_parameter_overrides={"AWS::Region": "any-aws-region"}
<<<<<<< HEAD
            )

    @patch("boto3.Session")
    @patch("samcli.commands.deploy.deploy_context.auth_per_resource")
    @patch("samcli.commands.deploy.deploy_context.SamLocalStackProvider.get_stacks")
    @patch.object(Deployer, "sync", MagicMock())
    def test_sync(self, patched_get_buildable_stacks, patched_auth_required, patched_boto):
        sync_context = DeployContext(
            template_file="template-file",
            stack_name="stack-name",
            s3_bucket="s3-bucket",
            image_repository="image-repo",
            image_repositories=None,
            force_upload=True,
            no_progressbar=False,
            s3_prefix="s3-prefix",
            kms_key_id="kms-key-id",
            parameter_overrides={"a": "b"},
            capabilities="CAPABILITY_IAM",
            no_execute_changeset=False,
            role_arn="role-arn",
            notification_arns=[],
            fail_on_empty_changeset=False,
            tags={"a": "b"},
            region=None,
            profile=None,
            confirm_changeset=False,
            signing_profiles=None,
            use_changeset=False,
        )
        patched_get_buildable_stacks.return_value = (Mock(), [])
        patched_auth_required.return_value = [("HelloWorldFunction", False)]
        with tempfile.NamedTemporaryFile(delete=False) as template_file:
            template_file.write(b'{"Parameters": {"a":"b","c":"d"}}')
            template_file.flush()
            sync_context.template_file = template_file.name
            sync_context.run()

            self.assertEqual(sync_context.deployer.sync.call_count, 1)
            print(sync_context.deployer.sync.call_args[1])
            self.assertEqual(
                sync_context.deployer.sync.call_args[1]["stack_name"],
                "stack-name",
            )
            self.assertEqual(
                sync_context.deployer.sync.call_args[1]["capabilities"],
                "CAPABILITY_IAM",
            )
            self.assertEqual(
                sync_context.deployer.sync.call_args[1]["cfn_template"],
                '{"Parameters": {"a":"b","c":"d"}}',
            )
            self.assertEqual(
                sync_context.deployer.sync.call_args[1]["notification_arns"],
                [],
            )
            self.assertEqual(
                sync_context.deployer.sync.call_args[1]["role_arn"],
                "role-arn",
=======
>>>>>>> cef0bfaa
            )<|MERGE_RESOLUTION|>--- conflicted
+++ resolved
@@ -1,5 +1,4 @@
 """Test sam deploy command"""
-from samcli.lib.package.s3_uploader import S3Uploader
 from unittest import TestCase
 from unittest.mock import ANY, patch, MagicMock, Mock
 import tempfile
@@ -153,7 +152,6 @@
             )
             patched_get_buildable_stacks.assert_called_once_with(
                 ANY, parameter_overrides={"a": "b"}, global_parameter_overrides={"AWS::Region": "any-aws-region"}
-<<<<<<< HEAD
             )
 
     @patch("boto3.Session")
@@ -213,6 +211,4 @@
             self.assertEqual(
                 sync_context.deployer.sync.call_args[1]["role_arn"],
                 "role-arn",
-=======
->>>>>>> cef0bfaa
             )
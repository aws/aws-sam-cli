--- conflicted
+++ resolved
@@ -3,18 +3,14 @@
 from pathlib import Path
 from re import search
 from unittest import TestCase
-<<<<<<< HEAD
 
 from samcli.lib.iac.interface import ProjectTypes
 from samcli.lib.utils.packagetype import IMAGE, ZIP
 
 from pathlib import Path
-=======
 from unittest.mock import mock_open, patch, PropertyMock, MagicMock
->>>>>>> 88c1f070
 
 from samcli.commands.init.init_templates import InitTemplates
-from samcli.lib.utils.packagetype import IMAGE, ZIP
 
 
 class TestTemplates(TestCase):

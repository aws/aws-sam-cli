--- conflicted
+++ resolved
@@ -1,10 +1,7 @@
 import os
-<<<<<<< HEAD
-=======
 import shutil
 import subprocess
 import tempfile
->>>>>>> cef0bfaa
 from pathlib import Path
 from typing import Dict, Any
 from unittest import TestCase

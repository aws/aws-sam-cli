import os
import shutil
import subprocess
import tempfile
from pathlib import Path
from typing import Dict, Any
from unittest import TestCase
from unittest.mock import patch, ANY

import botocore.exceptions
import click
from click.testing import CliRunner

from samcli.commands.exceptions import UserException
from samcli.commands.init import cli as init_cmd
from samcli.commands.init import do_cli as init_cli
<<<<<<< HEAD
from samcli.lib.iac.interface import ProjectTypes
=======
from samcli.commands.init.init_templates import InitTemplates, APP_TEMPLATES_REPO_URL
>>>>>>> 88c1f070
from samcli.lib.init import GenerateProjectFailedError
from samcli.lib.utils import osutils
from samcli.lib.utils.git_repo import GitRepo
from samcli.lib.utils.packagetype import IMAGE, ZIP


class MockInitTemplates:
    def __init__(self, no_interactive=False):
        self._no_interactive = no_interactive
        self._git_repo: GitRepo = GitRepo(
            url=APP_TEMPLATES_REPO_URL,
        )
        self._git_repo.clone_attempted = True
        self._git_repo.local_path = Path("repository")


class TestCli(TestCase):
    def setUp(self):
        self.ctx = None
        self.no_interactive = True
        self.location = None
        self.pt_explicit = True
        self.package_type = ZIP
        self.runtime = "python3.6"
        self.base_image = None
        self.dependency_manager = "pip"
        self.output_dir = "."
        self.name = "testing project"
        self.app_template = "hello-world"
        self.no_input = False
        self.extra_context = '{"project_name": "testing project", "runtime": "python3.6"}'
        self.extra_context_as_json = {"project_name": "testing project", "runtime": "python3.6"}

    # setup cache for clone, so that if `git clone` is called multiple times on the same URL,
    # only one clone will happen.
    clone_cache: Dict[str, Path]
    patcher: Any

    @classmethod
    def setUpClass(cls) -> None:
        # Make (url -> directory) cache to avoid cloning the same thing twice
        cls.clone_cache = {}
        cls.patcher = patch("samcli.lib.utils.git_repo.check_output", side_effect=cls.check_output_mock)
        cls.patcher.start()

    @classmethod
    def tearDownClass(cls) -> None:
        cls.patcher.stop()
        for _, directory in cls.clone_cache.items():
            shutil.rmtree(directory.parent)

    @classmethod
    def check_output_mock(cls, commands, cwd, stderr):
        git_executable, _, url, clone_name = commands
        if url not in cls.clone_cache:
            tempdir = tempfile.NamedTemporaryFile(delete=False).name
            subprocess.check_output(
                [git_executable, "clone", url, clone_name],
                cwd=tempdir,
                stderr=stderr,
            )
            cls.clone_cache[url] = Path(tempdir, clone_name)

        osutils.copytree(str(cls.clone_cache[url]), str(Path(cwd, clone_name)))

    @patch("samcli.lib.utils.git_repo.GitRepo.clone")
    @patch("samcli.commands.init.init_generator.generate_project")
    def test_init_cli(self, generate_project_patch, git_repo_clone_mock):
        # GIVEN generate_project successfully created a project
        # WHEN a project name has been passed
        init_cli(
            ctx=self.ctx,
            no_interactive=self.no_interactive,
            location=self.location,
            pt_explicit=self.pt_explicit,
            package_type=self.package_type,
            runtime=self.runtime,
            base_image=self.base_image,
            dependency_manager=self.dependency_manager,
            output_dir=None,
            name=self.name,
            app_template=self.app_template,
            no_input=self.no_input,
            extra_context=None,
<<<<<<< HEAD
            auto_clone=False,
            project_type=ProjectTypes.CFN,
            cdk_language=None,
=======
>>>>>>> 88c1f070
        )

        # THEN we should receive no errors
        generate_project_patch.assert_called_once_with(
            # need to change the location validation check
            ProjectTypes.CFN,
            ANY,
            ZIP,
            self.runtime,
            self.dependency_manager,
            self.output_dir,
            self.name,
            True,
            self.extra_context_as_json,
        )

    @patch("samcli.lib.utils.git_repo.GitRepo.clone")
    @patch("samcli.commands.init.init_generator.generate_project")
    def test_init_image_cli(self, generate_project_patch, git_repo_clone_mock):
        # GIVEN generate_project successfully created a project
        # WHEN a project name has been passed
        init_cli(
            ctx=self.ctx,
            no_interactive=self.no_interactive,
            location=self.location,
            pt_explicit=self.pt_explicit,
            package_type=IMAGE,
            runtime=None,
            base_image="amazon/nodejs12.x-base",
            dependency_manager="npm",
            output_dir=None,
            name=self.name,
            app_template=None,
            no_input=self.no_input,
            extra_context=None,
<<<<<<< HEAD
            auto_clone=False,
            project_type=ProjectTypes.CFN,
            cdk_language=None,
=======
>>>>>>> 88c1f070
        )

        # THEN we should receive no errors
        generate_project_patch.assert_called_once_with(
            # need to change the location validation check
            ProjectTypes.CFN,
            ANY,
            IMAGE,
            "nodejs12.x",
            "npm",
            self.output_dir,
            self.name,
            True,
            {"runtime": "nodejs12.x", "project_name": "testing project"},
        )

    @patch("samcli.lib.utils.git_repo.GitRepo.clone")
    @patch("samcli.commands.init.init_generator.generate_project")
    def test_init_image_java_cli(self, generate_project_patch, git_repo_clone_mock):
        # GIVEN generate_project successfully created a project
        # WHEN a project name has been passed
        init_cli(
            ctx=self.ctx,
            no_interactive=self.no_interactive,
            location=self.location,
            pt_explicit=self.pt_explicit,
            package_type=IMAGE,
            runtime=None,
            base_image="amazon/java11-base",
            dependency_manager="maven",
            output_dir=None,
            name=self.name,
            app_template=None,
            no_input=self.no_input,
            extra_context=None,
<<<<<<< HEAD
            auto_clone=False,
            project_type=ProjectTypes.CFN,
            cdk_language=None,
=======
>>>>>>> 88c1f070
        )

        # THEN we should receive no errors
        generate_project_patch.assert_called_once_with(
            # need to change the location validation check
            ProjectTypes.CFN,
            ANY,
            IMAGE,
            "java11",
            "maven",
            self.output_dir,
            self.name,
            True,
            {"runtime": "java11", "project_name": "testing project"},
        )

    @patch("samcli.lib.utils.git_repo.GitRepo.clone")
    def test_init_fails_invalid_template(self, git_repo_clone_mock):
        # WHEN an unknown app template is passed in
        # THEN an exception should be raised
        with self.assertRaises(UserException):
            init_cli(
                ctx=self.ctx,
                no_interactive=self.no_interactive,
                location=self.location,
                pt_explicit=self.pt_explicit,
                package_type=self.package_type,
                runtime=self.runtime,
                base_image=self.base_image,
                dependency_manager=self.dependency_manager,
                output_dir=None,
                name=self.name,
                app_template="wrong-and-bad",
                no_input=self.no_input,
                extra_context=None,
<<<<<<< HEAD
                auto_clone=False,
                project_type=ProjectTypes.CFN,
                cdk_language=None,
=======
>>>>>>> 88c1f070
            )

    @patch("samcli.lib.utils.git_repo.GitRepo.clone")
    def test_init_fails_invalid_dep_mgr(self, git_repo_clone_mock):
        # WHEN an unknown app template is passed in
        # THEN an exception should be raised
        with self.assertRaises(UserException):
            init_cli(
                ctx=self.ctx,
                no_interactive=self.no_interactive,
                location=self.location,
                pt_explicit=self.pt_explicit,
                package_type=self.package_type,
                runtime=self.runtime,
                base_image=self.base_image,
                dependency_manager="bad-wrong",
                output_dir=None,
                name=self.name,
                app_template=self.app_template,
                no_input=self.no_input,
                extra_context=None,
<<<<<<< HEAD
                auto_clone=False,
                project_type=ProjectTypes.CFN,
                cdk_language=None,
=======
>>>>>>> 88c1f070
            )

    @patch("samcli.lib.utils.git_repo.GitRepo.clone")
    @patch("samcli.commands.init.init_generator.generate_project")
    def test_init_cli_generate_project_fails(self, generate_project_patch, git_repo_clone_mock):
        # GIVEN generate_project fails to create a project
        generate_project_patch.side_effect = GenerateProjectFailedError(
            project=self.name, provider_error="Something wrong happened"
        )

        # WHEN generate_project returns an error
        # THEN we should receive a GenerateProjectFailedError Exception
        with self.assertRaises(UserException):
            init_cli(
                self.ctx,
                no_interactive=self.no_interactive,
                location="self.location",
                pt_explicit=self.pt_explicit,
                package_type=self.package_type,
                runtime=self.runtime,
                base_image=self.base_image,
                dependency_manager=self.dependency_manager,
                output_dir=self.output_dir,
                name=self.name,
                app_template=None,
                no_input=self.no_input,
                extra_context=None,
<<<<<<< HEAD
                auto_clone=False,
                project_type=ProjectTypes.CFN,
                cdk_language=None,
=======
>>>>>>> 88c1f070
            )

            generate_project_patch.assert_called_with(
                ProjectTypes.CFN,
                self.location,
                self.runtime,
                self.dependency_manager,
                self.output_dir,
                self.name,
                self.no_input,
            )

    @patch("samcli.lib.utils.git_repo.GitRepo.clone")
    @patch("samcli.commands.init.init_generator.generate_project")
    def test_init_cli_generate_project_image_fails(self, generate_project_patch, git_repo_clone_mock):
        # GIVEN generate_project fails to create a project
        generate_project_patch.side_effect = GenerateProjectFailedError(
            project=self.name, provider_error="Something wrong happened"
        )

        # WHEN generate_project returns an error
        # THEN we should receive a GenerateProjectFailedError Exception
        with self.assertRaises(UserException):
            init_cli(
                self.ctx,
                no_interactive=self.no_interactive,
                location=self.location,
                pt_explicit=self.pt_explicit,
                package_type=IMAGE,
                runtime=None,
                base_image="python3.6-base",
                dependency_manager="wrong-dependency-manager",
                output_dir=self.output_dir,
                name=self.name,
                app_template=None,
                no_input=self.no_input,
                extra_context=None,
<<<<<<< HEAD
                auto_clone=False,
                project_type=ProjectTypes.CFN,
                cdk_language=None,
=======
>>>>>>> 88c1f070
            )

            generate_project_patch.assert_called_with(
                ProjectTypes.CFN,
                self.location,
                self.runtime,
                self.dependency_manager,
                self.output_dir,
                self.name,
                self.no_input,
            )

    @patch("samcli.commands.init.init_generator.generate_project")
    def test_init_cli_with_extra_context_parameter_not_passed(self, generate_project_patch):
        # GIVEN no extra_context parameter passed
        # WHEN sam init
        init_cli(
            ctx=self.ctx,
            no_interactive=self.no_interactive,
            location=self.location,
            pt_explicit=self.pt_explicit,
            package_type=self.package_type,
            runtime=self.runtime,
            base_image=self.base_image,
            dependency_manager=self.dependency_manager,
            output_dir=self.output_dir,
            name=self.name,
            app_template=self.app_template,
            no_input=self.no_input,
            extra_context=None,
<<<<<<< HEAD
            auto_clone=False,
            project_type=ProjectTypes.CFN,
            cdk_language=None,
=======
>>>>>>> 88c1f070
        )

        # THEN we should receive no errors
        generate_project_patch.assert_called_once_with(
            ProjectTypes.CFN,
            ANY,
            ZIP,
            self.runtime,
            self.dependency_manager,
            ".",
            self.name,
            True,
            self.extra_context_as_json,
        )

    @patch("samcli.commands.init.init_generator.generate_project")
    def test_init_cli_with_extra_context_parameter_passed(self, generate_project_patch):
        # GIVEN extra_context and default_parameter(name, runtime)
        # WHEN sam init
        init_cli(
            ctx=self.ctx,
            no_interactive=self.no_interactive,
            location=self.location,
            pt_explicit=self.pt_explicit,
            package_type=self.package_type,
            runtime=self.runtime,
            base_image=self.base_image,
            dependency_manager=self.dependency_manager,
            output_dir=self.output_dir,
            name=self.name,
            app_template=self.app_template,
            no_input=self.no_input,
            extra_context='{"schema_name":"events", "schema_type":"aws"}',
<<<<<<< HEAD
            auto_clone=False,
            project_type=ProjectTypes.CFN,
            cdk_language=None,
=======
>>>>>>> 88c1f070
        )

        # THEN we should receive no errors and right extra_context should be passed
        generate_project_patch.assert_called_once_with(
            ProjectTypes.CFN,
            ANY,
            ZIP,
            self.runtime,
            self.dependency_manager,
            ".",
            self.name,
            True,
            {"project_name": "testing project", "runtime": "python3.6", "schema_name": "events", "schema_type": "aws"},
        )

    @patch("samcli.commands.init.init_generator.generate_project")
    def test_init_cli_with_extra_context_not_overriding_default_parameter(self, generate_project_patch):
        # GIVEN default_parameters(name, runtime) and extra_context trying to override default parameter
        # WHEN sam init
        init_cli(
            ctx=self.ctx,
            no_interactive=self.no_interactive,
            location=self.location,
            pt_explicit=self.pt_explicit,
            package_type=self.package_type,
            runtime=self.runtime,
            base_image=self.base_image,
            dependency_manager=self.dependency_manager,
            output_dir=self.output_dir,
            name=self.name,
            app_template=self.app_template,
            no_input=self.no_input,
            extra_context='{"project_name": "my_project", "runtime": "java8", "schema_name":"events", "schema_type": "aws"}',
<<<<<<< HEAD
            auto_clone=False,
            project_type=ProjectTypes.CFN,
            cdk_language=None,
=======
>>>>>>> 88c1f070
        )

        # THEN extra_context should have not overridden default_parameters(name, runtime)
        generate_project_patch.assert_called_once_with(
            ProjectTypes.CFN,
            ANY,
            ZIP,
            self.runtime,
            self.dependency_manager,
            ".",
            self.name,
            True,
            {"project_name": "testing project", "runtime": "python3.6", "schema_name": "events", "schema_type": "aws"},
        )

    def test_init_cli_with_extra_context_input_as_wrong_json_raises_exception(self):
        # GIVEN extra_context as wrong json
        # WHEN a sam init is called
        with self.assertRaises(click.UsageError):
            init_cli(
                ctx=self.ctx,
                no_interactive=self.no_interactive,
                location=self.location,
                pt_explicit=self.pt_explicit,
                package_type=self.package_type,
                runtime=self.runtime,
                base_image=self.base_image,
                dependency_manager=self.dependency_manager,
                output_dir=self.output_dir,
                name=self.name,
                app_template=self.app_template,
                no_input=self.no_input,
                extra_context='{"project_name", "my_project", "runtime": "java8", "schema_name":"events", "schema_type": "aws"}',
<<<<<<< HEAD
                auto_clone=False,
                project_type=ProjectTypes.CFN,
                cdk_language=None,
=======
>>>>>>> 88c1f070
            )

    @patch("samcli.commands.init.init_generator.generate_project")
    def test_init_cli_must_set_default_context_when_location_is_provided(self, generate_project_patch):
        # GIVEN default_parameter(name, runtime) with location
        # WHEN sam init
        init_cli(
            ctx=self.ctx,
            no_interactive=self.no_interactive,
            location="custom location",
            pt_explicit=self.pt_explicit,
            package_type=self.package_type,
            runtime="java8",
            base_image=self.base_image,
            dependency_manager=None,
            output_dir=self.output_dir,
            name="test-project",
            app_template=None,
            no_input=None,
            extra_context='{"schema_name":"events", "schema_type": "aws"}',
<<<<<<< HEAD
            auto_clone=False,
            project_type=ProjectTypes.CFN,
            cdk_language=None,
=======
>>>>>>> 88c1f070
        )

        # THEN should set default parameter(name, runtime) as extra_context
        generate_project_patch.assert_called_once_with(
            ProjectTypes.CFN,
            "custom location",
            ZIP,
            "java8",
            None,
            ".",
            "test-project",
            None,
            {"schema_name": "events", "schema_type": "aws", "runtime": "java8", "project_name": "test-project"},
        )

    @patch("samcli.commands.init.init_generator.generate_project")
    def test_init_cli_must_only_set_passed_project_name_when_location_is_provided(self, generate_project_patch):
        # GIVEN only name and extra_context
        # WHEN sam init
        init_cli(
            ctx=self.ctx,
            no_interactive=self.no_interactive,
            location="custom location",
            pt_explicit=self.pt_explicit,
            package_type=self.package_type,
            runtime=None,
            base_image=self.base_image,
            dependency_manager=None,
            output_dir=self.output_dir,
            name="test-project",
            app_template=None,
            no_input=None,
            extra_context='{"schema_name":"events", "schema_type": "aws"}',
<<<<<<< HEAD
            auto_clone=False,
            project_type=ProjectTypes.CFN,
            cdk_language=None,
=======
>>>>>>> 88c1f070
        )

        # THEN extra_context should be without runtime
        generate_project_patch.assert_called_once_with(
            ProjectTypes.CFN,
            "custom location",
            ZIP,
            None,
            None,
            ".",
            "test-project",
            None,
            {"schema_name": "events", "schema_type": "aws", "project_name": "test-project"},
        )

    @patch("samcli.commands.init.init_generator.generate_project")
    def test_init_cli_must_only_set_passed_runtime_when_location_is_provided(self, generate_project_patch):
        # GIVEN only runtime and extra_context
        # WHEN sam init
        init_cli(
            ctx=self.ctx,
            no_interactive=self.no_interactive,
            location="custom location",
            pt_explicit=self.pt_explicit,
            package_type=self.package_type,
            runtime="java8",
            base_image=self.base_image,
            dependency_manager=None,
            output_dir=self.output_dir,
            name=None,
            app_template=None,
            no_input=None,
            extra_context='{"schema_name":"events", "schema_type": "aws"}',
<<<<<<< HEAD
            auto_clone=False,
            project_type=ProjectTypes.CFN,
            cdk_language=None,
=======
>>>>>>> 88c1f070
        )

        # THEN extra_context should be without name
        generate_project_patch.assert_called_once_with(
            ProjectTypes.CFN,
            "custom location",
            ZIP,
            "java8",
            None,
            ".",
            None,
            None,
            {"schema_name": "events", "schema_type": "aws", "runtime": "java8"},
        )

    @patch("samcli.commands.init.init_generator.generate_project")
    def test_init_cli_with_extra_context_parameter_passed_as_escaped(self, generate_project_patch):
        # GIVEN extra_context and default_parameter(name, runtime)
        # WHEN sam init
        init_cli(
            ctx=self.ctx,
            no_interactive=self.no_interactive,
            location=self.location,
            pt_explicit=self.pt_explicit,
            package_type=self.package_type,
            runtime=self.runtime,
            base_image=self.base_image,
            dependency_manager=self.dependency_manager,
            output_dir=self.output_dir,
            name=self.name,
            app_template=self.app_template,
            no_input=self.no_input,
            # fmt: off
            extra_context='{\"schema_name\":\"events\", \"schema_type\":\"aws\"}',
            # fmt: on
<<<<<<< HEAD
            auto_clone=False,
            project_type=ProjectTypes.CFN,
            cdk_language=None,
=======
>>>>>>> 88c1f070
        )

        # THEN we should receive no errors and right extra_context should be passed
        generate_project_patch.assert_called_once_with(
            ProjectTypes.CFN,
            ANY,
            ZIP,
            self.runtime,
            self.dependency_manager,
            ".",
            self.name,
            True,
            {"project_name": "testing project", "runtime": "python3.6", "schema_name": "events", "schema_type": "aws"},
        )

    @patch.object(InitTemplates, "__init__", MockInitTemplates.__init__)
    @patch("samcli.commands.init.init_templates.InitTemplates._init_options_from_manifest")
    @patch("samcli.lib.schemas.schemas_aws_config.Session")
    @patch("samcli.commands.init.interactive_init_flow.do_extract_and_merge_schemas_code")
    @patch("samcli.commands.init.interactive_event_bridge_flow.SchemasApiCaller")
    @patch("samcli.commands.init.interactive_event_bridge_flow.get_schemas_client")
    @patch("samcli.commands.init.init_generator.generate_project")
    def test_init_cli_int_with_event_bridge_app_template(
        self,
        generate_project_patch,
        get_schemas_client_mock,
        schemas_api_caller_mock,
        do_extract_and_merge_schemas_code_mock,
        session_mock,
        init_options_from_manifest_mock,
    ):
        init_options_from_manifest_mock.return_value = [
            {
                "directory": "java8/cookiecutter-aws-sam-hello-java-maven",
                "displayName": "Hello World Example: Maven",
                "dependencyManager": "maven",
                "appTemplate": "hello-world",
            },
            {
                "directory": "java8/cookiecutter-aws-sam-eventbridge-schema-app-java-maven",
                "displayName": "Hello World Schema example Example: Maven",
                "dependencyManager": "maven",
                "appTemplate": "eventBridge-schema-app",
                "isDynamicTemplate": "True",
            },
        ]
        session_mock.return_value.profile_name = "test"
        session_mock.return_value.region_name = "ap-northeast-1"
        schemas_api_caller_mock.return_value.list_registries.return_value = {
            "registries": ["aws.events", "default"],
            "next_token": None,
        }
        schemas_api_caller_mock.return_value.list_schemas.return_value = {
            "schemas": [
                "aws.autoscaling.AWSAPICallViaCloudTrail",
                "aws.autoscaling.EC2InstanceLaunchSuccessful",
                "aws.autoscaling.EC2InstanceLaunchUnsuccessful",
                "aws.autoscaling.EC2InstanceTerminateLifecycleAction",
                "aws.autoscaling.EC2InstanceTerminateSuccessful",
                "aws.autoscaling.EC2InstanceTerminateUnsuccessful",
            ],
            "next_token": None,
        }
        schemas_api_caller_mock.return_value.get_latest_schema_version.return_value = "1"
        schemas_api_caller_mock.return_value.get_schema_metadata.return_value = {
            "event_source": "aws.autoscaling",
            "event_source_detail_type": "aws.autoscaling response",
            "schema_root_name": "AWSAPICallViaCloudTrail",
            "schemas_package_hierarchy": "schemas.aws.AWSAPICallViaCloudTrail",
        }
        schemas_api_caller_mock.return_value.download_source_code_binding.return_value = "result.zip"
        # WHEN the user follows interactive init prompts

        # 1: Project Type: SAM
        # 1: AWS Quick Start Templates
        # 5: Java Runtime
        # 1: dependency manager maven
        # test-project: response to name
        # Y: Don't clone/update the source repo
        # 2: select event-bridge app from scratch
        # Y: Use default aws configuration
        # 1: select aws.events as registries
        # 1: select schema AWSAPICallViaCloudTrail
        user_input = """
1
1
1
5
1
test-project
Y
2
Y
1
1
.
        """
        runner = CliRunner()
        result = runner.invoke(init_cmd, input=user_input)
        self.assertFalse(result.exception)
        generate_project_patch.assert_called_once_with(
            ProjectTypes.CFN,
            ANY,
            ZIP,
            "java11",
            "maven",
            ".",
            "test-project",
            True,
            {
                "project_name": "test-project",
                "runtime": "java11",
                "AWS_Schema_registry": "aws.events",
                "AWS_Schema_name": "AWSAPICallViaCloudTrail",
                "AWS_Schema_source": "aws.autoscaling",
                "AWS_Schema_detail_type": "aws.autoscaling response",
                "AWS_Schema_root": "schemas.aws.AWSAPICallViaCloudTrail",
            },
        )
        get_schemas_client_mock.assert_called_once_with(None, "ap-northeast-1")
        do_extract_and_merge_schemas_code_mock.do_extract_and_merge_schemas_code_mock(
            "result.zip", ".", "test-project", ANY
        )

    @patch.object(InitTemplates, "__init__", MockInitTemplates.__init__)
    @patch("samcli.commands.init.init_templates.InitTemplates._init_options_from_manifest")
    @patch("samcli.commands.init.init_generator.generate_project")
    def test_init_cli_int_with_image_app_template(
        self,
        generate_project_patch,
        init_options_from_manifest_mock,
    ):
        init_options_from_manifest_mock.return_value = [
            {
                "directory": "java8-base/cookiecutter-aws-sam-hello-java-maven-lambda-image",
                "displayName": "Hello World Lambda Image Example: Maven",
                "dependencyManager": "maven",
                "appTemplate": "hello-world-lambda-image",
            }
        ]

        # WHEN the user follows interactive init prompts

        # 1: Project type: SAM
        # 1: AWS Quick Start Templates
        # 2: Package type - Image
        # 13: Java8 base image
        # 1: dependency manager maven
        # test-project: response to name

        user_input = """
1
1
2
13
1
test-project
            """
        runner = CliRunner()
        result = runner.invoke(init_cmd, input=user_input)

        generate_project_patch.assert_called_once_with(
            ProjectTypes.CFN,
            ANY,
            IMAGE,
            "java8",
            "maven",
            ".",
            "test-project",
            True,
            {"project_name": "test-project", "runtime": "java8"},
        )

    @patch.object(InitTemplates, "__init__", MockInitTemplates.__init__)
    @patch("samcli.commands.init.init_templates.InitTemplates._init_options_from_manifest")
    @patch("samcli.commands.init.init_generator.generate_project")
    def test_init_cli_int_with_cdk_zip_app_template(
        self,
        generate_project_patch,
        init_options_from_manifest_mock,
    ):
        init_options_from_manifest_mock.return_value = [
            {
                "directory": "cdk-python/nodejs14.x/cookiecutter-aws-sam-hello-nodejs",
                "displayName": "Hello World Example",
                "dependencyManager": "npm",
                "appTemplate": "hello-world",
            }
        ]

        # WHEN the user follows interactive init prompts

        # 2: Project type: CDK
        # 1: AWS Quick Start Templates
        # 1: CDK language - Python
        # 1: Runtime - nodejs14.x
        # test-project: response to name

        user_input = """
2
1
1
1
test-project
            """
        runner = CliRunner()
        result = runner.invoke(init_cmd, input=user_input)

        generate_project_patch.assert_called_once_with(
            ProjectTypes.CDK,
            ANY,
            ZIP,
            "nodejs14.x",
            "npm",
            ".",
            "test-project",
            True,
            {"project_name": "test-project", "runtime": "nodejs14.x"},
        )

    @patch.object(InitTemplates, "__init__", MockInitTemplates.__init__)
    @patch("samcli.commands.init.init_templates.InitTemplates._init_options_from_manifest")
    @patch("samcli.lib.schemas.schemas_aws_config.Session")
    @patch("samcli.commands.init.interactive_init_flow.do_extract_and_merge_schemas_code")
    @patch("samcli.commands.init.interactive_event_bridge_flow.SchemasApiCaller")
    @patch("samcli.commands.init.interactive_event_bridge_flow.get_schemas_client")
    @patch("samcli.commands.init.init_generator.generate_project")
    def test_init_cli_int_with_event_bridge_app_template_and_aws_configuration(
        self,
        generate_project_patch,
        get_schemas_client_mock,
        schemas_api_caller_mock,
        do_extract_and_merge_schemas_code_mock,
        session_mock,
        init_options_from_manifest_mock,
    ):
        init_options_from_manifest_mock.return_value = [
            {
                "directory": "java8/cookiecutter-aws-sam-hello-java-maven",
                "displayName": "Hello World Example: Maven",
                "dependencyManager": "maven",
                "appTemplate": "hello-world",
            },
            {
                "directory": "java8/cookiecutter-aws-sam-eventbridge-schema-app-java-maven",
                "displayName": "Hello World Schema example Example: Maven",
                "dependencyManager": "maven",
                "appTemplate": "eventBridge-schema-app",
                "isDynamicTemplate": "True",
            },
        ]
        session_mock.return_value.profile_name = "default"
        session_mock.return_value.region_name = "ap-south-1"
        session_mock.return_value.available_profiles = ["default", "test-profile"]
        session_mock.return_value.get_available_regions.return_value = ["ap-south-2", "us-east-1"]
        schemas_api_caller_mock.return_value.list_registries.return_value = {
            "registries": ["aws.events"],
            "next_token": None,
        }
        schemas_api_caller_mock.return_value.list_schemas.return_value = {
            "schemas": [
                "aws.autoscaling.AWSAPICallViaCloudTrail",
                "aws.autoscaling.EC2InstanceLaunchSuccessful",
                "aws.autoscaling.EC2InstanceLaunchUnsuccessful",
                "aws.autoscaling.EC2InstanceTerminateLifecycleAction",
                "aws.autoscaling.EC2InstanceTerminateSuccessful",
                "aws.autoscaling.EC2InstanceTerminateUnsuccessful",
            ],
            "next_token": None,
        }
        schemas_api_caller_mock.return_value.get_latest_schema_version.return_value = "1"
        schemas_api_caller_mock.return_value.get_schema_metadata.return_value = {
            "event_source": "aws.autoscaling",
            "event_source_detail_type": "aws.autoscaling response",
            "schema_root_name": "AWSAPICallViaCloudTrail",
            "schemas_package_hierarchy": "schemas.aws.AWSAPICallViaCloudTrail",
        }
        schemas_api_caller_mock.return_value.download_source_code_binding.return_value = "result.zip"
        # WHEN the user follows interactive init prompts

        # 1: Project type: SAM
        # 1: AWS Quick Start Templates
        # 5: Java Runtime
        # 1: dependency manager maven
        # test-project: response to name
        # Y: Don't clone/update the source repo
        # 2: select event-bridge app from scratch
        # N: Use default AWS profile
        # 1: Select profile
        # us-east-1: Select region
        # 1: select aws.events as registries
        # 1: select schema AWSAPICallViaCloudTrail
        user_input = """
1
1
1
5
1
test-project
Y
2
N
1
us-east-1
1
1
.
        """
        runner = CliRunner()
        result = runner.invoke(init_cmd, input=user_input)

        self.assertFalse(result.exception)
        generate_project_patch.assert_called_once_with(
            ProjectTypes.CFN,
            ANY,
            ZIP,
            "java11",
            "maven",
            ".",
            "test-project",
            True,
            {
                "project_name": "test-project",
                "runtime": "java11",
                "AWS_Schema_registry": "aws.events",
                "AWS_Schema_name": "AWSAPICallViaCloudTrail",
                "AWS_Schema_source": "aws.autoscaling",
                "AWS_Schema_detail_type": "aws.autoscaling response",
                "AWS_Schema_root": "schemas.aws.AWSAPICallViaCloudTrail",
            },
        )
        get_schemas_client_mock.assert_called_once_with("default", "us-east-1")
        do_extract_and_merge_schemas_code_mock.do_extract_and_merge_schemas_code("result.zip", ".", "test-project", ANY)

    @patch.object(InitTemplates, "__init__", MockInitTemplates.__init__)
    @patch("samcli.commands.init.init_templates.InitTemplates._init_options_from_manifest")
    @patch("samcli.lib.schemas.schemas_aws_config.Session")
    @patch("samcli.commands.init.interactive_event_bridge_flow.SchemasApiCaller")
    @patch("samcli.commands.init.interactive_event_bridge_flow.get_schemas_client")
    def test_init_cli_int_with_event_bridge_app_template_and_aws_configuration_with_wrong_region_name(
        self, get_schemas_client_mock, schemas_api_caller_mock, session_mock, init_options_from_manifest_mock
    ):
        init_options_from_manifest_mock.return_value = [
            {
                "directory": "java8/cookiecutter-aws-sam-hello-java-maven",
                "displayName": "Hello World Example: Maven",
                "dependencyManager": "maven",
                "appTemplate": "hello-world",
            },
            {
                "directory": "java8/cookiecutter-aws-sam-eventbridge-schema-app-java-maven",
                "displayName": "Hello World Schema example Example: Maven",
                "dependencyManager": "maven",
                "appTemplate": "eventBridge-schema-app",
                "isDynamicTemplate": "True",
            },
        ]
        session_mock.return_value.profile_name = "default"
        session_mock.return_value.region_name = "ap-south-1"
        session_mock.return_value.available_profiles = ["default", "test-profile"]
        session_mock.return_value.get_available_regions.return_value = ["ap-south-2", "us-east-1"]
        schemas_api_caller_mock.return_value.list_registries.side_effect = botocore.exceptions.EndpointConnectionError(
            endpoint_url="Not valid endpoint."
        )
        # WHEN the user follows interactive init prompts

        # 1: Project type: SAM
        # 1: AWS Quick Start Templates
        # 5: Java Runtime
        # 1: dependency manager maven
        # test-project: response to name
        # Y: Don't clone/update the source repo
        # 2: select event-bridge app from scratch
        # N: Use default AWS profile
        # 1: Select profile
        # invalid-region: Select region
        # 1: select aws.events as registries
        # 1: select schema AWSAPICallViaCloudTrail
        user_input = """
1
1
1
5
1
test-project
Y
2
N
1
invalid-region
1
1
.
            """
        runner = CliRunner()
        result = runner.invoke(init_cmd, input=user_input)

        self.assertTrue(result.exception)
        get_schemas_client_mock.assert_called_once_with("default", "invalid-region")

    @patch("samcli.commands.init.init_templates.InitTemplates._init_options_from_manifest")
    @patch("samcli.lib.schemas.schemas_aws_config.Session")
    @patch("samcli.commands.init.interactive_init_flow.do_extract_and_merge_schemas_code")
    @patch("samcli.commands.init.interactive_event_bridge_flow.SchemasApiCaller")
    @patch("samcli.commands.init.interactive_event_bridge_flow.get_schemas_client")
    @patch("samcli.commands.init.init_generator.generate_project")
    @patch.object(InitTemplates, "__init__", MockInitTemplates.__init__)
    def test_init_cli_int_with_download_manager_raises_exception(
        self,
        generate_project_patch,
        get_schemas_client_mock,
        schemas_api_caller_mock,
        do_extract_and_merge_schemas_code_mock,
        session_mock,
        init_options_from_manifest_mock,
    ):
        init_options_from_manifest_mock.return_value = [
            {
                "directory": "java8/cookiecutter-aws-sam-hello-java-maven",
                "displayName": "Hello World Example: Maven",
                "dependencyManager": "maven",
                "appTemplate": "hello-world",
            },
            {
                "directory": "java8/cookiecutter-aws-sam-eventbridge-schema-app-java-maven",
                "displayName": "Hello World Schema example Example: Maven",
                "dependencyManager": "maven",
                "appTemplate": "eventBridge-schema-app",
                "isDynamicTemplate": "True",
            },
        ]
        session_mock.return_value.profile_name = "test"
        session_mock.return_value.region_name = "ap-northeast-1"
        schemas_api_caller_mock.return_value.list_registries.return_value = {
            "registries": ["aws.events", "default", "test-registries"],
            "next_token": None,
        }
        schemas_api_caller_mock.return_value.list_schemas.return_value = {
            "schemas": [
                "aws.autoscaling.AWSAPICallViaCloudTrail",
                "aws.autoscaling.EC2InstanceLaunchSuccessful",
                "aws.autoscaling.EC2InstanceLaunchUnsuccessful",
                "aws.autoscaling.EC2InstanceTerminateLifecycleAction",
                "aws.autoscaling.EC2InstanceTerminateSuccessful",
                "aws.autoscaling.EC2InstanceTerminateUnsuccessful",
            ],
            "next_token": None,
        }
        schemas_api_caller_mock.return_value.get_latest_schema_version.return_value = "1"
        schemas_api_caller_mock.return_value.get_schema_metadata.return_value = {
            "event_source": "aws.autoscaling",
            "event_source_detail_type": "aws.autoscaling response",
            "schema_root_name": "AWSAPICallViaCloudTrail",
            "schemas_package_hierarchy": "schemas.aws.AWSAPICallViaCloudTrail",
        }
        schemas_api_caller_mock.return_value.download_source_code_binding.side_effect = botocore.exceptions.ClientError(
            {"Error": {"Code": "ConflictException", "Message": "ConflictException"}}, "operation"
        )
        # WHEN the user follows interactive init prompts

        # 1: Project type: SAM
        # 1: AWS Quick Start Templates
        # 5: Java Runtime
        # 1: dependency manager maven
        # test-project: response to name
        # Y: Don't clone/update the source repo
        # 2: select event-bridge app from scratch
        # Y: Don't override aws configuration
        # 1: select aws.events as registries
        # 1: select schema AWSAPICallViaCloudTrail
        user_input = """
1
1
1
5
1
test-project
Y
2
Y
1
1
.
        """
        runner = CliRunner()
        result = runner.invoke(init_cmd, input=user_input)
        self.assertTrue(result.exception)
        generate_project_patch.assert_called_once_with(
            ProjectTypes.CFN,
            ANY,
            ZIP,
            "java11",
            "maven",
            ".",
            "test-project",
            True,
            {
                "project_name": "test-project",
                "runtime": "java11",
                "AWS_Schema_registry": "aws.events",
                "AWS_Schema_name": "AWSAPICallViaCloudTrail",
                "AWS_Schema_source": "aws.autoscaling",
                "AWS_Schema_detail_type": "aws.autoscaling response",
                "AWS_Schema_root": "schemas.aws.AWSAPICallViaCloudTrail",
            },
        )
        get_schemas_client_mock.assert_called_once_with(None, "ap-northeast-1")
        do_extract_and_merge_schemas_code_mock.do_extract_and_merge_schemas_code_mock(
            "result.zip", ".", "test-project", ANY
        )

    @patch.object(InitTemplates, "__init__", MockInitTemplates.__init__)
    @patch("samcli.commands.init.init_templates.InitTemplates._init_options_from_manifest")
    @patch("samcli.lib.schemas.schemas_aws_config.Session")
    @patch("samcli.commands.init.interactive_init_flow.do_extract_and_merge_schemas_code")
    @patch("samcli.commands.init.interactive_event_bridge_flow.SchemasApiCaller")
    @patch("samcli.commands.init.interactive_event_bridge_flow.get_schemas_client")
    @patch("samcli.commands.init.init_generator.generate_project")
    def test_init_cli_int_with_schemas_details_raises_exception(
        self,
        generate_project_patch,
        get_schemas_client_mock,
        schemas_api_caller_mock,
        do_extract_and_merge_schemas_code_mock,
        session_mock,
        init_options_from_manifest_mock,
    ):
        init_options_from_manifest_mock.return_value = [
            {
                "directory": "java8/cookiecutter-aws-sam-hello-java-maven",
                "displayName": "Hello World Example: Maven",
                "dependencyManager": "maven",
                "appTemplate": "hello-world",
            },
            {
                "directory": "java8/cookiecutter-aws-sam-eventbridge-schema-app-java-maven",
                "displayName": "Hello World Schema example Example: Maven",
                "dependencyManager": "maven",
                "appTemplate": "eventBridge-schema-app",
                "isDynamicTemplate": "True",
            },
        ]
        session_mock.return_value.profile_name = "test"
        session_mock.return_value.region_name = "ap-northeast-1"
        schemas_api_caller_mock.return_value.list_registries.return_value = {
            "registries": ["aws.events"],
            "next_token": None,
        }
        schemas_api_caller_mock.return_value.list_schemas.return_value = {
            "schemas": [
                "aws.autoscaling.AWSAPICallViaCloudTrail",
                "aws.autoscaling.EC2InstanceLaunchSuccessful",
                "aws.autoscaling.EC2InstanceLaunchUnsuccessful",
                "aws.autoscaling.EC2InstanceTerminateLifecycleAction",
                "aws.autoscaling.EC2InstanceTerminateSuccessful",
                "aws.autoscaling.EC2InstanceTerminateUnsuccessful",
            ],
            "next_token": None,
        }
        schemas_api_caller_mock.return_value.get_latest_schema_version.return_value = "1"
        schemas_api_caller_mock.return_value.get_schema_metadata.side_effect = botocore.exceptions.ClientError(
            {"Error": {"Code": "ConflictException", "Message": "ConflictException"}}, "operation"
        )
        # WHEN the user follows interactive init prompts
        # 1: Project type: SAM
        # 1: AWS Quick Start Templates
        # 5: Java Runtime
        # 1: dependency manager maven
        # test-project: response to name
        # Y: Don't clone/update the source repo
        # 2: select event-bridge app from scratch
        # Y: Used default aws configuration
        # 1: select aws.events as registries
        # 1: select schema AWSAPICallViaCloudTrail
        user_input = """
1
1
1
5
1
test-project
Y
2
Y
1
1
        """
        runner = CliRunner()
        result = runner.invoke(init_cmd, input=user_input)
        self.assertTrue(result.exception)
        get_schemas_client_mock.assert_called_once_with(None, "ap-northeast-1")
        assert not generate_project_patch.called
        assert not do_extract_and_merge_schemas_code_mock.called

    @patch("samcli.commands.init.init_templates.InitTemplates.location_from_app_template")
    @patch("samcli.commands.init.init_generator.generate_project")
    def test_init_passes_dynamic_event_bridge_template(self, generate_project_patch, location_from_app_template_mock):
        location_from_app_template_mock.return_value = "applocation"
        # WHEN dynamic event bridge template is passed in non-interactive mode.
        init_cli(
            ctx=self.ctx,
            no_interactive=True,
            location=self.location,
            pt_explicit=self.pt_explicit,
            package_type=self.package_type,
            runtime=self.runtime,
            base_image=self.base_image,
            dependency_manager=self.dependency_manager,
            output_dir=None,
            name=self.name,
            app_template="eventBridge-schema-app",
            no_input=self.no_input,
            extra_context=None,
<<<<<<< HEAD
            auto_clone=False,
            project_type=ProjectTypes.CFN,
            cdk_language=None,
=======
>>>>>>> 88c1f070
        )

        generate_project_patch.assert_called_once_with(
            # need to change the location validation check
            ProjectTypes.CFN,
            ANY,
            ZIP,
            self.runtime,
            self.dependency_manager,
            self.output_dir,
            self.name,
            True,
            self.extra_context_as_json,
        )

    @patch("samcli.lib.utils.git_repo.GitRepo._ensure_clone_directory_exists")
    @patch("samcli.commands.init.init_generator.generate_project")
    def test_init_cli_int_from_location(self, generate_project_patch, cd_mock):
        # WHEN the user follows interactive init prompts

        # 1: Project type: SAM
        # 2: selecting custom location
        # foo: the "location"
        user_input = """
1
2
foo
        """

        runner = CliRunner()
        result = runner.invoke(init_cmd, input=user_input)

        # THEN we should receive no errors
        self.assertFalse(result.exception)
        generate_project_patch.assert_called_once_with(
            # need to change the location validation check
            ProjectTypes.CFN,
            "foo",
            ZIP,
            None,
            None,
            ".",
            None,
            False,
            None,
        )

    @patch("samcli.commands.init.init_templates.InitTemplates._shared_dir_check")
    @patch("samcli.commands.init.init_generator.generate_project")
    def test_init_cli_int_cdk_project_from_location(self, generate_project_patch, sd_mock):
        # WHEN the user follows interactive init prompts

        # 2: Project type: CDK
        # 2: selecting custom location
        # foo: the "location"
        user_input = """
2
2
foo
        """

        runner = CliRunner()
        result = runner.invoke(init_cmd, input=user_input)

        # THEN we should receive no errors
        self.assertFalse(result.exception)
        generate_project_patch.assert_called_once_with(
            # need to change the location validation check
            ProjectTypes.CDK,
            "foo",
            ZIP,
            None,
            None,
            ".",
            None,
            False,
            None,
        )

    @patch("samcli.lib.utils.git_repo.GitRepo._ensure_clone_directory_exists")
    @patch("samcli.commands.init.init_generator.generate_project")
    def test_init_cli_no_package_type(self, generate_project_patch, cd_mock):
        # WHEN the user follows interactive init prompts

        # 1: Project type: SAM
        # 1: selecting template source
        # 2s: selecting package type
        user_input = """
1
1
2
1
        """
        args = [
            "--no-input",
            "--name",
            "untitled6",
            "--base-image",
            "amazon/python3.8-base",
            "--dependency-manager",
            "pip",
        ]
        runner = CliRunner()
        result = runner.invoke(init_cmd, args=args, input=user_input)

        # THEN we should receive no errors
        self.assertFalse(result.exception)
        generate_project_patch.assert_called_once_with(
            ProjectTypes.CFN,
            ANY,
            IMAGE,
            "python3.8",
            "pip",
            ".",
            "untitled6",
            True,
            ANY,
        )

    @patch.object(InitTemplates, "__init__", MockInitTemplates.__init__)
    @patch("samcli.commands.init.init_templates.InitTemplates._init_options_from_manifest")
    def test_init_cli_image_pool_with_base_image_having_multiple_managed_template_but_no_app_template_provided(
        self,
        init_options_from_manifest_mock,
    ):
        init_options_from_manifest_mock.return_value = [
            {
                "directory": "python3.8-image/cookiecutter-aws-sam-hello-python-lambda-image",
                "displayName": "Hello World Lambda Image Example",
                "dependencyManager": "pip",
                "appTemplate": "hello-world-lambda-image",
                "packageType": "Image",
            },
            {
                "directory": "python3.8-image/cookiecutter-ml-apigw-pytorch",
                "displayName": "PyTorch Machine Learning Inference API",
                "dependencyManager": "pip",
                "appTemplate": "ml-apigw-pytorch",
                "packageType": "Image",
            },
        ]
        with self.assertRaises(UserException):
            init_cli(
                ctx=self.ctx,
                no_interactive=self.no_interactive,
                pt_explicit=self.pt_explicit,
                package_type="Image",
                base_image="amazon/python3.8-base",
                dependency_manager="pip",
                app_template=None,
                name=self.name,
                output_dir=self.output_dir,
                location=None,
                runtime=None,
                no_input=self.no_input,
                extra_context=self.extra_context,
            )

    @patch.object(InitTemplates, "__init__", MockInitTemplates.__init__)
    @patch("samcli.commands.init.init_templates.InitTemplates._init_options_from_manifest")
    def test_init_cli_image_pool_with_base_image_having_multiple_managed_template_and_provided_app_template_not_matching_any_managed_templates(
        self,
        init_options_from_manifest_mock,
    ):
        init_options_from_manifest_mock.return_value = [
            {
                "directory": "python3.8-image/cookiecutter-aws-sam-hello-python-lambda-image",
                "displayName": "Hello World Lambda Image Example",
                "dependencyManager": "pip",
                "appTemplate": "hello-world-lambda-image",
                "packageType": "Image",
            },
            {
                "directory": "python3.8-image/cookiecutter-ml-apigw-pytorch",
                "displayName": "PyTorch Machine Learning Inference API",
                "dependencyManager": "pip",
                "appTemplate": "ml-apigw-pytorch",
                "packageType": "Image",
            },
        ]
        with self.assertRaises(UserException):
            init_cli(
                ctx=self.ctx,
                no_interactive=self.no_interactive,
                pt_explicit=self.pt_explicit,
                package_type="Image",
                base_image="amazon/python3.8-base",
                dependency_manager="pip",
                app_template="Not-ml-apigw-pytorch",  # different value than appTemplates shown in the manifest above
                name=self.name,
                output_dir=self.output_dir,
                location=None,
                runtime=None,
                no_input=self.no_input,
                extra_context=self.extra_context,
            )

    @patch.object(InitTemplates, "__init__", MockInitTemplates.__init__)
    @patch("samcli.commands.init.init_templates.InitTemplates._init_options_from_manifest")
    @patch("samcli.commands.init.init_generator.generate_project")
    def test_init_cli_image_pool_with_base_image_having_multiple_managed_template_with_matching_app_template_provided(
        self,
        generate_project_patch,
        init_options_from_manifest_mock,
    ):
        init_options_from_manifest_mock.return_value = [
            {
                "directory": "python3.8-image/cookiecutter-aws-sam-hello-python-lambda-image",
                "displayName": "Hello World Lambda Image Example",
                "dependencyManager": "pip",
                "appTemplate": "hello-world-lambda-image",
                "packageType": "Image",
            },
            {
                "directory": "python3.8-image/cookiecutter-ml-apigw-pytorch",
                "displayName": "PyTorch Machine Learning Inference API",
                "dependencyManager": "pip",
                "appTemplate": "ml-apigw-pytorch",
                "packageType": "Image",
            },
        ]
        init_cli(
            ctx=self.ctx,
            no_interactive=True,
            pt_explicit=True,
            package_type="Image",
            base_image="amazon/python3.8-base",
            dependency_manager="pip",
            app_template="ml-apigw-pytorch",  # same value as one appTemplate in the manifest above
            name=self.name,
            output_dir=None,
            location=None,
            runtime=None,
            no_input=None,
            extra_context=None,
        )
        generate_project_patch.assert_called_once_with(
            os.path.normpath("repository/python3.8-image/cookiecutter-ml-apigw-pytorch"),  # location
            "Image",  # package_type
            "python3.8",  # runtime
            "pip",  # dependency_manager
            self.output_dir,
            self.name,
            True,  # no_input
            ANY,
        )

    @patch.object(InitTemplates, "__init__", MockInitTemplates.__init__)
    @patch("samcli.commands.init.init_templates.InitTemplates._init_options_from_manifest")
    @patch("samcli.commands.init.init_generator.generate_project")
    def test_init_cli_image_pool_with_base_image_having_one_managed_template_does_not_need_app_template_argument(
        self,
        generate_project_patch,
        init_options_from_manifest_mock,
    ):
        init_options_from_manifest_mock.return_value = [
            {
                "directory": "python3.8-image/cookiecutter-ml-apigw-pytorch",
                "displayName": "PyTorch Machine Learning Inference API",
                "dependencyManager": "pip",
                "appTemplate": "ml-apigw-pytorch",
                "packageType": "Image",
            },
        ]
        init_cli(
            ctx=self.ctx,
            no_interactive=True,
            pt_explicit=True,
            package_type="Image",
            base_image="amazon/python3.8-base",
            dependency_manager="pip",
            app_template=None,
            name=self.name,
            output_dir=None,
            location=None,
            runtime=None,
            no_input=None,
            extra_context=None,
        )
        generate_project_patch.assert_called_once_with(
            os.path.normpath("repository/python3.8-image/cookiecutter-ml-apigw-pytorch"),  # location
            "Image",  # package_type
            "python3.8",  # runtime
            "pip",  # dependency_manager
            self.output_dir,
            self.name,
            True,  # no_input
            ANY,
        )

    @patch.object(InitTemplates, "__init__", MockInitTemplates.__init__)
    @patch("samcli.commands.init.init_templates.InitTemplates._init_options_from_manifest")
    @patch("samcli.commands.init.init_generator.generate_project")
    def test_init_cli_image_pool_with_base_image_having_one_managed_template_with_provided_app_template_matching_the_managed_template(
        self,
        generate_project_patch,
        init_options_from_manifest_mock,
    ):
        init_options_from_manifest_mock.return_value = [
            {
                "directory": "python3.8-image/cookiecutter-ml-apigw-pytorch",
                "displayName": "PyTorch Machine Learning Inference API",
                "dependencyManager": "pip",
                "appTemplate": "ml-apigw-pytorch",
                "packageType": "Image",
            },
        ]
        init_cli(
            ctx=self.ctx,
            no_interactive=True,
            pt_explicit=True,
            package_type="Image",
            base_image="amazon/python3.8-base",
            dependency_manager="pip",
            app_template="ml-apigw-pytorch",  # same value as appTemplate indicated in the manifest above
            name=self.name,
            output_dir=None,
            location=None,
            runtime=None,
            no_input=None,
            extra_context=None,
        )
        generate_project_patch.assert_called_once_with(
            os.path.normpath("repository/python3.8-image/cookiecutter-ml-apigw-pytorch"),  # location
            "Image",  # package_type
            "python3.8",  # runtime
            "pip",  # dependency_manager
            self.output_dir,
            self.name,
            True,  # no_input
            ANY,
        )

    @patch.object(InitTemplates, "__init__", MockInitTemplates.__init__)
    @patch("samcli.commands.init.init_templates.InitTemplates._init_options_from_manifest")
    @patch("samcli.commands.init.init_generator.generate_project")
    def test_init_cli_image_pool_with_base_image_having_one_managed_template_with_provided_app_template_not_matching_the_managed_template(
        self,
        generate_project_patch,
        init_options_from_manifest_mock,
    ):
        init_options_from_manifest_mock.return_value = [
            {
                "directory": "python3.8-image/cookiecutter-ml-apigw-pytorch",
                "displayName": "PyTorch Machine Learning Inference API",
                "dependencyManager": "pip",
                "appTemplate": "ml-apigw-pytorch",
                "packageType": "Image",
            },
        ]
        with (self.assertRaises(UserException)):
            init_cli(
                ctx=self.ctx,
                no_interactive=True,
                pt_explicit=True,
                package_type="Image",
                base_image="amazon/python3.8-base",
                dependency_manager="pip",
                app_template="NOT-ml-apigw-pytorch",  # different value than appTemplate shown in the manifest above
                name=self.name,
                output_dir=None,
                location=None,
                runtime=None,
                no_input=None,
                extra_context=None,
            )<|MERGE_RESOLUTION|>--- conflicted
+++ resolved
@@ -14,11 +14,8 @@
 from samcli.commands.exceptions import UserException
 from samcli.commands.init import cli as init_cmd
 from samcli.commands.init import do_cli as init_cli
-<<<<<<< HEAD
+from samcli.commands.init.init_templates import InitTemplates, APP_TEMPLATES_REPO_URL
 from samcli.lib.iac.interface import ProjectTypes
-=======
-from samcli.commands.init.init_templates import InitTemplates, APP_TEMPLATES_REPO_URL
->>>>>>> 88c1f070
 from samcli.lib.init import GenerateProjectFailedError
 from samcli.lib.utils import osutils
 from samcli.lib.utils.git_repo import GitRepo
@@ -103,12 +100,8 @@
             app_template=self.app_template,
             no_input=self.no_input,
             extra_context=None,
-<<<<<<< HEAD
-            auto_clone=False,
             project_type=ProjectTypes.CFN,
             cdk_language=None,
-=======
->>>>>>> 88c1f070
         )
 
         # THEN we should receive no errors
@@ -144,12 +137,8 @@
             app_template=None,
             no_input=self.no_input,
             extra_context=None,
-<<<<<<< HEAD
-            auto_clone=False,
             project_type=ProjectTypes.CFN,
             cdk_language=None,
-=======
->>>>>>> 88c1f070
         )
 
         # THEN we should receive no errors
@@ -185,12 +174,8 @@
             app_template=None,
             no_input=self.no_input,
             extra_context=None,
-<<<<<<< HEAD
-            auto_clone=False,
             project_type=ProjectTypes.CFN,
             cdk_language=None,
-=======
->>>>>>> 88c1f070
         )
 
         # THEN we should receive no errors
@@ -226,12 +211,8 @@
                 app_template="wrong-and-bad",
                 no_input=self.no_input,
                 extra_context=None,
-<<<<<<< HEAD
-                auto_clone=False,
                 project_type=ProjectTypes.CFN,
                 cdk_language=None,
-=======
->>>>>>> 88c1f070
             )
 
     @patch("samcli.lib.utils.git_repo.GitRepo.clone")
@@ -253,12 +234,8 @@
                 app_template=self.app_template,
                 no_input=self.no_input,
                 extra_context=None,
-<<<<<<< HEAD
-                auto_clone=False,
                 project_type=ProjectTypes.CFN,
                 cdk_language=None,
-=======
->>>>>>> 88c1f070
             )
 
     @patch("samcli.lib.utils.git_repo.GitRepo.clone")
@@ -286,12 +263,8 @@
                 app_template=None,
                 no_input=self.no_input,
                 extra_context=None,
-<<<<<<< HEAD
-                auto_clone=False,
                 project_type=ProjectTypes.CFN,
                 cdk_language=None,
-=======
->>>>>>> 88c1f070
             )
 
             generate_project_patch.assert_called_with(
@@ -329,12 +302,8 @@
                 app_template=None,
                 no_input=self.no_input,
                 extra_context=None,
-<<<<<<< HEAD
-                auto_clone=False,
                 project_type=ProjectTypes.CFN,
                 cdk_language=None,
-=======
->>>>>>> 88c1f070
             )
 
             generate_project_patch.assert_called_with(
@@ -365,12 +334,8 @@
             app_template=self.app_template,
             no_input=self.no_input,
             extra_context=None,
-<<<<<<< HEAD
-            auto_clone=False,
             project_type=ProjectTypes.CFN,
             cdk_language=None,
-=======
->>>>>>> 88c1f070
         )
 
         # THEN we should receive no errors
@@ -404,12 +369,8 @@
             app_template=self.app_template,
             no_input=self.no_input,
             extra_context='{"schema_name":"events", "schema_type":"aws"}',
-<<<<<<< HEAD
-            auto_clone=False,
             project_type=ProjectTypes.CFN,
             cdk_language=None,
-=======
->>>>>>> 88c1f070
         )
 
         # THEN we should receive no errors and right extra_context should be passed
@@ -443,12 +404,8 @@
             app_template=self.app_template,
             no_input=self.no_input,
             extra_context='{"project_name": "my_project", "runtime": "java8", "schema_name":"events", "schema_type": "aws"}',
-<<<<<<< HEAD
-            auto_clone=False,
             project_type=ProjectTypes.CFN,
             cdk_language=None,
-=======
->>>>>>> 88c1f070
         )
 
         # THEN extra_context should have not overridden default_parameters(name, runtime)
@@ -482,12 +439,8 @@
                 app_template=self.app_template,
                 no_input=self.no_input,
                 extra_context='{"project_name", "my_project", "runtime": "java8", "schema_name":"events", "schema_type": "aws"}',
-<<<<<<< HEAD
-                auto_clone=False,
                 project_type=ProjectTypes.CFN,
                 cdk_language=None,
-=======
->>>>>>> 88c1f070
             )
 
     @patch("samcli.commands.init.init_generator.generate_project")
@@ -508,12 +461,8 @@
             app_template=None,
             no_input=None,
             extra_context='{"schema_name":"events", "schema_type": "aws"}',
-<<<<<<< HEAD
-            auto_clone=False,
             project_type=ProjectTypes.CFN,
             cdk_language=None,
-=======
->>>>>>> 88c1f070
         )
 
         # THEN should set default parameter(name, runtime) as extra_context
@@ -547,12 +496,8 @@
             app_template=None,
             no_input=None,
             extra_context='{"schema_name":"events", "schema_type": "aws"}',
-<<<<<<< HEAD
-            auto_clone=False,
             project_type=ProjectTypes.CFN,
             cdk_language=None,
-=======
->>>>>>> 88c1f070
         )
 
         # THEN extra_context should be without runtime
@@ -586,12 +531,8 @@
             app_template=None,
             no_input=None,
             extra_context='{"schema_name":"events", "schema_type": "aws"}',
-<<<<<<< HEAD
-            auto_clone=False,
             project_type=ProjectTypes.CFN,
             cdk_language=None,
-=======
->>>>>>> 88c1f070
         )
 
         # THEN extra_context should be without name
@@ -627,12 +568,8 @@
             # fmt: off
             extra_context='{\"schema_name\":\"events\", \"schema_type\":\"aws\"}',
             # fmt: on
-<<<<<<< HEAD
-            auto_clone=False,
             project_type=ProjectTypes.CFN,
             cdk_language=None,
-=======
->>>>>>> 88c1f070
         )
 
         # THEN we should receive no errors and right extra_context should be passed
@@ -1246,12 +1183,8 @@
             app_template="eventBridge-schema-app",
             no_input=self.no_input,
             extra_context=None,
-<<<<<<< HEAD
-            auto_clone=False,
             project_type=ProjectTypes.CFN,
             cdk_language=None,
-=======
->>>>>>> 88c1f070
         )
 
         generate_project_patch.assert_called_once_with(
@@ -1299,9 +1232,9 @@
             None,
         )
 
-    @patch("samcli.commands.init.init_templates.InitTemplates._shared_dir_check")
-    @patch("samcli.commands.init.init_generator.generate_project")
-    def test_init_cli_int_cdk_project_from_location(self, generate_project_patch, sd_mock):
+    @patch("samcli.lib.utils.git_repo.GitRepo._ensure_clone_directory_exists")
+    @patch("samcli.commands.init.init_generator.generate_project")
+    def test_init_cli_int_cdk_project_from_location(self, generate_project_patch, cd_mock):
         # WHEN the user follows interactive init prompts
 
         # 2: Project type: CDK
@@ -1408,6 +1341,8 @@
                 runtime=None,
                 no_input=self.no_input,
                 extra_context=self.extra_context,
+                project_type=ProjectTypes.CFN,
+                cdk_language=None,
             )
 
     @patch.object(InitTemplates, "__init__", MockInitTemplates.__init__)
@@ -1447,6 +1382,8 @@
                 runtime=None,
                 no_input=self.no_input,
                 extra_context=self.extra_context,
+                project_type=ProjectTypes.CFN,
+                cdk_language=None,
             )
 
     @patch.object(InitTemplates, "__init__", MockInitTemplates.__init__)
@@ -1487,8 +1424,11 @@
             runtime=None,
             no_input=None,
             extra_context=None,
-        )
-        generate_project_patch.assert_called_once_with(
+            project_type=ProjectTypes.CFN,
+            cdk_language=None,
+        )
+        generate_project_patch.assert_called_once_with(
+            ProjectTypes.CFN,
             os.path.normpath("repository/python3.8-image/cookiecutter-ml-apigw-pytorch"),  # location
             "Image",  # package_type
             "python3.8",  # runtime
@@ -1530,8 +1470,11 @@
             runtime=None,
             no_input=None,
             extra_context=None,
-        )
-        generate_project_patch.assert_called_once_with(
+            project_type=ProjectTypes.CFN,
+            cdk_language=None,
+        )
+        generate_project_patch.assert_called_once_with(
+            ProjectTypes.CFN,
             os.path.normpath("repository/python3.8-image/cookiecutter-ml-apigw-pytorch"),  # location
             "Image",  # package_type
             "python3.8",  # runtime
@@ -1573,8 +1516,11 @@
             runtime=None,
             no_input=None,
             extra_context=None,
-        )
-        generate_project_patch.assert_called_once_with(
+            project_type=ProjectTypes.CFN,
+            cdk_language=None,
+        )
+        generate_project_patch.assert_called_once_with(
+            ProjectTypes.CFN,
             os.path.normpath("repository/python3.8-image/cookiecutter-ml-apigw-pytorch"),  # location
             "Image",  # package_type
             "python3.8",  # runtime
@@ -1617,4 +1563,6 @@
                 runtime=None,
                 no_input=None,
                 extra_context=None,
+                project_type=ProjectTypes.CFN,
+                cdk_language=None,
             )
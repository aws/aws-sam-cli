--- conflicted
+++ resolved
@@ -144,21 +144,15 @@
         record_hook_telemetry_mock.assert_called_once()
 
     @patch("samcli.commands._utils.custom_options.hook_name_option.record_hook_telemetry")
-<<<<<<< HEAD
-=======
-    @patch("samcli.commands._utils.custom_options.hook_name_option.prompt_experimental")
     @patch("samcli.commands._utils.custom_options.hook_name_option.os.getcwd")
     @patch("samcli.commands._utils.custom_options.hook_name_option.IacHookWrapper")
     def test_skips_hook_package_with_help_option(
         self,
         iac_hook_wrapper_mock,
         getcwd_mock,
-        prompt_experimental_mock,
-        record_hook_telemetry_mock,
-    ):
-        iac_hook_wrapper_mock.return_value = self.iac_hook_wrapper_instance_mock
-        prompt_experimental_mock.return_value = True
-
+        record_hook_telemetry_mock,
+    ):
+        iac_hook_wrapper_mock.return_value = self.iac_hook_wrapper_instance_mock
         getcwd_mock.return_value = self.cwd_path
 
         hook_name_option = HookNameOption(
@@ -178,9 +172,6 @@
         record_hook_telemetry_mock.assert_not_called()
 
     @patch("samcli.commands._utils.custom_options.hook_name_option.record_hook_telemetry")
-    @patch("samcli.commands._utils.custom_options.hook_name_option.update_experimental_context")
-    @patch("samcli.commands._utils.custom_options.hook_name_option.prompt_experimental")
->>>>>>> c1b16647
     @patch("samcli.commands._utils.custom_options.hook_name_option.os.getcwd")
     @patch("samcli.commands._utils.custom_options.hook_name_option.IacHookWrapper")
     def test_valid_hook_package_with_other_options_from_sam_config(

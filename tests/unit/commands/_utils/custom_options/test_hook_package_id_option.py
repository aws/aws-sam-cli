--- conflicted
+++ resolved
@@ -65,11 +65,7 @@
 
         self.assertEqual(
             e.exception.message,
-<<<<<<< HEAD
-            f"Parameters hook-package-id, and {','.join(self.invalid_coexist_options)} cannot be used together",
-=======
-            f"Parameters hook-name, and {','.join(invalid_coexist_options)} cannot be used together",
->>>>>>> 89a4ffbe
+            f"Parameters hook-name, and {','.join(self.invalid_coexist_options)} cannot be used together",
         )
 
     @patch("samcli.commands._utils.custom_options.hook_name_option.update_experimental_context")
@@ -94,15 +90,9 @@
             "hook_name": self.terraform,
         }
         args = []
-<<<<<<< HEAD
-        hook_package_id_option.handle_parse_result(ctx, opts, args)
+        hook_name_option.handle_parse_result(ctx, opts, args)
         self.iac_hook_wrapper_instance_mock.prepare.assert_called_once_with(
             os.path.join(self.cwd_path, ".aws-sam-iacs", "iacs_metadata"), self.cwd_path, False, None, None, False
-=======
-        hook_name_option.handle_parse_result(ctx, opts, args)
-        iac_hook_wrapper_instance_mock.prepare.assert_called_once_with(
-            os.path.join(cwd_path, ".aws-sam-iacs", "iacs_metadata"), cwd_path, False, None, None
->>>>>>> 89a4ffbe
         )
         self.assertEqual(opts.get("template_file"), self.metadata_path)
 
@@ -131,17 +121,10 @@
             "region": "us-east-1",
         }
         args = []
-<<<<<<< HEAD
-        hook_package_id_option.handle_parse_result(ctx, opts, args)
+        hook_name_option.handle_parse_result(ctx, opts, args)
         self.iac_hook_wrapper_instance_mock.prepare.assert_called_once_with(
             os.path.join(self.cwd_path, ".aws-sam-iacs", "iacs_metadata"),
             self.cwd_path,
-=======
-        hook_name_option.handle_parse_result(ctx, opts, args)
-        iac_hook_wrapper_instance_mock.prepare.assert_called_once_with(
-            os.path.join(cwd_path, ".aws-sam-iacs", "iacs_metadata"),
-            cwd_path,
->>>>>>> 89a4ffbe
             True,
             "test",
             "us-east-1",
@@ -179,13 +162,8 @@
             "hook_name": self.terraform,
         }
         args = []
-<<<<<<< HEAD
-        hook_package_id_option.handle_parse_result(ctx, opts, args)
+        hook_name_option.handle_parse_result(ctx, opts, args)
         self.iac_hook_wrapper_instance_mock.prepare.assert_not_called()
-=======
-        hook_name_option.handle_parse_result(ctx, opts, args)
-        iac_hook_wrapper_instance_mock.prepare.assert_not_called()
->>>>>>> 89a4ffbe
         self.assertEqual(opts.get("template_file"), None)
 
     @patch("samcli.commands._utils.custom_options.hook_name_option.GlobalConfig")
@@ -222,13 +200,8 @@
             "hook_name": self.terraform,
         }
         args = []
-<<<<<<< HEAD
-        hook_package_id_option.handle_parse_result(ctx, opts, args)
+        hook_name_option.handle_parse_result(ctx, opts, args)
         self.iac_hook_wrapper_instance_mock.prepare.assert_not_called()
-=======
-        hook_name_option.handle_parse_result(ctx, opts, args)
-        iac_hook_wrapper_instance_mock.prepare.assert_not_called()
->>>>>>> 89a4ffbe
         self.assertEqual(opts.get("template_file"), None)
 
     @patch("samcli.commands._utils.custom_options.hook_name_option.update_experimental_context")
@@ -405,21 +378,12 @@
         )
         self.assertEqual(opts.get("template_file"), metadata_path)
 
-<<<<<<< HEAD
-    @patch("samcli.commands._utils.custom_options.hook_package_id_option.update_experimental_context")
-    @patch("samcli.commands._utils.custom_options.hook_package_id_option.prompt_experimental")
-    @patch("samcli.commands._utils.custom_options.hook_package_id_option.os.getcwd")
-    @patch("samcli.commands._utils.custom_options.hook_package_id_option.os.path.exists")
-    @patch("samcli.commands._utils.custom_options.hook_package_id_option.IacHookWrapper")
+    @patch("samcli.commands._utils.custom_options.hook_name_option.update_experimental_context")
+    @patch("samcli.commands._utils.custom_options.hook_name_option.prompt_experimental")
+    @patch("samcli.commands._utils.custom_options.hook_name_option.os.getcwd")
+    @patch("samcli.commands._utils.custom_options.hook_name_option.os.path.exists")
+    @patch("samcli.commands._utils.custom_options.hook_name_option.IacHookWrapper")
     def test_valid_hook_package_with_skipping_prepare_hook_and_built_path_does_not_exist(
-=======
-    @patch("samcli.commands._utils.custom_options.hook_name_option.update_experimental_context")
-    @patch("samcli.commands._utils.custom_options.hook_name_option.prompt_experimental")
-    @patch("samcli.commands._utils.custom_options.hook_name_option.os.getcwd")
-    @patch("samcli.commands._utils.custom_options.hook_name_option.os.path.exists")
-    @patch("samcli.commands._utils.custom_options.hook_name_option.IacHookWrapper")
-    def test_valid_hook_package_with_skipping_prepare_hook_and_built_path_doesnot_exist(
->>>>>>> 89a4ffbe
         self,
         iac_hook_wrapper_mock,
         path_exists_mock,
@@ -444,15 +408,9 @@
             "hook_name": self.terraform,
         }
         args = []
-<<<<<<< HEAD
-        hook_package_id_option.handle_parse_result(ctx, opts, args)
+        hook_name_option.handle_parse_result(ctx, opts, args)
         self.iac_hook_wrapper_instance_mock.prepare.assert_called_once_with(
             os.path.join(self.cwd_path, ".aws-sam-iacs", "iacs_metadata"), self.cwd_path, False, None, None, False
-=======
-        hook_name_option.handle_parse_result(ctx, opts, args)
-        iac_hook_wrapper_instance_mock.prepare.assert_called_once_with(
-            os.path.join(cwd_path, ".aws-sam-iacs", "iacs_metadata"), cwd_path, False, None, None
->>>>>>> 89a4ffbe
         )
         self.assertEqual(opts.get("template_file"), self.metadata_path)
 
@@ -489,15 +447,9 @@
             "build_image": "image",
         }
         args = []
-<<<<<<< HEAD
-        hook_package_id_option.handle_parse_result(ctx, opts, args)
+        hook_name_option.handle_parse_result(ctx, opts, args)
         self.iac_hook_wrapper_instance_mock.prepare.assert_called_once_with(
             os.path.join(self.cwd_path, ".aws-sam-iacs", "iacs_metadata"), self.cwd_path, False, None, None, False
-=======
-        hook_name_option.handle_parse_result(ctx, opts, args)
-        iac_hook_wrapper_instance_mock.prepare.assert_called_once_with(
-            os.path.join(cwd_path, ".aws-sam-iacs", "iacs_metadata"), cwd_path, False, None, None
->>>>>>> 89a4ffbe
         )
         self.assertEqual(opts.get("template_file"), self.metadata_path)
 
@@ -571,14 +523,8 @@
             "use_container": False,
         }
         args = []
-<<<<<<< HEAD
-        hook_package_id_option.handle_parse_result(ctx, opts, args)
+        hook_name_option.handle_parse_result(ctx, opts, args)
         self.iac_hook_wrapper_instance_mock.prepare.assert_called_once_with(
             os.path.join(self.cwd_path, ".aws-sam-iacs", "iacs_metadata"), self.cwd_path, False, None, None, False
-=======
-        hook_name_option.handle_parse_result(ctx, opts, args)
-        iac_hook_wrapper_instance_mock.prepare.assert_called_once_with(
-            os.path.join(cwd_path, ".aws-sam-iacs", "iacs_metadata"), cwd_path, False, None, None
->>>>>>> 89a4ffbe
         )
         self.assertEqual(opts.get("template_file"), self.metadata_path)
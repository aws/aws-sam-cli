from unittest import TestCase
from unittest.mock import patch, Mock

from parameterized import parameterized

from samcli.commands.local.start_lambda.cli import do_cli as start_lambda_cli
from samcli.lib.providers.exceptions import InvalidLayerReference
from samcli.commands.local.cli_common.user_exceptions import UserException
from samcli.commands.validate.lib.exceptions import InvalidSamDocumentException
from samcli.local.docker.exceptions import ContainerNotStartableException
from samcli.commands.local.lib.exceptions import OverridesNotWellDefinedError, InvalidIntermediateImageError
from samcli.local.docker.lambda_debug_settings import DebuggingNotSupported


class TestCli(TestCase):
    def setUp(self):
        self.template = "template"
        self.env_vars = "env-vars"
        self.debug_ports = [123]
        self.debug_args = "args"
        self.debugger_path = "/test/path"
        self.container_env_vars = "container-env-vars"
        self.docker_volume_basedir = "basedir"
        self.docker_network = "network"
        self.log_file = "logfile"
        self.skip_pull_image = True
        self.parameter_overrides = {}
        self.layer_cache_basedir = "/some/layers/path"
        self.force_image_build = True
        self.warm_containers = None
        self.shutdown = True
        self.debug_function = None
        self.region_name = "region"
        self.profile = "profile"

        self.ctx_mock = Mock()
        self.ctx_mock.region = self.region_name
        self.ctx_mock.profile = self.profile

        self.host = "host"
        self.port = 123

<<<<<<< HEAD
        self.iac = Mock()
        self.project = Mock()
=======
        self.container_host = "localhost"
        self.container_host_interface = "127.0.0.1"
>>>>>>> 88c1f070

    @patch("samcli.commands.local.cli_common.invoke_context.InvokeContext")
    @patch("samcli.commands.local.lib.local_lambda_service.LocalLambdaService")
    def test_cli_must_setup_context_and_start_service(self, local_lambda_service_mock, invoke_context_mock):
        # Mock the __enter__ method to return a object inside a context manager
        context_mock = Mock()
        invoke_context_mock.return_value.__enter__.return_value = context_mock

        service_mock = Mock()
        local_lambda_service_mock.return_value = service_mock

        self.warm_containers = None
        self.debug_function = None
        self.call_cli()

        invoke_context_mock.assert_called_with(
            template_file=self.template,
            function_identifier=None,
            env_vars_file=self.env_vars,
            container_env_vars_file=self.container_env_vars,
            docker_volume_basedir=self.docker_volume_basedir,
            docker_network=self.docker_network,
            log_file=self.log_file,
            skip_pull_image=self.skip_pull_image,
            debug_ports=self.debug_ports,
            debug_args=self.debug_args,
            debugger_path=self.debugger_path,
            parameter_overrides=self.parameter_overrides,
            layer_cache_basedir=self.layer_cache_basedir,
            force_image_build=self.force_image_build,
            aws_region=self.region_name,
            aws_profile=self.profile,
            warm_container_initialization_mode=self.warm_containers,
            debug_function=self.debug_function,
            shutdown=self.shutdown,
<<<<<<< HEAD
            iac=self.iac,
            project=self.project,
=======
            container_host=self.container_host,
            container_host_interface=self.container_host_interface,
>>>>>>> 88c1f070
        )

        local_lambda_service_mock.assert_called_with(lambda_invoke_context=context_mock, port=self.port, host=self.host)

        service_mock.start.assert_called_with()

    @parameterized.expand(
        [
            (InvalidSamDocumentException("bad template"), "bad template"),
            (
                InvalidLayerReference(),
                "Layer References need to be of type " "'AWS::Serverless::LayerVersion' or 'AWS::Lambda::LayerVersion'",
            ),
            (DebuggingNotSupported("Debugging not supported"), "Debugging not supported"),
        ]
    )
    @patch("samcli.commands.local.cli_common.invoke_context.InvokeContext")
    def test_must_raise_user_exception_on_invalid_sam_template(
        self, exeception_to_raise, execption_message, invoke_context_mock
    ):
        invoke_context_mock.side_effect = exeception_to_raise

        with self.assertRaises(UserException) as context:
            self.call_cli()

        msg = str(context.exception)
        expected = execption_message
        self.assertEqual(msg, expected)

    @patch("samcli.commands.local.cli_common.invoke_context.InvokeContext")
    def test_must_raise_user_exception_on_invalid_env_vars(self, invoke_context_mock):
        invoke_context_mock.side_effect = OverridesNotWellDefinedError("bad env vars")

        with self.assertRaises(UserException) as context:
            self.call_cli()

        msg = str(context.exception)
        expected = "bad env vars"
        self.assertEqual(msg, expected)

    @patch("samcli.commands.local.cli_common.invoke_context.InvokeContext")
    def test_must_raise_user_exception_on_invalid_imageuri(self, invoke_context_mock):
        invoke_context_mock.side_effect = InvalidIntermediateImageError("invalid imageuri")

        with self.assertRaises(UserException) as context:
            self.call_cli()

        msg = str(context.exception)
        expected = "invalid imageuri"
        self.assertEqual(msg, expected)

    @patch("samcli.commands.local.cli_common.invoke_context.InvokeContext")
    def test_must_raise_user_exception_on_no_free_ports(self, invoke_context_mock):
        invoke_context_mock.side_effect = ContainerNotStartableException("no free ports on host to bind with container")

        with self.assertRaises(UserException) as context:
            self.call_cli()

        msg = str(context.exception)
        expected = "no free ports on host to bind with container"
        self.assertEqual(msg, expected)

    def call_cli(self):
        start_lambda_cli(
            ctx=self.ctx_mock,
            host=self.host,
            port=self.port,
            template=self.template,
            env_vars=self.env_vars,
            debug_port=self.debug_ports,
            debug_args=self.debug_args,
            debugger_path=self.debugger_path,
            container_env_vars=self.container_env_vars,
            docker_volume_basedir=self.docker_volume_basedir,
            docker_network=self.docker_network,
            log_file=self.log_file,
            skip_pull_image=self.skip_pull_image,
            parameter_overrides=self.parameter_overrides,
            layer_cache_basedir=self.layer_cache_basedir,
            force_image_build=self.force_image_build,
            warm_containers=self.warm_containers,
            debug_function=self.debug_function,
            shutdown=self.shutdown,
<<<<<<< HEAD
            iac=self.iac,
            project=self.project,
=======
            container_host=self.container_host,
            container_host_interface=self.container_host_interface,
>>>>>>> 88c1f070
        )<|MERGE_RESOLUTION|>--- conflicted
+++ resolved
@@ -40,13 +40,11 @@
         self.host = "host"
         self.port = 123
 
-<<<<<<< HEAD
+        self.container_host = "localhost"
+        self.container_host_interface = "127.0.0.1"
+
         self.iac = Mock()
         self.project = Mock()
-=======
-        self.container_host = "localhost"
-        self.container_host_interface = "127.0.0.1"
->>>>>>> 88c1f070
 
     @patch("samcli.commands.local.cli_common.invoke_context.InvokeContext")
     @patch("samcli.commands.local.lib.local_lambda_service.LocalLambdaService")
@@ -82,13 +80,10 @@
             warm_container_initialization_mode=self.warm_containers,
             debug_function=self.debug_function,
             shutdown=self.shutdown,
-<<<<<<< HEAD
+            container_host=self.container_host,
+            container_host_interface=self.container_host_interface,
             iac=self.iac,
             project=self.project,
-=======
-            container_host=self.container_host,
-            container_host_interface=self.container_host_interface,
->>>>>>> 88c1f070
         )
 
         local_lambda_service_mock.assert_called_with(lambda_invoke_context=context_mock, port=self.port, host=self.host)
@@ -172,11 +167,8 @@
             warm_containers=self.warm_containers,
             debug_function=self.debug_function,
             shutdown=self.shutdown,
-<<<<<<< HEAD
+            container_host=self.container_host,
+            container_host_interface=self.container_host_interface,
             iac=self.iac,
             project=self.project,
-=======
-            container_host=self.container_host,
-            container_host_interface=self.container_host_interface,
->>>>>>> 88c1f070
         )
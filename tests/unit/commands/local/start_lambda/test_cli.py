--- conflicted
+++ resolved
@@ -24,16 +24,13 @@
         self.log_file = "logfile"
         self.skip_pull_image = True
         self.parameter_overrides = {}
-<<<<<<< HEAD
         self.container_name = "container-name"
-=======
         self.layer_cache_basedir = "/some/layers/path"
         self.force_image_build = True
         self.region_name = "region"
 
         self.ctx_mock = Mock()
         self.ctx_mock.region = self.region_name
->>>>>>> a9a6d12a
 
         self.host = "host"
         self.port = 123
@@ -61,16 +58,11 @@
                                                debug_port=self.debug_port,
                                                debug_args=self.debug_args,
                                                debugger_path=self.debugger_path,
-<<<<<<< HEAD
-                                               aws_region=self.region,
                                                parameter_overrides=self.parameter_overrides,
-                                               container_name=self.container_name)
-=======
-                                               parameter_overrides=self.parameter_overrides,
+                                               container_name=self.container_name,
                                                layer_cache_basedir=self.layer_cache_basedir,
                                                force_image_build=self.force_image_build,
                                                aws_region=self.region_name)
->>>>>>> a9a6d12a
 
         local_lambda_service_mock.assert_called_with(lambda_invoke_context=context_mock,
                                                      port=self.port,
@@ -122,13 +114,7 @@
                          docker_network=self.docker_network,
                          log_file=self.log_file,
                          skip_pull_image=self.skip_pull_image,
-<<<<<<< HEAD
-                         profile=self.profile,
-                         region=self.region,
                          parameter_overrides=self.parameter_overrides,
-                         container_name=self.container_name)
-=======
-                         parameter_overrides=self.parameter_overrides,
+                         container_name=self.container_name,
                          layer_cache_basedir=self.layer_cache_basedir,
-                         force_image_build=self.force_image_build)
->>>>>>> a9a6d12a
+                         force_image_build=self.force_image_build)
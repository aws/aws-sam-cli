--- conflicted
+++ resolved
@@ -229,14 +229,11 @@
             layers=[],
             events=None,
             metadata=None,
-<<<<<<< HEAD
             inlinecode=None,
-=======
             imageuri=None,
             imageconfig=None,
             packagetype=ZIP,
             codesign_config_arn=None,
->>>>>>> fcefe86e
         )
 
         self.local_lambda.env_vars_values = env_vars_values
@@ -280,14 +277,11 @@
             layers=[],
             events=None,
             metadata=None,
-<<<<<<< HEAD
             inlinecode=None,
-=======
             imageuri=None,
             imageconfig=None,
             packagetype=ZIP,
             codesign_config_arn=None,
->>>>>>> fcefe86e
         )
 
         self.local_lambda.env_vars_values = env_vars_values
@@ -321,14 +315,11 @@
             layers=[],
             events=None,
             metadata=None,
-<<<<<<< HEAD
             inlinecode=None,
-=======
             imageuri=None,
             imageconfig=None,
             packagetype=ZIP,
             codesign_config_arn=None,
->>>>>>> fcefe86e
         )
 
         self.local_lambda.env_vars_values = {}
@@ -393,14 +384,11 @@
             layers=layers,
             events=None,
             metadata=None,
-<<<<<<< HEAD
             inlinecode=None,
-=======
             imageuri=None,
             imageconfig=None,
             packagetype=ZIP,
             codesign_config_arn=None,
->>>>>>> fcefe86e
         )
 
         config = "someconfig"
@@ -451,14 +439,11 @@
             layers=[],
             events=None,
             metadata=None,
-<<<<<<< HEAD
             inlinecode=None,
-=======
             imageuri=None,
             imageconfig=None,
             packagetype=ZIP,
             codesign_config_arn=None,
->>>>>>> fcefe86e
         )
 
         config = "someconfig"

--- conflicted
+++ resolved
@@ -233,12 +233,8 @@
                         "aws:cdk:path": "stack/CDKLambdaLayer-x/Resource",
                         "aws:asset:path": "PyLayer/",
                         "aws:asset:property": "Content",
-<<<<<<< HEAD
+                        "SamNormalized": True,
                         "SamResourceId": "CDKLambdaLayer",
-=======
-                        "SamNormalized": True,
-                        "SamResourceId": "CDKLambdaLayer-x",
->>>>>>> 42e512d4
                     },
                     stack_path="",
                     layer_id="CDKLambdaLayer",
@@ -256,12 +252,8 @@
                         "aws:cdk:path": "stack/CDKLambdaLayer-x/Resource",
                         "aws:asset:path": "PyLayer/",
                         "aws:asset:property": "Content",
-<<<<<<< HEAD
+                        "SamNormalized": True,
                         "SamResourceId": "CDKLambdaLayer",
-=======
-                        "SamNormalized": True,
-                        "SamResourceId": "CDKLambdaLayer-x",
->>>>>>> 42e512d4
                     },
                     stack_path="",
                     layer_id="CDKLambdaLayer",
@@ -279,12 +271,8 @@
                         "aws:cdk:path": "stack/CDKLambdaLayerInChild-x/Resource",
                         "aws:asset:path": "PyLayer/",
                         "aws:asset:property": "Content",
-<<<<<<< HEAD
+                        "SamNormalized": True,
                         "SamResourceId": "CDKLambdaLayerInChild",
-=======
-                        "SamNormalized": True,
-                        "SamResourceId": "CDKLambdaLayerInChild-x",
->>>>>>> 42e512d4
                     },
                     stack_path="ChildStack",
                     layer_id="CDKLambdaLayerInChild",
@@ -302,12 +290,8 @@
                         "aws:cdk:path": "stack/CDKLambdaLayerInChild-x/Resource",
                         "aws:asset:path": "PyLayer/",
                         "aws:asset:property": "Content",
-<<<<<<< HEAD
+                        "SamNormalized": True,
                         "SamResourceId": "CDKLambdaLayerInChild",
-=======
-                        "SamNormalized": True,
-                        "SamResourceId": "CDKLambdaLayerInChild-x",
->>>>>>> 42e512d4
                     },
                     stack_path="ChildStack",
                     layer_id="CDKLambdaLayerInChild",
@@ -325,12 +309,8 @@
                         "aws:cdk:path": "stack/CDKLambdaLayerInChild-x/Resource",
                         "aws:asset:path": "PyLayer/",
                         "aws:asset:property": "Content",
-<<<<<<< HEAD
+                        "SamNormalized": True,
                         "SamResourceId": "CDKLambdaLayerInChild",
-=======
-                        "SamNormalized": True,
-                        "SamResourceId": "CDKLambdaLayerInChild-x",
->>>>>>> 42e512d4
                     },
                     stack_path="ChildStack",
                     layer_id="CDKLambdaLayerInChild",

import os
import posixpath
from unittest import TestCase
from unittest.mock import patch, PropertyMock, Mock, call

from parameterized import parameterized

from samcli.commands.local.cli_common.user_exceptions import InvalidLayerVersionArn
from samcli.lib.iac.interface import Stack as IacStack, DictSection, Resource
from samcli.lib.providers.provider import Function, LayerVersion, Stack
from samcli.lib.providers.sam_function_provider import SamFunctionProvider
from samcli.lib.providers.exceptions import InvalidLayerReference
from samcli.lib.utils.packagetype import IMAGE, ZIP


def make_root_stack(template, parameter_overrides=None):
    return Stack("", "", "template.yaml", parameter_overrides, template)


STACK_PATH = posixpath.join("this_is_a", "stack_path")
STACK = Mock(stack_path=STACK_PATH, origin_dir=".")


class TestSamFunctionProviderEndToEnd(TestCase):
    """
    Test all public methods with an input template and its child templates
    """

    TEMPLATE = {
        "Resources": {
            "SamFunctions": {
                "Type": "AWS::Serverless::Function",
                "Properties": {
                    "FunctionName": "SamFunc1",
                    "CodeUri": "/usr/foo/bar",
                    "Runtime": "nodejs4.3",
                    "Handler": "index.handler",
                },
            },
            "SamFuncWithInlineCode": {
                "Type": "AWS::Serverless::Function",
                "Properties": {
                    "FunctionName": "SamFuncWithInlineCode",
                    "InlineCode": "testcode",
                    "Runtime": "nodejs4.3",
                    "Handler": "index.handler",
                },
            },
            "SamFunc2": {
                "Type": "AWS::Serverless::Function",
                "Properties": {
                    # CodeUri is unsupported S3 location
                    "CodeUri": "s3://bucket/key",
                    "Runtime": "nodejs4.3",
                    "Handler": "index.handler",
                },
            },
            "SamFunc3": {
                "Type": "AWS::Serverless::Function",
                "Properties": {
                    # CodeUri is unsupported S3 location
                    "CodeUri": {"Bucket": "bucket", "Key": "key"},
                    "Runtime": "nodejs4.3",
                    "Handler": "index.handler",
                },
            },
            "SamFuncWithFunctionNameOverride": {
                "Type": "AWS::Serverless::Function",
                "Properties": {
                    "FunctionName": "SamFuncWithFunctionNameOverride-x",
                    "CodeUri": "/usr/foo/bar",
                    "Runtime": "nodejs4.3",
                    "Handler": "index.handler",
                },
            },
            "SamFuncWithImage1": {
                "Type": "AWS::Serverless::Function",
                "Properties": {
                    "PackageType": IMAGE,
                },
                "Metadata": {"DockerTag": "tag", "DockerContext": "./image", "Dockerfile": "Dockerfile"},
            },
            "SamFuncWithImage2": {
                "Type": "AWS::Serverless::Function",
                "Properties": {
                    "ImageUri": "image:tag",
                    "PackageType": IMAGE,
                },
                "Metadata": {"DockerTag": "tag", "DockerContext": "./image", "Dockerfile": "Dockerfile"},
            },
            "SamFuncWithImage3": {
                # ImageUri is unsupported ECR location
                "Type": "AWS::Serverless::Function",
                "Properties": {
                    "ImageUri": "123456789012.dkr.ecr.us-east-1.amazonaws.com/myrepo:myimage",
                    "PackageType": IMAGE,
                },
            },
            "LambdaFunc1": {
                "Type": "AWS::Lambda::Function",
                "Properties": {
                    "Code": {"S3Bucket": "bucket", "S3Key": "key"},
                    "Runtime": "nodejs4.3",
                    "Handler": "index.handler",
                },
            },
            "LambdaFuncWithImage1": {
                "Type": "AWS::Lambda::Function",
                "Properties": {
                    "PackageType": IMAGE,
                },
                "Metadata": {"DockerTag": "tag", "DockerContext": "./image", "Dockerfile": "Dockerfile"},
            },
            "LambdaFuncWithImage2": {
                "Type": "AWS::Lambda::Function",
                "Properties": {
                    "Code": {"ImageUri": "image:tag"},
                    "PackageType": IMAGE,
                },
                "Metadata": {"DockerTag": "tag", "DockerContext": "./image", "Dockerfile": "Dockerfile"},
            },
            "LambdaFuncWithImage3": {
                # ImageUri is unsupported ECR location
                "Type": "AWS::Lambda::Function",
                "Properties": {
                    "Code": {"ImageUri": "123456789012.dkr.ecr.us-east-1.amazonaws.com/myrepo"},
                    "PackageType": IMAGE,
                },
            },
            "LambdaFuncWithInlineCode": {
                "Type": "AWS::Lambda::Function",
                "Properties": {
                    "Code": {"ZipFile": "testcode"},
                    "Runtime": "nodejs4.3",
                    "Handler": "index.handler",
                },
            },
            "LambdaFuncWithLocalPath": {
                "Type": "AWS::Lambda::Function",
                "Properties": {"Code": "./some/path/to/code", "Runtime": "nodejs4.3", "Handler": "index.handler"},
            },
            "LambdaFuncWithFunctionNameOverride": {
                "Type": "AWS::Lambda::Function",
                "Properties": {
                    "FunctionName": "LambdaFuncWithFunctionNameOverride-x",
                    "Code": "./some/path/to/code",
                    "Runtime": "nodejs4.3",
                    "Handler": "index.handler",
                },
            },
            "LambdaFuncWithCodeSignConfig": {
                "Type": "AWS::Lambda::Function",
                "Properties": {
                    "FunctionName": "LambdaFuncWithCodeSignConfig",
                    "Code": "./some/path/to/code",
                    "Runtime": "nodejs4.3",
                    "Handler": "index.handler",
                    "CodeSigningConfigArn": "codeSignConfigArn",
                },
            },
            "OtherResource": {
                "Type": "AWS::Serverless::Api",
                "Properties": {"StageName": "prod", "DefinitionUri": "s3://bucket/key"},
            },
            "ChildStack": {
                "Type": "AWS::Serverless::Application",
                "Properties": {"Location": "./child.yaml"},
            },
        }
    }

    CHILD_TEMPLATE = {
        "Resources": {
            "SamFunctionsInChild": {
                "Type": "AWS::Serverless::Function",
                "Properties": {
                    "FunctionName": "SamFunctionsInChildName",
                    "CodeUri": "./foo/bar",
                    "Runtime": "nodejs4.3",
                    "Handler": "index.handler",
                },
            },
            "SamFunctionsInChildAbsPath": {
                "Type": "AWS::Serverless::Function",
                "Properties": {
                    "FunctionName": "SamFunctionsInChildAbsPathName",
                    "CodeUri": "/foo/bar",
                    "Runtime": "nodejs4.3",
                    "Handler": "index.handler",
                },
            },
            "SamImageFunctionsInChild": {
                "Type": "AWS::Serverless::Function",
                "Properties": {
                    "PackageType": "Image",
                },
                "Metadata": {"DockerTag": "tag", "DockerContext": "./image", "Dockerfile": "Dockerfile"},
            },
        }
    }

    def setUp(self):
        self.parameter_overrides = {}
        root_iac_stack = IacStack(origin_dir=".")
        root_iac_stack.update(self.TEMPLATE)
        child_iac_stack = IacStack(origin_dir="./child", is_nested=True)
        child_iac_stack.update(self.CHILD_TEMPLATE)
        root_stack = Stack("", "", "", self.parameter_overrides, root_iac_stack)
        child_stack = Stack("", "ChildStack", "ChildStack", None, child_iac_stack)
        self.provider = SamFunctionProvider([root_stack, child_stack])

    @parameterized.expand(
        [
            (
                "SamFunc1",
                Function(
                    function_id="SamFunctions",
                    name="SamFunctions",
                    functionname="SamFunc1",
                    runtime="nodejs4.3",
                    handler="index.handler",
                    codeuri="/usr/foo/bar",
                    memory=None,
                    timeout=None,
                    environment=None,
                    rolearn=None,
                    layers=[],
                    events=None,
                    metadata=None,
                    inlinecode=None,
                    imageuri=None,
                    imageconfig=None,
                    packagetype=ZIP,
                    codesign_config_arn=None,
                    stack_path="",
                ),
            ),
            (
                "SamFuncWithInlineCode",
                Function(
                    function_id="SamFuncWithInlineCode",
                    name="SamFuncWithInlineCode",
                    functionname="SamFuncWithInlineCode",
                    runtime="nodejs4.3",
                    handler="index.handler",
                    codeuri=None,
                    memory=None,
                    timeout=None,
                    environment=None,
                    rolearn=None,
                    layers=[],
                    events=None,
                    metadata=None,
                    inlinecode="testcode",
                    imageuri=None,
                    imageconfig=None,
                    packagetype=ZIP,
                    codesign_config_arn=None,
                    stack_path="",
                ),
            ),
            (
                "SamFunctions",
                Function(
                    function_id="SamFunctions",
                    name="SamFunctions",
                    functionname="SamFunc1",
                    runtime="nodejs4.3",
                    handler="index.handler",
                    codeuri="/usr/foo/bar",
                    memory=None,
                    timeout=None,
                    environment=None,
                    rolearn=None,
                    layers=[],
                    events=None,
                    metadata=None,
                    inlinecode=None,
                    imageuri=None,
                    imageconfig=None,
                    packagetype=ZIP,
                    codesign_config_arn=None,
                    stack_path="",
                ),
            ),
            ("SamFunc2", None),  # codeuri is a s3 location, ignored
            ("SamFunc3", None),  # codeuri is a s3 location, ignored
            (
                "SamFuncWithImage1",
                Function(
<<<<<<< HEAD
                    function_id="SamFunc4",
                    name="SamFunc4",
                    functionname="SamFunc4",
=======
                    name="SamFuncWithImage1",
                    functionname="SamFuncWithImage1",
>>>>>>> 88c1f070
                    runtime=None,
                    handler=None,
                    codeuri=".",
                    memory=None,
                    timeout=None,
                    environment=None,
                    rolearn=None,
                    layers=[],
                    events=None,
                    inlinecode=None,
                    imageuri=None,
                    imageconfig=None,
                    packagetype=IMAGE,
                    metadata={
                        "DockerTag": "tag",
                        "DockerContext": os.path.join("image"),
                        "Dockerfile": "Dockerfile",
                    },
                    codesign_config_arn=None,
                    stack_path="",
                ),
            ),
            (
                "SamFuncWithImage2",
                Function(
                    name="SamFuncWithImage2",
                    functionname="SamFuncWithImage2",
                    runtime=None,
                    handler=None,
                    codeuri=".",
                    memory=None,
                    timeout=None,
                    environment=None,
                    rolearn=None,
                    layers=[],
                    events=None,
                    inlinecode=None,
                    imageuri="image:tag",
                    imageconfig=None,
                    packagetype=IMAGE,
                    metadata={
                        "DockerTag": "tag",
                        "DockerContext": os.path.join("image"),
                        "Dockerfile": "Dockerfile",
                    },
                    codesign_config_arn=None,
                    stack_path="",
                ),
            ),
            ("SamFuncWithImage3", None),  # imageuri is ecr location, ignored
            (
                "SamFuncWithFunctionNameOverride-x",
                Function(
                    function_id="SamFuncWithFunctionNameOverride",
                    name="SamFuncWithFunctionNameOverride",
                    functionname="SamFuncWithFunctionNameOverride-x",
                    runtime="nodejs4.3",
                    handler="index.handler",
                    codeuri="/usr/foo/bar",
                    memory=None,
                    timeout=None,
                    environment=None,
                    rolearn=None,
                    layers=[],
                    events=None,
                    metadata=None,
                    inlinecode=None,
                    imageuri=None,
                    imageconfig=None,
                    packagetype=ZIP,
                    codesign_config_arn=None,
                    stack_path="",
                ),
            ),
            ("LambdaFunc1", None),  # codeuri is a s3 location, ignored
            (
                "LambdaFuncWithImage1",
                Function(
<<<<<<< HEAD
                    function_id="LambdaFuncWithInlineCode",
                    name="LambdaFuncWithInlineCode",
                    functionname="LambdaFuncWithInlineCode",
                    runtime="nodejs4.3",
                    handler="index.handler",
                    codeuri=None,
=======
                    name="LambdaFuncWithImage1",
                    functionname="LambdaFuncWithImage1",
                    runtime=None,
                    handler=None,
                    codeuri=".",
>>>>>>> 88c1f070
                    memory=None,
                    timeout=None,
                    environment=None,
                    rolearn=None,
                    layers=[],
                    events=None,
                    metadata={
                        "DockerTag": "tag",
                        "DockerContext": os.path.join("image"),
                        "Dockerfile": "Dockerfile",
                    },
                    inlinecode=None,
                    imageuri=None,
                    imageconfig=None,
                    packagetype=IMAGE,
                    codesign_config_arn=None,
                    stack_path="",
                ),
            ),
            (
                "LambdaFuncWithImage2",
                Function(
<<<<<<< HEAD
                    function_id="LambdaFunc2",
                    name="LambdaFunc2",
                    functionname="LambdaFunc2",
=======
                    name="LambdaFuncWithImage2",
                    functionname="LambdaFuncWithImage2",
>>>>>>> 88c1f070
                    runtime=None,
                    handler=None,
                    codeuri=".",
                    memory=None,
                    timeout=None,
                    environment=None,
                    rolearn=None,
                    layers=[],
                    events=None,
                    metadata={
                        "DockerTag": "tag",
                        "DockerContext": os.path.join("image"),
                        "Dockerfile": "Dockerfile",
                    },
                    inlinecode=None,
                    imageuri="image:tag",
                    imageconfig=None,
                    packagetype=IMAGE,
                    codesign_config_arn=None,
                    stack_path="",
                ),
            ),
            ("LambdaFuncWithImage3", None),  # imageuri is a ecr location, ignored
            (
                "LambdaFuncWithInlineCode",
                Function(
                    name="LambdaFuncWithInlineCode",
                    functionname="LambdaFuncWithInlineCode",
                    runtime="nodejs4.3",
                    handler="index.handler",
                    codeuri=None,
                    memory=None,
                    timeout=None,
                    environment=None,
                    rolearn=None,
                    layers=[],
                    events=None,
                    metadata=None,
                    inlinecode="testcode",
                    codesign_config_arn=None,
                    imageuri=None,
                    imageconfig=None,
                    packagetype=ZIP,
                    stack_path="",
                ),
            ),
            (
                "LambdaFuncWithLocalPath",
                Function(
                    function_id="LambdaFuncWithLocalPath",
                    name="LambdaFuncWithLocalPath",
                    functionname="LambdaFuncWithLocalPath",
                    runtime="nodejs4.3",
                    handler="index.handler",
                    codeuri=os.path.join("some", "path", "to", "code"),
                    memory=None,
                    timeout=None,
                    environment=None,
                    rolearn=None,
                    layers=[],
                    events=None,
                    metadata=None,
                    inlinecode=None,
                    codesign_config_arn=None,
                    imageuri=None,
                    imageconfig=None,
                    packagetype=ZIP,
                    stack_path="",
                ),
            ),
            (
                "LambdaFuncWithFunctionNameOverride-x",
                Function(
                    function_id="LambdaFuncWithFunctionNameOverride",
                    name="LambdaFuncWithFunctionNameOverride",
                    functionname="LambdaFuncWithFunctionNameOverride-x",
                    runtime="nodejs4.3",
                    handler="index.handler",
                    codeuri=os.path.join("some", "path", "to", "code"),
                    memory=None,
                    timeout=None,
                    environment=None,
                    rolearn=None,
                    layers=[],
                    events=None,
                    metadata=None,
                    inlinecode=None,
                    imageuri=None,
                    imageconfig=None,
                    packagetype=ZIP,
                    codesign_config_arn=None,
                    stack_path="",
                ),
            ),
            (
                "LambdaFuncWithCodeSignConfig",
                Function(
                    function_id="LambdaFuncWithCodeSignConfig",
                    name="LambdaFuncWithCodeSignConfig",
                    functionname="LambdaFuncWithCodeSignConfig",
                    runtime="nodejs4.3",
                    handler="index.handler",
                    codeuri=os.path.join("some", "path", "to", "code"),
                    memory=None,
                    timeout=None,
                    environment=None,
                    rolearn=None,
                    layers=[],
                    events=None,
                    metadata=None,
                    inlinecode=None,
                    imageuri=None,
                    imageconfig=None,
                    packagetype=ZIP,
                    codesign_config_arn="codeSignConfigArn",
                    stack_path="",
                ),
            ),
            (
                posixpath.join("ChildStack", "SamFunctionsInChild"),
                Function(
                    function_id="SamFunctionsInChild",
                    name="SamFunctionsInChild",
                    functionname="SamFunctionsInChildName",
                    runtime="nodejs4.3",
                    handler="index.handler",
                    codeuri=os.path.join("child", "foo", "bar"),
                    memory=None,
                    timeout=None,
                    environment=None,
                    rolearn=None,
                    layers=[],
                    events=None,
                    metadata=None,
                    inlinecode=None,
                    imageuri=None,
                    imageconfig=None,
                    packagetype=ZIP,
                    codesign_config_arn=None,
                    stack_path="ChildStack",
                ),
            ),
            (
                posixpath.join("ChildStack", "SamFunctionsInChildAbsPath"),
                Function(
                    function_id="SamFunctionsInChildAbsPath",
                    name="SamFunctionsInChildAbsPath",
                    functionname="SamFunctionsInChildAbsPathName",
                    runtime="nodejs4.3",
                    handler="index.handler",
                    codeuri="/foo/bar",
                    memory=None,
                    timeout=None,
                    environment=None,
                    rolearn=None,
                    layers=[],
                    events=None,
                    metadata=None,
                    inlinecode=None,
                    imageuri=None,
                    imageconfig=None,
                    packagetype=ZIP,
                    codesign_config_arn=None,
                    stack_path="ChildStack",
                ),
            ),
            (
                posixpath.join("ChildStack", "SamImageFunctionsInChild"),
                Function(
                    function_id="SamImageFunctionsInChild",
                    name="SamImageFunctionsInChild",
                    functionname="SamImageFunctionsInChild",
                    runtime=None,
                    handler=None,
                    codeuri="child",
                    memory=None,
                    timeout=None,
                    environment=None,
                    rolearn=None,
                    layers=[],
                    events=None,
                    metadata={
                        "DockerTag": "tag",
                        "DockerContext": os.path.join("child", "image"),  # the path should starts with child
                        "Dockerfile": "Dockerfile",
                    },
                    inlinecode=None,
                    imageuri=None,
                    imageconfig=None,
                    packagetype=IMAGE,
                    codesign_config_arn=None,
                    stack_path="ChildStack",
                ),
            ),
        ]
    )
    def test_get_must_return_each_function(self, name, expected_output):

        actual = self.provider.get(name)
        self.assertEqual(actual, expected_output)

    def test_get_all_must_return_all_functions(self):

        result = {posixpath.join(f.stack_path, f.name) for f in self.provider.get_all()}
        expected = {
            "SamFunctions",
            "SamFuncWithImage1",
            "SamFuncWithImage2",
            "SamFuncWithInlineCode",
            "SamFuncWithFunctionNameOverride",
            "LambdaFuncWithImage1",
            "LambdaFuncWithImage2",
            "LambdaFuncWithInlineCode",
            "LambdaFuncWithLocalPath",
            "LambdaFuncWithFunctionNameOverride",
            "LambdaFuncWithCodeSignConfig",
            posixpath.join("ChildStack", "SamFunctionsInChild"),
            posixpath.join("ChildStack", "SamFunctionsInChildAbsPath"),
            posixpath.join("ChildStack", "SamImageFunctionsInChild"),
        }

        self.assertEqual(expected, result)


class TestSamFunctionProvider_init(TestCase):
    def setUp(self):
        self.parameter_overrides = {}

    @patch.object(SamFunctionProvider, "_extract_functions")
    @patch("samcli.lib.providers.provider.SamBaseProvider.get_template")
    def test_must_extract_functions(self, get_template_mock, extract_mock):
        extract_result = {"foo": "bar"}
        extract_mock.return_value = extract_result

        template = {"Resources": {"a": "b"}}
        get_template_mock.return_value = template
        stack = make_root_stack(template, self.parameter_overrides)
        provider = SamFunctionProvider([stack])

        extract_mock.assert_called_with([stack], False, False)
        get_template_mock.assert_called_with(template, self.parameter_overrides)
        self.assertEqual(provider.functions, extract_result)

    @patch.object(SamFunctionProvider, "_extract_functions")
    @patch("samcli.lib.providers.provider.SamBaseProvider.get_template")
    def test_must_default_to_empty_resources(self, get_template_mock, extract_mock):
        extract_result = {"foo": "bar"}
        extract_mock.return_value = extract_result

        template = {"a": "b"}  # Template does *not* have 'Resources' key
        get_template_mock.return_value = template
        stack = make_root_stack(template, self.parameter_overrides)
        provider = SamFunctionProvider([stack])

        extract_mock.assert_called_with([stack], False, False)  # Empty Resources value must be passed
        self.assertEqual(provider.functions, extract_result)


class TestSamFunctionProvider_extract_functions(TestCase):
    @patch("samcli.lib.providers.sam_function_provider.Stack.resources", new_callable=PropertyMock)
    @patch.object(SamFunctionProvider, "_convert_sam_function_resource")
    def test_must_work_for_sam_function(self, convert_mock, resources_mock):
        convertion_result = Mock()
        convertion_result.full_path = "A/B/C/Func1"
        convert_mock.return_value = convertion_result

        resources = DictSection("Resources")
        resources.update({"Func1": {"Type": "AWS::Serverless::Function", "Properties": {"a": "b"}}})
        resources_mock.return_value = resources
        expected = {"A/B/C/Func1": convertion_result}

        stack = make_root_stack(None)
        result = SamFunctionProvider._extract_functions([stack])
        self.assertEqual(expected, result)
        convert_mock.assert_called_with(stack, "Func1", resources["Func1"], [], False)

    @patch("samcli.lib.providers.sam_function_provider.Stack.resources", new_callable=PropertyMock)
    @patch.object(SamFunctionProvider, "_convert_sam_function_resource")
    def test_must_work_with_no_properties(self, convert_mock, resources_mock):
        convertion_result = Mock()
        convertion_result.full_path = "A/B/C/Func1"
        convert_mock.return_value = convertion_result

        resources = DictSection("Resources")
        resources.update(
            {
                "Func1": {
                    "Type": "AWS::Serverless::Function"
                    # No Properties
                }
            }
        )
        resources_mock.return_value = resources

        expected = {"A/B/C/Func1": convertion_result}

        stack = make_root_stack(None)
        result = SamFunctionProvider._extract_functions([stack])
        self.assertEqual(expected, result)
        convert_mock.assert_called_with(
            stack,
            "Func1",
            resources["Func1"],
            [],
            False,
        )

    @patch("samcli.lib.providers.sam_function_provider.Stack.resources", new_callable=PropertyMock)
    @patch.object(SamFunctionProvider, "_convert_lambda_function_resource")
    def test_must_work_for_lambda_function(self, convert_mock, resources_mock):
        convertion_result = Mock()
        convertion_result.full_path = "A/B/C/Func1"
        convert_mock.return_value = convertion_result

        resources = DictSection("Resources")
        resources.update({"Func1": {"Type": "AWS::Lambda::Function", "Properties": {"a": "b"}}})
        resources_mock.return_value = resources

        expected = {"A/B/C/Func1": convertion_result}

        stack = make_root_stack(None)
        result = SamFunctionProvider._extract_functions([stack])
        self.assertEqual(expected, result)
        convert_mock.assert_called_with(stack, "Func1", resources["Func1"], [], False)

    @patch("samcli.lib.providers.sam_function_provider.Stack.resources", new_callable=PropertyMock)
    def test_must_skip_unknown_resource(self, resources_mock):
        resources = DictSection("Resources")
        resources.update({"Func1": {"Type": "AWS::SomeOther::Function", "Properties": {"a": "b"}}})
        resources_mock.return_value = resources

        expected = {}

        result = SamFunctionProvider._extract_functions([make_root_stack(None)])
        self.assertEqual(expected, result)

    @patch.object(SamFunctionProvider, "_convert_lambda_function_resource")
    def test_must_work_for_multiple_functions_with_name_but_in_different_stacks(
        self,
        convert_mock,
    ):
        function_root = Mock()
        function_root.name = "Func1"
        function_root.full_path = "Func1"
        function_child = Mock()
        function_child.name = "Func1"
        function_child.full_path = "C/Func1"

        stack_root = Mock()
        resources_mock = DictSection("Resources")
        resources_mock.update(
            {
                "Func1": {"Type": "AWS::Lambda::Function", "Properties": {"a": "b"}},
                "C": {"Type": "AWS::Serverless::Application", "Properties": {"Location": "./child.yaml"}},
            }
        )
        stack_root.resources = resources_mock
        stack_child = Mock()
        child_resources_mock = DictSection("Resources")
        child_resources_mock.update(
            {
                "Func1": {"Type": "AWS::Lambda::Function", "Properties": {"a": "b"}},
            }
        )
        stack_child.resources = child_resources_mock

        convert_mock.side_effect = [function_root, function_child]

        expected = {"Func1": function_root, "C/Func1": function_child}

        result = SamFunctionProvider._extract_functions([stack_root, stack_child])
        self.assertEqual(expected, result)
        convert_mock.assert_has_calls(
            [
                call(stack_root, "Func1", resources_mock["Func1"], [], False),
                call(stack_child, "Func1", child_resources_mock["Func1"], [], False),
            ]
        )


class TestSamFunctionProvider_convert_sam_function_resource(TestCase):
    def test_must_convert_zip(self):

        name = "myname"
        resource = Resource(
            "func1",
            body={
                "Properties": {
                    "CodeUri": "/usr/local",
                    "Runtime": "myruntime",
                    "MemorySize": "mymemorysize",
                    "Timeout": "30",
                    "Handler": "myhandler",
                    "Environment": "myenvironment",
                    "Role": "myrole",
                    "Layers": ["Layer1", "Layer2"],
                }
            },
        )

        expected = Function(
            function_id="func1",
            name="myname",
            functionname="myname",
            runtime="myruntime",
            memory="mymemorysize",
            timeout="30",
            handler="myhandler",
            codeuri="/usr/local",
            environment="myenvironment",
            rolearn="myrole",
            layers=["Layer1", "Layer2"],
            events=None,
            metadata=None,
            inlinecode=None,
            imageuri=None,
            imageconfig=None,
            packagetype=ZIP,
            codesign_config_arn=None,
            stack_path=STACK_PATH,
        )

        result = SamFunctionProvider._convert_sam_function_resource(STACK, name, resource, ["Layer1", "Layer2"])

        self.assertEqual(expected, result)

    def test_must_convert_image(self):

        name = "myname"
        resource = Resource(
            "func1",
            body={
                "Properties": {
                    "ImageUri": "helloworld:v1",
                    "Runtime": "myruntime",
                    "MemorySize": "mymemorysize",
                    "Timeout": "30",
                    "Handler": "myhandler",
                    "Environment": "myenvironment",
                    "Role": "myrole",
                    "ImageConfig": {
                        "WorkingDirectory": "/var/task",
                        "Command": "/bin/bash",
                        "EntryPoint": "echo Hello!",
                    },
                    "PackageType": IMAGE,
                }
            },
        )

        expected = Function(
            function_id="func1",
            name="myname",
            functionname="myname",
            runtime="myruntime",
            memory="mymemorysize",
            timeout="30",
            handler="myhandler",
            codeuri=".",
            environment="myenvironment",
            rolearn="myrole",
            layers=[],
            events=None,
            metadata=None,
            inlinecode=None,
            imageuri="helloworld:v1",
            imageconfig={"WorkingDirectory": "/var/task", "Command": "/bin/bash", "EntryPoint": "echo Hello!"},
            packagetype=IMAGE,
            codesign_config_arn=None,
            stack_path=STACK_PATH,
        )

        result = SamFunctionProvider._convert_sam_function_resource(STACK, name, resource, [])

        self.assertEqual(expected, result)

    def test_must_skip_non_existent_properties(self):

        name = "myname"
        resource = Resource("func1", body={"Properties": {"CodeUri": "/usr/local"}})

        expected = Function(
            function_id="func1",
            name="myname",
            functionname="myname",
            runtime=None,
            memory=None,
            timeout=None,
            handler=None,
            codeuri="/usr/local",
            environment=None,
            rolearn=None,
            layers=[],
            events=None,
            metadata=None,
            inlinecode=None,
            imageuri=None,
            imageconfig=None,
            packagetype=ZIP,
            codesign_config_arn=None,
            stack_path=STACK_PATH,
        )

        result = SamFunctionProvider._convert_sam_function_resource(STACK, name, resource, [])

        self.assertEqual(expected, result)

    def test_must_default_missing_code_uri(self):

        name = "myname"
        resource = Resource("func1", body={"Properties": {"Runtime": "myruntime"}})

        result = SamFunctionProvider._convert_sam_function_resource(STACK, name, resource, [])
        self.assertEqual(result.codeuri, ".")  # Default value

    def test_must_use_inlinecode(self):

        name = "myname"
        resource = Resource(
            "func1",
            body={
                "Properties": {
                    "InlineCode": "testcode",
                    "Runtime": "myruntime",
                    "MemorySize": "mymemorysize",
                    "Timeout": "30",
                    "Handler": "index.handler",
                }
            },
        )

        expected = Function(
            function_id="func1",
            name="myname",
            functionname="myname",
            runtime="myruntime",
            memory="mymemorysize",
            timeout="30",
            handler="index.handler",
            codeuri=None,
            environment=None,
            rolearn=None,
            layers=[],
            events=None,
            metadata=None,
            inlinecode="testcode",
            imageuri=None,
            imageconfig=None,
            packagetype=ZIP,
            codesign_config_arn=None,
            stack_path=STACK_PATH,
        )

        result = SamFunctionProvider._convert_sam_function_resource(STACK, name, resource, [])

        self.assertEqual(expected, result)

    def test_must_prioritize_inlinecode(self):

        name = "myname"
        resource = Resource(
            "func1",
            body={
                "Properties": {
                    "CodeUri": "/usr/local",
                    "InlineCode": "testcode",
                    "Runtime": "myruntime",
                    "MemorySize": "mymemorysize",
                    "Timeout": "30",
                    "Handler": "index.handler",
                }
            },
        )

        expected = Function(
            function_id="func1",
            name="myname",
            functionname="myname",
            runtime="myruntime",
            memory="mymemorysize",
            timeout="30",
            handler="index.handler",
            codeuri=None,
            environment=None,
            rolearn=None,
            layers=[],
            events=None,
            metadata=None,
            inlinecode="testcode",
            imageuri=None,
            imageconfig=None,
            packagetype=ZIP,
            codesign_config_arn=None,
            stack_path=STACK_PATH,
        )

        result = SamFunctionProvider._convert_sam_function_resource(STACK, name, resource, [])

        self.assertEqual(expected, result)

    def test_must_handle_code_dict(self):

        name = "myname"
        resource = Resource(
            "func1",
            body={
                "Properties": {
                    "CodeUri": {
                        # CodeUri is some dictionary
                        "a": "b"
                    }
                }
            },
        )

        result = SamFunctionProvider._convert_sam_function_resource(STACK, name, resource, [])
        self.assertEqual(result.codeuri, ".")  # Default value


class TestSamFunctionProvider_convert_lambda_function_resource(TestCase):
    def test_must_convert(self):

        name = "myname"
        resource = Resource(
            "func1",
            body={
                "Properties": {
                    "Code": {"Bucket": "bucket"},
                    "Runtime": "myruntime",
                    "MemorySize": "mymemorysize",
                    "Timeout": "30",
                    "Handler": "myhandler",
                    "Environment": "myenvironment",
                    "Role": "myrole",
                    "Layers": ["Layer1", "Layer2"],
                }
            },
        )

        expected = Function(
            function_id="func1",
            name="myname",
            functionname="myname",
            runtime="myruntime",
            memory="mymemorysize",
            timeout="30",
            handler="myhandler",
            codeuri=".",
            environment="myenvironment",
            rolearn="myrole",
            layers=["Layer1", "Layer2"],
            events=None,
            metadata=None,
            inlinecode=None,
            imageuri=None,
            imageconfig=None,
            packagetype=ZIP,
            codesign_config_arn=None,
            stack_path=STACK_PATH,
        )

        result = SamFunctionProvider._convert_lambda_function_resource(STACK, name, resource, ["Layer1", "Layer2"])

        self.assertEqual(expected, result)

    def test_must_use_inlinecode(self):

        name = "myname"
        resource = Resource(
            "func1",
            body={
                "Properties": {
                    "Code": {"ZipFile": "testcode"},
                    "Runtime": "myruntime",
                    "MemorySize": "mymemorysize",
                    "Timeout": "30",
                    "Handler": "myhandler",
                    "Environment": "myenvironment",
                }
            },
        )

        expected = Function(
            function_id="func1",
            name="myname",
            functionname="myname",
            runtime="myruntime",
            memory="mymemorysize",
            timeout="30",
            handler="myhandler",
            codeuri=None,
            environment="myenvironment",
            rolearn=None,
            layers=[],
            events=None,
            metadata=None,
            inlinecode="testcode",
            imageuri=None,
            imageconfig=None,
            packagetype=ZIP,
            codesign_config_arn=None,
            stack_path=STACK_PATH,
        )

        result = SamFunctionProvider._convert_lambda_function_resource(STACK, name, resource, [])

        self.assertEqual(expected, result)

    def test_must_skip_non_existent_properties(self):

        name = "myname"
        resource = Resource("func1", body={"Properties": {"Code": {"Bucket": "bucket"}}})

        expected = Function(
            function_id="func1",
            name="myname",
            functionname="myname",
            runtime=None,
            memory=None,
            timeout=None,
            handler=None,
            codeuri=".",
            environment=None,
            rolearn=None,
            layers=[],
            events=None,
            metadata=None,
            inlinecode=None,
            imageuri=None,
            imageconfig=None,
            packagetype=ZIP,
            codesign_config_arn=None,
            stack_path=STACK_PATH,
        )

        result = SamFunctionProvider._convert_lambda_function_resource(STACK, name, resource, [])

        self.assertEqual(expected, result)


class TestSamFunctionProvider_parse_layer_info(TestCase):
    @parameterized.expand(
        [
            ({"Function": {"Type": "AWS::Serverless::Function", "Properties": {}}}, {"Ref": "Function"}),
            ({}, {"Ref": "LayerDoesNotExist"}),
        ]
    )
    def test_raise_on_invalid_layer_resource(self, resources, layer_reference):
        with self.assertRaises(InvalidLayerReference):
            SamFunctionProvider._parse_layer_info(STACK, [layer_reference], resources)

    @parameterized.expand(
        [
            (
                {"Function": {"Type": "AWS::Serverless::Function", "Properties": {}}},
                "arn:aws:lambda:::awslayer:AmazonLinux1703",
            )
        ]
    )
    def test_raise_on_AmazonLinux1703_layer_provided(self, resources, layer_reference):
        with self.assertRaises(InvalidLayerVersionArn):
            SamFunctionProvider._parse_layer_info(STACK, [layer_reference], resources)

    def test_must_ignore_opt_in_AmazonLinux1803_layer(self):
        resources = Resource()

        list_of_layers = [
            "arn:aws:lambda:region:account-id:layer:layer-name:1",
            "arn:aws:lambda:::awslayer:AmazonLinux1803",
        ]
        actual = SamFunctionProvider._parse_layer_info(
            Mock(stack_path=STACK_PATH, location="template.yaml", resources=resources), list_of_layers
        )

        for (actual_layer, expected_layer) in zip(
            actual,
            [LayerVersion(None, "arn:aws:lambda:region:account-id:layer:layer-name:1", None, stack_path=STACK_PATH)],
        ):
            self.assertEqual(actual_layer, expected_layer)

    def test_layers_created_from_template_resources(self):
        resources = DictSection("Resources")
        resources.update(
            {
                "Layer": {"Type": "AWS::Lambda::LayerVersion", "Properties": {"Content": "/somepath"}},
                "ServerlessLayer": {"Type": "AWS::Serverless::LayerVersion", "Properties": {"ContentUri": "/somepath"}},
            }
        )

        list_of_layers = [
            {"Ref": "Layer"},
            {"Ref": "ServerlessLayer"},
            "arn:aws:lambda:region:account-id:layer:layer-name:1",
            {"NonRef": "Something"},
        ]
        actual = SamFunctionProvider._parse_layer_info(
            Mock(stack_path=STACK_PATH, location="template.yaml", resources=resources), list_of_layers
        )

        for (actual_layer, expected_layer) in zip(
            actual,
            [
                LayerVersion("Layer", "Layer", "/somepath", stack_path=STACK_PATH),
                LayerVersion("ServerlessLayer", "ServerlessLayer", "/somepath", stack_path=STACK_PATH),
                LayerVersion(None, "arn:aws:lambda:region:account-id:layer:layer-name:1", None, stack_path=STACK_PATH),
            ],
        ):
            self.assertEqual(actual_layer, expected_layer)

    def test_return_empty_list_on_no_layers(self):
        resources = {"Function": {"Type": "AWS::Serverless::Function", "Properties": {}}}

        actual = SamFunctionProvider._parse_layer_info(
            Mock(stack_path=STACK_PATH, location="template.yaml", resources=resources), []
        )

        self.assertEqual(actual, [])


class TestSamFunctionProvider_get(TestCase):
    def test_raise_on_invalid_name(self):
        provider = SamFunctionProvider([])

        with self.assertRaises(ValueError):
            provider.get(None)

    def test_must_return_function_value(self):
        provider = SamFunctionProvider([])
        # Cheat a bit here by setting the value of this property directly
        function = Function(
            function_id="not-value",
            name="not-value",
            functionname="value",
            runtime=None,
            handler=None,
            codeuri=None,
            memory=None,
            timeout=None,
            environment=None,
            rolearn=None,
            layers=[],
            events=None,
            metadata=None,
            inlinecode=None,
            imageuri=None,
            imageconfig=None,
            packagetype=None,
            codesign_config_arn=None,
            stack_path=STACK_PATH,
        )
        provider.functions = {"func1": function}

        self.assertEqual(function, provider.get("value"))

    def test_return_none_if_function_not_found(self):
        provider = SamFunctionProvider([])

        self.assertIsNone(provider.get("somefunc"), "Must return None when Function is not found")


class TestSamFunctionProvider_get_all(TestCase):
    def test_must_work_with_no_functions(self):
        provider = SamFunctionProvider([])

        result = [f for f in provider.get_all()]
        self.assertEqual(result, [])<|MERGE_RESOLUTION|>--- conflicted
+++ resolved
@@ -288,14 +288,9 @@
             (
                 "SamFuncWithImage1",
                 Function(
-<<<<<<< HEAD
-                    function_id="SamFunc4",
-                    name="SamFunc4",
-                    functionname="SamFunc4",
-=======
+                    function_id="SamFuncWithImage1",
                     name="SamFuncWithImage1",
                     functionname="SamFuncWithImage1",
->>>>>>> 88c1f070
                     runtime=None,
                     handler=None,
                     codeuri=".",
@@ -321,6 +316,7 @@
             (
                 "SamFuncWithImage2",
                 Function(
+                    function_id="SamFuncWithImage2",
                     name="SamFuncWithImage2",
                     functionname="SamFuncWithImage2",
                     runtime=None,
@@ -374,20 +370,12 @@
             (
                 "LambdaFuncWithImage1",
                 Function(
-<<<<<<< HEAD
-                    function_id="LambdaFuncWithInlineCode",
-                    name="LambdaFuncWithInlineCode",
-                    functionname="LambdaFuncWithInlineCode",
-                    runtime="nodejs4.3",
-                    handler="index.handler",
-                    codeuri=None,
-=======
+                    function_id="LambdaFuncWithImage1",
                     name="LambdaFuncWithImage1",
                     functionname="LambdaFuncWithImage1",
                     runtime=None,
                     handler=None,
                     codeuri=".",
->>>>>>> 88c1f070
                     memory=None,
                     timeout=None,
                     environment=None,
@@ -410,14 +398,9 @@
             (
                 "LambdaFuncWithImage2",
                 Function(
-<<<<<<< HEAD
-                    function_id="LambdaFunc2",
-                    name="LambdaFunc2",
-                    functionname="LambdaFunc2",
-=======
+                    function_id="LambdaFuncWithImage2",
                     name="LambdaFuncWithImage2",
                     functionname="LambdaFuncWithImage2",
->>>>>>> 88c1f070
                     runtime=None,
                     handler=None,
                     codeuri=".",
@@ -444,6 +427,7 @@
             (
                 "LambdaFuncWithInlineCode",
                 Function(
+                    function_id="LambdaFuncWithInlineCode",
                     name="LambdaFuncWithInlineCode",
                     functionname="LambdaFuncWithInlineCode",
                     runtime="nodejs4.3",

import json
import tempfile
from unittest import TestCase

from mock import patch
from nose_parameterized import parameterized
from six import assertCountEqual

from samcli.commands.local.lib.api_provider import ApiProvider
from samcli.local.apigw.local_apigw_service import Route


class TestSamApiProviderWithImplicitApis(TestCase):

    def test_provider_with_no_resource_properties(self):
        template = {
            "Resources": {

                "SamFunc1": {
                    "Type": "AWS::Lambda::Function"
                }
            }
        }

        provider = ApiProvider(template)

        self.assertEquals(provider.routes, [])

    @parameterized.expand([("GET"), ("get")])
    def test_provider_has_correct_api(self, method):
        template = {
            "Resources": {

                "SamFunc1": {
                    "Type": "AWS::Serverless::Function",
                    "Properties": {
                        "CodeUri": "/usr/foo/bar",
                        "Runtime": "nodejs4.3",
                        "Handler": "index.handler",
                        "Events": {
                            "Event1": {
                                "Type": "Api",
                                "Properties": {
                                    "Path": "/path",
                                    "Method": method
                                }
                            }
                        }
                    }
                }
            }
        }

        provider = ApiProvider(template)

        self.assertEquals(len(provider.routes), 1)
        self.assertEquals(list(provider.routes)[0], Route(path="/path", method="GET", function_name="SamFunc1"))

    def test_provider_creates_api_for_all_events(self):
        template = {
            "Resources": {

                "SamFunc1": {
                    "Type": "AWS::Serverless::Function",
                    "Properties": {
                        "CodeUri": "/usr/foo/bar",
                        "Runtime": "nodejs4.3",
                        "Handler": "index.handler",
                        "Events": {
                            "Event1": {
                                "Type": "Api",
                                "Properties": {
                                    "Path": "/path",
                                    "Method": "GET"
                                }
                            },
                            "Event2": {
                                "Type": "Api",
                                "Properties": {
                                    "Path": "/path",
                                    "Method": "POST"
                                }
                            }
                        }
                    }
                }
            }
        }

        provider = ApiProvider(template)

        api_event1 = Route(path="/path", method="GET", function_name="SamFunc1")
        api_event2 = Route(path="/path", method="POST", function_name="SamFunc1")

        self.assertIn(api_event1, provider.routes)
        self.assertIn(api_event2, provider.routes)
        self.assertEquals(len(provider.routes), 2)

    def test_provider_has_correct_template(self):
        template = {
            "Resources": {

                "SamFunc1": {
                    "Type": "AWS::Serverless::Function",
                    "Properties": {
                        "CodeUri": "/usr/foo/bar",
                        "Runtime": "nodejs4.3",
                        "Handler": "index.handler",
                        "Events": {
                            "Event1": {
                                "Type": "Api",
                                "Properties": {
                                    "Path": "/path",
                                    "Method": "GET"
                                }
                            }
                        }
                    }
                },
                "SamFunc2": {
                    "Type": "AWS::Serverless::Function",
                    "Properties": {
                        "CodeUri": "/usr/foo/bar",
                        "Runtime": "nodejs4.3",
                        "Handler": "index.handler",
                        "Events": {
                            "Event1": {
                                "Type": "Api",
                                "Properties": {
                                    "Path": "/path",
                                    "Method": "POST"
                                }
                            }
                        }
                    }
                }
            }
        }

        provider = ApiProvider(template)

        api1 = Route(path="/path", method="GET", function_name="SamFunc1")
        api2 = Route(path="/path", method="POST", function_name="SamFunc2")

        self.assertIn(api1, provider.routes)
        self.assertIn(api2, provider.routes)

    def test_provider_with_no_api_events(self):
        template = {
            "Resources": {

                "SamFunc1": {
                    "Type": "AWS::Serverless::Function",
                    "Properties": {
                        "CodeUri": "/usr/foo/bar",
                        "Runtime": "nodejs4.3",
                        "Handler": "index.handler",
                        "Events": {
                            "Event1": {
                                "Type": "S3",
                                "Properties": {
                                    "Property1": "value"
                                }
                            }
                        }
                    }
                }
            }
        }

        provider = ApiProvider(template)

        self.assertEquals(provider.routes, [])

    def test_provider_with_no_serverless_function(self):
        template = {
            "Resources": {

                "SamFunc1": {
                    "Type": "AWS::Lambda::Function",
                    "Properties": {
                        "CodeUri": "/usr/foo/bar",
                        "Runtime": "nodejs4.3",
                        "Handler": "index.handler"
                    }
                }
            }
        }

        provider = ApiProvider(template)

        self.assertEquals(provider.routes, [])

    def test_provider_get_all(self):
        template = {
            "Resources": {

                "SamFunc1": {
                    "Type": "AWS::Serverless::Function",
                    "Properties": {
                        "CodeUri": "/usr/foo/bar",
                        "Runtime": "nodejs4.3",
                        "Handler": "index.handler",
                        "Events": {
                            "Event1": {
                                "Type": "Api",
                                "Properties": {
                                    "Path": "/path",
                                    "Method": "GET"
                                }
                            }
                        }
                    }
                },
                "SamFunc2": {
                    "Type": "AWS::Serverless::Function",
                    "Properties": {
                        "CodeUri": "/usr/foo/bar",
                        "Runtime": "nodejs4.3",
                        "Handler": "index.handler",
                        "Events": {
                            "Event1": {
                                "Type": "Api",
                                "Properties": {
                                    "Path": "/path",
                                    "Method": "POST"
                                }
                            }
                        }
                    }
                }
            }
        }

        provider = ApiProvider(template)

        result = [f for f in provider.get_all()]

        api1 = Route(path="/path", method="GET", function_name="SamFunc1")
        api2 = Route(path="/path", method="POST", function_name="SamFunc2")

        self.assertIn(api1, result)
        self.assertIn(api2, result)

    def test_provider_get_all_with_no_routes(self):
        template = {}

        provider = ApiProvider(template)

        result = [f for f in provider.get_all()]

        self.assertEquals(result, [])

    @parameterized.expand([("ANY"), ("any")])
    def test_provider_with_any_method(self, method):
        template = {
            "Resources": {

                "SamFunc1": {
                    "Type": "AWS::Serverless::Function",
                    "Properties": {
                        "CodeUri": "/usr/foo/bar",
                        "Runtime": "nodejs4.3",
                        "Handler": "index.handler",
                        "Events": {
                            "Event1": {
                                "Type": "Api",
                                "Properties": {
                                    "Path": "/path",
                                    "Method": method
                                }
                            }
                        }
                    }
                }
            }
        }

        provider = ApiProvider(template)

        api_get = Route(path="/path", method="GET", function_name="SamFunc1")
        api_post = Route(path="/path", method="POST", function_name="SamFunc1")
        api_put = Route(path="/path", method="PUT", function_name="SamFunc1")
        api_delete = Route(path="/path", method="DELETE", function_name="SamFunc1")
        api_patch = Route(path="/path", method="PATCH", function_name="SamFunc1")
        api_head = Route(path="/path", method="HEAD", function_name="SamFunc1")
        api_options = Route(path="/path", method="OPTIONS", function_name="SamFunc1")

        self.assertEquals(len(provider.routes), 7)
        self.assertIn(api_get, provider.routes)
        self.assertIn(api_post, provider.routes)
        self.assertIn(api_put, provider.routes)
        self.assertIn(api_delete, provider.routes)
        self.assertIn(api_patch, provider.routes)
        self.assertIn(api_head, provider.routes)
        self.assertIn(api_options, provider.routes)

    def test_provider_must_support_binary_media_types(self):
        template = {
            "Globals": {
                "Api": {
                    "BinaryMediaTypes": [
                        "image~1gif",
                        "image~1png",
                        "image~1png",  # Duplicates must be ignored
                        {"Ref": "SomeParameter"}  # Refs are ignored as well
                    ]
                }
            },
            "Resources": {

                "SamFunc1": {
                    "Type": "AWS::Serverless::Function",
                    "Properties": {
                        "CodeUri": "/usr/foo/bar",
                        "Runtime": "nodejs4.3",
                        "Handler": "index.handler",
                        "Events": {
                            "Event1": {
                                "Type": "Api",
                                "Properties": {
                                    "Path": "/path",
                                    "Method": "get"
                                }
                            }
                        }
                    }
                }
            }
        }

        provider = ApiProvider(template)

        self.assertEquals(len(provider.routes), 1)
        self.assertEquals(list(provider.routes)[0], Route(path="/path", method="GET", function_name="SamFunc1"))
        assertCountEqual(self, provider.api.get_binary_media_types(), ["image/gif", "image/png"])
        self.assertEquals(provider.api.stage_name, "Prod")

    def test_provider_must_support_binary_media_types_with_any_method(self):
        template = {
            "Globals": {
                "Api": {
                    "BinaryMediaTypes": [
                        "image~1gif",
                        "image~1png",
                        "text/html"
                    ]
                }
            },
            "Resources": {

                "SamFunc1": {
                    "Type": "AWS::Serverless::Function",
                    "Properties": {
                        "CodeUri": "/usr/foo/bar",
                        "Runtime": "nodejs4.3",
                        "Handler": "index.handler",
                        "Events": {
                            "Event1": {
                                "Type": "Api",
                                "Properties": {
                                    "Path": "/path",
                                    "Method": "any"
                                }
                            }
                        }
                    }
                }
            }
        }

        binary = ["image/gif", "image/png", "text/html"]

        expected_routes = [
            Route(path="/path", method="GET", function_name="SamFunc1"),
            Route(path="/path", method="POST", function_name="SamFunc1"),
            Route(path="/path", method="PUT", function_name="SamFunc1"),
            Route(path="/path", method="DELETE", function_name="SamFunc1"),
            Route(path="/path", method="HEAD", function_name="SamFunc1"),
            Route(path="/path", method="OPTIONS", function_name="SamFunc1"),
            Route(path="/path", method="PATCH", function_name="SamFunc1")
        ]

        provider = ApiProvider(template)

        assertCountEqual(self, provider.routes, expected_routes)
        assertCountEqual(self, provider.api.get_binary_media_types(), binary)


class TestSamApiProviderWithExplicitApis(TestCase):

    def setUp(self):
        self.binary_types = ["image/png", "image/jpg"]
        self.stage_name = "Prod"
        self.input_routes = [
            Route(path="/path1", method="GET", function_name="SamFunc1"),
            Route(path="/path1", method="POST", function_name="SamFunc1"),

            Route(path="/path2", method="PUT", function_name="SamFunc1"),
            Route(path="/path2", method="GET", function_name="SamFunc1"),

            Route(path="/path3", method="DELETE", function_name="SamFunc1")
        ]

    def test_with_no_routes(self):
        template = {
            "Resources": {

                "Api1": {
                    "Type": "AWS::Serverless::Api",
                    "Properties": {
                        "StageName": "Prod"
                    }
                }
            }
        }

        provider = ApiProvider(template)

        self.assertEquals(provider.routes, [])

    def test_with_inline_swagger_routes(self):
        template = {
            "Resources": {

                "Api1": {
                    "Type": "AWS::Serverless::Api",
                    "Properties": {
                        "StageName": "Prod",
                        "DefinitionBody": make_swagger(self.input_routes)
                    }
                }
            }
        }

        provider = ApiProvider(template)
        assertCountEqual(self, self.input_routes, provider.routes)

    def test_with_swagger_as_local_file(self):
        with tempfile.NamedTemporaryFile(mode='w') as fp:
            filename = fp.name

            swagger = make_swagger(self.input_routes)
            json.dump(swagger, fp)
            fp.flush()

            template = {
                "Resources": {

                    "Api1": {
                        "Type": "AWS::Serverless::Api",
                        "Properties": {
                            "StageName": "Prod",
                            "DefinitionUri": filename
                        }
                    }
                }
            }

            provider = ApiProvider(template)
            assertCountEqual(self, self.input_routes, provider.routes)

<<<<<<< HEAD
    @patch("samcli.commands.local.lib.cfn_base_api_provider.SwaggerReader")
    def test_with_swagger_as_both_body_and_uri(self, SamSwaggerReaderMock):
=======
    @patch("samcli.commands.local.lib.cfn_base_api_provider.SamSwaggerReader")
    def test_with_swagger_as_both_body_and_uri_called(self, SamSwaggerReaderMock):
>>>>>>> 23467de9
        body = {"some": "body"}
        filename = "somefile.txt"

        template = {
            "Resources": {

                "Api1": {
                    "Type": "AWS::Serverless::Api",
                    "Properties": {
                        "StageName": "Prod",
                        "DefinitionUri": filename,
                        "DefinitionBody": body
                    }
                }
            }
        }

        SamSwaggerReaderMock.return_value.read.return_value = make_swagger(self.input_routes)

        cwd = "foo"
        provider = ApiProvider(template, cwd=cwd)
        assertCountEqual(self, self.input_routes, provider.routes)
        SamSwaggerReaderMock.assert_called_with(definition_body=body, definition_uri=filename, working_dir=cwd)

    def test_swagger_with_any_method(self):
        routes = [
            Route(path="/path", method="any", function_name="SamFunc1")
        ]

        expected_routes = [
            Route(path="/path", method="GET", function_name="SamFunc1"),
            Route(path="/path", method="POST", function_name="SamFunc1"),
            Route(path="/path", method="PUT", function_name="SamFunc1"),
            Route(path="/path", method="DELETE", function_name="SamFunc1"),
            Route(path="/path", method="HEAD", function_name="SamFunc1"),
            Route(path="/path", method="OPTIONS", function_name="SamFunc1"),
            Route(path="/path", method="PATCH", function_name="SamFunc1")
        ]

        template = {
            "Resources": {
                "Api1": {
                    "Type": "AWS::Serverless::Api",
                    "Properties": {
                        "StageName": "Prod",
                        "DefinitionBody": make_swagger(routes)
                    }
                }
            }
        }

        provider = ApiProvider(template)
        assertCountEqual(self, expected_routes, provider.routes)

    def test_with_binary_media_types(self):
        template = {
            "Resources": {

                "Api1": {
                    "Type": "AWS::Serverless::Api",
                    "Properties": {
                        "StageName": "Prod",
                        "DefinitionBody": make_swagger(self.input_routes, binary_media_types=self.binary_types)
                    }
                }
            }
        }

        expected_binary_types = sorted(self.binary_types)
        expected_routes = [
            Route(path="/path1", method="GET", function_name="SamFunc1"),
            Route(path="/path1", method="POST", function_name="SamFunc1"),

            Route(path="/path2", method="PUT", function_name="SamFunc1"),
            Route(path="/path2", method="GET", function_name="SamFunc1"),

            Route(path="/path3", method="DELETE", function_name="SamFunc1")
        ]

        provider = ApiProvider(template)
        assertCountEqual(self, expected_routes, provider.routes)
        assertCountEqual(self, provider.api.get_binary_media_types(), expected_binary_types)

    def test_with_binary_media_types_in_swagger_and_on_resource(self):
        input_routes = [
            Route(path="/path", method="OPTIONS", function_name="SamFunc1"),
        ]
        extra_binary_types = ["text/html"]

        template = {
            "Resources": {

                "Api1": {
                    "Type": "AWS::Serverless::Api",
                    "Properties": {
                        "BinaryMediaTypes": extra_binary_types,
                        "StageName": "Prod",
                        "DefinitionBody": make_swagger(input_routes, binary_media_types=self.binary_types)
                    }
                }
            }
        }

        expected_binary_types = sorted(self.binary_types + extra_binary_types)
        expected_routes = [
            Route(path="/path", method="OPTIONS", function_name="SamFunc1"),
        ]

        provider = ApiProvider(template)
        assertCountEqual(self, expected_routes, provider.routes)
        assertCountEqual(self, provider.api.get_binary_media_types(), expected_binary_types)


class TestSamApiProviderWithExplicitAndImplicitApis(TestCase):

    def setUp(self):
        self.stage_name = "Prod"
        self.explicit_routes = [
            Route(path="/path1", method="GET", function_name="explicitfunction"),
            Route(path="/path2", method="GET", function_name="explicitfunction"),
            Route(path="/path3", method="GET", function_name="explicitfunction")
        ]

        self.swagger = make_swagger(self.explicit_routes)

        self.template = {
            "Resources": {

                "Api1": {
                    "Type": "AWS::Serverless::Api",
                    "Properties": {
                        "StageName": "Prod",
                    }
                },

                "ImplicitFunc": {
                    "Type": "AWS::Serverless::Function",
                    "Properties": {
                        "CodeUri": "/usr/foo/bar",
                        "Runtime": "nodejs4.3",
                        "Handler": "index.handler"
                    }
                }
            }
        }

    def test_must_union_implicit_and_explicit(self):
        events = {
            "Event1": {
                "Type": "Api",
                "Properties": {
                    "Path": "/path1",
                    "Method": "POST"
                }
            },

            "Event2": {
                "Type": "Api",
                "Properties": {
                    "Path": "/path2",
                    "Method": "POST"
                }
            },

            "Event3": {
                "Type": "Api",
                "Properties": {
                    "Path": "/path3",
                    "Method": "POST"
                }
            }
        }

        self.template["Resources"]["Api1"]["Properties"]["DefinitionBody"] = self.swagger
        self.template["Resources"]["ImplicitFunc"]["Properties"]["Events"] = events

        expected_routes = [
            # From Explicit APIs
            Route(path="/path1", method="GET", function_name="explicitfunction"),
            Route(path="/path2", method="GET", function_name="explicitfunction"),
            Route(path="/path3", method="GET", function_name="explicitfunction"),
            # From Implicit APIs
            Route(path="/path1", method="POST", function_name="ImplicitFunc"),
            Route(path="/path2", method="POST", function_name="ImplicitFunc"),
            Route(path="/path3", method="POST", function_name="ImplicitFunc")
        ]

        provider = ApiProvider(self.template)
        assertCountEqual(self, expected_routes, provider.routes)

    def test_must_prefer_implicit_api_over_explicit(self):
        implicit_routes = {
            "Event1": {
                "Type": "Api",
                "Properties": {
                    # This API is duplicated between implicit & explicit
                    "Path": "/path1",
                    "Method": "get"
                }
            },

            "Event2": {
                "Type": "Api",
                "Properties": {
                    "Path": "/path2",
                    "Method": "POST"
                }
            }
        }

        self.template["Resources"]["Api1"]["Properties"]["DefinitionBody"] = self.swagger
        self.template["Resources"]["ImplicitFunc"]["Properties"]["Events"] = implicit_routes

        expected_routes = [
            Route(path="/path1", method="GET", function_name="ImplicitFunc"),
            # Comes from Implicit

            Route(path="/path2", method="GET", function_name="explicitfunction"),
            Route(path="/path2", method="POST", function_name="ImplicitFunc"),
            # Comes from implicit

            Route(path="/path3", method="GET", function_name="explicitfunction"),
        ]

        provider = ApiProvider(self.template)
        assertCountEqual(self, expected_routes, provider.routes)

    def test_must_prefer_implicit_with_any_method(self):
        implicit_routes = {
            "Event1": {
                "Type": "Api",
                "Properties": {
                    # This API is duplicated between implicit & explicit
                    "Path": "/path",
                    "Method": "ANY"
                }
            }
        }

        explicit_routes = [
            # Explicit should be over masked completely by implicit, because of "ANY"
            Route(path="/path", method="GET", function_name="explicitfunction"),
            Route(path="/path", method="DELETE", function_name="explicitfunction"),
        ]

        self.template["Resources"]["Api1"]["Properties"]["DefinitionBody"] = make_swagger(explicit_routes)
        self.template["Resources"]["ImplicitFunc"]["Properties"]["Events"] = implicit_routes

        expected_routes = [
            Route(path="/path", method="GET", function_name="ImplicitFunc"),
            Route(path="/path", method="POST", function_name="ImplicitFunc"),
            Route(path="/path", method="PUT", function_name="ImplicitFunc"),
            Route(path="/path", method="DELETE", function_name="ImplicitFunc"),
            Route(path="/path", method="HEAD", function_name="ImplicitFunc"),
            Route(path="/path", method="OPTIONS", function_name="ImplicitFunc"),
            Route(path="/path", method="PATCH", function_name="ImplicitFunc")
        ]

        provider = ApiProvider(self.template)
        assertCountEqual(self, expected_routes, provider.routes)

    def test_with_any_method_on_both(self):
        implicit_routes = {
            "Event1": {
                "Type": "Api",
                "Properties": {
                    # This API is duplicated between implicit & explicit
                    "Path": "/path",
                    "Method": "ANY"
                }
            },
            "Event2": {
                "Type": "Api",
                "Properties": {
                    # This API is duplicated between implicit & explicit
                    "Path": "/path2",
                    "Method": "GET"
                }
            }
        }

        explicit_routes = [
            # Explicit should be over masked completely by implicit, because of "ANY"
            Route(path="/path", method="ANY", function_name="explicitfunction"),
            Route(path="/path2", method="POST", function_name="explicitfunction"),
        ]

        self.template["Resources"]["Api1"]["Properties"]["DefinitionBody"] = make_swagger(explicit_routes)
        self.template["Resources"]["ImplicitFunc"]["Properties"]["Events"] = implicit_routes

        expected_routes = [
            Route(path="/path", method="GET", function_name="ImplicitFunc"),
            Route(path="/path", method="POST", function_name="ImplicitFunc"),
            Route(path="/path", method="PUT", function_name="ImplicitFunc"),
            Route(path="/path", method="DELETE", function_name="ImplicitFunc"),
            Route(path="/path", method="HEAD", function_name="ImplicitFunc"),
            Route(path="/path", method="OPTIONS", function_name="ImplicitFunc"),
            Route(path="/path", method="PATCH", function_name="ImplicitFunc"),

            Route(path="/path2", method="GET", function_name="ImplicitFunc"),
            Route(path="/path2", method="POST", function_name="explicitfunction")
        ]

        provider = ApiProvider(self.template)
        assertCountEqual(self, expected_routes, provider.routes)

    def test_must_add_explicit_api_when_ref_with_rest_api_id(self):
        events = {
            "Event1": {
                "Type": "Api",
                "Properties": {
                    "Path": "/newpath1",
                    "Method": "POST",
                    "RestApiId": "Api1"  # This path must get added to this API
                }
            },

            "Event2": {
                "Type": "Api",
                "Properties": {
                    "Path": "/newpath2",
                    "Method": "POST",
                    "RestApiId": {"Ref": "Api1"}  # This path must get added to this API
                }
            }
        }

        self.template["Resources"]["Api1"]["Properties"]["DefinitionBody"] = self.swagger
        self.template["Resources"]["ImplicitFunc"]["Properties"]["Events"] = events

        expected_routes = [
            # From Explicit APIs
            Route(path="/path1", method="GET", function_name="explicitfunction"),
            Route(path="/path2", method="GET", function_name="explicitfunction"),
            Route(path="/path3", method="GET", function_name="explicitfunction"),
            # From Implicit APIs
            Route(path="/newpath1", method="POST", function_name="ImplicitFunc"),
            Route(path="/newpath2", method="POST", function_name="ImplicitFunc")
        ]

        provider = ApiProvider(self.template)
        assertCountEqual(self, expected_routes, provider.routes)

    def test_both_routes_must_get_binary_media_types(self):
        events = {
            "Event1": {
                "Type": "Api",
                "Properties": {
                    "Path": "/newpath1",
                    "Method": "POST"
                }
            },

            "Event2": {
                "Type": "Api",
                "Properties": {
                    "Path": "/newpath2",
                    "Method": "POST"
                }
            }
        }

        # Binary type for implicit
        self.template["Globals"] = {
            "Api": {
                "BinaryMediaTypes": ["image~1gif", "image~1png"]
            }
        }
        self.template["Resources"]["ImplicitFunc"]["Properties"]["Events"] = events

        self.template["Resources"]["Api1"]["Properties"]["DefinitionBody"] = self.swagger
        # Binary type for explicit
        self.template["Resources"]["Api1"]["Properties"]["BinaryMediaTypes"] = ["explicit/type1", "explicit/type2"]

        # Because of Globals, binary types will be concatenated on the explicit API
        expected_explicit_binary_types = ["explicit/type1", "explicit/type2", "image/gif", "image/png"]
        # expected_implicit_binary_types = ["image/gif", "image/png"]

        expected_routes = [
            # From Explicit APIs
            Route(path="/path1", method="GET", function_name="explicitfunction"),
            Route(path="/path2", method="GET", function_name="explicitfunction"),
            Route(path="/path3", method="GET", function_name="explicitfunction"),
            # From Implicit APIs
            Route(path="/newpath1", method="POST", function_name="ImplicitFunc"),
            Route(path="/newpath2", method="POST", function_name="ImplicitFunc")
        ]

        provider = ApiProvider(self.template)
        assertCountEqual(self, expected_routes, provider.routes)
        assertCountEqual(self, provider.api.get_binary_media_types(), expected_explicit_binary_types)

    def test_binary_media_types_with_rest_api_id_reference(self):
        events = {
            "Event1": {
                "Type": "Api",
                "Properties": {
                    "Path": "/connected-to-explicit-path",
                    "Method": "POST",
                    "RestApiId": "Api1"
                }
            },

            "Event2": {
                "Type": "Api",
                "Properties": {
                    "Path": "/true-implicit-path",
                    "Method": "POST"
                }
            }
        }

        # Binary type for implicit
        self.template["Globals"] = {
            "Api": {
                "BinaryMediaTypes": ["image~1gif", "image~1png"]
            }
        }
        self.template["Resources"]["ImplicitFunc"]["Properties"]["Events"] = events

        self.template["Resources"]["Api1"]["Properties"]["DefinitionBody"] = self.swagger
        # Binary type for explicit
        self.template["Resources"]["Api1"]["Properties"]["BinaryMediaTypes"] = ["explicit/type1", "explicit/type2"]

        # Because of Globals, binary types will be concatenated on the explicit API
        expected_explicit_binary_types = ["explicit/type1", "explicit/type2", "image/gif", "image/png"]
        # expected_implicit_binary_types = ["image/gif", "image/png"]

        expected_routes = [
            # From Explicit APIs
            Route(path="/path1", method="GET", function_name="explicitfunction"),
            Route(path="/path2", method="GET", function_name="explicitfunction"),
            Route(path="/path3", method="GET", function_name="explicitfunction"),

            # Because of the RestApiId, Implicit APIs will also get the binary media types inherited from
            # the corresponding Explicit API
            Route(path="/connected-to-explicit-path", method="POST", function_name="ImplicitFunc"),

            # This is still just a true implicit API because it does not have RestApiId property
            Route(path="/true-implicit-path", method="POST", function_name="ImplicitFunc")
        ]

        provider = ApiProvider(self.template)
        assertCountEqual(self, expected_routes, provider.routes)
        assertCountEqual(self, provider.api.get_binary_media_types(), expected_explicit_binary_types)


def make_swagger(routes, binary_media_types=None):
    """
    Given a list of API configurations named tuples, returns a Swagger document

    Parameters
    ----------
    routes : list of samcli.commands.local.agiw.local_agiw_service.Route
    binary_media_types : list of str

    Returns
    -------
    dict
        Swagger document

    """
    swagger = {
        "paths": {
        }
    }

    for api in routes:
        swagger["paths"].setdefault(api.path, {})

        integration = {
            "x-amazon-apigateway-integration": {
                "type": "aws_proxy",
                "uri": "arn:aws:apigateway:us-east-1:lambda:path/2015-03-31/functions/arn:aws:lambda:us-east-1"
                       ":123456789012:function:{}/invocations".format(
                    api.function_name)  # NOQA
            }
        }

        method = api.method
        if method.lower() == "any":
            method = "x-amazon-apigateway-any-method"

        swagger["paths"][api.path][method] = integration

    if binary_media_types:
        swagger["x-amazon-apigateway-binary-media-types"] = binary_media_types

    return swagger<|MERGE_RESOLUTION|>--- conflicted
+++ resolved
@@ -1,5 +1,6 @@
 import json
 import tempfile
+from collections import OrderedDict
 from unittest import TestCase
 
 from mock import patch
@@ -460,13 +461,8 @@
             provider = ApiProvider(template)
             assertCountEqual(self, self.input_routes, provider.routes)
 
-<<<<<<< HEAD
     @patch("samcli.commands.local.lib.cfn_base_api_provider.SwaggerReader")
-    def test_with_swagger_as_both_body_and_uri(self, SamSwaggerReaderMock):
-=======
-    @patch("samcli.commands.local.lib.cfn_base_api_provider.SamSwaggerReader")
-    def test_with_swagger_as_both_body_and_uri_called(self, SamSwaggerReaderMock):
->>>>>>> 23467de9
+    def test_with_swagger_as_both_body_and_uri_called(self, SwaggerReaderMock):
         body = {"some": "body"}
         filename = "somefile.txt"
 
@@ -484,12 +480,12 @@
             }
         }
 
-        SamSwaggerReaderMock.return_value.read.return_value = make_swagger(self.input_routes)
+        SwaggerReaderMock.return_value.read.return_value = make_swagger(self.input_routes)
 
         cwd = "foo"
         provider = ApiProvider(template, cwd=cwd)
         assertCountEqual(self, self.input_routes, provider.routes)
-        SamSwaggerReaderMock.assert_called_with(definition_body=body, definition_uri=filename, working_dir=cwd)
+        SwaggerReaderMock.assert_called_with(definition_body=body, definition_uri=filename, working_dir=cwd)
 
     def test_swagger_with_any_method(self):
         routes = [
@@ -914,6 +910,187 @@
         assertCountEqual(self, provider.api.get_binary_media_types(), expected_explicit_binary_types)
 
 
+class TestSamStageValues(TestCase):
+
+    def test_provider_parse_stage_name(self):
+        template = {
+            "Resources": {
+
+                "TestApi": {
+                    "Type": "AWS::Serverless::Api",
+                    "Properties": {
+                        "StageName": "dev",
+                        "DefinitionBody": {
+                            "paths": {
+                                "/path": {
+                                    "get": {
+                                        "x-amazon-apigateway-integration": {
+                                            "httpMethod": "POST",
+                                            "type": "aws_proxy",
+                                            "uri": {
+                                                "Fn::Sub": "arn:aws:apigateway:${AWS::Region}:lambda:path/2015-03-31"
+                                                           "/functions/${NoApiEventFunction.Arn}/invocations",
+                                            },
+                                            "responses": {},
+                                        },
+                                    }
+                                }
+
+                            }
+                        }
+                    }
+                }
+            }
+        }
+        provider = ApiProvider(template)
+        route1 = Route(path='/path', method='GET', function_name='NoApiEventFunction')
+
+        self.assertIn(route1, provider.routes)
+        self.assertEquals(provider.api.stage_name, "dev")
+        self.assertEquals(provider.api.stage_variables, None)
+
+    def test_provider_stage_variables(self):
+        template = {
+            "Resources": {
+
+                "TestApi": {
+                    "Type": "AWS::Serverless::Api",
+                    "Properties": {
+                        "StageName": "dev",
+                        "Variables": {
+                            "vis": "data",
+                            "random": "test",
+                            "foo": "bar"
+                        },
+                        "DefinitionBody": {
+                            "paths": {
+                                "/path": {
+                                    "get": {
+                                        "x-amazon-apigateway-integration": {
+                                            "httpMethod": "POST",
+                                            "type": "aws_proxy",
+                                            "uri": {
+                                                "Fn::Sub": "arn:aws:apigateway:${AWS::Region}:lambda:path/2015-03-31"
+                                                           "/functions/${NoApiEventFunction.Arn}/invocations",
+                                            },
+                                            "responses": {},
+                                        },
+                                    }
+                                }
+
+                            }
+                        }
+                    }
+                }
+            }
+        }
+        provider = ApiProvider(template)
+        route1 = Route(path='/path', method='GET', function_name='NoApiEventFunction')
+
+        self.assertIn(route1, provider.routes)
+        self.assertEquals(provider.api.stage_name, "dev")
+        self.assertEquals(provider.api.stage_variables, {
+            "vis": "data",
+            "random": "test",
+            "foo": "bar"
+        })
+
+    def test_multi_stage_get_all(self):
+        template = OrderedDict({
+            "Resources": {}
+        })
+        template["Resources"]["TestApi"] = {
+            "Type": "AWS::Serverless::Api",
+            "Properties": {
+                "StageName": "dev",
+                "Variables": {
+                    "vis": "data",
+                    "random": "test",
+                    "foo": "bar"
+                },
+                "DefinitionBody": {
+                    "paths": {
+                        "/path2": {
+                            "get": {
+                                "x-amazon-apigateway-integration": {
+                                    "httpMethod": "POST",
+                                    "type": "aws_proxy",
+                                    "uri": {
+                                        "Fn::Sub": "arn:aws:apigateway:${AWS::Region}:lambda:path/2015-03-31"
+                                                   "/functions/${NoApiEventFunction.Arn}/invocations",
+                                    },
+                                    "responses": {},
+                                },
+                            }
+                        }
+                    }
+                }
+            }
+        }
+
+        template["Resources"]["ProductionApi"] = {
+            "Type": "AWS::Serverless::Api",
+            "Properties": {
+                "StageName": "Production",
+                "Variables": {
+                    "vis": "prod data",
+                    "random": "test",
+                    "foo": "bar"
+                },
+                "DefinitionBody": {
+                    "paths": {
+                        "/path": {
+                            "get": {
+                                "x-amazon-apigateway-integration": {
+                                    "httpMethod": "POST",
+                                    "type": "aws_proxy",
+                                    "uri": {
+                                        "Fn::Sub": "arn:aws:apigateway:${AWS::Region}:lambda:path/2015-03-31"
+                                                   "/functions/${NoApiEventFunction.Arn}/invocations",
+                                    },
+                                    "responses": {},
+                                },
+                            }
+                        },
+                        "/anotherpath": {
+                            "post": {
+                                "x-amazon-apigateway-integration": {
+                                    "httpMethod": "POST",
+                                    "type": "aws_proxy",
+                                    "uri": {
+                                        "Fn::Sub": "arn:aws:apigateway:${AWS::Region}:lambda:path/2015-03-31"
+                                                   "/functions/${NoApiEventFunction.Arn}/invocations",
+                                    },
+                                    "responses": {},
+                                },
+                            }
+                        }
+
+                    }
+                }
+            }
+        }
+
+        provider = ApiProvider(template)
+
+        result = [f for f in provider.get_all()]
+
+        route1 = Route(path='/path2', method='GET', function_name='NoApiEventFunction')
+        route2 = Route(path='/path', method='GET', function_name='NoApiEventFunction')
+        route3 = Route(path='/anotherpath', method='POST', function_name='NoApiEventFunction')
+        self.assertEquals(len(result), 3)
+        self.assertIn(route1, result)
+        self.assertIn(route2, result)
+        self.assertIn(route3, result)
+
+        self.assertEquals(provider.api.stage_name, "Production")
+        self.assertEquals(provider.api.stage_variables, {
+            "vis": "prod data",
+            "random": "test",
+            "foo": "bar"
+        })
+
+
 def make_swagger(routes, binary_media_types=None):
     """
     Given a list of API configurations named tuples, returns a Swagger document

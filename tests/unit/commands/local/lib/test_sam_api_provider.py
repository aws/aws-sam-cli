--- conflicted
+++ resolved
@@ -8,13 +8,9 @@
 from six import assertCountEqual
 
 from samcli.commands.local.lib.api_provider import ApiProvider
-<<<<<<< HEAD
-from samcli.commands.local.lib.sam_api_provider import SamApiProvider
-from samcli.commands.local.lib.provider import Api, Cors
-from samcli.commands.validate.lib.exceptions import InvalidSamDocumentException
-=======
+
+from samcli.commands.local.lib.provider import Cors
 from samcli.local.apigw.local_apigw_service import Route
->>>>>>> aeba5468
 
 
 class TestSamApiProviderWithImplicitApis(TestCase):
@@ -1084,29 +1080,6 @@
             "random": "test",
             "foo": "bar"
         })
-
-<<<<<<< HEAD
-        api1 = Api(path='/path2', method='GET', function_name='NoApiEventFunction', cors=None, binary_media_types=[],
-                   stage_name='dev',
-                   stage_variables={
-                       "vis": "data",
-                       "random": "test",
-                       "foo": "bar"
-                   })
-        api2 = Api(path='/path', method='GET', function_name='NoApiEventFunction', cors=None, binary_media_types=[],
-                   stage_name='Production', stage_variables={'vis': 'prod data', 'random': 'test', 'foo': 'bar'})
-        api3 = Api(path='/anotherpath', method='POST', function_name='NoApiEventFunction', cors=None,
-                   binary_media_types=[],
-                   stage_name='Production',
-                   stage_variables={
-                       "vis": "prod data",
-                       "random": "test",
-                       "foo": "bar"
-                   })
-        self.assertEquals(len(result), 3)
-        self.assertIn(api1, result)
-        self.assertIn(api2, result)
-        self.assertIn(api3, result)
 
 
 class TestSamCors(TestCase):
@@ -1153,50 +1126,21 @@
 
         provider = ApiProvider(template)
 
-        result = [f for f in provider.get_all()]
-
-        api1 = Api(path='/path2', method='POST', function_name='NoApiEventFunction', stage_name="Prod",
-                   cors=Cors(allow_origin="*", allow_methods=','.join(["GET",
-                                                                       "DELETE",
-                                                                       "PUT",
-                                                                       "POST",
-                                                                       "HEAD",
-                                                                       "OPTIONS",
-                                                                       "PATCH"])),
-                   )
-        api2 = Api(path='/path2', method='OPTIONS', function_name='NoApiEventFunction', stage_name="Prod",
-                   cors=Cors(allow_origin="*", allow_methods=','.join(["GET",
-                                                                       "DELETE",
-                                                                       "PUT",
-                                                                       "POST",
-                                                                       "HEAD",
-                                                                       "OPTIONS",
-                                                                       "PATCH"])),
-                   )
-        api3 = Api(path='/path', method='GET', function_name='NoApiEventFunction', stage_name="Prod",
-                   cors=Cors(allow_origin="*", allow_methods=','.join(["GET",
-                                                                       "DELETE",
-                                                                       "PUT",
-                                                                       "POST",
-                                                                       "HEAD",
-                                                                       "OPTIONS",
-                                                                       "PATCH"])),
-                   )
-
-        api4 = Api(path='/path2', method='OPTIONS', function_name='NoApiEventFunction', stage_name="Prod",
-                   cors=Cors(allow_origin="*", allow_methods=','.join(["GET",
-                                                                       "DELETE",
-                                                                       "PUT",
-                                                                       "POST",
-                                                                       "HEAD",
-                                                                       "OPTIONS",
-                                                                       "PATCH"])),
-                   )
-        self.assertEquals(len(result), 4)
-        self.assertIn(api1, result)
-        self.assertIn(api2, result)
-        self.assertIn(api3, result)
-        self.assertIn(api4, result)
+        routes = provider.routes
+        cors = Cors(allow_origin="*", allow_methods=','.join(["GET",
+                                                              "DELETE",
+                                                              "PUT",
+                                                              "POST",
+                                                              "HEAD",
+                                                              "OPTIONS",
+                                                              "PATCH"]))
+        route1 = Route(path='/path2', methods=['POST', 'OPTIONS'], function_name='NoApiEventFunction')
+        route2 = Route(path='/path', methods=['GET', 'OPTIONS'], function_name='NoApiEventFunction')
+
+        self.assertEquals(len(routes), 2)
+        self.assertIn(route1, routes)
+        self.assertIn(route2, routes)
+        self.assertEquals(provider.api.cors, cors)
 
     def test_provider_parse_cors_dict(self):
         template = {
@@ -1246,37 +1190,18 @@
 
         provider = ApiProvider(template)
 
-        result = [f for f in provider.get_all()]
-
-        api1 = Api(path='/path2', method='POST', function_name='NoApiEventFunction', stage_name="Prod",
-                   cors=Cors(allow_origin="*",
-                             allow_methods=','.join(["POST", "OPTIONS"]),
-                             allow_headers="Upgrade-Insecure-Requests",
-                             max_age=600),
-                   )
-        api2 = Api(path='/path2', method='OPTIONS', function_name='NoApiEventFunction', stage_name="Prod",
-                   cors=Cors(allow_origin="*",
-                             allow_methods=','.join(["POST", "OPTIONS"]),
-                             allow_headers="Upgrade-Insecure-Requests",
-                             max_age=600),
-                   )
-        api3 = Api(path='/path', method='POST', function_name='NoApiEventFunction', stage_name="Prod",
-                   cors=Cors(allow_origin="*",
-                             allow_methods=','.join(["POST", "OPTIONS"]),
-                             allow_headers="Upgrade-Insecure-Requests",
-                             max_age=600),
-                   )
-        api4 = Api(path='/path', method='OPTIONS', function_name='NoApiEventFunction', stage_name="Prod",
-                   cors=Cors(allow_origin="*",
-                             allow_methods=','.join(["POST", "OPTIONS"]),
-                             allow_headers="Upgrade-Insecure-Requests",
-                             max_age=600),
-                   )
-        self.assertEquals(len(result), 4)
-        self.assertIn(api1, result)
-        self.assertIn(api2, result)
-        self.assertIn(api3, result)
-        self.assertIn(api4, result)
+        routes = provider.routes
+        cors = Cors(allow_origin="*",
+                    allow_methods=','.join(["POST", "OPTIONS"]),
+                    allow_headers="Upgrade-Insecure-Requests",
+                    max_age=600)
+        route1 = Route(path='/path2', methods=['POST', 'OPTIONS'], function_name='NoApiEventFunction')
+        route2 = Route(path='/path', methods=['POST', 'OPTIONS'], function_name='NoApiEventFunction')
+
+        self.assertEquals(len(routes), 2)
+        self.assertIn(route1, routes)
+        self.assertIn(route2, routes)
+        self.assertEquals(provider.api.cors, cors)
 
     def test_default_cors_dict_prop(self):
         template = {
@@ -1312,29 +1237,18 @@
 
         provider = ApiProvider(template)
 
-        result = [f for f in provider.get_all()]
-
-        api1 = Api(path='/path2', method='GET', function_name='NoApiEventFunction', stage_name="Prod",
-                   cors=Cors(allow_origin="www.domain.com", allow_methods=','.join(["GET",
-                                                                                    "DELETE",
-                                                                                    "PUT",
-                                                                                    "POST",
-                                                                                    "HEAD",
-                                                                                    "OPTIONS",
-                                                                                    "PATCH"])),
-                   )
-        api2 = Api(path='/path2', method='OPTIONS', function_name='NoApiEventFunction', stage_name="Prod",
-                   cors=Cors(allow_origin="www.domain.com", allow_methods=','.join(["GET",
-                                                                                    "DELETE",
-                                                                                    "PUT",
-                                                                                    "POST",
-                                                                                    "HEAD",
-                                                                                    "OPTIONS",
-                                                                                    "PATCH"])),
-                   )
-        self.assertEquals(len(result), 2)
-        self.assertIn(api1, result)
-        self.assertIn(api2, result)
+        routes = provider.routes
+        cors = Cors(allow_origin="www.domain.com", allow_methods=','.join(["GET",
+                                                                           "DELETE",
+                                                                           "PUT",
+                                                                           "POST",
+                                                                           "HEAD",
+                                                                           "OPTIONS",
+                                                                           "PATCH"]))
+        route1 = Route(path='/path2', methods=['GET', 'OPTIONS'], function_name='NoApiEventFunction')
+        self.assertEquals(len(routes), 1)
+        self.assertIn(route1, routes)
+        self.assertEquals(provider.api.cors, cors)
 
     def test_global_cors(self):
         template = {
@@ -1388,44 +1302,21 @@
 
         provider = ApiProvider(template)
 
-        result = [f for f in provider.get_all()]
-
-        api1 = Api(path='/path2', method='GET', function_name='NoApiEventFunction', stage_name="Prod",
-                   cors=Cors(allow_origin="*",
-                             allow_headers="Upgrade-Insecure-Requests",
-                             allow_methods=','.join(["GET", "OPTIONS"]),
-                             max_age=600),
-                   )
-        api2 = Api(path='/path', method='GET', function_name='NoApiEventFunction', stage_name="Prod",
-                   cors=Cors(allow_origin="*",
-                             allow_methods=','.join(["GET", "OPTIONS"]),
-                             allow_headers="Upgrade-Insecure-Requests",
-                             max_age=600),
-                   )
-        api3 = Api(path='/path2', method='OPTIONS', function_name='NoApiEventFunction', stage_name="Prod",
-                   cors=Cors(allow_origin="*",
-                             allow_headers="Upgrade-Insecure-Requests",
-                             allow_methods=','.join(["GET", "OPTIONS"]),
-                             max_age=600),
-                   )
-        api4 = Api(path='/path', method='OPTIONS', function_name='NoApiEventFunction', stage_name="Prod",
-                   cors=Cors(allow_origin="*",
-                             allow_headers="Upgrade-Insecure-Requests",
-                             allow_methods=','.join(["GET", "OPTIONS"]),
-                             max_age=600),
-                   )
-        self.assertEquals(len(result), 4)
-        self.assertIn(api1, result)
-        self.assertIn(api2, result)
-        self.assertIn(api3, result)
-        self.assertIn(api4, result)
-
-
-def make_swagger(apis, binary_media_types=None):
-=======
+        routes = provider.routes
+        cors = Cors(allow_origin="*",
+                    allow_headers="Upgrade-Insecure-Requests",
+                    allow_methods=','.join(["GET", "OPTIONS"]),
+                    max_age=600)
+        route1 = Route(path='/path2', methods=['GET', 'OPTIONS'], function_name='NoApiEventFunction')
+        route2 = Route(path='/path', methods=['GET', 'OPTIONS'], function_name='NoApiEventFunction')
+
+        self.assertEquals(len(routes), 2)
+        self.assertIn(route1, routes)
+        self.assertIn(route2, routes)
+        self.assertEquals(provider.api.cors, cors)
+
 
 def make_swagger(routes, binary_media_types=None):
->>>>>>> aeba5468
     """
     Given a list of API configurations named tuples, returns a Swagger document
 

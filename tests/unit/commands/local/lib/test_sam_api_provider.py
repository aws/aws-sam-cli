import json
import tempfile
from unittest import TestCase

from mock import patch
from nose_parameterized import parameterized
from six import assertCountEqual

<<<<<<< HEAD
from samcli.commands.local.lib.api_provider import ApiProvider
from samcli.local.apigw.local_apigw_service import Route
=======
from samcli.commands.local.lib.cf_api_provider import CFApiProvider
from samcli.commands.local.lib.api_provider import ApiProvider, SamApiProvider
from samcli.commands.local.lib.provider import Api
from samcli.commands.validate.lib.exceptions import InvalidSamDocumentException
>>>>>>> 4130ea2e


class TestSamApiProvider_init(TestCase):

    @patch.object(ApiProvider, "_extract_routes")
    @patch("samcli.commands.local.lib.api_provider.SamBaseProvider")
    def test_provider_with_valid_template(self, SamBaseProviderMock, extract_api_mock):
        extract_api_mock.return_value = {"set", "of", "values"}

        template = {"Resources": {"a": "b"}}
        SamBaseProviderMock.get_template.return_value = template

        provider = ApiProvider(template)

        self.assertEquals(len(provider.routes), 3)
        self.assertEquals(provider.routes, set(["set", "of", "values"]))
        self.assertEquals(provider.template_dict, {"Resources": {"a": "b"}})
        self.assertEquals(provider.resources, {"a": "b"})


class TestSamApiProviderWithImplicitApis(TestCase):

    def test_provider_with_no_resource_properties(self):
        template = {
            "Resources": {

                "SamFunc1": {
                    "Type": "AWS::Lambda::Function"
                }
            }
        }

        provider = ApiProvider(template)

        self.assertEquals(provider.routes, [])

    @parameterized.expand([("GET"), ("get")])
    def test_provider_has_correct_api(self, method):
        template = {
            "Resources": {

                "SamFunc1": {
                    "Type": "AWS::Serverless::Function",
                    "Properties": {
                        "CodeUri": "/usr/foo/bar",
                        "Runtime": "nodejs4.3",
                        "Handler": "index.handler",
                        "Events": {
                            "Event1": {
                                "Type": "Api",
                                "Properties": {
                                    "Path": "/path",
                                    "Method": method
                                }
                            }
                        }
                    }
                }
            }
        }

        provider = ApiProvider(template)

        self.assertEquals(len(provider.routes), 1)
        self.assertEquals(list(provider.routes)[0], Route(path="/path", method="GET", function_name="SamFunc1"))

    def test_provider_creates_api_for_all_events(self):
        template = {
            "Resources": {

                "SamFunc1": {
                    "Type": "AWS::Serverless::Function",
                    "Properties": {
                        "CodeUri": "/usr/foo/bar",
                        "Runtime": "nodejs4.3",
                        "Handler": "index.handler",
                        "Events": {
                            "Event1": {
                                "Type": "Api",
                                "Properties": {
                                    "Path": "/path",
                                    "Method": "GET"
                                }
                            },
                            "Event2": {
                                "Type": "Api",
                                "Properties": {
                                    "Path": "/path",
                                    "Method": "POST"
                                }
                            }
                        }
                    }
                }
            }
        }

        provider = ApiProvider(template)

        api_event1 = Route(path="/path", method="GET", function_name="SamFunc1")
        api_event2 = Route(path="/path", method="POST", function_name="SamFunc1")

        self.assertIn(api_event1, provider.routes)
        self.assertIn(api_event2, provider.routes)
        self.assertEquals(len(provider.routes), 2)

    def test_provider_has_correct_template(self):
        template = {
            "Resources": {

                "SamFunc1": {
                    "Type": "AWS::Serverless::Function",
                    "Properties": {
                        "CodeUri": "/usr/foo/bar",
                        "Runtime": "nodejs4.3",
                        "Handler": "index.handler",
                        "Events": {
                            "Event1": {
                                "Type": "Api",
                                "Properties": {
                                    "Path": "/path",
                                    "Method": "GET"
                                }
                            }
                        }
                    }
                },
                "SamFunc2": {
                    "Type": "AWS::Serverless::Function",
                    "Properties": {
                        "CodeUri": "/usr/foo/bar",
                        "Runtime": "nodejs4.3",
                        "Handler": "index.handler",
                        "Events": {
                            "Event1": {
                                "Type": "Api",
                                "Properties": {
                                    "Path": "/path",
                                    "Method": "POST"
                                }
                            }
                        }
                    }
                }
            }
        }

        provider = ApiProvider(template)

        api1 = Route(path="/path", method="GET", function_name="SamFunc1")
        api2 = Route(path="/path", method="POST", function_name="SamFunc2")

        self.assertIn(api1, provider.routes)
        self.assertIn(api2, provider.routes)

    def test_provider_with_no_api_events(self):
        template = {
            "Resources": {

                "SamFunc1": {
                    "Type": "AWS::Serverless::Function",
                    "Properties": {
                        "CodeUri": "/usr/foo/bar",
                        "Runtime": "nodejs4.3",
                        "Handler": "index.handler",
                        "Events": {
                            "Event1": {
                                "Type": "S3",
                                "Properties": {
                                    "Property1": "value"
                                }
                            }
                        }
                    }
                }
            }
        }

        provider = ApiProvider(template)

        self.assertEquals(provider.routes, [])

    def test_provider_with_no_serverless_function(self):
        template = {
            "Resources": {

                "SamFunc1": {
                    "Type": "AWS::Lambda::Function",
                    "Properties": {
                        "CodeUri": "/usr/foo/bar",
                        "Runtime": "nodejs4.3",
                        "Handler": "index.handler"
                    }
                }
            }
        }

        provider = ApiProvider(template)

        self.assertEquals(provider.routes, [])

    def test_provider_get_all(self):
        template = {
            "Resources": {

                "SamFunc1": {
                    "Type": "AWS::Serverless::Function",
                    "Properties": {
                        "CodeUri": "/usr/foo/bar",
                        "Runtime": "nodejs4.3",
                        "Handler": "index.handler",
                        "Events": {
                            "Event1": {
                                "Type": "Api",
                                "Properties": {
                                    "Path": "/path",
                                    "Method": "GET"
                                }
                            }
                        }
                    }
                },
                "SamFunc2": {
                    "Type": "AWS::Serverless::Function",
                    "Properties": {
                        "CodeUri": "/usr/foo/bar",
                        "Runtime": "nodejs4.3",
                        "Handler": "index.handler",
                        "Events": {
                            "Event1": {
                                "Type": "Api",
                                "Properties": {
                                    "Path": "/path",
                                    "Method": "POST"
                                }
                            }
                        }
                    }
                }
            }
        }

        provider = ApiProvider(template)

        result = [f for f in provider.get_all()]

        api1 = Route(path="/path", method="GET", function_name="SamFunc1")
        api2 = Route(path="/path", method="POST", function_name="SamFunc2")

        self.assertIn(api1, result)
        self.assertIn(api2, result)

    def test_provider_get_all_with_no_apis(self):
        template = {}

        provider = ApiProvider(template)

        result = [f for f in provider.get_all()]

        self.assertEquals(result, [])

    @parameterized.expand([("ANY"), ("any")])
    def test_provider_with_any_method(self, method):
        template = {
            "Resources": {

                "SamFunc1": {
                    "Type": "AWS::Serverless::Function",
                    "Properties": {
                        "CodeUri": "/usr/foo/bar",
                        "Runtime": "nodejs4.3",
                        "Handler": "index.handler",
                        "Events": {
                            "Event1": {
                                "Type": "Api",
                                "Properties": {
                                    "Path": "/path",
                                    "Method": method
                                }
                            }
                        }
                    }
                }
            }
        }

        provider = ApiProvider(template)

        api_get = Route(path="/path", method="GET", function_name="SamFunc1")
        api_post = Route(path="/path", method="POST", function_name="SamFunc1")
        api_put = Route(path="/path", method="PUT", function_name="SamFunc1")
        api_delete = Route(path="/path", method="DELETE", function_name="SamFunc1")
        api_patch = Route(path="/path", method="PATCH", function_name="SamFunc1")
        api_head = Route(path="/path", method="HEAD", function_name="SamFunc1")
        api_options = Route(path="/path", method="OPTIONS", function_name="SamFunc1")

        self.assertEquals(len(provider.routes), 7)
        self.assertIn(api_get, provider.routes)
        self.assertIn(api_post, provider.routes)
        self.assertIn(api_put, provider.routes)
        self.assertIn(api_delete, provider.routes)
        self.assertIn(api_patch, provider.routes)
        self.assertIn(api_head, provider.routes)
        self.assertIn(api_options, provider.routes)

    def test_provider_must_support_binary_media_types(self):
        template = {
            "Globals": {
                "Api": {
                    "BinaryMediaTypes": [
                        "image~1gif",
                        "image~1png",
                        "image~1png",  # Duplicates must be ignored
                        {"Ref": "SomeParameter"}  # Refs are ignored as well
                    ]
                }
            },
            "Resources": {

                "SamFunc1": {
                    "Type": "AWS::Serverless::Function",
                    "Properties": {
                        "CodeUri": "/usr/foo/bar",
                        "Runtime": "nodejs4.3",
                        "Handler": "index.handler",
                        "Events": {
                            "Event1": {
                                "Type": "Api",
                                "Properties": {
                                    "Path": "/path",
                                    "Method": "get"
                                }
                            }
                        }
                    }
                }
            }
        }

        provider = ApiProvider(template)

        self.assertEquals(len(provider.routes), 1)
        self.assertEquals(list(provider.routes)[0], Route(path="/path", method="GET", function_name="SamFunc1"))
        assertCountEqual(self, provider.api.get_binary_media_types(), ["image/gif", "image/png"])
        self.assertEquals(provider.api.stage_name, "Prod")

    def test_provider_must_support_binary_media_types_with_any_method(self):
        template = {
            "Globals": {
                "Api": {
                    "BinaryMediaTypes": [
                        "image~1gif",
                        "image~1png",
                        "text/html"
                    ]
                }
            },
            "Resources": {

                "SamFunc1": {
                    "Type": "AWS::Serverless::Function",
                    "Properties": {
                        "CodeUri": "/usr/foo/bar",
                        "Runtime": "nodejs4.3",
                        "Handler": "index.handler",
                        "Events": {
                            "Event1": {
                                "Type": "Api",
                                "Properties": {
                                    "Path": "/path",
                                    "Method": "any"
                                }
                            }
                        }
                    }
                }
            }
        }

        binary = ["image/gif", "image/png", "text/html"]

        expected_apis = [
            Route(path="/path", method="GET", function_name="SamFunc1"),
            Route(path="/path", method="POST", function_name="SamFunc1"),
            Route(path="/path", method="PUT", function_name="SamFunc1"),
            Route(path="/path", method="DELETE", function_name="SamFunc1"),
            Route(path="/path", method="HEAD", function_name="SamFunc1"),
            Route(path="/path", method="OPTIONS", function_name="SamFunc1"),
            Route(path="/path", method="PATCH", function_name="SamFunc1")
        ]

        provider = ApiProvider(template)

        assertCountEqual(self, provider.routes, expected_apis)
        assertCountEqual(self, provider.api.get_binary_media_types(), binary)


class TestSamApiProviderWithExplicitApis(TestCase):

    def setUp(self):
        self.binary_types = ["image/png", "image/jpg"]
        self.stage_name = "Prod"
        self.input_apis = [
            Route(path="/path1", method="GET", function_name="SamFunc1"),
            Route(path="/path1", method="POST", function_name="SamFunc1"),

            Route(path="/path2", method="PUT", function_name="SamFunc1"),
            Route(path="/path2", method="GET", function_name="SamFunc1"),

            Route(path="/path3", method="DELETE", function_name="SamFunc1")
        ]

    def test_with_no_apis(self):
        template = {
            "Resources": {

                "Api1": {
                    "Type": "AWS::Serverless::Api",
                    "Properties": {
                        "StageName": "Prod"
                    }
                }
            }
        }

        provider = ApiProvider(template)

        self.assertEquals(provider.routes, [])

    def test_with_inline_swagger_apis(self):
        template = {
            "Resources": {

                "Api1": {
                    "Type": "AWS::Serverless::Api",
                    "Properties": {
                        "StageName": "Prod",
                        "DefinitionBody": make_swagger(self.input_apis)
                    }
                }
            }
        }

        provider = ApiProvider(template)
        assertCountEqual(self, self.input_apis, provider.routes)

    def test_with_swagger_as_local_file(self):
        with tempfile.NamedTemporaryFile(mode='w') as fp:
            filename = fp.name

            swagger = make_swagger(self.input_apis)
            json.dump(swagger, fp)
            fp.flush()

            template = {
                "Resources": {

                    "Api1": {
                        "Type": "AWS::Serverless::Api",
                        "Properties": {
                            "StageName": "Prod",
                            "DefinitionUri": filename
                        }
                    }
                }
            }

            provider = ApiProvider(template)
            assertCountEqual(self, self.input_apis, provider.routes)

    @patch("samcli.commands.local.lib.cf_base_api_provider.SwaggerReader")
    def test_with_swagger_as_both_body_and_uri(self, SamSwaggerReaderMock):
        body = {"some": "body"}
        filename = "somefile.txt"

        template = {
            "Resources": {

                "Api1": {
                    "Type": "AWS::Serverless::Api",
                    "Properties": {
                        "StageName": "Prod",
                        "DefinitionUri": filename,
                        "DefinitionBody": body
                    }
                }
            }
        }

        SamSwaggerReaderMock.return_value.read.return_value = make_swagger(self.input_apis)

        cwd = "foo"
        provider = ApiProvider(template, cwd=cwd)
        assertCountEqual(self, self.input_apis, provider.routes)
        SamSwaggerReaderMock.assert_called_with(definition_body=body, definition_uri=filename, working_dir=cwd)

    def test_swagger_with_any_method(self):
        apis = [
            Route(path="/path", method="any", function_name="SamFunc1")
        ]

        expected_apis = [
            Route(path="/path", method="GET", function_name="SamFunc1"),
            Route(path="/path", method="POST", function_name="SamFunc1"),
            Route(path="/path", method="PUT", function_name="SamFunc1"),
            Route(path="/path", method="DELETE", function_name="SamFunc1"),
            Route(path="/path", method="HEAD", function_name="SamFunc1"),
            Route(path="/path", method="OPTIONS", function_name="SamFunc1"),
            Route(path="/path", method="PATCH", function_name="SamFunc1")
        ]

        template = {
            "Resources": {
                "Api1": {
                    "Type": "AWS::Serverless::Api",
                    "Properties": {
                        "StageName": "Prod",
                        "DefinitionBody": make_swagger(apis)
                    }
                }
            }
        }

        provider = ApiProvider(template)
        assertCountEqual(self, expected_apis, provider.routes)

    def test_with_binary_media_types(self):
        template = {
            "Resources": {

                "Api1": {
                    "Type": "AWS::Serverless::Api",
                    "Properties": {
                        "StageName": "Prod",
                        "DefinitionBody": make_swagger(self.input_apis, binary_media_types=self.binary_types)
                    }
                }
            }
        }

        expected_binary_types = sorted(self.binary_types)
        expected_apis = [
            Route(path="/path1", method="GET", function_name="SamFunc1"),
            Route(path="/path1", method="POST", function_name="SamFunc1"),

            Route(path="/path2", method="PUT", function_name="SamFunc1"),
            Route(path="/path2", method="GET", function_name="SamFunc1"),

            Route(path="/path3", method="DELETE", function_name="SamFunc1")
        ]

        provider = ApiProvider(template)
        assertCountEqual(self, expected_apis, provider.routes)
        assertCountEqual(self, provider.api.get_binary_media_types(), expected_binary_types)

    def test_with_binary_media_types_in_swagger_and_on_resource(self):
        input_apis = [
            Route(path="/path", method="OPTIONS", function_name="SamFunc1"),
        ]
        extra_binary_types = ["text/html"]

        template = {
            "Resources": {

                "Api1": {
                    "Type": "AWS::Serverless::Api",
                    "Properties": {
                        "BinaryMediaTypes": extra_binary_types,
                        "StageName": "Prod",
                        "DefinitionBody": make_swagger(input_apis, binary_media_types=self.binary_types)
                    }
                }
            }
        }

        expected_binary_types = sorted(self.binary_types + extra_binary_types)
        expected_apis = [
            Route(path="/path", method="OPTIONS", function_name="SamFunc1"),
        ]

        provider = ApiProvider(template)
        assertCountEqual(self, expected_apis, provider.routes)
        assertCountEqual(self, provider.api.get_binary_media_types(), expected_binary_types)


class TestSamApiProviderWithExplicitAndImplicitApis(TestCase):

    def setUp(self):
        self.stage_name = "Prod"
        self.explicit_apis = [
            Route(path="/path1", method="GET", function_name="explicitfunction"),
            Route(path="/path2", method="GET", function_name="explicitfunction"),
            Route(path="/path3", method="GET", function_name="explicitfunction")
        ]

        self.swagger = make_swagger(self.explicit_apis)

        self.template = {
            "Resources": {

                "Api1": {
                    "Type": "AWS::Serverless::Api",
                    "Properties": {
                        "StageName": "Prod",
                    }
                },

                "ImplicitFunc": {
                    "Type": "AWS::Serverless::Function",
                    "Properties": {
                        "CodeUri": "/usr/foo/bar",
                        "Runtime": "nodejs4.3",
                        "Handler": "index.handler"
                    }
                }
            }
        }

    def test_must_union_implicit_and_explicit(self):
        events = {
            "Event1": {
                "Type": "Api",
                "Properties": {
                    "Path": "/path1",
                    "Method": "POST"
                }
            },

            "Event2": {
                "Type": "Api",
                "Properties": {
                    "Path": "/path2",
                    "Method": "POST"
                }
            },

            "Event3": {
                "Type": "Api",
                "Properties": {
                    "Path": "/path3",
                    "Method": "POST"
                }
            }
        }

        self.template["Resources"]["Api1"]["Properties"]["DefinitionBody"] = self.swagger
        self.template["Resources"]["ImplicitFunc"]["Properties"]["Events"] = events

        expected_apis = [
            # From Explicit APIs
            Route(path="/path1", method="GET", function_name="explicitfunction"),
            Route(path="/path2", method="GET", function_name="explicitfunction"),
            Route(path="/path3", method="GET", function_name="explicitfunction"),
            # From Implicit APIs
            Route(path="/path1", method="POST", function_name="ImplicitFunc"),
            Route(path="/path2", method="POST", function_name="ImplicitFunc"),
            Route(path="/path3", method="POST", function_name="ImplicitFunc")
        ]

        provider = ApiProvider(self.template)
        assertCountEqual(self, expected_apis, provider.routes)

    def test_must_prefer_implicit_api_over_explicit(self):
        implicit_apis = {
            "Event1": {
                "Type": "Api",
                "Properties": {
                    # This API is duplicated between implicit & explicit
                    "Path": "/path1",
                    "Method": "get"
                }
            },

            "Event2": {
                "Type": "Api",
                "Properties": {
                    "Path": "/path2",
                    "Method": "POST"
                }
            }
        }

        self.template["Resources"]["Api1"]["Properties"]["DefinitionBody"] = self.swagger
        self.template["Resources"]["ImplicitFunc"]["Properties"]["Events"] = implicit_apis

        expected_apis = [
            Route(path="/path1", method="GET", function_name="ImplicitFunc"),
            # Comes from Implicit

            Route(path="/path2", method="GET", function_name="explicitfunction"),
            Route(path="/path2", method="POST", function_name="ImplicitFunc"),
            # Comes from implicit

            Route(path="/path3", method="GET", function_name="explicitfunction"),
        ]

        provider = ApiProvider(self.template)
        assertCountEqual(self, expected_apis, provider.routes)

    def test_must_prefer_implicit_with_any_method(self):
        implicit_apis = {
            "Event1": {
                "Type": "Api",
                "Properties": {
                    # This API is duplicated between implicit & explicit
                    "Path": "/path",
                    "Method": "ANY"
                }
            }
        }

        explicit_apis = [
            # Explicit should be over masked completely by implicit, because of "ANY"
            Route(path="/path", method="GET", function_name="explicitfunction"),
            Route(path="/path", method="DELETE", function_name="explicitfunction"),
        ]

        self.template["Resources"]["Api1"]["Properties"]["DefinitionBody"] = make_swagger(explicit_apis)
        self.template["Resources"]["ImplicitFunc"]["Properties"]["Events"] = implicit_apis

        expected_apis = [
            Route(path="/path", method="GET", function_name="ImplicitFunc"),
            Route(path="/path", method="POST", function_name="ImplicitFunc"),
            Route(path="/path", method="PUT", function_name="ImplicitFunc"),
            Route(path="/path", method="DELETE", function_name="ImplicitFunc"),
            Route(path="/path", method="HEAD", function_name="ImplicitFunc"),
            Route(path="/path", method="OPTIONS", function_name="ImplicitFunc"),
            Route(path="/path", method="PATCH", function_name="ImplicitFunc")
        ]

        provider = ApiProvider(self.template)
        assertCountEqual(self, expected_apis, provider.routes)

    def test_with_any_method_on_both(self):
        implicit_apis = {
            "Event1": {
                "Type": "Api",
                "Properties": {
                    # This API is duplicated between implicit & explicit
                    "Path": "/path",
                    "Method": "ANY"
                }
            },
            "Event2": {
                "Type": "Api",
                "Properties": {
                    # This API is duplicated between implicit & explicit
                    "Path": "/path2",
                    "Method": "GET"
                }
            }
        }

        explicit_apis = [
            # Explicit should be over masked completely by implicit, because of "ANY"
            Route(path="/path", method="ANY", function_name="explicitfunction"),
            Route(path="/path2", method="POST", function_name="explicitfunction"),
        ]

        self.template["Resources"]["Api1"]["Properties"]["DefinitionBody"] = make_swagger(explicit_apis)
        self.template["Resources"]["ImplicitFunc"]["Properties"]["Events"] = implicit_apis

        expected_apis = [
            Route(path="/path", method="GET", function_name="ImplicitFunc"),
            Route(path="/path", method="POST", function_name="ImplicitFunc"),
            Route(path="/path", method="PUT", function_name="ImplicitFunc"),
            Route(path="/path", method="DELETE", function_name="ImplicitFunc"),
            Route(path="/path", method="HEAD", function_name="ImplicitFunc"),
            Route(path="/path", method="OPTIONS", function_name="ImplicitFunc"),
            Route(path="/path", method="PATCH", function_name="ImplicitFunc"),

            Route(path="/path2", method="GET", function_name="ImplicitFunc"),
            Route(path="/path2", method="POST", function_name="explicitfunction")
        ]

        provider = ApiProvider(self.template)
<<<<<<< HEAD
        print(provider.routes)
        assertCountEqual(self, expected_apis, provider.routes)
=======
        assertCountEqual(self, expected_apis, provider.apis)
>>>>>>> 4130ea2e

    def test_must_add_explicit_api_when_ref_with_rest_api_id(self):
        events = {
            "Event1": {
                "Type": "Api",
                "Properties": {
                    "Path": "/newpath1",
                    "Method": "POST",
                    "RestApiId": "Api1"  # This path must get added to this API
                }
            },

            "Event2": {
                "Type": "Api",
                "Properties": {
                    "Path": "/newpath2",
                    "Method": "POST",
                    "RestApiId": {"Ref": "Api1"}  # This path must get added to this API
                }
            }
        }

        self.template["Resources"]["Api1"]["Properties"]["DefinitionBody"] = self.swagger
        self.template["Resources"]["ImplicitFunc"]["Properties"]["Events"] = events

        expected_apis = [
            # From Explicit APIs
            Route(path="/path1", method="GET", function_name="explicitfunction"),
            Route(path="/path2", method="GET", function_name="explicitfunction"),
            Route(path="/path3", method="GET", function_name="explicitfunction"),
            # From Implicit APIs
            Route(path="/newpath1", method="POST", function_name="ImplicitFunc"),
            Route(path="/newpath2", method="POST", function_name="ImplicitFunc")
        ]

        provider = ApiProvider(self.template)
        assertCountEqual(self, expected_apis, provider.routes)

    def test_both_apis_must_get_binary_media_types(self):
        events = {
            "Event1": {
                "Type": "Api",
                "Properties": {
                    "Path": "/newpath1",
                    "Method": "POST"
                }
            },

            "Event2": {
                "Type": "Api",
                "Properties": {
                    "Path": "/newpath2",
                    "Method": "POST"
                }
            }
        }

        # Binary type for implicit
        self.template["Globals"] = {
            "Api": {
                "BinaryMediaTypes": ["image~1gif", "image~1png"]
            }
        }
        self.template["Resources"]["ImplicitFunc"]["Properties"]["Events"] = events

        self.template["Resources"]["Api1"]["Properties"]["DefinitionBody"] = self.swagger
        # Binary type for explicit
        self.template["Resources"]["Api1"]["Properties"]["BinaryMediaTypes"] = ["explicit/type1", "explicit/type2"]

        # Because of Globals, binary types will be concatenated on the explicit API
        expected_explicit_binary_types = ["explicit/type1", "explicit/type2", "image/gif", "image/png"]
        # expected_implicit_binary_types = ["image/gif", "image/png"]

        expected_apis = [
            # From Explicit APIs
            Route(path="/path1", method="GET", function_name="explicitfunction"),
            Route(path="/path2", method="GET", function_name="explicitfunction"),
            Route(path="/path3", method="GET", function_name="explicitfunction"),
            # From Implicit APIs
            Route(path="/newpath1", method="POST", function_name="ImplicitFunc"),
            Route(path="/newpath2", method="POST", function_name="ImplicitFunc")
        ]

        provider = ApiProvider(self.template)
        assertCountEqual(self, expected_apis, provider.routes)
        assertCountEqual(self, provider.api.get_binary_media_types(), expected_explicit_binary_types)

    def test_binary_media_types_with_rest_api_id_reference(self):
        events = {
            "Event1": {
                "Type": "Api",
                "Properties": {
                    "Path": "/connected-to-explicit-path",
                    "Method": "POST",
                    "RestApiId": "Api1"
                }
            },

            "Event2": {
                "Type": "Api",
                "Properties": {
                    "Path": "/true-implicit-path",
                    "Method": "POST"
                }
            }
        }

        # Binary type for implicit
        self.template["Globals"] = {
            "Api": {
                "BinaryMediaTypes": ["image~1gif", "image~1png"]
            }
        }
        self.template["Resources"]["ImplicitFunc"]["Properties"]["Events"] = events

        self.template["Resources"]["Api1"]["Properties"]["DefinitionBody"] = self.swagger
        # Binary type for explicit
        self.template["Resources"]["Api1"]["Properties"]["BinaryMediaTypes"] = ["explicit/type1", "explicit/type2"]

        # Because of Globals, binary types will be concatenated on the explicit API
        expected_explicit_binary_types = ["explicit/type1", "explicit/type2", "image/gif", "image/png"]
        # expected_implicit_binary_types = ["image/gif", "image/png"]

        expected_apis = [
            # From Explicit APIs
            Route(path="/path1", method="GET", function_name="explicitfunction"),
            Route(path="/path2", method="GET", function_name="explicitfunction"),
            Route(path="/path3", method="GET", function_name="explicitfunction"),

            # Because of the RestApiId, Implicit APIs will also get the binary media types inherited from
            # the corresponding Explicit API
            Route(path="/connected-to-explicit-path", method="POST", function_name="ImplicitFunc"),

            # This is still just a true implicit API because it does not have RestApiId property
            Route(path="/true-implicit-path", method="POST", function_name="ImplicitFunc")
        ]

        provider = ApiProvider(self.template)
        assertCountEqual(self, expected_apis, provider.routes)
        assertCountEqual(self, provider.api.get_binary_media_types(), expected_explicit_binary_types)


class TestSamApiProviderwithApiGatewayRestApi(TestCase):

    def setUp(self):
        self.binary_types = ["image/png", "image/jpg"]
        self.input_apis = [
            Route(path="/path1", method="GET", function_name="SamFunc1"),
            Route(path="/path1", method="POST", function_name="SamFunc1"),

            Route(path="/path2", method="PUT", function_name="SamFunc1"),
            Route(path="/path2", method="GET", function_name="SamFunc1"),

            Route(path="/path3", method="DELETE", function_name="SamFunc1")
        ]

    def test_with_no_apis(self):
        template = {
            "Resources": {

                "Api1": {
                    "Type": "AWS::ApiGateway::RestApi",
                    "Properties": {
                    },

                }
            }
        }

        provider = ApiProvider(template)

        self.assertEquals(provider.routes, [])

    def test_with_inline_swagger_apis(self):
        template = {
            "Resources": {

                "Api1": {
                    "Type": "AWS::ApiGateway::RestApi",
                    "Properties": {
                        "Body": make_swagger(self.input_apis)
                    }
                }
            }
        }

        provider = ApiProvider(template)
        assertCountEqual(self, self.input_apis, provider.routes)

    def test_with_swagger_as_local_file(self):
        with tempfile.NamedTemporaryFile(mode='w') as fp:
            filename = fp.name

            swagger = make_swagger(self.input_apis)
            json.dump(swagger, fp)
            fp.flush()

            template = {
                "Resources": {

                    "Api1": {
                        "Type": "AWS::ApiGateway::RestApi",
                        "Properties": {
                            "BodyS3Location": filename
                        }
                    }
                }
            }

            provider = ApiProvider(template)
            assertCountEqual(self, self.input_apis, provider.routes)

    def test_body_with_swagger_as_local_file_expect_fail(self):
        with tempfile.NamedTemporaryFile(mode='w') as fp:
            filename = fp.name

            swagger = make_swagger(self.input_apis)
            json.dump(swagger, fp)
            fp.flush()

            template = {
                "Resources": {

                    "Api1": {
                        "Type": "AWS::ApiGateway::RestApi",
                        "Properties": {
                            "Body": filename
                        }
                    }
                }
            }
            self.assertRaises(Exception, ApiProvider, template)

    @patch("samcli.commands.local.lib.cf_base_api_provider.SwaggerReader")
    def test_with_swagger_as_both_body_and_uri(self, SamSwaggerReaderMock):
        body = {"some": "body"}
        filename = "somefile.txt"

        template = {
            "Resources": {

                "Api1": {
                    "Type": "AWS::ApiGateway::RestApi",
                    "Properties": {
                        "BodyS3Location": filename,
                        "Body": body
                    }
                }
            }
        }

        SamSwaggerReaderMock.return_value.read.return_value = make_swagger(self.input_apis)

        cwd = "foo"
        provider = ApiProvider(template, cwd=cwd)
        assertCountEqual(self, self.input_apis, provider.routes)
        SamSwaggerReaderMock.assert_called_with(definition_body=body, definition_uri=filename, working_dir=cwd)

    def test_swagger_with_any_method(self):
        apis = [
            Route(path="/path", method="any", function_name="SamFunc1")
        ]

        expected_apis = [
            Route(path="/path", method="GET", function_name="SamFunc1"),
            Route(path="/path", method="POST", function_name="SamFunc1"),
            Route(path="/path", method="PUT", function_name="SamFunc1"),
            Route(path="/path", method="DELETE", function_name="SamFunc1"),
            Route(path="/path", method="HEAD", function_name="SamFunc1"),
            Route(path="/path", method="OPTIONS", function_name="SamFunc1"),
            Route(path="/path", method="PATCH", function_name="SamFunc1")
        ]

        template = {
            "Resources": {
                "Api1": {
                    "Type": "AWS::ApiGateway::RestApi",
                    "Properties": {
                        "Body": make_swagger(apis)
                    }
                }
            }
        }

        provider = ApiProvider(template)
        assertCountEqual(self, expected_apis, provider.routes)

    def test_with_binary_media_types(self):
        template = {
            "Resources": {

                "Api1": {
                    "Type": "AWS::ApiGateway::RestApi",
                    "Properties": {
                        "Body": make_swagger(self.input_apis, binary_media_types=self.binary_types)
                    }
                }
            }
        }

        expected_binary_types = sorted(self.binary_types)
        expected_apis = [
            Route(path="/path1", method="GET", function_name="SamFunc1"),
            Route(path="/path1", method="POST", function_name="SamFunc1"),

            Route(path="/path2", method="PUT", function_name="SamFunc1"),
            Route(path="/path2", method="GET", function_name="SamFunc1"),

            Route(path="/path3", method="DELETE", function_name="SamFunc1")
        ]

        provider = ApiProvider(template)
        assertCountEqual(self, expected_apis, provider.routes)
        assertCountEqual(self, provider.api.get_binary_media_types(), expected_binary_types)

    def test_with_binary_media_types_in_swagger_and_on_resource(self):
        input_apis = [
            Route(path="/path", method="OPTIONS", function_name="SamFunc1"),
        ]
        extra_binary_types = ["text/html"]

        template = {
            "Resources": {

                "Api1": {
                    "Type": "AWS::ApiGateway::RestApi",
                    "Properties": {
                        "BinaryMediaTypes": extra_binary_types,
                        "Body": make_swagger(input_apis, binary_media_types=self.binary_types)
                    }
                }
            }
        }

        expected_binary_types = sorted(self.binary_types + extra_binary_types)
        expected_apis = [
            Route(path="/path", method="OPTIONS", function_name="SamFunc1"),
        ]

        provider = ApiProvider(template)
        assertCountEqual(self, expected_apis, provider.routes)
        assertCountEqual(self, provider.api.get_binary_media_types(), expected_binary_types)


class TestSamStageValues(TestCase):

    def test_provider_parse_stage_name(self):
        template = {
            "Resources": {

                "TestApi": {
                    "Type": "AWS::Serverless::Api",
                    "Properties": {
                        "StageName": "dev",
                        "DefinitionBody": {
                            "paths": {
                                "/path": {
                                    "get": {
                                        "x-amazon-apigateway-integration": {
                                            "httpMethod": "POST",
                                            "type": "aws_proxy",
                                            "uri": {
                                                "Fn::Sub": "arn:aws:apigateway:${AWS::Region}:lambda:path/2015-03-31"
                                                           "/functions/${NoApiEventFunction.Arn}/invocations",
                                            },
                                            "responses": {},
                                        },
                                    }
                                }

                            }
                        }
                    }
                }
            }
        }
        provider = ApiProvider(template)
        route1 = Route(path='/path', method='GET', function_name='NoApiEventFunction')

        self.assertIn(route1, provider.routes)
        self.assertEquals(provider.api.stage_name, "dev")
        self.assertEquals(provider.api.stage_variables, None)

    def test_provider_stage_variables(self):
        template = {
            "Resources": {

                "TestApi": {
                    "Type": "AWS::Serverless::Api",
                    "Properties": {
                        "StageName": "dev",
                        "Variables": {
                            "vis": "data",
                            "random": "test",
                            "foo": "bar"
                        },
                        "DefinitionBody": {
                            "paths": {
                                "/path": {
                                    "get": {
                                        "x-amazon-apigateway-integration": {
                                            "httpMethod": "POST",
                                            "type": "aws_proxy",
                                            "uri": {
                                                "Fn::Sub": "arn:aws:apigateway:${AWS::Region}:lambda:path/2015-03-31"
                                                           "/functions/${NoApiEventFunction.Arn}/invocations",
                                            },
                                            "responses": {},
                                        },
                                    }
                                }

                            }
                        }
                    }
                }
            }
        }
        provider = ApiProvider(template)
        route1 = Route(path='/path', method='GET', function_name='NoApiEventFunction')

        self.assertIn(route1, provider.routes)
        self.assertEquals(provider.api.stage_name, "dev")
        self.assertEquals(provider.api.stage_variables, {
            "vis": "data",
            "random": "test",
            "foo": "bar"
        })

    def test_multi_stage_get_all(self):
        template = {
            "Resources": {
                "TestApi": {
                    "Type": "AWS::Serverless::Api",
                    "Properties": {
                        "StageName": "dev",
                        "Variables": {
                            "vis": "data",
                            "random": "test",
                            "foo": "bar"
                        },
                        "DefinitionBody": {
                            "paths": {
                                "/path2": {
                                    "get": {
                                        "x-amazon-apigateway-integration": {
                                            "httpMethod": "POST",
                                            "type": "aws_proxy",
                                            "uri": {
                                                "Fn::Sub": "arn:aws:apigateway:${AWS::Region}:lambda:path/2015-03-31"
                                                           "/functions/${NoApiEventFunction.Arn}/invocations",
                                            },
                                            "responses": {},
                                        },
                                    }
                                }
                            }
                        }
                    }
                },
                "ProductionApi": {
                    "Type": "AWS::Serverless::Api",
                    "Properties": {
                        "StageName": "Production",
                        "Variables": {
                            "vis": "prod data",
                            "random": "test",
                            "foo": "bar"
                        },
                        "DefinitionBody": {
                            "paths": {
                                "/path": {
                                    "get": {
                                        "x-amazon-apigateway-integration": {
                                            "httpMethod": "POST",
                                            "type": "aws_proxy",
                                            "uri": {
                                                "Fn::Sub": "arn:aws:apigateway:${AWS::Region}:lambda:path/2015-03-31"
                                                           "/functions/${NoApiEventFunction.Arn}/invocations",
                                            },
                                            "responses": {},
                                        },
                                    }
                                },
                                "/anotherpath": {
                                    "post": {
                                        "x-amazon-apigateway-integration": {
                                            "httpMethod": "POST",
                                            "type": "aws_proxy",
                                            "uri": {
                                                "Fn::Sub": "arn:aws:apigateway:${AWS::Region}:lambda:path/2015-03-31"
                                                           "/functions/${NoApiEventFunction.Arn}/invocations",
                                            },
                                            "responses": {},
                                        },
                                    }
                                }

                            }
                        }
                    }
                }
            }
        }
        provider = ApiProvider(template)

        result = [f for f in provider.get_all()]

        route1 = Route(path='/path2', method='GET', function_name='NoApiEventFunction')
        route2 = Route(path='/path', method='GET', function_name='NoApiEventFunction')
        route3 = Route(path='/anotherpath', method='POST', function_name='NoApiEventFunction')
        self.assertEquals(len(result), 3)
        self.assertIn(route1, result)
        self.assertIn(route2, result)
        self.assertIn(route3, result)

        self.assertEquals(provider.api.stage_name, "Production")
        self.assertEquals(provider.api.stage_variables, {
            "vis": "prod data",
            "random": "test",
            "foo": "bar"
        })


class TestCloudFormationStageValues(TestCase):

    def test_provider_parse_stage_name(self):
        template = {
            "Resources": {
                "Stage": {
                    "Type": "AWS::ApiGateway::Stage",
                    "Properties": {
                        "StageName": "dev",
                        "RestApiId": "TestApi"
                    }
                },
                "TestApi": {
                    "Type": "AWS::ApiGateway::RestApi",
                    "Properties": {
                        "Body": {
                            "paths": {
                                "/path": {
                                    "get": {
                                        "x-amazon-apigateway-integration": {
                                            "httpMethod": "POST",
                                            "type": "aws_proxy",
                                            "uri": {
                                                "Fn::Sub": "arn:aws:apigateway:${AWS::Region}:lambda:path/2015-03-31"
                                                           "/functions/${NoApiEventFunction.Arn}/invocations",
                                            },
                                            "responses": {},
                                        },
                                    }
                                }

                            }
                        }
                    }
                }
            }
        }
        provider = ApiProvider(template)
        route1 = Route(path='/path', method='GET', function_name='NoApiEventFunction')

        self.assertIn(route1, provider.routes)
        self.assertEquals(provider.api.stage_name, "dev")
        self.assertEquals(provider.api.stage_variables, None)

    def test_provider_stage_variables(self):
        template = {
            "Resources": {
                "Stage": {
                    "Type": "AWS::ApiGateway::Stage",
                    "Properties": {
                        "StageName": "dev",
                        "Variables": {
                            "vis": "data",
                            "random": "test",
                            "foo": "bar"
                        },
                        "RestApiId": "TestApi"
                    }
                },
                "TestApi": {
                    "Type": "AWS::ApiGateway::RestApi",
                    "Properties": {
                        "Body": {
                            "paths": {
                                "/path": {
                                    "get": {
                                        "x-amazon-apigateway-integration": {
                                            "httpMethod": "POST",
                                            "type": "aws_proxy",
                                            "uri": {
                                                "Fn::Sub": "arn:aws:apigateway:${AWS::Region}:lambda:path/2015-03-31"
                                                           "/functions/${NoApiEventFunction.Arn}/invocations",
                                            },
                                            "responses": {},
                                        },
                                    }
                                }

                            }
                        }
                    }
                }
            }
        }
        provider = ApiProvider(template)
        route1 = Route(path='/path', method='GET', function_name='NoApiEventFunction')
        self.assertIn(route1, provider.routes)
        self.assertEquals(provider.api.stage_name, "dev")
        self.assertEquals(provider.api.stage_variables, {
            "vis": "data",
            "random": "test",
            "foo": "bar"
        })

    def test_multi_stage_get_all(self):
        template = {
            "Resources": {
                "StageDev": {
                    "Type": "AWS::ApiGateway::Stage",
                    "Properties": {
                        "StageName": "dev",
                        "Variables": {
                            "vis": "data",
                            "random": "test",
                            "foo": "bar"
                        },
                        "RestApiId": "TestApi"
                    }
                },
                "StageProd": {
                    "Type": "AWS::ApiGateway::Stage",
                    "Properties": {
                        "StageName": "Production",
                        "Variables": {
                            "vis": "prod data",
                            "random": "test",
                            "foo": "bar"
                        },
                        "RestApiId": "ProductionApi"
                    },
                },
                "TestApi": {
                    "Type": "AWS::ApiGateway::RestApi",
                    "Properties": {
                        "Body": {
                            "paths": {
                                "/path2": {
                                    "get": {
                                        "x-amazon-apigateway-integration": {
                                            "httpMethod": "POST",
                                            "type": "aws_proxy",
                                            "uri": {
                                                "Fn::Sub": "arn:aws:apigateway:${AWS::Region}:lambda:path/2015-03-31"
                                                           "/functions/${NoApiEventFunction.Arn}/invocations",
                                            },
                                            "responses": {},
                                        },
                                    }
                                }
                            }
                        }
                    }
                },
                "ProductionApi": {
                    "Type": "AWS::ApiGateway::RestApi",
                    "Properties": {
                        "Body": {
                            "paths": {
                                "/path": {
                                    "get": {
                                        "x-amazon-apigateway-integration": {
                                            "httpMethod": "POST",
                                            "type": "aws_proxy",
                                            "uri": {
                                                "Fn::Sub": "arn:aws:apigateway:${AWS::Region}:lambda:path/2015-03-31"
                                                           "/functions/${NoApiEventFunction.Arn}/invocations",
                                            },
                                            "responses": {},
                                        },
                                    }
                                },
                                "/anotherpath": {
                                    "post": {
                                        "x-amazon-apigateway-integration": {
                                            "httpMethod": "POST",
                                            "type": "aws_proxy",
                                            "uri": {
                                                "Fn::Sub": "arn:aws:apigateway:${AWS::Region}:lambda:path/2015-03-31"
                                                           "/functions/${NoApiEventFunction.Arn}/invocations",
                                            },
                                            "responses": {},
                                        },
                                    }
                                }

                            }
                        }
                    }
                }
            }
        }
        provider = ApiProvider(template)

        result = [f for f in provider.get_all()]

        route1 = Route(path='/path2', method='GET', function_name='NoApiEventFunction')
        route2 = Route(path='/path', method='GET', function_name='NoApiEventFunction')
        route3 = Route(path='/anotherpath', method='POST', function_name='NoApiEventFunction')
        self.assertEquals(len(result), 3)
        self.assertIn(route1, result)
        self.assertIn(route2, result)
        self.assertIn(route3, result)
        self.assertEquals(provider.api.stage_name, "Production")
        self.assertEquals(provider.api.stage_variables, {
            "vis": "prod data",
            "random": "test",
            "foo": "bar"
        })


class TestApiProviderSelection(TestCase):
    def test_api_provider_sam_api(self):
        resources = {
            "TestApi": {
                "Type": "AWS::Serverless::Api",
                "Properties": {
                    "StageName": "dev",
                    "DefinitionBody": {
                        "paths": {
                            "/path": {
                                "get": {
                                    "x-amazon-apigateway-integration": {
                                        "httpMethod": "POST",
                                        "type": "aws_proxy",
                                        "uri": {
                                            "Fn::Sub": "arn:aws:apigateway:${AWS::Region}:lambda:path/2015-03-31"
                                                       "/functions/${NoApiEventFunction.Arn}/invocations",
                                        },
                                        "responses": {},
                                    },
                                }
                            }

                        }
                    }
                }
            }
        }

        provider = ApiProvider.find_correct_api_provider(resources)
        self.assertTrue(isinstance(provider, SamApiProvider))

    def test_api_provider_sam_function(self):
        resources = {
            "TestApi": {
                "Type": "AWS::Serverless::Function",
                "Properties": {
                    "StageName": "dev",
                    "DefinitionBody": {
                        "paths": {
                            "/path": {
                                "get": {
                                    "x-amazon-apigateway-integration": {
                                        "httpMethod": "POST",
                                        "type": "aws_proxy",
                                        "uri": {
                                            "Fn::Sub": "arn:aws:apigateway:${AWS::Region}:lambda:path/2015-03-31"
                                                       "/functions/${NoApiEventFunction.Arn}/invocations",
                                        },
                                        "responses": {},
                                    },
                                }
                            }

                        }
                    }
                }
            }
        }

        provider = ApiProvider.find_correct_api_provider(resources)

        self.assertTrue(isinstance(provider, SamApiProvider))

    def test_api_provider_cloud_formation(self):
        resources = {
            "TestApi": {
                "Type": "AWS::ApiGateway::RestApi",
                "Properties": {
                    "StageName": "dev",
                    "Body": {
                        "paths": {
                            "/path": {
                                "get": {
                                    "x-amazon-apigateway-integration": {
                                        "httpMethod": "POST",
                                        "type": "aws_proxy",
                                        "uri": {
                                            "Fn::Sub": "arn:aws:apigateway:${AWS::Region}:lambda:path/2015-03-31"
                                                       "/functions/${NoApiEventFunction.Arn}/invocations",
                                        },
                                        "responses": {},
                                    },
                                }
                            }

                        }
                    }
                }
            }
        }

        provider = ApiProvider.find_correct_api_provider(resources)
        self.assertTrue(isinstance(provider, CFApiProvider))

    def test_multiple_api_provider_cloud_formation(self):
        resources = {
            "TestApi": {
                "Type": "AWS::ApiGateway::RestApi",
                "Properties": {
                    "StageName": "dev",
                    "Body": {
                        "paths": {
                            "/path": {
                                "get": {
                                    "x-amazon-apigateway-integration": {
                                        "httpMethod": "POST",
                                        "type": "aws_proxy",
                                        "uri": {
                                            "Fn::Sub": "arn:aws:apigateway:${AWS::Region}:lambda:path/2015-03-31"
                                                       "/functions/${NoApiEventFunction.Arn}/invocations",
                                        },
                                        "responses": {},
                                    },
                                }
                            }

                        }
                    }
                }
            },
            "OtherApi": {
                "Type": "AWS::Serverless::Api",
                "Properties": {
                    "StageName": "dev",
                    "DefinitionBody": {
                        "paths": {
                            "/path": {
                                "get": {
                                    "x-amazon-apigateway-integration": {
                                        "httpMethod": "POST",
                                        "type": "aws_proxy",
                                        "uri": {
                                            "Fn::Sub": "arn:aws:apigateway:${AWS::Region}:lambda:path/2015-03-31"
                                                       "/functions/${NoApiEventFunction.Arn}/invocations",
                                        },
                                        "responses": {},
                                    },
                                }
                            }

                        }
                    }
                }
            }
        }

        provider = ApiProvider.find_correct_api_provider(resources)
        self.assertTrue(isinstance(provider, CFApiProvider))


def make_swagger(apis, binary_media_types=None):
    """
    Given a list of API configurations named tuples, returns a Swagger document

    Parameters
    ----------
    apis : list of samcli.commands.local.agiw.local_agiw_service.Route
    binary_media_types : list of str

    Returns
    -------
    dict
        Swagger document

    """
    swagger = {
        "paths": {
        }
    }

    for api in apis:
        swagger["paths"].setdefault(api.path, {})

        integration = {
            "x-amazon-apigateway-integration": {
                "type": "aws_proxy",
                "uri": "arn:aws:apigateway:us-east-1:lambda:path/2015-03-31/functions/arn:aws:lambda:us-east-1"
                       ":123456789012:function:{}/invocations".format(
                    api.function_name)  # NOQA
            }
        }

        method = api.method
        if method.lower() == "any":
            method = "x-amazon-apigateway-any-method"

        swagger["paths"][api.path][method] = integration

    if binary_media_types:
        swagger["x-amazon-apigateway-binary-media-types"] = binary_media_types

    return swagger<|MERGE_RESOLUTION|>--- conflicted
+++ resolved
@@ -6,15 +6,9 @@
 from nose_parameterized import parameterized
 from six import assertCountEqual
 
-<<<<<<< HEAD
-from samcli.commands.local.lib.api_provider import ApiProvider
+from samcli.commands.local.lib.api_provider import ApiProvider, SamApiProvider
+from samcli.commands.local.lib.cf_api_provider import CFApiProvider
 from samcli.local.apigw.local_apigw_service import Route
-=======
-from samcli.commands.local.lib.cf_api_provider import CFApiProvider
-from samcli.commands.local.lib.api_provider import ApiProvider, SamApiProvider
-from samcli.commands.local.lib.provider import Api
-from samcli.commands.validate.lib.exceptions import InvalidSamDocumentException
->>>>>>> 4130ea2e
 
 
 class TestSamApiProvider_init(TestCase):
@@ -396,7 +390,7 @@
 
         binary = ["image/gif", "image/png", "text/html"]
 
-        expected_apis = [
+        expected_routes = [
             Route(path="/path", method="GET", function_name="SamFunc1"),
             Route(path="/path", method="POST", function_name="SamFunc1"),
             Route(path="/path", method="PUT", function_name="SamFunc1"),
@@ -408,7 +402,7 @@
 
         provider = ApiProvider(template)
 
-        assertCountEqual(self, provider.routes, expected_apis)
+        assertCountEqual(self, provider.routes, expected_routes)
         assertCountEqual(self, provider.api.get_binary_media_types(), binary)
 
 
@@ -516,7 +510,7 @@
             Route(path="/path", method="any", function_name="SamFunc1")
         ]
 
-        expected_apis = [
+        expected_routes = [
             Route(path="/path", method="GET", function_name="SamFunc1"),
             Route(path="/path", method="POST", function_name="SamFunc1"),
             Route(path="/path", method="PUT", function_name="SamFunc1"),
@@ -539,7 +533,7 @@
         }
 
         provider = ApiProvider(template)
-        assertCountEqual(self, expected_apis, provider.routes)
+        assertCountEqual(self, expected_routes, provider.routes)
 
     def test_with_binary_media_types(self):
         template = {
@@ -556,7 +550,7 @@
         }
 
         expected_binary_types = sorted(self.binary_types)
-        expected_apis = [
+        expected_routes = [
             Route(path="/path1", method="GET", function_name="SamFunc1"),
             Route(path="/path1", method="POST", function_name="SamFunc1"),
 
@@ -567,7 +561,7 @@
         ]
 
         provider = ApiProvider(template)
-        assertCountEqual(self, expected_apis, provider.routes)
+        assertCountEqual(self, expected_routes, provider.routes)
         assertCountEqual(self, provider.api.get_binary_media_types(), expected_binary_types)
 
     def test_with_binary_media_types_in_swagger_and_on_resource(self):
@@ -591,12 +585,12 @@
         }
 
         expected_binary_types = sorted(self.binary_types + extra_binary_types)
-        expected_apis = [
+        expected_routes = [
             Route(path="/path", method="OPTIONS", function_name="SamFunc1"),
         ]
 
         provider = ApiProvider(template)
-        assertCountEqual(self, expected_apis, provider.routes)
+        assertCountEqual(self, expected_routes, provider.routes)
         assertCountEqual(self, provider.api.get_binary_media_types(), expected_binary_types)
 
 
@@ -663,7 +657,7 @@
         self.template["Resources"]["Api1"]["Properties"]["DefinitionBody"] = self.swagger
         self.template["Resources"]["ImplicitFunc"]["Properties"]["Events"] = events
 
-        expected_apis = [
+        expected_routes = [
             # From Explicit APIs
             Route(path="/path1", method="GET", function_name="explicitfunction"),
             Route(path="/path2", method="GET", function_name="explicitfunction"),
@@ -675,7 +669,7 @@
         ]
 
         provider = ApiProvider(self.template)
-        assertCountEqual(self, expected_apis, provider.routes)
+        assertCountEqual(self, expected_routes, provider.routes)
 
     def test_must_prefer_implicit_api_over_explicit(self):
         implicit_apis = {
@@ -700,7 +694,7 @@
         self.template["Resources"]["Api1"]["Properties"]["DefinitionBody"] = self.swagger
         self.template["Resources"]["ImplicitFunc"]["Properties"]["Events"] = implicit_apis
 
-        expected_apis = [
+        expected_routes = [
             Route(path="/path1", method="GET", function_name="ImplicitFunc"),
             # Comes from Implicit
 
@@ -712,7 +706,7 @@
         ]
 
         provider = ApiProvider(self.template)
-        assertCountEqual(self, expected_apis, provider.routes)
+        assertCountEqual(self, expected_routes, provider.routes)
 
     def test_must_prefer_implicit_with_any_method(self):
         implicit_apis = {
@@ -735,7 +729,7 @@
         self.template["Resources"]["Api1"]["Properties"]["DefinitionBody"] = make_swagger(explicit_apis)
         self.template["Resources"]["ImplicitFunc"]["Properties"]["Events"] = implicit_apis
 
-        expected_apis = [
+        expected_routes = [
             Route(path="/path", method="GET", function_name="ImplicitFunc"),
             Route(path="/path", method="POST", function_name="ImplicitFunc"),
             Route(path="/path", method="PUT", function_name="ImplicitFunc"),
@@ -746,7 +740,7 @@
         ]
 
         provider = ApiProvider(self.template)
-        assertCountEqual(self, expected_apis, provider.routes)
+        assertCountEqual(self, expected_routes, provider.routes)
 
     def test_with_any_method_on_both(self):
         implicit_apis = {
@@ -777,7 +771,7 @@
         self.template["Resources"]["Api1"]["Properties"]["DefinitionBody"] = make_swagger(explicit_apis)
         self.template["Resources"]["ImplicitFunc"]["Properties"]["Events"] = implicit_apis
 
-        expected_apis = [
+        expected_routes = [
             Route(path="/path", method="GET", function_name="ImplicitFunc"),
             Route(path="/path", method="POST", function_name="ImplicitFunc"),
             Route(path="/path", method="PUT", function_name="ImplicitFunc"),
@@ -791,12 +785,7 @@
         ]
 
         provider = ApiProvider(self.template)
-<<<<<<< HEAD
-        print(provider.routes)
-        assertCountEqual(self, expected_apis, provider.routes)
-=======
-        assertCountEqual(self, expected_apis, provider.apis)
->>>>>>> 4130ea2e
+        assertCountEqual(self, expected_routes, provider.routes)
 
     def test_must_add_explicit_api_when_ref_with_rest_api_id(self):
         events = {
@@ -822,7 +811,7 @@
         self.template["Resources"]["Api1"]["Properties"]["DefinitionBody"] = self.swagger
         self.template["Resources"]["ImplicitFunc"]["Properties"]["Events"] = events
 
-        expected_apis = [
+        expected_routes = [
             # From Explicit APIs
             Route(path="/path1", method="GET", function_name="explicitfunction"),
             Route(path="/path2", method="GET", function_name="explicitfunction"),
@@ -833,7 +822,7 @@
         ]
 
         provider = ApiProvider(self.template)
-        assertCountEqual(self, expected_apis, provider.routes)
+        assertCountEqual(self, expected_routes, provider.routes)
 
     def test_both_apis_must_get_binary_media_types(self):
         events = {
@@ -870,7 +859,7 @@
         expected_explicit_binary_types = ["explicit/type1", "explicit/type2", "image/gif", "image/png"]
         # expected_implicit_binary_types = ["image/gif", "image/png"]
 
-        expected_apis = [
+        expected_routes = [
             # From Explicit APIs
             Route(path="/path1", method="GET", function_name="explicitfunction"),
             Route(path="/path2", method="GET", function_name="explicitfunction"),
@@ -881,7 +870,7 @@
         ]
 
         provider = ApiProvider(self.template)
-        assertCountEqual(self, expected_apis, provider.routes)
+        assertCountEqual(self, expected_routes, provider.routes)
         assertCountEqual(self, provider.api.get_binary_media_types(), expected_explicit_binary_types)
 
     def test_binary_media_types_with_rest_api_id_reference(self):
@@ -920,7 +909,7 @@
         expected_explicit_binary_types = ["explicit/type1", "explicit/type2", "image/gif", "image/png"]
         # expected_implicit_binary_types = ["image/gif", "image/png"]
 
-        expected_apis = [
+        expected_routes = [
             # From Explicit APIs
             Route(path="/path1", method="GET", function_name="explicitfunction"),
             Route(path="/path2", method="GET", function_name="explicitfunction"),
@@ -935,7 +924,7 @@
         ]
 
         provider = ApiProvider(self.template)
-        assertCountEqual(self, expected_apis, provider.routes)
+        assertCountEqual(self, expected_routes, provider.routes)
         assertCountEqual(self, provider.api.get_binary_media_types(), expected_explicit_binary_types)
 
 
@@ -1060,7 +1049,7 @@
             Route(path="/path", method="any", function_name="SamFunc1")
         ]
 
-        expected_apis = [
+        expected_routes = [
             Route(path="/path", method="GET", function_name="SamFunc1"),
             Route(path="/path", method="POST", function_name="SamFunc1"),
             Route(path="/path", method="PUT", function_name="SamFunc1"),
@@ -1082,7 +1071,7 @@
         }
 
         provider = ApiProvider(template)
-        assertCountEqual(self, expected_apis, provider.routes)
+        assertCountEqual(self, expected_routes, provider.routes)
 
     def test_with_binary_media_types(self):
         template = {
@@ -1098,7 +1087,7 @@
         }
 
         expected_binary_types = sorted(self.binary_types)
-        expected_apis = [
+        expected_routes = [
             Route(path="/path1", method="GET", function_name="SamFunc1"),
             Route(path="/path1", method="POST", function_name="SamFunc1"),
 
@@ -1109,7 +1098,7 @@
         ]
 
         provider = ApiProvider(template)
-        assertCountEqual(self, expected_apis, provider.routes)
+        assertCountEqual(self, expected_routes, provider.routes)
         assertCountEqual(self, provider.api.get_binary_media_types(), expected_binary_types)
 
     def test_with_binary_media_types_in_swagger_and_on_resource(self):
@@ -1132,12 +1121,12 @@
         }
 
         expected_binary_types = sorted(self.binary_types + extra_binary_types)
-        expected_apis = [
+        expected_routes = [
             Route(path="/path", method="OPTIONS", function_name="SamFunc1"),
         ]
 
         provider = ApiProvider(template)
-        assertCountEqual(self, expected_apis, provider.routes)
+        assertCountEqual(self, expected_routes, provider.routes)
         assertCountEqual(self, provider.api.get_binary_media_types(), expected_binary_types)
 
 

--- conflicted
+++ resolved
@@ -11,13 +11,6 @@
 from samcli.commands.local.lib.provider import Api
 from samcli.commands.validate.lib.exceptions import InvalidSamDocumentException
 
-<<<<<<< HEAD
-import logging
-
-logging.basicConfig(level=logging.INFO)
-
-=======
->>>>>>> 513fe03b
 
 class TestSamApiProvider_init(TestCase):
 
@@ -966,7 +959,6 @@
         assertCountEqual(self, expected_apis, provider.apis)
 
 
-<<<<<<< HEAD
 class TestSamApiProviderwithApiGatewayRestApi(TestCase):
 
     def setUp(self):
@@ -1149,7 +1141,8 @@
 
         provider = SamApiProvider(template)
         assertCountEqual(self, expected_apis, provider.apis)
-=======
+
+
 class TestSamStageValues(TestCase):
 
     def test_provider_parse_stage_name(self):
@@ -1310,7 +1303,6 @@
                 }
             }
         }
-
         provider = SamApiProvider(template)
 
         result = [f for f in provider.get_all()]
@@ -1336,7 +1328,6 @@
         self.assertIn(api1, result)
         self.assertIn(api2, result)
         self.assertIn(api3, result)
->>>>>>> 513fe03b
 
 
 def make_swagger(apis, binary_media_types=None):

import json
import tempfile
from collections import OrderedDict
from unittest import TestCase

from mock import patch
from nose_parameterized import parameterized
from six import assertCountEqual

<<<<<<< HEAD
from samcli.commands.local.lib.api_provider import ApiProvider
from samcli.local.apigw.local_apigw_service import Route
=======
from samcli.commands.local.lib.api_provider import ApiProvider, SamApiProvider
from samcli.commands.local.lib.provider import Api
from samcli.commands.validate.lib.exceptions import InvalidSamDocumentException
>>>>>>> 7cb50b01


class TestSamApiProviderWithImplicitApis(TestCase):

    def test_provider_with_no_resource_properties(self):
        template = {
            "Resources": {

                "SamFunc1": {
                    "Type": "AWS::Lambda::Function"
                }
            }
        }

        provider = ApiProvider(template)

<<<<<<< HEAD
        self.assertEquals(provider.routes, [])
=======
        self.assertEquals(provider.apis, [])
>>>>>>> 7cb50b01

    @parameterized.expand([("GET"), ("get")])
    def test_provider_has_correct_api(self, method):
        template = {
            "Resources": {

                "SamFunc1": {
                    "Type": "AWS::Serverless::Function",
                    "Properties": {
                        "CodeUri": "/usr/foo/bar",
                        "Runtime": "nodejs4.3",
                        "Handler": "index.handler",
                        "Events": {
                            "Event1": {
                                "Type": "Api",
                                "Properties": {
                                    "Path": "/path",
                                    "Method": method
                                }
                            }
                        }
                    }
                }
            }
        }

        provider = ApiProvider(template)

        self.assertEquals(len(provider.routes), 1)
        self.assertEquals(list(provider.routes)[0], Route(path="/path", method="GET", function_name="SamFunc1"))

    def test_provider_creates_api_for_all_events(self):
        template = {
            "Resources": {

                "SamFunc1": {
                    "Type": "AWS::Serverless::Function",
                    "Properties": {
                        "CodeUri": "/usr/foo/bar",
                        "Runtime": "nodejs4.3",
                        "Handler": "index.handler",
                        "Events": {
                            "Event1": {
                                "Type": "Api",
                                "Properties": {
                                    "Path": "/path",
                                    "Method": "GET"
                                }
                            },
                            "Event2": {
                                "Type": "Api",
                                "Properties": {
                                    "Path": "/path",
                                    "Method": "POST"
                                }
                            }
                        }
                    }
                }
            }
        }

        provider = ApiProvider(template)

        api_event1 = Route(path="/path", method="GET", function_name="SamFunc1")
        api_event2 = Route(path="/path", method="POST", function_name="SamFunc1")

        self.assertIn(api_event1, provider.routes)
        self.assertIn(api_event2, provider.routes)
        self.assertEquals(len(provider.routes), 2)

    def test_provider_has_correct_template(self):
        template = {
            "Resources": {

                "SamFunc1": {
                    "Type": "AWS::Serverless::Function",
                    "Properties": {
                        "CodeUri": "/usr/foo/bar",
                        "Runtime": "nodejs4.3",
                        "Handler": "index.handler",
                        "Events": {
                            "Event1": {
                                "Type": "Api",
                                "Properties": {
                                    "Path": "/path",
                                    "Method": "GET"
                                }
                            }
                        }
                    }
                },
                "SamFunc2": {
                    "Type": "AWS::Serverless::Function",
                    "Properties": {
                        "CodeUri": "/usr/foo/bar",
                        "Runtime": "nodejs4.3",
                        "Handler": "index.handler",
                        "Events": {
                            "Event1": {
                                "Type": "Api",
                                "Properties": {
                                    "Path": "/path",
                                    "Method": "POST"
                                }
                            }
                        }
                    }
                }
            }
        }

        provider = ApiProvider(template)

        api1 = Route(path="/path", method="GET", function_name="SamFunc1")
        api2 = Route(path="/path", method="POST", function_name="SamFunc2")

        self.assertIn(api1, provider.routes)
        self.assertIn(api2, provider.routes)

    def test_provider_with_no_api_events(self):
        template = {
            "Resources": {

                "SamFunc1": {
                    "Type": "AWS::Serverless::Function",
                    "Properties": {
                        "CodeUri": "/usr/foo/bar",
                        "Runtime": "nodejs4.3",
                        "Handler": "index.handler",
                        "Events": {
                            "Event1": {
                                "Type": "S3",
                                "Properties": {
                                    "Property1": "value"
                                }
                            }
                        }
                    }
                }
            }
        }

        provider = ApiProvider(template)

        self.assertEquals(provider.routes, [])

    def test_provider_with_no_serverless_function(self):
        template = {
            "Resources": {

                "SamFunc1": {
                    "Type": "AWS::Lambda::Function",
                    "Properties": {
                        "CodeUri": "/usr/foo/bar",
                        "Runtime": "nodejs4.3",
                        "Handler": "index.handler"
                    }
                }
            }
        }

        provider = ApiProvider(template)

        self.assertEquals(provider.routes, [])

    def test_provider_get_all(self):
        template = {
            "Resources": {

                "SamFunc1": {
                    "Type": "AWS::Serverless::Function",
                    "Properties": {
                        "CodeUri": "/usr/foo/bar",
                        "Runtime": "nodejs4.3",
                        "Handler": "index.handler",
                        "Events": {
                            "Event1": {
                                "Type": "Api",
                                "Properties": {
                                    "Path": "/path",
                                    "Method": "GET"
                                }
                            }
                        }
                    }
                },
                "SamFunc2": {
                    "Type": "AWS::Serverless::Function",
                    "Properties": {
                        "CodeUri": "/usr/foo/bar",
                        "Runtime": "nodejs4.3",
                        "Handler": "index.handler",
                        "Events": {
                            "Event1": {
                                "Type": "Api",
                                "Properties": {
                                    "Path": "/path",
                                    "Method": "POST"
                                }
                            }
                        }
                    }
                }
            }
        }

        provider = ApiProvider(template)

        result = [f for f in provider.get_all()]

        api1 = Route(path="/path", method="GET", function_name="SamFunc1")
        api2 = Route(path="/path", method="POST", function_name="SamFunc2")

        self.assertIn(api1, result)
        self.assertIn(api2, result)

    def test_provider_get_all_with_no_routes(self):
        template = {}

        provider = ApiProvider(template)

        result = [f for f in provider.get_all()]

        self.assertEquals(result, [])

    @parameterized.expand([("ANY"), ("any")])
    def test_provider_with_any_method(self, method):
        template = {
            "Resources": {

                "SamFunc1": {
                    "Type": "AWS::Serverless::Function",
                    "Properties": {
                        "CodeUri": "/usr/foo/bar",
                        "Runtime": "nodejs4.3",
                        "Handler": "index.handler",
                        "Events": {
                            "Event1": {
                                "Type": "Api",
                                "Properties": {
                                    "Path": "/path",
                                    "Method": method
                                }
                            }
                        }
                    }
                }
            }
        }

        provider = ApiProvider(template)

<<<<<<< HEAD
        api_get = Route(path="/path", method="GET", function_name="SamFunc1")
        api_post = Route(path="/path", method="POST", function_name="SamFunc1")
        api_put = Route(path="/path", method="PUT", function_name="SamFunc1")
        api_delete = Route(path="/path", method="DELETE", function_name="SamFunc1")
        api_patch = Route(path="/path", method="PATCH", function_name="SamFunc1")
        api_head = Route(path="/path", method="HEAD", function_name="SamFunc1")
        api_options = Route(path="/path", method="OPTIONS", function_name="SamFunc1")

        self.assertEquals(len(provider.routes), 7)
        self.assertIn(api_get, provider.routes)
        self.assertIn(api_post, provider.routes)
        self.assertIn(api_put, provider.routes)
        self.assertIn(api_delete, provider.routes)
        self.assertIn(api_patch, provider.routes)
        self.assertIn(api_head, provider.routes)
        self.assertIn(api_options, provider.routes)
=======
        api_get = Api(path="/path", method="GET", function_name="SamFunc1", cors=None, stage_name="Prod")
        api_post = Api(path="/path", method="POST", function_name="SamFunc1", cors=None, stage_name="Prod")
        api_put = Api(path="/path", method="PUT", function_name="SamFunc1", cors=None, stage_name="Prod")
        api_delete = Api(path="/path", method="DELETE", function_name="SamFunc1", cors=None, stage_name="Prod")
        api_patch = Api(path="/path", method="PATCH", function_name="SamFunc1", cors=None, stage_name="Prod")
        api_head = Api(path="/path", method="HEAD", function_name="SamFunc1", cors=None, stage_name="Prod")
        api_options = Api(path="/path", method="OPTIONS", function_name="SamFunc1", cors=None, stage_name="Prod")

        self.assertEquals(len(provider.apis), 7)
        self.assertIn(api_get, provider.apis)
        self.assertIn(api_post, provider.apis)
        self.assertIn(api_put, provider.apis)
        self.assertIn(api_delete, provider.apis)
        self.assertIn(api_patch, provider.apis)
        self.assertIn(api_head, provider.apis)
        self.assertIn(api_options, provider.apis)
>>>>>>> 7cb50b01

    def test_provider_must_support_binary_media_types(self):
        template = {
            "Globals": {
                "Api": {
                    "BinaryMediaTypes": [
                        "image~1gif",
                        "image~1png",
                        "image~1png",  # Duplicates must be ignored
                        {"Ref": "SomeParameter"}  # Refs are ignored as well
                    ]
                }
            },
            "Resources": {

                "SamFunc1": {
                    "Type": "AWS::Serverless::Function",
                    "Properties": {
                        "CodeUri": "/usr/foo/bar",
                        "Runtime": "nodejs4.3",
                        "Handler": "index.handler",
                        "Events": {
                            "Event1": {
                                "Type": "Api",
                                "Properties": {
                                    "Path": "/path",
                                    "Method": "get"
                                }
                            }
                        }
                    }
                }
            }
        }

        provider = ApiProvider(template)

        self.assertEquals(len(provider.routes), 1)
        self.assertEquals(list(provider.routes)[0], Route(path="/path", method="GET", function_name="SamFunc1"))
        assertCountEqual(self, provider.api.get_binary_media_types(), ["image/gif", "image/png"])
        self.assertEquals(provider.api.stage_name, "Prod")

    def test_provider_must_support_binary_media_types_with_any_method(self):
        template = {
            "Globals": {
                "Api": {
                    "BinaryMediaTypes": [
                        "image~1gif",
                        "image~1png",
                        "text/html"
                    ]
                }
            },
            "Resources": {

                "SamFunc1": {
                    "Type": "AWS::Serverless::Function",
                    "Properties": {
                        "CodeUri": "/usr/foo/bar",
                        "Runtime": "nodejs4.3",
                        "Handler": "index.handler",
                        "Events": {
                            "Event1": {
                                "Type": "Api",
                                "Properties": {
                                    "Path": "/path",
                                    "Method": "any"
                                }
                            }
                        }
                    }
                }
            }
        }

        binary = ["image/gif", "image/png", "text/html"]

        expected_routes = [
            Route(path="/path", method="GET", function_name="SamFunc1"),
            Route(path="/path", method="POST", function_name="SamFunc1"),
            Route(path="/path", method="PUT", function_name="SamFunc1"),
            Route(path="/path", method="DELETE", function_name="SamFunc1"),
            Route(path="/path", method="HEAD", function_name="SamFunc1"),
            Route(path="/path", method="OPTIONS", function_name="SamFunc1"),
            Route(path="/path", method="PATCH", function_name="SamFunc1")
        ]

        provider = ApiProvider(template)

        assertCountEqual(self, provider.routes, expected_routes)
        assertCountEqual(self, provider.api.get_binary_media_types(), binary)


class TestSamApiProviderWithExplicitApis(TestCase):

    def setUp(self):
        self.binary_types = ["image/png", "image/jpg"]
        self.stage_name = "Prod"
        self.input_routes = [
            Route(path="/path1", method="GET", function_name="SamFunc1"),
            Route(path="/path1", method="POST", function_name="SamFunc1"),

            Route(path="/path2", method="PUT", function_name="SamFunc1"),
            Route(path="/path2", method="GET", function_name="SamFunc1"),

            Route(path="/path3", method="DELETE", function_name="SamFunc1")
        ]

    def test_with_no_routes(self):
        template = {
            "Resources": {

                "Api1": {
                    "Type": "AWS::Serverless::Api",
                    "Properties": {
                        "StageName": "Prod"
                    }
                }
            }
        }

        provider = ApiProvider(template)

<<<<<<< HEAD
        self.assertEquals(provider.routes, [])
=======
        self.assertEquals(provider.apis, [])
>>>>>>> 7cb50b01

    def test_with_inline_swagger_routes(self):
        template = {
            "Resources": {

                "Api1": {
                    "Type": "AWS::Serverless::Api",
                    "Properties": {
                        "StageName": "Prod",
                        "DefinitionBody": make_swagger(self.input_routes)
                    }
                }
            }
        }

        provider = ApiProvider(template)
<<<<<<< HEAD
        assertCountEqual(self, self.input_routes, provider.routes)
=======
        assertCountEqual(self, self.input_apis, provider.apis)
>>>>>>> 7cb50b01

    def test_with_swagger_as_local_file(self):
        with tempfile.NamedTemporaryFile(mode='w') as fp:
            filename = fp.name

            swagger = make_swagger(self.input_routes)
            json.dump(swagger, fp)
            fp.flush()

            template = {
                "Resources": {

                    "Api1": {
                        "Type": "AWS::Serverless::Api",
                        "Properties": {
                            "StageName": "Prod",
                            "DefinitionUri": filename
                        }
                    }
                }
            }

            provider = ApiProvider(template)
<<<<<<< HEAD
            assertCountEqual(self, self.input_routes, provider.routes)

    @patch("samcli.commands.local.lib.cfn_base_api_provider.SwaggerReader")
    def test_with_swagger_as_both_body_and_uri_called(self, SwaggerReaderMock):
=======
            assertCountEqual(self, self.input_apis, provider.apis)

    @patch("samcli.commands.local.lib.cfn_base_api_provider.SamSwaggerReader")
    def test_with_swagger_as_both_body_and_uri_called(self, SamSwaggerReaderMock):
>>>>>>> 7cb50b01
        body = {"some": "body"}
        filename = "somefile.txt"

        template = {
            "Resources": {

                "Api1": {
                    "Type": "AWS::Serverless::Api",
                    "Properties": {
                        "StageName": "Prod",
                        "DefinitionUri": filename,
                        "DefinitionBody": body
                    }
                }
            }
        }

        SwaggerReaderMock.return_value.read.return_value = make_swagger(self.input_routes)

        cwd = "foo"
        provider = ApiProvider(template, cwd=cwd)
<<<<<<< HEAD
        assertCountEqual(self, self.input_routes, provider.routes)
        SwaggerReaderMock.assert_called_with(definition_body=body, definition_uri=filename, working_dir=cwd)
=======
        assertCountEqual(self, self.input_apis, provider.apis)
        SamSwaggerReaderMock.assert_called_with(definition_body=body, definition_uri=filename, working_dir=cwd)
>>>>>>> 7cb50b01

    def test_swagger_with_any_method(self):
        routes = [
            Route(path="/path", method="any", function_name="SamFunc1")
        ]

        expected_routes = [
            Route(path="/path", method="GET", function_name="SamFunc1"),
            Route(path="/path", method="POST", function_name="SamFunc1"),
            Route(path="/path", method="PUT", function_name="SamFunc1"),
            Route(path="/path", method="DELETE", function_name="SamFunc1"),
            Route(path="/path", method="HEAD", function_name="SamFunc1"),
            Route(path="/path", method="OPTIONS", function_name="SamFunc1"),
            Route(path="/path", method="PATCH", function_name="SamFunc1")
        ]

        template = {
            "Resources": {
                "Api1": {
                    "Type": "AWS::Serverless::Api",
                    "Properties": {
                        "StageName": "Prod",
                        "DefinitionBody": make_swagger(routes)
                    }
                }
            }
        }

        provider = ApiProvider(template)
<<<<<<< HEAD
        assertCountEqual(self, expected_routes, provider.routes)
=======
        assertCountEqual(self, expected_apis, provider.apis)
>>>>>>> 7cb50b01

    def test_with_binary_media_types(self):
        template = {
            "Resources": {

                "Api1": {
                    "Type": "AWS::Serverless::Api",
                    "Properties": {
                        "StageName": "Prod",
                        "DefinitionBody": make_swagger(self.input_routes, binary_media_types=self.binary_types)
                    }
                }
            }
        }

        expected_binary_types = sorted(self.binary_types)
        expected_routes = [
            Route(path="/path1", method="GET", function_name="SamFunc1"),
            Route(path="/path1", method="POST", function_name="SamFunc1"),

            Route(path="/path2", method="PUT", function_name="SamFunc1"),
            Route(path="/path2", method="GET", function_name="SamFunc1"),

            Route(path="/path3", method="DELETE", function_name="SamFunc1")
        ]

        provider = ApiProvider(template)
<<<<<<< HEAD
        assertCountEqual(self, expected_routes, provider.routes)
        assertCountEqual(self, provider.api.get_binary_media_types(), expected_binary_types)
=======
        assertCountEqual(self, expected_apis, provider.apis)
>>>>>>> 7cb50b01

    def test_with_binary_media_types_in_swagger_and_on_resource(self):
        input_routes = [
            Route(path="/path", method="OPTIONS", function_name="SamFunc1"),
        ]
        extra_binary_types = ["text/html"]

        template = {
            "Resources": {

                "Api1": {
                    "Type": "AWS::Serverless::Api",
                    "Properties": {
                        "BinaryMediaTypes": extra_binary_types,
                        "StageName": "Prod",
                        "DefinitionBody": make_swagger(input_routes, binary_media_types=self.binary_types)
                    }
                }
            }
        }

        expected_binary_types = sorted(self.binary_types + extra_binary_types)
        expected_routes = [
            Route(path="/path", method="OPTIONS", function_name="SamFunc1"),
        ]

        provider = ApiProvider(template)
<<<<<<< HEAD
        assertCountEqual(self, expected_routes, provider.routes)
        assertCountEqual(self, provider.api.get_binary_media_types(), expected_binary_types)
=======
        assertCountEqual(self, expected_apis, provider.apis)
>>>>>>> 7cb50b01


class TestSamApiProviderWithExplicitAndImplicitApis(TestCase):

    def setUp(self):
        self.stage_name = "Prod"
        self.explicit_routes = [
            Route(path="/path1", method="GET", function_name="explicitfunction"),
            Route(path="/path2", method="GET", function_name="explicitfunction"),
            Route(path="/path3", method="GET", function_name="explicitfunction")
        ]

        self.swagger = make_swagger(self.explicit_routes)

        self.template = {
            "Resources": {

                "Api1": {
                    "Type": "AWS::Serverless::Api",
                    "Properties": {
                        "StageName": "Prod",
                    }
                },

                "ImplicitFunc": {
                    "Type": "AWS::Serverless::Function",
                    "Properties": {
                        "CodeUri": "/usr/foo/bar",
                        "Runtime": "nodejs4.3",
                        "Handler": "index.handler"
                    }
                }
            }
        }

    def test_must_union_implicit_and_explicit(self):
        events = {
            "Event1": {
                "Type": "Api",
                "Properties": {
                    "Path": "/path1",
                    "Method": "POST"
                }
            },

            "Event2": {
                "Type": "Api",
                "Properties": {
                    "Path": "/path2",
                    "Method": "POST"
                }
            },

            "Event3": {
                "Type": "Api",
                "Properties": {
                    "Path": "/path3",
                    "Method": "POST"
                }
            }
        }

        self.template["Resources"]["Api1"]["Properties"]["DefinitionBody"] = self.swagger
        self.template["Resources"]["ImplicitFunc"]["Properties"]["Events"] = events

        expected_routes = [
            # From Explicit APIs
            Route(path="/path1", method="GET", function_name="explicitfunction"),
            Route(path="/path2", method="GET", function_name="explicitfunction"),
            Route(path="/path3", method="GET", function_name="explicitfunction"),
            # From Implicit APIs
            Route(path="/path1", method="POST", function_name="ImplicitFunc"),
            Route(path="/path2", method="POST", function_name="ImplicitFunc"),
            Route(path="/path3", method="POST", function_name="ImplicitFunc")
        ]

        provider = ApiProvider(self.template)
<<<<<<< HEAD
        assertCountEqual(self, expected_routes, provider.routes)
=======
        assertCountEqual(self, expected_apis, provider.apis)
>>>>>>> 7cb50b01

    def test_must_prefer_implicit_api_over_explicit(self):
        implicit_routes = {
            "Event1": {
                "Type": "Api",
                "Properties": {
                    # This API is duplicated between implicit & explicit
                    "Path": "/path1",
                    "Method": "get"
                }
            },

            "Event2": {
                "Type": "Api",
                "Properties": {
                    "Path": "/path2",
                    "Method": "POST"
                }
            }
        }

        self.template["Resources"]["Api1"]["Properties"]["DefinitionBody"] = self.swagger
        self.template["Resources"]["ImplicitFunc"]["Properties"]["Events"] = implicit_routes

        expected_routes = [
            Route(path="/path1", method="GET", function_name="ImplicitFunc"),
            # Comes from Implicit

            Route(path="/path2", method="GET", function_name="explicitfunction"),
            Route(path="/path2", method="POST", function_name="ImplicitFunc"),
            # Comes from implicit

            Route(path="/path3", method="GET", function_name="explicitfunction"),
        ]

        provider = ApiProvider(self.template)
<<<<<<< HEAD
        assertCountEqual(self, expected_routes, provider.routes)
=======
        assertCountEqual(self, expected_apis, provider.apis)
>>>>>>> 7cb50b01

    def test_must_prefer_implicit_with_any_method(self):
        implicit_routes = {
            "Event1": {
                "Type": "Api",
                "Properties": {
                    # This API is duplicated between implicit & explicit
                    "Path": "/path",
                    "Method": "ANY"
                }
            }
        }

        explicit_routes = [
            # Explicit should be over masked completely by implicit, because of "ANY"
            Route(path="/path", method="GET", function_name="explicitfunction"),
            Route(path="/path", method="DELETE", function_name="explicitfunction"),
        ]

        self.template["Resources"]["Api1"]["Properties"]["DefinitionBody"] = make_swagger(explicit_routes)
        self.template["Resources"]["ImplicitFunc"]["Properties"]["Events"] = implicit_routes

        expected_routes = [
            Route(path="/path", method="GET", function_name="ImplicitFunc"),
            Route(path="/path", method="POST", function_name="ImplicitFunc"),
            Route(path="/path", method="PUT", function_name="ImplicitFunc"),
            Route(path="/path", method="DELETE", function_name="ImplicitFunc"),
            Route(path="/path", method="HEAD", function_name="ImplicitFunc"),
            Route(path="/path", method="OPTIONS", function_name="ImplicitFunc"),
            Route(path="/path", method="PATCH", function_name="ImplicitFunc")
        ]

        provider = ApiProvider(self.template)
<<<<<<< HEAD
        assertCountEqual(self, expected_routes, provider.routes)
=======
        assertCountEqual(self, expected_apis, provider.apis)
>>>>>>> 7cb50b01

    def test_with_any_method_on_both(self):
        implicit_routes = {
            "Event1": {
                "Type": "Api",
                "Properties": {
                    # This API is duplicated between implicit & explicit
                    "Path": "/path",
                    "Method": "ANY"
                }
            },
            "Event2": {
                "Type": "Api",
                "Properties": {
                    # This API is duplicated between implicit & explicit
                    "Path": "/path2",
                    "Method": "GET"
                }
            }
        }

        explicit_routes = [
            # Explicit should be over masked completely by implicit, because of "ANY"
            Route(path="/path", method="ANY", function_name="explicitfunction"),
            Route(path="/path2", method="POST", function_name="explicitfunction"),
        ]

        self.template["Resources"]["Api1"]["Properties"]["DefinitionBody"] = make_swagger(explicit_routes)
        self.template["Resources"]["ImplicitFunc"]["Properties"]["Events"] = implicit_routes

        expected_routes = [
            Route(path="/path", method="GET", function_name="ImplicitFunc"),
            Route(path="/path", method="POST", function_name="ImplicitFunc"),
            Route(path="/path", method="PUT", function_name="ImplicitFunc"),
            Route(path="/path", method="DELETE", function_name="ImplicitFunc"),
            Route(path="/path", method="HEAD", function_name="ImplicitFunc"),
            Route(path="/path", method="OPTIONS", function_name="ImplicitFunc"),
            Route(path="/path", method="PATCH", function_name="ImplicitFunc"),

            Route(path="/path2", method="GET", function_name="ImplicitFunc"),
            Route(path="/path2", method="POST", function_name="explicitfunction")
        ]

        provider = ApiProvider(self.template)
<<<<<<< HEAD
        assertCountEqual(self, expected_routes, provider.routes)
=======
        assertCountEqual(self, expected_apis, provider.apis)
>>>>>>> 7cb50b01

    def test_must_add_explicit_api_when_ref_with_rest_api_id(self):
        events = {
            "Event1": {
                "Type": "Api",
                "Properties": {
                    "Path": "/newpath1",
                    "Method": "POST",
                    "RestApiId": "Api1"  # This path must get added to this API
                }
            },

            "Event2": {
                "Type": "Api",
                "Properties": {
                    "Path": "/newpath2",
                    "Method": "POST",
                    "RestApiId": {"Ref": "Api1"}  # This path must get added to this API
                }
            }
        }

        self.template["Resources"]["Api1"]["Properties"]["DefinitionBody"] = self.swagger
        self.template["Resources"]["ImplicitFunc"]["Properties"]["Events"] = events

        expected_routes = [
            # From Explicit APIs
            Route(path="/path1", method="GET", function_name="explicitfunction"),
            Route(path="/path2", method="GET", function_name="explicitfunction"),
            Route(path="/path3", method="GET", function_name="explicitfunction"),
            # From Implicit APIs
            Route(path="/newpath1", method="POST", function_name="ImplicitFunc"),
            Route(path="/newpath2", method="POST", function_name="ImplicitFunc")
        ]

        provider = ApiProvider(self.template)
<<<<<<< HEAD
        assertCountEqual(self, expected_routes, provider.routes)
=======
        assertCountEqual(self, expected_apis, provider.apis)
>>>>>>> 7cb50b01

    def test_both_routes_must_get_binary_media_types(self):
        events = {
            "Event1": {
                "Type": "Api",
                "Properties": {
                    "Path": "/newpath1",
                    "Method": "POST"
                }
            },

            "Event2": {
                "Type": "Api",
                "Properties": {
                    "Path": "/newpath2",
                    "Method": "POST"
                }
            }
        }

        # Binary type for implicit
        self.template["Globals"] = {
            "Api": {
                "BinaryMediaTypes": ["image~1gif", "image~1png"]
            }
        }
        self.template["Resources"]["ImplicitFunc"]["Properties"]["Events"] = events

        self.template["Resources"]["Api1"]["Properties"]["DefinitionBody"] = self.swagger
        # Binary type for explicit
        self.template["Resources"]["Api1"]["Properties"]["BinaryMediaTypes"] = ["explicit/type1", "explicit/type2"]

        # Because of Globals, binary types will be concatenated on the explicit API
        expected_explicit_binary_types = ["explicit/type1", "explicit/type2", "image/gif", "image/png"]
        # expected_implicit_binary_types = ["image/gif", "image/png"]

        expected_routes = [
            # From Explicit APIs
            Route(path="/path1", method="GET", function_name="explicitfunction"),
            Route(path="/path2", method="GET", function_name="explicitfunction"),
            Route(path="/path3", method="GET", function_name="explicitfunction"),
            # From Implicit APIs
            Route(path="/newpath1", method="POST", function_name="ImplicitFunc"),
            Route(path="/newpath2", method="POST", function_name="ImplicitFunc")
        ]

        provider = ApiProvider(self.template)
<<<<<<< HEAD
        assertCountEqual(self, expected_routes, provider.routes)
        assertCountEqual(self, provider.api.get_binary_media_types(), expected_explicit_binary_types)
=======
        assertCountEqual(self, expected_apis, provider.apis)
>>>>>>> 7cb50b01

    def test_binary_media_types_with_rest_api_id_reference(self):
        events = {
            "Event1": {
                "Type": "Api",
                "Properties": {
                    "Path": "/connected-to-explicit-path",
                    "Method": "POST",
                    "RestApiId": "Api1"
                }
            },

            "Event2": {
                "Type": "Api",
                "Properties": {
                    "Path": "/true-implicit-path",
                    "Method": "POST"
                }
            }
        }

        # Binary type for implicit
        self.template["Globals"] = {
            "Api": {
                "BinaryMediaTypes": ["image~1gif", "image~1png"]
            }
        }
        self.template["Resources"]["ImplicitFunc"]["Properties"]["Events"] = events

        self.template["Resources"]["Api1"]["Properties"]["DefinitionBody"] = self.swagger
        # Binary type for explicit
        self.template["Resources"]["Api1"]["Properties"]["BinaryMediaTypes"] = ["explicit/type1", "explicit/type2"]

        # Because of Globals, binary types will be concatenated on the explicit API
        expected_explicit_binary_types = ["explicit/type1", "explicit/type2", "image/gif", "image/png"]
        # expected_implicit_binary_types = ["image/gif", "image/png"]

        expected_routes = [
            # From Explicit APIs
            Route(path="/path1", method="GET", function_name="explicitfunction"),
            Route(path="/path2", method="GET", function_name="explicitfunction"),
            Route(path="/path3", method="GET", function_name="explicitfunction"),

            # Because of the RestApiId, Implicit APIs will also get the binary media types inherited from
            # the corresponding Explicit API
            Route(path="/connected-to-explicit-path", method="POST", function_name="ImplicitFunc"),

            # This is still just a true implicit API because it does not have RestApiId property
            Route(path="/true-implicit-path", method="POST", function_name="ImplicitFunc")
        ]

        provider = ApiProvider(self.template)
<<<<<<< HEAD
        assertCountEqual(self, expected_routes, provider.routes)
        assertCountEqual(self, provider.api.get_binary_media_types(), expected_explicit_binary_types)
=======
        assertCountEqual(self, expected_apis, provider.apis)
>>>>>>> 7cb50b01


class TestSamStageValues(TestCase):

    def test_provider_parse_stage_name(self):
        template = {
            "Resources": {

                "TestApi": {
                    "Type": "AWS::Serverless::Api",
                    "Properties": {
                        "StageName": "dev",
                        "DefinitionBody": {
                            "paths": {
                                "/path": {
                                    "get": {
                                        "x-amazon-apigateway-integration": {
                                            "httpMethod": "POST",
                                            "type": "aws_proxy",
                                            "uri": {
                                                "Fn::Sub": "arn:aws:apigateway:${AWS::Region}:lambda:path/2015-03-31"
                                                           "/functions/${NoApiEventFunction.Arn}/invocations",
                                            },
                                            "responses": {},
                                        },
                                    }
                                }

                            }
                        }
                    }
                }
            }
        }
        provider = ApiProvider(template)
<<<<<<< HEAD
        route1 = Route(path='/path', method='GET', function_name='NoApiEventFunction')
=======
        api1 = Api(path='/path', method='GET', function_name='NoApiEventFunction', cors=None, binary_media_types=[],
                   stage_name='dev',
                   stage_variables=None)
>>>>>>> 7cb50b01

        self.assertIn(route1, provider.routes)
        self.assertEquals(provider.api.stage_name, "dev")
        self.assertEquals(provider.api.stage_variables, None)

    def test_provider_stage_variables(self):
        template = {
            "Resources": {

                "TestApi": {
                    "Type": "AWS::Serverless::Api",
                    "Properties": {
                        "StageName": "dev",
                        "Variables": {
                            "vis": "data",
                            "random": "test",
                            "foo": "bar"
                        },
                        "DefinitionBody": {
                            "paths": {
                                "/path": {
                                    "get": {
                                        "x-amazon-apigateway-integration": {
                                            "httpMethod": "POST",
                                            "type": "aws_proxy",
                                            "uri": {
                                                "Fn::Sub": "arn:aws:apigateway:${AWS::Region}:lambda:path/2015-03-31"
                                                           "/functions/${NoApiEventFunction.Arn}/invocations",
                                            },
                                            "responses": {},
                                        },
                                    }
                                }

                            }
                        }
                    }
                }
            }
        }
        provider = ApiProvider(template)
<<<<<<< HEAD
        route1 = Route(path='/path', method='GET', function_name='NoApiEventFunction')
=======
        api1 = Api(path='/path', method='GET', function_name='NoApiEventFunction', cors=None, binary_media_types=[],
                   stage_name='dev',
                   stage_variables={
                       "vis": "data",
                       "random": "test",
                       "foo": "bar"
                   })
>>>>>>> 7cb50b01

        self.assertIn(route1, provider.routes)
        self.assertEquals(provider.api.stage_name, "dev")
        self.assertEquals(provider.api.stage_variables, {
            "vis": "data",
            "random": "test",
            "foo": "bar"
        })

    def test_multi_stage_get_all(self):
        template = OrderedDict({
            "Resources": {}
        })
        template["Resources"]["TestApi"] = {
            "Type": "AWS::Serverless::Api",
            "Properties": {
                "StageName": "dev",
                "Variables": {
                    "vis": "data",
                    "random": "test",
                    "foo": "bar"
                },
                "DefinitionBody": {
                    "paths": {
                        "/path2": {
                            "get": {
                                "x-amazon-apigateway-integration": {
                                    "httpMethod": "POST",
                                    "type": "aws_proxy",
                                    "uri": {
                                        "Fn::Sub": "arn:aws:apigateway:${AWS::Region}:lambda:path/2015-03-31"
                                                   "/functions/${NoApiEventFunction.Arn}/invocations",
                                    },
                                    "responses": {},
                                },
                            }
                        }
                    }
                }
            }
        }

        template["Resources"]["ProductionApi"] = {
            "Type": "AWS::Serverless::Api",
            "Properties": {
                "StageName": "Production",
                "Variables": {
                    "vis": "prod data",
                    "random": "test",
                    "foo": "bar"
                },
                "DefinitionBody": {
                    "paths": {
                        "/path": {
                            "get": {
                                "x-amazon-apigateway-integration": {
                                    "httpMethod": "POST",
                                    "type": "aws_proxy",
                                    "uri": {
                                        "Fn::Sub": "arn:aws:apigateway:${AWS::Region}:lambda:path/2015-03-31"
                                                   "/functions/${NoApiEventFunction.Arn}/invocations",
                                    },
                                    "responses": {},
                                },
                            }
                        },
                        "/anotherpath": {
                            "post": {
                                "x-amazon-apigateway-integration": {
                                    "httpMethod": "POST",
                                    "type": "aws_proxy",
                                    "uri": {
                                        "Fn::Sub": "arn:aws:apigateway:${AWS::Region}:lambda:path/2015-03-31"
                                                   "/functions/${NoApiEventFunction.Arn}/invocations",
                                    },
                                    "responses": {},
                                },
                            }
                        }

                    }
                }
            }
        }
<<<<<<< HEAD

=======
>>>>>>> 7cb50b01
        provider = ApiProvider(template)

        result = [f for f in provider.get_all()]

        route1 = Route(path='/path2', method='GET', function_name='NoApiEventFunction')
        route2 = Route(path='/path', method='GET', function_name='NoApiEventFunction')
        route3 = Route(path='/anotherpath', method='POST', function_name='NoApiEventFunction')
        self.assertEquals(len(result), 3)
        self.assertIn(route1, result)
        self.assertIn(route2, result)
        self.assertIn(route3, result)

        self.assertEquals(provider.api.stage_name, "Production")
        self.assertEquals(provider.api.stage_variables, {
            "vis": "prod data",
            "random": "test",
            "foo": "bar"
        })


def make_swagger(routes, binary_media_types=None):
    """
    Given a list of API configurations named tuples, returns a Swagger document

    Parameters
    ----------
    routes : list of samcli.commands.local.agiw.local_agiw_service.Route
    binary_media_types : list of str

    Returns
    -------
    dict
        Swagger document

    """
    swagger = {
        "paths": {
        }
    }

    for api in routes:
        swagger["paths"].setdefault(api.path, {})

        integration = {
            "x-amazon-apigateway-integration": {
                "type": "aws_proxy",
                "uri": "arn:aws:apigateway:us-east-1:lambda:path/2015-03-31/functions/arn:aws:lambda:us-east-1"
                       ":123456789012:function:{}/invocations".format(
                    api.function_name)  # NOQA
            }
        }

        method = api.method
        if method.lower() == "any":
            method = "x-amazon-apigateway-any-method"

        swagger["paths"][api.path][method] = integration

    if binary_media_types:
        swagger["x-amazon-apigateway-binary-media-types"] = binary_media_types

    return swagger<|MERGE_RESOLUTION|>--- conflicted
+++ resolved
@@ -7,14 +7,8 @@
 from nose_parameterized import parameterized
 from six import assertCountEqual
 
-<<<<<<< HEAD
 from samcli.commands.local.lib.api_provider import ApiProvider
 from samcli.local.apigw.local_apigw_service import Route
-=======
-from samcli.commands.local.lib.api_provider import ApiProvider, SamApiProvider
-from samcli.commands.local.lib.provider import Api
-from samcli.commands.validate.lib.exceptions import InvalidSamDocumentException
->>>>>>> 7cb50b01
 
 
 class TestSamApiProviderWithImplicitApis(TestCase):
@@ -31,11 +25,7 @@
 
         provider = ApiProvider(template)
 
-<<<<<<< HEAD
         self.assertEquals(provider.routes, [])
-=======
-        self.assertEquals(provider.apis, [])
->>>>>>> 7cb50b01
 
     @parameterized.expand([("GET"), ("get")])
     def test_provider_has_correct_api(self, method):
@@ -289,7 +279,6 @@
 
         provider = ApiProvider(template)
 
-<<<<<<< HEAD
         api_get = Route(path="/path", method="GET", function_name="SamFunc1")
         api_post = Route(path="/path", method="POST", function_name="SamFunc1")
         api_put = Route(path="/path", method="PUT", function_name="SamFunc1")
@@ -306,24 +295,7 @@
         self.assertIn(api_patch, provider.routes)
         self.assertIn(api_head, provider.routes)
         self.assertIn(api_options, provider.routes)
-=======
-        api_get = Api(path="/path", method="GET", function_name="SamFunc1", cors=None, stage_name="Prod")
-        api_post = Api(path="/path", method="POST", function_name="SamFunc1", cors=None, stage_name="Prod")
-        api_put = Api(path="/path", method="PUT", function_name="SamFunc1", cors=None, stage_name="Prod")
-        api_delete = Api(path="/path", method="DELETE", function_name="SamFunc1", cors=None, stage_name="Prod")
-        api_patch = Api(path="/path", method="PATCH", function_name="SamFunc1", cors=None, stage_name="Prod")
-        api_head = Api(path="/path", method="HEAD", function_name="SamFunc1", cors=None, stage_name="Prod")
-        api_options = Api(path="/path", method="OPTIONS", function_name="SamFunc1", cors=None, stage_name="Prod")
-
-        self.assertEquals(len(provider.apis), 7)
-        self.assertIn(api_get, provider.apis)
-        self.assertIn(api_post, provider.apis)
-        self.assertIn(api_put, provider.apis)
-        self.assertIn(api_delete, provider.apis)
-        self.assertIn(api_patch, provider.apis)
-        self.assertIn(api_head, provider.apis)
-        self.assertIn(api_options, provider.apis)
->>>>>>> 7cb50b01
+
 
     def test_provider_must_support_binary_media_types(self):
         template = {
@@ -447,11 +419,8 @@
 
         provider = ApiProvider(template)
 
-<<<<<<< HEAD
         self.assertEquals(provider.routes, [])
-=======
-        self.assertEquals(provider.apis, [])
->>>>>>> 7cb50b01
+
 
     def test_with_inline_swagger_routes(self):
         template = {
@@ -468,11 +437,8 @@
         }
 
         provider = ApiProvider(template)
-<<<<<<< HEAD
         assertCountEqual(self, self.input_routes, provider.routes)
-=======
-        assertCountEqual(self, self.input_apis, provider.apis)
->>>>>>> 7cb50b01
+
 
     def test_with_swagger_as_local_file(self):
         with tempfile.NamedTemporaryFile(mode='w') as fp:
@@ -496,17 +462,11 @@
             }
 
             provider = ApiProvider(template)
-<<<<<<< HEAD
             assertCountEqual(self, self.input_routes, provider.routes)
 
     @patch("samcli.commands.local.lib.cfn_base_api_provider.SwaggerReader")
     def test_with_swagger_as_both_body_and_uri_called(self, SwaggerReaderMock):
-=======
-            assertCountEqual(self, self.input_apis, provider.apis)
-
-    @patch("samcli.commands.local.lib.cfn_base_api_provider.SamSwaggerReader")
-    def test_with_swagger_as_both_body_and_uri_called(self, SamSwaggerReaderMock):
->>>>>>> 7cb50b01
+
         body = {"some": "body"}
         filename = "somefile.txt"
 
@@ -528,13 +488,9 @@
 
         cwd = "foo"
         provider = ApiProvider(template, cwd=cwd)
-<<<<<<< HEAD
         assertCountEqual(self, self.input_routes, provider.routes)
         SwaggerReaderMock.assert_called_with(definition_body=body, definition_uri=filename, working_dir=cwd)
-=======
-        assertCountEqual(self, self.input_apis, provider.apis)
-        SamSwaggerReaderMock.assert_called_with(definition_body=body, definition_uri=filename, working_dir=cwd)
->>>>>>> 7cb50b01
+
 
     def test_swagger_with_any_method(self):
         routes = [
@@ -564,11 +520,8 @@
         }
 
         provider = ApiProvider(template)
-<<<<<<< HEAD
         assertCountEqual(self, expected_routes, provider.routes)
-=======
-        assertCountEqual(self, expected_apis, provider.apis)
->>>>>>> 7cb50b01
+
 
     def test_with_binary_media_types(self):
         template = {
@@ -596,12 +549,9 @@
         ]
 
         provider = ApiProvider(template)
-<<<<<<< HEAD
         assertCountEqual(self, expected_routes, provider.routes)
         assertCountEqual(self, provider.api.get_binary_media_types(), expected_binary_types)
-=======
-        assertCountEqual(self, expected_apis, provider.apis)
->>>>>>> 7cb50b01
+
 
     def test_with_binary_media_types_in_swagger_and_on_resource(self):
         input_routes = [
@@ -629,12 +579,9 @@
         ]
 
         provider = ApiProvider(template)
-<<<<<<< HEAD
         assertCountEqual(self, expected_routes, provider.routes)
         assertCountEqual(self, provider.api.get_binary_media_types(), expected_binary_types)
-=======
-        assertCountEqual(self, expected_apis, provider.apis)
->>>>>>> 7cb50b01
+
 
 
 class TestSamApiProviderWithExplicitAndImplicitApis(TestCase):
@@ -712,11 +659,7 @@
         ]
 
         provider = ApiProvider(self.template)
-<<<<<<< HEAD
         assertCountEqual(self, expected_routes, provider.routes)
-=======
-        assertCountEqual(self, expected_apis, provider.apis)
->>>>>>> 7cb50b01
 
     def test_must_prefer_implicit_api_over_explicit(self):
         implicit_routes = {
@@ -753,11 +696,8 @@
         ]
 
         provider = ApiProvider(self.template)
-<<<<<<< HEAD
         assertCountEqual(self, expected_routes, provider.routes)
-=======
-        assertCountEqual(self, expected_apis, provider.apis)
->>>>>>> 7cb50b01
+
 
     def test_must_prefer_implicit_with_any_method(self):
         implicit_routes = {
@@ -791,11 +731,8 @@
         ]
 
         provider = ApiProvider(self.template)
-<<<<<<< HEAD
         assertCountEqual(self, expected_routes, provider.routes)
-=======
-        assertCountEqual(self, expected_apis, provider.apis)
->>>>>>> 7cb50b01
+
 
     def test_with_any_method_on_both(self):
         implicit_routes = {
@@ -840,11 +777,8 @@
         ]
 
         provider = ApiProvider(self.template)
-<<<<<<< HEAD
         assertCountEqual(self, expected_routes, provider.routes)
-=======
-        assertCountEqual(self, expected_apis, provider.apis)
->>>>>>> 7cb50b01
+
 
     def test_must_add_explicit_api_when_ref_with_rest_api_id(self):
         events = {
@@ -881,11 +815,8 @@
         ]
 
         provider = ApiProvider(self.template)
-<<<<<<< HEAD
         assertCountEqual(self, expected_routes, provider.routes)
-=======
-        assertCountEqual(self, expected_apis, provider.apis)
->>>>>>> 7cb50b01
+
 
     def test_both_routes_must_get_binary_media_types(self):
         events = {
@@ -933,12 +864,9 @@
         ]
 
         provider = ApiProvider(self.template)
-<<<<<<< HEAD
         assertCountEqual(self, expected_routes, provider.routes)
         assertCountEqual(self, provider.api.get_binary_media_types(), expected_explicit_binary_types)
-=======
-        assertCountEqual(self, expected_apis, provider.apis)
->>>>>>> 7cb50b01
+
 
     def test_binary_media_types_with_rest_api_id_reference(self):
         events = {
@@ -991,12 +919,9 @@
         ]
 
         provider = ApiProvider(self.template)
-<<<<<<< HEAD
         assertCountEqual(self, expected_routes, provider.routes)
         assertCountEqual(self, provider.api.get_binary_media_types(), expected_explicit_binary_types)
-=======
-        assertCountEqual(self, expected_apis, provider.apis)
->>>>>>> 7cb50b01
+
 
 
 class TestSamStageValues(TestCase):
@@ -1032,13 +957,8 @@
             }
         }
         provider = ApiProvider(template)
-<<<<<<< HEAD
         route1 = Route(path='/path', method='GET', function_name='NoApiEventFunction')
-=======
-        api1 = Api(path='/path', method='GET', function_name='NoApiEventFunction', cors=None, binary_media_types=[],
-                   stage_name='dev',
-                   stage_variables=None)
->>>>>>> 7cb50b01
+
 
         self.assertIn(route1, provider.routes)
         self.assertEquals(provider.api.stage_name, "dev")
@@ -1080,17 +1000,8 @@
             }
         }
         provider = ApiProvider(template)
-<<<<<<< HEAD
         route1 = Route(path='/path', method='GET', function_name='NoApiEventFunction')
-=======
-        api1 = Api(path='/path', method='GET', function_name='NoApiEventFunction', cors=None, binary_media_types=[],
-                   stage_name='dev',
-                   stage_variables={
-                       "vis": "data",
-                       "random": "test",
-                       "foo": "bar"
-                   })
->>>>>>> 7cb50b01
+
 
         self.assertIn(route1, provider.routes)
         self.assertEquals(provider.api.stage_name, "dev")
@@ -1175,10 +1086,7 @@
                 }
             }
         }
-<<<<<<< HEAD
-
-=======
->>>>>>> 7cb50b01
+
         provider = ApiProvider(template)
 
         result = [f for f in provider.get_all()]

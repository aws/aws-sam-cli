--- conflicted
+++ resolved
@@ -55,11 +55,7 @@
         provider = ApiProvider(template)
 
         self.assertEquals(len(provider.routes), 1)
-<<<<<<< HEAD
-        self.assertEquals(list(provider.routes)[0], Route(path="/path", method="GET", function_name="SamFunc1"))
-=======
         self.assertEquals(list(provider.routes)[0], Route(path="/path", methods=["GET"], function_name="SamFunc1"))
->>>>>>> aeba5468
 
     def test_provider_creates_api_for_all_events(self):
         template = {
@@ -94,19 +90,10 @@
 
         provider = ApiProvider(template)
 
-<<<<<<< HEAD
-        api_event1 = Route(path="/path", method="GET", function_name="SamFunc1")
-        api_event2 = Route(path="/path", method="POST", function_name="SamFunc1")
-
-        self.assertIn(api_event1, provider.routes)
-        self.assertIn(api_event2, provider.routes)
-        self.assertEquals(len(provider.routes), 2)
-=======
         api = Route(path="/path", methods=["GET", "POST"], function_name="SamFunc1")
 
         self.assertIn(api, provider.routes)
         self.assertEquals(len(provider.routes), 1)
->>>>>>> aeba5468
 
     def test_provider_has_correct_template(self):
         template = {
@@ -151,13 +138,8 @@
 
         provider = ApiProvider(template)
 
-<<<<<<< HEAD
-        api1 = Route(path="/path", method="GET", function_name="SamFunc1")
-        api2 = Route(path="/path", method="POST", function_name="SamFunc2")
-=======
         api1 = Route(path="/path", methods=["GET"], function_name="SamFunc1")
         api2 = Route(path="/path", methods=["POST"], function_name="SamFunc2")
->>>>>>> aeba5468
 
         self.assertIn(api1, provider.routes)
         self.assertIn(api2, provider.routes)
@@ -256,16 +238,8 @@
         route1 = Route(path="/path", methods=["GET"], function_name="SamFunc1")
         route2 = Route(path="/path", methods=["POST"], function_name="SamFunc2")
 
-<<<<<<< HEAD
-        api1 = Route(path="/path", method="GET", function_name="SamFunc1")
-        api2 = Route(path="/path", method="POST", function_name="SamFunc2")
-
-        self.assertIn(api1, result)
-        self.assertIn(api2, result)
-=======
         self.assertIn(route1, routes)
         self.assertIn(route2, routes)
->>>>>>> aeba5468
 
     def test_provider_get_all_with_no_routes(self):
         template = {}
@@ -304,24 +278,6 @@
 
         provider = ApiProvider(template)
 
-<<<<<<< HEAD
-        api_get = Route(path="/path", method="GET", function_name="SamFunc1")
-        api_post = Route(path="/path", method="POST", function_name="SamFunc1")
-        api_put = Route(path="/path", method="PUT", function_name="SamFunc1")
-        api_delete = Route(path="/path", method="DELETE", function_name="SamFunc1")
-        api_patch = Route(path="/path", method="PATCH", function_name="SamFunc1")
-        api_head = Route(path="/path", method="HEAD", function_name="SamFunc1")
-        api_options = Route(path="/path", method="OPTIONS", function_name="SamFunc1")
-
-        self.assertEquals(len(provider.routes), 7)
-        self.assertIn(api_get, provider.routes)
-        self.assertIn(api_post, provider.routes)
-        self.assertIn(api_put, provider.routes)
-        self.assertIn(api_delete, provider.routes)
-        self.assertIn(api_patch, provider.routes)
-        self.assertIn(api_head, provider.routes)
-        self.assertIn(api_options, provider.routes)
-=======
         api1 = Route(path="/path", methods=["GET",
                                             "DELETE",
                                             "PUT",
@@ -332,7 +288,6 @@
 
         self.assertEquals(len(provider.routes), 1)
         self.assertIn(api1, provider.routes)
->>>>>>> aeba5468
 
     def test_provider_must_support_binary_media_types(self):
         template = {
@@ -371,13 +326,8 @@
         provider = ApiProvider(template)
 
         self.assertEquals(len(provider.routes), 1)
-<<<<<<< HEAD
-        self.assertEquals(list(provider.routes)[0], Route(path="/path", method="GET", function_name="SamFunc1"))
-        assertCountEqual(self, provider.api.get_binary_media_types(), ["image/gif", "image/png"])
-=======
         self.assertEquals(list(provider.routes)[0], Route(path="/path", methods=["GET"], function_name="SamFunc1"))
         assertCountEqual(self, provider.api.binary_media_types, ["image/gif", "image/png"])
->>>>>>> aeba5468
         self.assertEquals(provider.api.stage_name, "Prod")
 
     def test_provider_must_support_binary_media_types_with_any_method(self):
@@ -416,15 +366,6 @@
         binary = ["image/gif", "image/png", "text/html"]
 
         expected_routes = [
-<<<<<<< HEAD
-            Route(path="/path", method="GET", function_name="SamFunc1"),
-            Route(path="/path", method="POST", function_name="SamFunc1"),
-            Route(path="/path", method="PUT", function_name="SamFunc1"),
-            Route(path="/path", method="DELETE", function_name="SamFunc1"),
-            Route(path="/path", method="HEAD", function_name="SamFunc1"),
-            Route(path="/path", method="OPTIONS", function_name="SamFunc1"),
-            Route(path="/path", method="PATCH", function_name="SamFunc1")
-=======
             Route(path="/path", methods=["GET",
                                          "DELETE",
                                          "PUT",
@@ -432,17 +373,12 @@
                                          "HEAD",
                                          "OPTIONS",
                                          "PATCH"], function_name="SamFunc1")
->>>>>>> aeba5468
         ]
 
         provider = ApiProvider(template)
 
         assertCountEqual(self, provider.routes, expected_routes)
-<<<<<<< HEAD
-        assertCountEqual(self, provider.api.get_binary_media_types(), binary)
-=======
         assertCountEqual(self, provider.api.binary_media_types, binary)
->>>>>>> aeba5468
 
 
 class TestSamApiProviderWithExplicitApis(TestCase):
@@ -451,19 +387,9 @@
         self.binary_types = ["image/png", "image/jpg"]
         self.stage_name = "Prod"
         self.input_routes = [
-<<<<<<< HEAD
-            Route(path="/path1", method="GET", function_name="SamFunc1"),
-            Route(path="/path1", method="POST", function_name="SamFunc1"),
-
-            Route(path="/path2", method="PUT", function_name="SamFunc1"),
-            Route(path="/path2", method="GET", function_name="SamFunc1"),
-
-            Route(path="/path3", method="DELETE", function_name="SamFunc1")
-=======
             Route(path="/path1", methods=["GET", "POST"], function_name="SamFunc1"),
             Route(path="/path2", methods=["PUT", "GET"], function_name="SamFunc1"),
             Route(path="/path3", methods=["DELETE"], function_name="SamFunc1")
->>>>>>> aeba5468
         ]
 
     def test_with_no_routes(self):
@@ -552,19 +478,6 @@
 
     def test_swagger_with_any_method(self):
         routes = [
-<<<<<<< HEAD
-            Route(path="/path", method="any", function_name="SamFunc1")
-        ]
-
-        expected_routes = [
-            Route(path="/path", method="GET", function_name="SamFunc1"),
-            Route(path="/path", method="POST", function_name="SamFunc1"),
-            Route(path="/path", method="PUT", function_name="SamFunc1"),
-            Route(path="/path", method="DELETE", function_name="SamFunc1"),
-            Route(path="/path", method="HEAD", function_name="SamFunc1"),
-            Route(path="/path", method="OPTIONS", function_name="SamFunc1"),
-            Route(path="/path", method="PATCH", function_name="SamFunc1")
-=======
             Route(path="/path", methods=["any"], function_name="SamFunc1")
         ]
 
@@ -577,7 +490,6 @@
                                          "OPTIONS",
                                          "PATCH"],
                   function_name="SamFunc1")
->>>>>>> aeba5468
         ]
 
         template = {
@@ -611,36 +523,18 @@
 
         expected_binary_types = sorted(self.binary_types)
         expected_routes = [
-<<<<<<< HEAD
-            Route(path="/path1", method="GET", function_name="SamFunc1"),
-            Route(path="/path1", method="POST", function_name="SamFunc1"),
-
-            Route(path="/path2", method="PUT", function_name="SamFunc1"),
-            Route(path="/path2", method="GET", function_name="SamFunc1"),
-
-            Route(path="/path3", method="DELETE", function_name="SamFunc1")
-=======
             Route(path="/path1", methods=["GET", "POST"], function_name="SamFunc1"),
             Route(path="/path2", methods=["GET", "PUT"], function_name="SamFunc1"),
             Route(path="/path3", methods=["DELETE"], function_name="SamFunc1")
->>>>>>> aeba5468
         ]
 
         provider = ApiProvider(template)
         assertCountEqual(self, expected_routes, provider.routes)
-<<<<<<< HEAD
-        assertCountEqual(self, provider.api.get_binary_media_types(), expected_binary_types)
-
-    def test_with_binary_media_types_in_swagger_and_on_resource(self):
-        input_routes = [
-            Route(path="/path", method="OPTIONS", function_name="SamFunc1"),
-=======
         assertCountEqual(self, provider.api.binary_media_types, expected_binary_types)
 
     def test_with_binary_media_types_in_swagger_and_on_resource(self):
         input_routes = [
             Route(path="/path", methods=["OPTIONS"], function_name="SamFunc1"),
->>>>>>> aeba5468
         ]
         extra_binary_types = ["text/html"]
 
@@ -660,20 +554,12 @@
 
         expected_binary_types = sorted(self.binary_types + extra_binary_types)
         expected_routes = [
-<<<<<<< HEAD
-            Route(path="/path", method="OPTIONS", function_name="SamFunc1"),
-=======
             Route(path="/path", methods=["OPTIONS"], function_name="SamFunc1"),
->>>>>>> aeba5468
         ]
 
         provider = ApiProvider(template)
         assertCountEqual(self, expected_routes, provider.routes)
-<<<<<<< HEAD
-        assertCountEqual(self, provider.api.get_binary_media_types(), expected_binary_types)
-=======
         assertCountEqual(self, provider.api.binary_media_types, expected_binary_types)
->>>>>>> aeba5468
 
 
 class TestSamApiProviderWithExplicitAndImplicitApis(TestCase):
@@ -681,15 +567,9 @@
     def setUp(self):
         self.stage_name = "Prod"
         self.explicit_routes = [
-<<<<<<< HEAD
-            Route(path="/path1", method="GET", function_name="explicitfunction"),
-            Route(path="/path2", method="GET", function_name="explicitfunction"),
-            Route(path="/path3", method="GET", function_name="explicitfunction")
-=======
             Route(path="/path1", methods=["GET"], function_name="explicitfunction"),
             Route(path="/path2", methods=["GET"], function_name="explicitfunction"),
             Route(path="/path3", methods=["GET"], function_name="explicitfunction")
->>>>>>> aeba5468
         ]
 
         self.swagger = make_swagger(self.explicit_routes)
@@ -747,15 +627,6 @@
 
         expected_routes = [
             # From Explicit APIs
-<<<<<<< HEAD
-            Route(path="/path1", method="GET", function_name="explicitfunction"),
-            Route(path="/path2", method="GET", function_name="explicitfunction"),
-            Route(path="/path3", method="GET", function_name="explicitfunction"),
-            # From Implicit APIs
-            Route(path="/path1", method="POST", function_name="ImplicitFunc"),
-            Route(path="/path2", method="POST", function_name="ImplicitFunc"),
-            Route(path="/path3", method="POST", function_name="ImplicitFunc")
-=======
             Route(path="/path1", methods=["GET"], function_name="explicitfunction"),
             Route(path="/path2", methods=["GET"], function_name="explicitfunction"),
             Route(path="/path3", methods=["GET"], function_name="explicitfunction"),
@@ -763,7 +634,6 @@
             Route(path="/path1", methods=["POST"], function_name="ImplicitFunc"),
             Route(path="/path2", methods=["POST"], function_name="ImplicitFunc"),
             Route(path="/path3", methods=["POST"], function_name="ImplicitFunc")
->>>>>>> aeba5468
         ]
 
         provider = ApiProvider(self.template)
@@ -793,16 +663,6 @@
         self.template["Resources"]["ImplicitFunc"]["Properties"]["Events"] = implicit_routes
 
         expected_routes = [
-<<<<<<< HEAD
-            Route(path="/path1", method="GET", function_name="ImplicitFunc"),
-            # Comes from Implicit
-
-            Route(path="/path2", method="GET", function_name="explicitfunction"),
-            Route(path="/path2", method="POST", function_name="ImplicitFunc"),
-            # Comes from implicit
-
-            Route(path="/path3", method="GET", function_name="explicitfunction"),
-=======
             Route(path="/path1", methods=["GET"], function_name="ImplicitFunc"),
             # Comes from Implicit
 
@@ -811,7 +671,6 @@
             # Comes from implicit
 
             Route(path="/path3", methods=["GET"], function_name="explicitfunction"),
->>>>>>> aeba5468
         ]
 
         provider = ApiProvider(self.template)
@@ -831,28 +690,14 @@
 
         explicit_routes = [
             # Explicit should be over masked completely by implicit, because of "ANY"
-<<<<<<< HEAD
-            Route(path="/path", method="GET", function_name="explicitfunction"),
-            Route(path="/path", method="DELETE", function_name="explicitfunction"),
-=======
             Route(path="/path", methods=["GET"], function_name="explicitfunction"),
             Route(path="/path", methods=["DELETE"], function_name="explicitfunction"),
->>>>>>> aeba5468
         ]
 
         self.template["Resources"]["Api1"]["Properties"]["DefinitionBody"] = make_swagger(explicit_routes)
         self.template["Resources"]["ImplicitFunc"]["Properties"]["Events"] = implicit_routes
 
         expected_routes = [
-<<<<<<< HEAD
-            Route(path="/path", method="GET", function_name="ImplicitFunc"),
-            Route(path="/path", method="POST", function_name="ImplicitFunc"),
-            Route(path="/path", method="PUT", function_name="ImplicitFunc"),
-            Route(path="/path", method="DELETE", function_name="ImplicitFunc"),
-            Route(path="/path", method="HEAD", function_name="ImplicitFunc"),
-            Route(path="/path", method="OPTIONS", function_name="ImplicitFunc"),
-            Route(path="/path", method="PATCH", function_name="ImplicitFunc")
-=======
             Route(path="/path", methods=["GET",
                                          "DELETE",
                                          "PUT",
@@ -861,7 +706,6 @@
                                          "OPTIONS",
                                          "PATCH"],
                   function_name="ImplicitFunc")
->>>>>>> aeba5468
         ]
 
         provider = ApiProvider(self.template)
@@ -889,31 +733,14 @@
 
         explicit_routes = [
             # Explicit should be over masked completely by implicit, because of "ANY"
-<<<<<<< HEAD
-            Route(path="/path", method="ANY", function_name="explicitfunction"),
-            Route(path="/path2", method="POST", function_name="explicitfunction"),
-=======
             Route(path="/path", methods=["ANY"], function_name="explicitfunction"),
             Route(path="/path2", methods=["POST"], function_name="explicitfunction"),
->>>>>>> aeba5468
         ]
 
         self.template["Resources"]["Api1"]["Properties"]["DefinitionBody"] = make_swagger(explicit_routes)
         self.template["Resources"]["ImplicitFunc"]["Properties"]["Events"] = implicit_routes
 
         expected_routes = [
-<<<<<<< HEAD
-            Route(path="/path", method="GET", function_name="ImplicitFunc"),
-            Route(path="/path", method="POST", function_name="ImplicitFunc"),
-            Route(path="/path", method="PUT", function_name="ImplicitFunc"),
-            Route(path="/path", method="DELETE", function_name="ImplicitFunc"),
-            Route(path="/path", method="HEAD", function_name="ImplicitFunc"),
-            Route(path="/path", method="OPTIONS", function_name="ImplicitFunc"),
-            Route(path="/path", method="PATCH", function_name="ImplicitFunc"),
-
-            Route(path="/path2", method="GET", function_name="ImplicitFunc"),
-            Route(path="/path2", method="POST", function_name="explicitfunction")
-=======
             Route(path="/path", methods=["GET",
                                          "DELETE",
                                          "PUT",
@@ -926,7 +753,6 @@
             Route(path="/path2", methods=["GET"],
                   function_name="ImplicitFunc"),
             Route(path="/path2", methods=["POST"], function_name="explicitfunction")
->>>>>>> aeba5468
         ]
 
         provider = ApiProvider(self.template)
@@ -955,74 +781,6 @@
 
         self.template["Resources"]["Api1"]["Properties"]["DefinitionBody"] = self.swagger
         self.template["Resources"]["ImplicitFunc"]["Properties"]["Events"] = events
-
-        expected_routes = [
-            # From Explicit APIs
-<<<<<<< HEAD
-            Route(path="/path1", method="GET", function_name="explicitfunction"),
-            Route(path="/path2", method="GET", function_name="explicitfunction"),
-            Route(path="/path3", method="GET", function_name="explicitfunction"),
-            # From Implicit APIs
-            Route(path="/newpath1", method="POST", function_name="ImplicitFunc"),
-            Route(path="/newpath2", method="POST", function_name="ImplicitFunc")
-=======
-            Route(path="/path1", methods=["GET"], function_name="explicitfunction"),
-            Route(path="/path2", methods=["GET"], function_name="explicitfunction"),
-            Route(path="/path3", methods=["GET"], function_name="explicitfunction"),
-            # From Implicit APIs
-            Route(path="/newpath1", methods=["POST"], function_name="ImplicitFunc"),
-            Route(path="/newpath2", methods=["POST"], function_name="ImplicitFunc")
->>>>>>> aeba5468
-        ]
-
-        provider = ApiProvider(self.template)
-        assertCountEqual(self, expected_routes, provider.routes)
-
-    def test_both_routes_must_get_binary_media_types(self):
-        events = {
-            "Event1": {
-                "Type": "Api",
-                "Properties": {
-                    "Path": "/newpath1",
-                    "Method": "POST"
-                }
-            },
-
-            "Event2": {
-                "Type": "Api",
-                "Properties": {
-                    "Path": "/newpath2",
-                    "Method": "POST"
-                }
-            }
-        }
-
-        # Binary type for implicit
-        self.template["Globals"] = {
-            "Api": {
-                "BinaryMediaTypes": ["image~1gif", "image~1png"]
-            }
-        }
-        self.template["Resources"]["ImplicitFunc"]["Properties"]["Events"] = events
-
-        self.template["Resources"]["Api1"]["Properties"]["DefinitionBody"] = self.swagger
-        # Binary type for explicit
-        self.template["Resources"]["Api1"]["Properties"]["BinaryMediaTypes"] = ["explicit/type1", "explicit/type2"]
-
-        # Because of Globals, binary types will be concatenated on the explicit API
-        expected_explicit_binary_types = ["explicit/type1", "explicit/type2", "image/gif", "image/png"]
-<<<<<<< HEAD
-        # expected_implicit_binary_types = ["image/gif", "image/png"]
-
-        expected_routes = [
-            # From Explicit APIs
-            Route(path="/path1", method="GET", function_name="explicitfunction"),
-            Route(path="/path2", method="GET", function_name="explicitfunction"),
-            Route(path="/path3", method="GET", function_name="explicitfunction"),
-            # From Implicit APIs
-            Route(path="/newpath1", method="POST", function_name="ImplicitFunc"),
-            Route(path="/newpath2", method="POST", function_name="ImplicitFunc")
-=======
 
         expected_routes = [
             # From Explicit APIs
@@ -1032,32 +790,25 @@
             # From Implicit APIs
             Route(path="/newpath1", methods=["POST"], function_name="ImplicitFunc"),
             Route(path="/newpath2", methods=["POST"], function_name="ImplicitFunc")
->>>>>>> aeba5468
         ]
 
         provider = ApiProvider(self.template)
         assertCountEqual(self, expected_routes, provider.routes)
-<<<<<<< HEAD
-        assertCountEqual(self, provider.api.get_binary_media_types(), expected_explicit_binary_types)
-=======
-        assertCountEqual(self, provider.api.binary_media_types, expected_explicit_binary_types)
->>>>>>> aeba5468
-
-    def test_binary_media_types_with_rest_api_id_reference(self):
+
+    def test_both_routes_must_get_binary_media_types(self):
         events = {
             "Event1": {
                 "Type": "Api",
                 "Properties": {
-                    "Path": "/connected-to-explicit-path",
-                    "Method": "POST",
-                    "RestApiId": "Api1"
+                    "Path": "/newpath1",
+                    "Method": "POST"
                 }
             },
 
             "Event2": {
                 "Type": "Api",
                 "Properties": {
-                    "Path": "/true-implicit-path",
+                    "Path": "/newpath2",
                     "Method": "POST"
                 }
             }
@@ -1077,25 +828,62 @@
 
         # Because of Globals, binary types will be concatenated on the explicit API
         expected_explicit_binary_types = ["explicit/type1", "explicit/type2", "image/gif", "image/png"]
-        # expected_implicit_binary_types = ["image/gif", "image/png"]
 
         expected_routes = [
             # From Explicit APIs
-<<<<<<< HEAD
-            Route(path="/path1", method="GET", function_name="explicitfunction"),
-            Route(path="/path2", method="GET", function_name="explicitfunction"),
-            Route(path="/path3", method="GET", function_name="explicitfunction"),
-
-            # Because of the RestApiId, Implicit APIs will also get the binary media types inherited from
-            # the corresponding Explicit API
-            Route(path="/connected-to-explicit-path", method="POST", function_name="ImplicitFunc"),
-
-            # This is still just a true implicit API because it does not have RestApiId property
-            Route(path="/true-implicit-path", method="POST", function_name="ImplicitFunc")
-=======
             Route(path="/path1", methods=["GET"], function_name="explicitfunction"),
             Route(path="/path2", methods=["GET"], function_name="explicitfunction"),
             Route(path="/path3", methods=["GET"], function_name="explicitfunction"),
+            # From Implicit APIs
+            Route(path="/newpath1", methods=["POST"], function_name="ImplicitFunc"),
+            Route(path="/newpath2", methods=["POST"], function_name="ImplicitFunc")
+        ]
+
+        provider = ApiProvider(self.template)
+        assertCountEqual(self, expected_routes, provider.routes)
+        assertCountEqual(self, provider.api.binary_media_types, expected_explicit_binary_types)
+
+    def test_binary_media_types_with_rest_api_id_reference(self):
+        events = {
+            "Event1": {
+                "Type": "Api",
+                "Properties": {
+                    "Path": "/connected-to-explicit-path",
+                    "Method": "POST",
+                    "RestApiId": "Api1"
+                }
+            },
+
+            "Event2": {
+                "Type": "Api",
+                "Properties": {
+                    "Path": "/true-implicit-path",
+                    "Method": "POST"
+                }
+            }
+        }
+
+        # Binary type for implicit
+        self.template["Globals"] = {
+            "Api": {
+                "BinaryMediaTypes": ["image~1gif", "image~1png"]
+            }
+        }
+        self.template["Resources"]["ImplicitFunc"]["Properties"]["Events"] = events
+
+        self.template["Resources"]["Api1"]["Properties"]["DefinitionBody"] = self.swagger
+        # Binary type for explicit
+        self.template["Resources"]["Api1"]["Properties"]["BinaryMediaTypes"] = ["explicit/type1", "explicit/type2"]
+
+        # Because of Globals, binary types will be concatenated on the explicit API
+        expected_explicit_binary_types = ["explicit/type1", "explicit/type2", "image/gif", "image/png"]
+        # expected_implicit_binary_types = ["image/gif", "image/png"]
+
+        expected_routes = [
+            # From Explicit APIs
+            Route(path="/path1", methods=["GET"], function_name="explicitfunction"),
+            Route(path="/path2", methods=["GET"], function_name="explicitfunction"),
+            Route(path="/path3", methods=["GET"], function_name="explicitfunction"),
 
             # Because of the RestApiId, Implicit APIs will also get the binary media types inherited from
             # the corresponding Explicit API
@@ -1103,17 +891,12 @@
 
             # This is still just a true implicit API because it does not have RestApiId property
             Route(path="/true-implicit-path", methods=["POST"], function_name="ImplicitFunc")
->>>>>>> aeba5468
         ]
 
         provider = ApiProvider(self.template)
         assertCountEqual(self, expected_routes, provider.routes)
-<<<<<<< HEAD
-        assertCountEqual(self, provider.api.get_binary_media_types(), expected_explicit_binary_types)
-=======
         assertCountEqual(self, provider.api.binary_media_types, expected_explicit_binary_types)
->>>>>>> aeba5468
-
+  
 
 class TestSamStageValues(TestCase):
 
@@ -1148,11 +931,7 @@
             }
         }
         provider = ApiProvider(template)
-<<<<<<< HEAD
-        route1 = Route(path='/path', method='GET', function_name='NoApiEventFunction')
-=======
         route1 = Route(path='/path', methods=['GET'], function_name='NoApiEventFunction')
->>>>>>> aeba5468
 
         self.assertIn(route1, provider.routes)
         self.assertEquals(provider.api.stage_name, "dev")
@@ -1194,11 +973,7 @@
             }
         }
         provider = ApiProvider(template)
-<<<<<<< HEAD
-        route1 = Route(path='/path', method='GET', function_name='NoApiEventFunction')
-=======
         route1 = Route(path='/path', methods=['GET'], function_name='NoApiEventFunction')
->>>>>>> aeba5468
 
         self.assertIn(route1, provider.routes)
         self.assertEquals(provider.api.stage_name, "dev")
@@ -1304,24 +1079,6 @@
             "foo": "bar"
         })
 
-<<<<<<< HEAD
-        route1 = Route(path='/path2', method='GET', function_name='NoApiEventFunction')
-        route2 = Route(path='/path', method='GET', function_name='NoApiEventFunction')
-        route3 = Route(path='/anotherpath', method='POST', function_name='NoApiEventFunction')
-        self.assertEquals(len(result), 3)
-        self.assertIn(route1, result)
-        self.assertIn(route2, result)
-        self.assertIn(route3, result)
-
-        self.assertEquals(provider.api.stage_name, "Production")
-        self.assertEquals(provider.api.stage_variables, {
-            "vis": "prod data",
-            "random": "test",
-            "foo": "bar"
-        })
-
-=======
->>>>>>> aeba5468
 
 def make_swagger(routes, binary_media_types=None):
     """

--- conflicted
+++ resolved
@@ -215,7 +215,7 @@
                 Stack("", "ChildStack", child_location_path, global_parameter_overrides, LEAF_TEMPLATE),
             ],
         )
-<<<<<<< HEAD
+        self.assertFalse(remote_stack_full_paths)
 
     @parameterized.expand(
         [
@@ -276,7 +276,4 @@
                 SamLocalStackProvider.normalize_resource_path(link2, resource_path),
                 # SamLocalStackProvider.normalize_resource_path() always returns a relative path.
                 os.path.relpath(os.path.join(real_tmp_dir, expected)),
-            )
-=======
-        self.assertFalse(remote_stack_full_paths)
->>>>>>> d965ee4d
+            )
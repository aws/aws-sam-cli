--- conflicted
+++ resolved
@@ -6,11 +6,8 @@
 
 from mock import Mock, patch
 
-<<<<<<< HEAD
-=======
 from samcli.commands.local.lib.provider import Api
 from samcli.commands.local.lib.api_collector import ApiCollector
->>>>>>> aeba5468
 from samcli.commands.local.lib.api_provider import ApiProvider
 from samcli.commands.local.lib.exceptions import NoApisDefined
 from samcli.commands.local.lib.local_api_service import LocalApiService
@@ -65,11 +62,7 @@
                                               cwd=self.cwd,
                                               parameter_overrides=self.lambda_invoke_context_mock.parameter_overrides)
 
-<<<<<<< HEAD
-        log_routes_mock.assert_called_with(self.api_provider_mock, self.host, self.port)
-=======
         log_routes_mock.assert_called_with(routing_list, self.host, self.port)
->>>>>>> aeba5468
         make_static_dir_mock.assert_called_with(self.cwd, self.static_dir)
         ApiGwServiceMock.assert_called_with(api=self.api_provider_mock.api,
                                             lambda_runner=self.lambda_runner_mock,
@@ -85,29 +78,17 @@
     @patch("samcli.commands.local.lib.local_api_service.ApiProvider")
     @patch.object(LocalApiService, "_make_static_dir_path")
     @patch.object(LocalApiService, "_print_routes")
-<<<<<<< HEAD
     @patch.object(ApiProvider, "_extract_routes")
     def test_must_raise_if_route_not_available(self,
                                                extract_routes,
-=======
-    @patch.object(ApiProvider, "_extract_api")
-    def test_must_raise_if_route_not_available(self,
-                                               extract_api,
->>>>>>> aeba5468
                                                log_routes_mock,
                                                make_static_dir_mock,
                                                SamApiProviderMock,
                                                ApiGwServiceMock):
         routing_list = []  # Empty
-<<<<<<< HEAD
-
-        extract_routes.return_value = routing_list
-        SamApiProviderMock.extract_routes.return_value = routing_list
-=======
         api = Api()
         extract_api.return_value = api
         SamApiProviderMock.extract_api.return_value = api
->>>>>>> aeba5468
         SamApiProviderMock.return_value = self.api_provider_mock
         ApiGwServiceMock.return_value = self.apigw_service
 
@@ -125,19 +106,11 @@
         port = 123
 
         apis = [
-<<<<<<< HEAD
-            Route(path="/1", method="GET", function_name="name1"),
-            Route(path="/1", method="POST", function_name="name1"),
-            Route(path="/1", method="DELETE", function_name="othername1"),
-            Route(path="/2", method="GET2", function_name="name2"),
-            Route(path="/3", method="GET3", function_name="name3"),
-=======
             Route(path="/1", methods=["GET"], function_name="name1"),
             Route(path="/1", methods=["POST"], function_name="name1"),
             Route(path="/1", methods=["DELETE"], function_name="othername1"),
             Route(path="/2", methods=["GET2"], function_name="name2"),
             Route(path="/3", methods=["GET3"], function_name="name3"),
->>>>>>> aeba5468
         ]
         apis = ApiCollector.dedupe_function_routes(apis)
         expected = {"Mounting name1 at http://host:123/1 [GET, POST]",

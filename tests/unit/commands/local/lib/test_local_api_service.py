--- conflicted
+++ resolved
@@ -51,11 +51,7 @@
 
         # Now start the service
         local_service = LocalApiService(
-<<<<<<< HEAD
-            self.lambda_invoke_context_mock, self.port, self.host, self.static_dir, self.ssl_context
-=======
-            self.lambda_invoke_context_mock, self.port, self.host, self.static_dir, self.disable_authorizer
->>>>>>> ce116aac
+            self.lambda_invoke_context_mock, self.port, self.host, self.static_dir, self.disable_authorizer, self.ssl_context
         )
         local_service.api_provider.api.routes = routing_list
         local_service.start()
@@ -97,11 +93,7 @@
 
         # Now start the service
         local_service = LocalApiService(
-<<<<<<< HEAD
-            self.lambda_invoke_context_mock, self.port, self.host, self.ssl_context, self.static_dir
-=======
-            self.lambda_invoke_context_mock, self.port, self.host, self.static_dir, self.disable_authorizer
->>>>>>> ce116aac
+            self.lambda_invoke_context_mock, self.port, self.host, self.static_dir, self.disable_authorizer, self.ssl_context
         )
         local_service.api_provider.api.routes = routing_list
         with self.assertRaises(NoApisDefined):

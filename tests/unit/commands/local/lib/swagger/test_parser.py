--- conflicted
+++ resolved
@@ -6,13 +6,8 @@
 from mock import patch, Mock
 from parameterized import parameterized, param
 
-<<<<<<< HEAD
 from samcli.local.apigw.local_apigw_service import Route
 from samcli.commands.local.lib.swagger.parser import SwaggerParser
-=======
-from samcli.commands.local.lib.swagger.parser import SwaggerParser
-from samcli.local.apigw.local_apigw_service import Route
->>>>>>> aeba5468
 
 
 class TestSwaggerParser_get_apis(TestCase):
@@ -36,11 +31,7 @@
         parser._get_integration_function_name = Mock()
         parser._get_integration_function_name.return_value = function_name
 
-<<<<<<< HEAD
-        expected = [Route(path="/path1", method="get", function_name=function_name)]
-=======
         expected = [Route(path="/path1", methods=["get"], function_name=function_name)]
->>>>>>> aeba5468
         result = parser.get_routes()
 
         self.assertEquals(expected, result)
@@ -86,15 +77,9 @@
         parser._get_integration_function_name.return_value = function_name
 
         expected = {
-<<<<<<< HEAD
-            Route(path="/path1", method="get", function_name=function_name),
-            Route(path="/path1", method="delete", function_name=function_name),
-            Route(path="/path2", method="post", function_name=function_name),
-=======
             Route(path="/path1", methods=["get"], function_name=function_name),
             Route(path="/path1", methods=["delete"], function_name=function_name),
             Route(path="/path2", methods=["post"], function_name=function_name),
->>>>>>> aeba5468
         }
         result = parser.get_routes()
 
@@ -119,12 +104,8 @@
         parser._get_integration_function_name = Mock()
         parser._get_integration_function_name.return_value = function_name
 
-<<<<<<< HEAD
-        expected = Route.get_normalized_routes(method="ANY", path="/path1", function_name=function_name)
-=======
         expected = [Route(methods=["ANY"], path="/path1",
                           function_name=function_name)]
->>>>>>> aeba5468
         result = parser.get_routes()
 
         self.assertEquals(expected, result)

--- conflicted
+++ resolved
@@ -759,15 +759,11 @@
 
     def test_with_quick_create_default_route(self):
         expected_routes = [
-<<<<<<< HEAD
-            Route(path="$default", methods=["X-AMAZON-APIGATEWAY-ANY-METHOD"], function_name="SamFunc1",)
-=======
-            Route(
+           Route(
                 path="$default",
                 methods=["X-AMAZON-APIGATEWAY-ANY-METHOD"],
                 function_name="SamFunc1",
             )
->>>>>>> 5e8e0784
         ]
 
         template = {
@@ -787,9 +783,6 @@
         self.assertEqual(expected_routes, provider.routes)
 
     def test_with_quick_create_defined_route(self):
-<<<<<<< HEAD
-        expected_routes = [Route(path="/path1", methods=["GET"], function_name="SamFunc1",)]
-=======
         expected_routes = [
             Route(
                 path="/path1",
@@ -797,7 +790,6 @@
                 function_name="SamFunc1",
             )
         ]
->>>>>>> 5e8e0784
 
         template = {
             "Resources": {

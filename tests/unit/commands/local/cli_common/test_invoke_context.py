"""
Tests the InvokeContext class
"""
import errno
import os
import sys

from samcli.commands.local.cli_common.user_exceptions import InvokeContextException, DebugContextException
from samcli.commands.local.cli_common.invoke_context import InvokeContext

from unittest import TestCase
from mock import Mock, patch, ANY, mock_open


class TestInvokeContext__enter__(TestCase):

    @patch("samcli.commands.local.cli_common.invoke_context.SamFunctionProvider")
    def test_must_read_from_necessary_files(self, SamFunctionProviderMock):
        function_provider = Mock()

        SamFunctionProviderMock.return_value = function_provider

        template_file = "template_file"
        env_vars_file = "env_vars_file"
        log_file = "log_file"

        invoke_context = InvokeContext(template_file=template_file,
                                       function_identifier="id",
                                       env_vars_file=env_vars_file,
                                       docker_volume_basedir="volumedir",
                                       docker_network="network",
                                       log_file=log_file,
                                       skip_pull_image=True,
                                       debug_port=1111,
                                       debugger_path="path-to-debugger",
                                       debug_args='args',
                                       parameter_overrides={},
                                       aws_region="region")

        template_dict = "template_dict"
        invoke_context._get_template_data = Mock()
        invoke_context._get_template_data.return_value = template_dict

        env_vars_value = "env_vars_value"
        invoke_context._get_env_vars_value = Mock()
        invoke_context._get_env_vars_value.return_value = env_vars_value

        log_file_handle = "handle"
        invoke_context._setup_log_file = Mock()
        invoke_context._setup_log_file.return_value = log_file_handle

        container_manager_mock = Mock()
        container_manager_mock.is_docker_reachable = True
        invoke_context._get_container_manager = Mock()
        invoke_context._get_container_manager.return_value = container_manager_mock

        debug_context_mock = Mock()
        invoke_context._get_debug_context = Mock()
        invoke_context._get_debug_context.return_value = debug_context_mock

        # Call Enter method manually for testing purposes
        result = invoke_context.__enter__()
        self.assertTrue(result is invoke_context, "__enter__() must return self")

        self.assertEquals(invoke_context._template_dict, template_dict)
        self.assertEquals(invoke_context._function_provider, function_provider)
        self.assertEquals(invoke_context._env_vars_value, env_vars_value)
        self.assertEquals(invoke_context._log_file_handle, log_file_handle)
        self.assertEquals(invoke_context._container_manager, container_manager_mock)
        self.assertEquals(invoke_context._debug_context, debug_context_mock)

        invoke_context._get_template_data.assert_called_with(template_file)
        SamFunctionProviderMock.assert_called_with(template_dict, {"AWS::Region": "region"})
        invoke_context._get_env_vars_value.assert_called_with(env_vars_file)
        invoke_context._setup_log_file.assert_called_with(log_file)
        invoke_context._get_container_manager.assert_called_with("network", True)
        invoke_context._get_debug_context.assert_called_once_with(1111, "args", "path-to-debugger")

    @patch("samcli.commands.local.cli_common.invoke_context.SamFunctionProvider")
    def test_must_raise_if_docker_is_not_reachable(self, SamFunctionProviderMock):
        invoke_context = InvokeContext("template-file")

        invoke_context._get_template_data = Mock()
        invoke_context._get_env_vars_value = Mock()
        invoke_context._setup_log_file = Mock()
        invoke_context._get_debug_context = Mock()

        container_manager_mock = Mock()
        container_manager_mock.is_docker_reachable = False
        invoke_context._get_container_manager = Mock()
        invoke_context._get_container_manager.return_value = container_manager_mock

        with self.assertRaises(InvokeContextException):
            invoke_context.__enter__()


class TestInvokeContext__exit__(TestCase):

    def test_must_close_opened_logfile(self):
        context = InvokeContext(template_file="template")
        handle_mock = Mock()
        context._log_file_handle = handle_mock

        context.__exit__()

        handle_mock.close.assert_called_with()
        self.assertIsNone(context._log_file_handle)

    def test_must_ignore_if_handle_is_absent(self):
        context = InvokeContext(template_file="template")
        context._log_file_handle = None

        context.__exit__()
        self.assertIsNone(context._log_file_handle)


class TestInvokeContextAsContextManager(TestCase):
    """
    Must be able to use the class as a context manager
    """

    @patch.object(InvokeContext, "__enter__")
    @patch.object(InvokeContext, "__exit__")
    def test_must_work_in_with_statement(self, ExitMock, EnterMock):

        context_obj = Mock()
        EnterMock.return_value = context_obj

        with InvokeContext(template_file="template_file",
                           function_identifier="id",
                           env_vars_file="env_vars_file",
                           docker_volume_basedir="volumedir",
                           docker_network="network",
                           log_file="log_file",
                           skip_pull_image=True,
                           debug_port=1111,
                           debugger_path="path-to-debugger",
                           debug_args='args') as context:
            self.assertEquals(context_obj, context)

        EnterMock.assert_called_with()
        self.assertEquals(1, ExitMock.call_count)


class TestInvokeContext_function_name_property(TestCase):

    def test_must_return_function_name_if_present(self):
        id = "id"
        context = InvokeContext(template_file="template_file", function_identifier=id)

        self.assertEquals(id, context.function_name)

    def test_must_return_one_function_from_template(self):
        context = InvokeContext(template_file="template_file")

        function = Mock()
        function.name = "myname"
        context._function_provider = Mock()
        context._function_provider.get_all.return_value = [function]  # Provider returns only one function

        self.assertEquals("myname", context.function_name)

    def test_must_raise_if_more_than_one_function(self):
        context = InvokeContext(template_file="template_file")

        context._function_provider = Mock()
        context._function_provider.get_all.return_value = [Mock(), Mock(), Mock()]  # Provider returns three functions

        with self.assertRaises(InvokeContextException):
            context.function_name


class TestInvokeContext_local_lambda_runner(TestCase):

    def setUp(self):
        self.context = InvokeContext(template_file="template_file",
                                     function_identifier="id",
                                     env_vars_file="env_vars_file",
                                     docker_volume_basedir="volumedir",
                                     docker_network="network",
                                     log_file="log_file",
                                     skip_pull_image=True,
                                     force_image_build=True,
                                     debug_port=1111,
                                     debugger_path="path-to-debugger",
                                     debug_args='args')

<<<<<<< HEAD
    @patch("samcli.commands.local.cli_common.invoke_context.LambdaRuntime")
    @patch("samcli.commands.local.cli_common.invoke_context.LocalLambdaRunner")
    @patch.object(InvokeContext, "__enter__")
    @patch.object(InvokeContext, "__exit__")
    def test_must_create_runner(self, ExitMock, EnterMock, LocalLambdaMock, LambdaRuntimeMock):
=======
    @patch("samcli.commands.local.cli_common.invoke_context.LambdaImage")
    @patch("samcli.commands.local.cli_common.invoke_context.LayerDownloader")
    @patch("samcli.commands.local.cli_common.invoke_context.ContainerManager")
    @patch("samcli.commands.local.cli_common.invoke_context.LambdaRuntime")
    @patch("samcli.commands.local.cli_common.invoke_context.LocalLambdaRunner")
    def test_must_create_runner(self,
                                LocalLambdaMock,
                                LambdaRuntimeMock,
                                ContainerManagerMock,
                                download_layers_mock,
                                lambda_image_patch):
>>>>>>> a9a6d12a

        container_manager_mock = Mock()
        self.context._get_container_manager.return_value = container_manager_mock

        runtime_mock = Mock()
        LambdaRuntimeMock.return_value = runtime_mock

        runner_mock = Mock()
        LocalLambdaMock.return_value = runner_mock

        download_mock = Mock()
        download_layers_mock.return_value = download_mock

        image_mock = Mock()
        lambda_image_patch.return_value = image_mock

        cwd = "cwd"
        self.context.get_cwd = Mock()
        self.context.get_cwd.return_value = cwd

        with self.context as context:
            result = context.local_lambda_runner
            self.assertEquals(result, runner_mock)

<<<<<<< HEAD
            LambdaRuntimeMock.assert_called_with(container_manager_mock)
            LocalLambdaMock.assert_called_with(local_runtime=runtime_mock,
                                               function_provider=ANY,
                                               cwd=cwd,
                                               debug_context=None,
                                               env_vars_values=ANY,
                                               aws_profile="profile",
                                               aws_region="region")
=======
        ContainerManagerMock.assert_called_with(docker_network_id="network",
                                                skip_pull_image=True)
        LambdaRuntimeMock.assert_called_with(container_mock, image_mock)
        lambda_image_patch.assert_called_once_with(download_mock, True, True)
        LocalLambdaMock.assert_called_with(local_runtime=runtime_mock,
                                           function_provider=ANY,
                                           cwd=cwd,
                                           debug_context=None,
                                           env_vars_values=ANY)
>>>>>>> a9a6d12a


class TestInvokeContext_stdout_property(TestCase):

    def test_must_return_log_file_handle(self):
        context = InvokeContext(template_file="template")
        context._log_file_handle = "handle"

        self.assertEquals("handle", context.stdout)

    def test_must_return_sys_stdout(self):
        context = InvokeContext(template_file="template")

        expected_stdout = sys.stdout

        if sys.version_info.major > 2:
            expected_stdout = sys.stdout.buffer

        self.assertEquals(expected_stdout, context.stdout)


class TestInvokeContext_stderr_property(TestCase):

    def test_must_return_log_file_handle(self):
        context = InvokeContext(template_file="template")
        context._log_file_handle = "handle"

        self.assertEquals("handle", context.stderr)

    def test_must_return_sys_stderr(self):
        context = InvokeContext(template_file="template")

        expected_stderr = sys.stderr

        if sys.version_info.major > 2:
            expected_stderr = sys.stderr.buffer

        self.assertEquals(expected_stderr, context.stderr)


class TestInvokeContext_template_property(TestCase):

    def test_must_return_tempalte_dict(self):
        context = InvokeContext(template_file="file")
        context._template_dict = "My template"

        self.assertEquals("My template", context.template)


class TestInvokeContextget_cwd(TestCase):

    def test_must_return_template_file_dir_name(self):
        filename = "filename"
        context = InvokeContext(template_file=filename)

        expected = os.path.dirname(os.path.abspath(filename))
        result = context.get_cwd()

        self.assertEquals(result, expected)

    def test_must_return_docker_volume_dir(self):
        filename = "filename"
        context = InvokeContext(template_file=filename, docker_volume_basedir="basedir")

        result = context.get_cwd()
        self.assertEquals(result, "basedir")


class TestInvokeContext_get_env_vars_value(TestCase):

    def test_must_return_if_no_file(self):
        result = InvokeContext._get_env_vars_value(filename=None)
        self.assertIsNone(result, "No value must be returned")

    def test_must_read_file_and_parse_as_json(self):
        filename = "filename"
        file_data = '{"a": "b"}'
        expected = {"a": "b"}

        m = mock_open(read_data=file_data)

        with patch("samcli.commands.local.cli_common.invoke_context.open", m):
            result = InvokeContext._get_env_vars_value(filename)

            self.assertEquals(expected, result)

        m.assert_called_with(filename, 'r')

    def test_must_raise_if_failed_to_parse_json(self):
        filename = "filename"
        file_data = 'invalid json'

        m = mock_open(read_data=file_data)

        with patch("samcli.commands.local.cli_common.invoke_context.open", m):

            with self.assertRaises(InvokeContextException) as ex_ctx:
                InvokeContext._get_env_vars_value(filename)

            msg = str(ex_ctx.exception)
            self.assertTrue(msg.startswith("Could not read environment variables overrides from file {}".format(
                filename)))


class TestInvokeContext_setup_log_file(TestCase):

    def test_must_return_if_file_not_given(self):
        result = InvokeContext._setup_log_file(log_file=None)
        self.assertIsNone(result, "Log file must not be setup")

    def test_must_open_file_for_writing(self):
        filename = "foo"
        m = mock_open()

        with patch("samcli.commands.local.cli_common.invoke_context.open", m):
            InvokeContext._setup_log_file(filename)

        m.assert_called_with(filename, 'wb')


class TestInvokeContext_get_debug_context(TestCase):

    @patch("samcli.commands.local.cli_common.invoke_context.Path")
    def test_debugger_path_not_found(self, pathlib_mock):
        error = OSError()
        error.errno = errno.ENOENT
        pathlib_mock.side_effect = error

        with self.assertRaises(DebugContextException):
            InvokeContext._get_debug_context(debug_port=1111, debug_args=None, debugger_path='somepath')

    @patch("samcli.commands.local.cli_common.invoke_context.Path")
    def test_debugger_path_not_dir(self, pathlib_mock):
        pathlib_path_mock = Mock()
        resolve_path_mock = Mock()
        pathlib_path_mock.resolve.return_value = resolve_path_mock
        resolve_path_mock.is_dir.return_value = False
        pathlib_mock.return_value = pathlib_path_mock

        with self.assertRaises(DebugContextException):
            InvokeContext._get_debug_context(debug_port=1111, debug_args=None, debugger_path='somepath')

    def test_no_debug_port(self):
        debug_context = InvokeContext._get_debug_context(None, None, None)

        self.assertEquals(debug_context.debugger_path, None)
        self.assertEquals(debug_context.debug_port, None)
        self.assertEquals(debug_context.debug_args, None)

    @patch("samcli.commands.local.cli_common.invoke_context.Path")
    def test_non_path_not_found_oserror_is_thrown(self, pathlib_mock):
        pathlib_mock.side_effect = OSError()

        with self.assertRaises(OSError):
            InvokeContext._get_debug_context(debug_port=1111, debug_args=None, debugger_path='somepath')

    @patch("samcli.commands.local.cli_common.invoke_context.DebugContext")
    def test_debug_port_given_without_debugger_path(self, debug_context_mock):
        debug_context_mock.return_value = "I am the DebugContext"

        debug_context = InvokeContext._get_debug_context(1111, None, None)

        self.assertEquals(debug_context, "I am the DebugContext")

        debug_context_mock.assert_called_once_with(debug_port=1111, debug_args=None, debugger_path=None)

    @patch("samcli.commands.local.cli_common.invoke_context.DebugContext")
    @patch("samcli.commands.local.cli_common.invoke_context.Path")
    def test_debugger_path_resolves(self, pathlib_mock, debug_context_mock):
        pathlib_path_mock = Mock()
        resolve_path_mock = Mock()
        pathlib_path_mock.resolve.return_value = resolve_path_mock
        resolve_path_mock.is_dir.return_value = True
        resolve_path_mock.__str__ = Mock()
        resolve_path_mock.__str__.return_value = "full/path"
        pathlib_mock.return_value = pathlib_path_mock

        debug_context_mock.return_value = "I am the DebugContext"

        debug_context = InvokeContext._get_debug_context(1111, "args", "./path")

        self.assertEquals(debug_context, "I am the DebugContext")

        debug_context_mock.assert_called_once_with(debug_port=1111, debug_args="args", debugger_path="full/path")
        resolve_path_mock.is_dir.assert_called_once()
        pathlib_path_mock.resolve.assert_called_once_with(strict=True)
        pathlib_mock.assert_called_once_with("./path")<|MERGE_RESOLUTION|>--- conflicted
+++ resolved
@@ -9,7 +9,7 @@
 from samcli.commands.local.cli_common.invoke_context import InvokeContext
 
 from unittest import TestCase
-from mock import Mock, patch, ANY, mock_open
+from mock import Mock, patch, mock_open
 
 
 class TestInvokeContext__enter__(TestCase):
@@ -50,7 +50,6 @@
         invoke_context._setup_log_file.return_value = log_file_handle
 
         container_manager_mock = Mock()
-        container_manager_mock.is_docker_reachable = True
         invoke_context._get_container_manager = Mock()
         invoke_context._get_container_manager.return_value = container_manager_mock
 
@@ -185,28 +184,20 @@
                                      debugger_path="path-to-debugger",
                                      debug_args='args')
 
-<<<<<<< HEAD
+    @patch("samcli.commands.local.cli_common.invoke_context.LambdaImage")
+    @patch("samcli.commands.local.cli_common.invoke_context.LayerDownloader")
     @patch("samcli.commands.local.cli_common.invoke_context.LambdaRuntime")
     @patch("samcli.commands.local.cli_common.invoke_context.LocalLambdaRunner")
-    @patch.object(InvokeContext, "__enter__")
-    @patch.object(InvokeContext, "__exit__")
-    def test_must_create_runner(self, ExitMock, EnterMock, LocalLambdaMock, LambdaRuntimeMock):
-=======
-    @patch("samcli.commands.local.cli_common.invoke_context.LambdaImage")
-    @patch("samcli.commands.local.cli_common.invoke_context.LayerDownloader")
-    @patch("samcli.commands.local.cli_common.invoke_context.ContainerManager")
-    @patch("samcli.commands.local.cli_common.invoke_context.LambdaRuntime")
-    @patch("samcli.commands.local.cli_common.invoke_context.LocalLambdaRunner")
+    @patch("samcli.commands.local.cli_common.invoke_context.SamFunctionProvider")
     def test_must_create_runner(self,
+                                SamFunctionProviderMock,
                                 LocalLambdaMock,
                                 LambdaRuntimeMock,
-                                ContainerManagerMock,
                                 download_layers_mock,
                                 lambda_image_patch):
->>>>>>> a9a6d12a
-
-        container_manager_mock = Mock()
-        self.context._get_container_manager.return_value = container_manager_mock
+
+        function_provider_mock = Mock()
+        SamFunctionProviderMock.return_value = function_provider_mock
 
         runtime_mock = Mock()
         LambdaRuntimeMock.return_value = runtime_mock
@@ -219,35 +210,35 @@
 
         image_mock = Mock()
         lambda_image_patch.return_value = image_mock
+
+        self.context._get_template_data = Mock()
+
+        env_vars_value_mock = Mock()
+        self.context._get_env_vars_value = Mock(return_value=env_vars_value_mock)
+
+        debug_context_mock = Mock()
+        self.context._get_debug_context = Mock(return_value=debug_context_mock)
+
+        container_manager_mock = Mock()
+        container_manager_mock.is_docker_reachable = True
+        self.context._get_container_manager = Mock(return_value=container_manager_mock)
 
         cwd = "cwd"
         self.context.get_cwd = Mock()
         self.context.get_cwd.return_value = cwd
 
-        with self.context as context:
-            result = context.local_lambda_runner
-            self.assertEquals(result, runner_mock)
-
-<<<<<<< HEAD
-            LambdaRuntimeMock.assert_called_with(container_manager_mock)
+        with self.context:
+            result = self.context.local_lambda_runner
+            self.assertEqual(result, runner_mock)
+
+            LambdaRuntimeMock.assert_called_with(container_manager_mock, image_mock)
+            lambda_image_patch.assert_called_once_with(download_mock, True, True)
             LocalLambdaMock.assert_called_with(local_runtime=runtime_mock,
-                                               function_provider=ANY,
+                                               function_provider=function_provider_mock,
                                                cwd=cwd,
-                                               debug_context=None,
-                                               env_vars_values=ANY,
-                                               aws_profile="profile",
-                                               aws_region="region")
-=======
-        ContainerManagerMock.assert_called_with(docker_network_id="network",
-                                                skip_pull_image=True)
-        LambdaRuntimeMock.assert_called_with(container_mock, image_mock)
-        lambda_image_patch.assert_called_once_with(download_mock, True, True)
-        LocalLambdaMock.assert_called_with(local_runtime=runtime_mock,
-                                           function_provider=ANY,
-                                           cwd=cwd,
-                                           debug_context=None,
-                                           env_vars_values=ANY)
->>>>>>> a9a6d12a
+                                               container_name=None,
+                                               debug_context=debug_context_mock,
+                                               env_vars_values=env_vars_value_mock)
 
 
 class TestInvokeContext_stdout_property(TestCase):

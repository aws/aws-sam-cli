"""
Tests Local Invoke CLI
"""

from unittest import TestCase
from unittest.mock import patch, Mock
from parameterized import parameterized, param

from samcli.local.docker.exceptions import ContainerNotStartableException
from samcli.local.lambdafn.exceptions import FunctionNotFound
from samcli.lib.providers.exceptions import InvalidLayerReference
from samcli.commands.validate.lib.exceptions import InvalidSamDocumentException
from samcli.commands.exceptions import UserException
from samcli.commands.local.invoke.cli import do_cli as invoke_cli, _get_event as invoke_cli_get_event
from samcli.commands.local.lib.exceptions import OverridesNotWellDefinedError, InvalidIntermediateImageError
from samcli.local.docker.manager import DockerImagePullFailedException
from samcli.local.docker.lambda_debug_settings import DebuggingNotSupported


STDIN_FILE_NAME = "-"


class TestCli(TestCase):
    def setUp(self):
        self.function_id = "id"
        self.template = "template"
        self.eventfile = "eventfile"
        self.env_vars = "env-vars"
        self.container_env_vars = "debug-env-vars"
        self.debug_ports = [123]
        self.debug_args = "args"
        self.debugger_path = "/test/path"
        self.docker_volume_basedir = "basedir"
        self.docker_network = "network"
        self.log_file = "logfile"
        self.skip_pull_image = True
        self.no_event = True
        self.parameter_overrides = {}
        self.layer_cache_basedir = "/some/layers/path"
        self.force_image_build = True
        self.shutdown = False
        self.region_name = "region"
        self.profile = "profile"
        self.container_host = "localhost"
        self.container_host_interface = "127.0.0.1"

    @patch("samcli.commands.local.cli_common.invoke_context.InvokeContext")
    @patch("samcli.commands.local.invoke.cli._get_event")
    def test_cli_must_setup_context_and_invoke(self, get_event_mock, InvokeContextMock):
        event_data = "data"
        get_event_mock.return_value = event_data

        ctx_mock = Mock()
        ctx_mock.region = self.region_name
        ctx_mock.profile = self.profile

        # Mock the __enter__ method to return a object inside a context manager
        context_mock = Mock()
        iac_mock = Mock()
        project_mock = Mock()
        InvokeContextMock.return_value.__enter__.return_value = context_mock

        invoke_cli(
            ctx=ctx_mock,
            function_identifier=self.function_id,
            template=self.template,
            event=self.eventfile,
            no_event=self.no_event,
            env_vars=self.env_vars,
            debug_port=self.debug_ports,
            debug_args=self.debug_args,
            debugger_path=self.debugger_path,
            container_env_vars=self.container_env_vars,
            docker_volume_basedir=self.docker_volume_basedir,
            docker_network=self.docker_network,
            log_file=self.log_file,
            skip_pull_image=self.skip_pull_image,
            parameter_overrides=self.parameter_overrides,
            layer_cache_basedir=self.layer_cache_basedir,
            force_image_build=self.force_image_build,
            shutdown=self.shutdown,
<<<<<<< HEAD
            project_type="CFN",
            iac=iac_mock,
            project=project_mock,
=======
            container_host=self.container_host,
            container_host_interface=self.container_host_interface,
>>>>>>> 88c1f070
        )

        InvokeContextMock.assert_called_with(
            template_file=self.template,
            function_identifier=self.function_id,
            env_vars_file=self.env_vars,
            docker_volume_basedir=self.docker_volume_basedir,
            docker_network=self.docker_network,
            log_file=self.log_file,
            skip_pull_image=self.skip_pull_image,
            debug_ports=self.debug_ports,
            debug_args=self.debug_args,
            debugger_path=self.debugger_path,
            container_env_vars_file=self.container_env_vars,
            parameter_overrides=self.parameter_overrides,
            layer_cache_basedir=self.layer_cache_basedir,
            force_image_build=self.force_image_build,
            shutdown=self.shutdown,
            aws_region=self.region_name,
            aws_profile=self.profile,
<<<<<<< HEAD
            iac=iac_mock,
            project=project_mock,
=======
            container_host=self.container_host,
            container_host_interface=self.container_host_interface,
>>>>>>> 88c1f070
        )

        context_mock.local_lambda_runner.invoke.assert_called_with(
            context_mock.function_identifier, event=event_data, stdout=context_mock.stdout, stderr=context_mock.stderr
        )
        get_event_mock.assert_called_with(self.eventfile)

    @patch("samcli.commands.local.cli_common.invoke_context.InvokeContext")
    @patch("samcli.commands.local.invoke.cli._get_event")
    def test_cli_must_invoke_with_no_event(self, get_event_mock, InvokeContextMock):
        self.event = None

        ctx_mock = Mock()
        ctx_mock.region = self.region_name
        ctx_mock.profile = self.profile

        # Mock the __enter__ method to return a object inside a context manager
        context_mock = Mock()
        iac_mock = Mock()
        project_mock = Mock()
        InvokeContextMock.return_value.__enter__.return_value = context_mock
        invoke_cli(
            ctx=ctx_mock,
            function_identifier=self.function_id,
            template=self.template,
            event=self.event,
            no_event=self.no_event,
            env_vars=self.env_vars,
            debug_port=self.debug_ports,
            debug_args=self.debug_args,
            debugger_path=self.debugger_path,
            container_env_vars=self.container_env_vars,
            docker_volume_basedir=self.docker_volume_basedir,
            docker_network=self.docker_network,
            log_file=self.log_file,
            skip_pull_image=self.skip_pull_image,
            parameter_overrides=self.parameter_overrides,
            layer_cache_basedir=self.layer_cache_basedir,
            force_image_build=self.force_image_build,
            shutdown=self.shutdown,
<<<<<<< HEAD
            project_type="CFN",
            iac=iac_mock,
            project=project_mock,
=======
            container_host=self.container_host,
            container_host_interface=self.container_host_interface,
>>>>>>> 88c1f070
        )

        InvokeContextMock.assert_called_with(
            template_file=self.template,
            function_identifier=self.function_id,
            env_vars_file=self.env_vars,
            docker_volume_basedir=self.docker_volume_basedir,
            docker_network=self.docker_network,
            log_file=self.log_file,
            skip_pull_image=self.skip_pull_image,
            debug_ports=self.debug_ports,
            debug_args=self.debug_args,
            debugger_path=self.debugger_path,
            container_env_vars_file=self.container_env_vars,
            parameter_overrides=self.parameter_overrides,
            layer_cache_basedir=self.layer_cache_basedir,
            force_image_build=self.force_image_build,
            shutdown=self.shutdown,
            aws_region=self.region_name,
            aws_profile=self.profile,
<<<<<<< HEAD
            iac=iac_mock,
            project=project_mock,
=======
            container_host=self.container_host,
            container_host_interface=self.container_host_interface,
>>>>>>> 88c1f070
        )

        get_event_mock.assert_not_called()
        context_mock.local_lambda_runner.invoke.assert_called_with(
            context_mock.function_identifier, event="{}", stdout=context_mock.stdout, stderr=context_mock.stderr
        )

    @parameterized.expand(
        [
            param(FunctionNotFound("not found"), "Function id not found in template"),
            param(DockerImagePullFailedException("Failed to pull image"), "Failed to pull image"),
        ]
    )
    @patch("samcli.commands.local.cli_common.invoke_context.InvokeContext")
    @patch("samcli.commands.local.invoke.cli._get_event")
    def test_must_raise_user_exception_on_function_not_found(
        self, side_effect_exception, expected_exectpion_message, get_event_mock, InvokeContextMock
    ):
        event_data = "data"
        get_event_mock.return_value = event_data

        ctx_mock = Mock()
        ctx_mock.region = self.region_name
        ctx_mock.profile = self.profile

        # Mock the __enter__ method to return a object inside a context manager
        context_mock = Mock()
        InvokeContextMock.return_value.__enter__.return_value = context_mock

        context_mock.local_lambda_runner.invoke.side_effect = side_effect_exception

        with self.assertRaises(UserException) as ex_ctx:

            invoke_cli(
                ctx=ctx_mock,
                function_identifier=self.function_id,
                template=self.template,
                event=self.eventfile,
                no_event=self.no_event,
                env_vars=self.env_vars,
                debug_port=self.debug_ports,
                debug_args=self.debug_args,
                debugger_path=self.debugger_path,
                container_env_vars=self.container_env_vars,
                docker_volume_basedir=self.docker_volume_basedir,
                docker_network=self.docker_network,
                log_file=self.log_file,
                skip_pull_image=self.skip_pull_image,
                parameter_overrides=self.parameter_overrides,
                layer_cache_basedir=self.layer_cache_basedir,
                force_image_build=self.force_image_build,
                shutdown=self.shutdown,
<<<<<<< HEAD
                project_type="CFN",
                iac=Mock(),
                project=Mock(),
=======
                container_host=self.container_host,
                container_host_interface=self.container_host_interface,
>>>>>>> 88c1f070
            )

        msg = str(ex_ctx.exception)
        self.assertEqual(msg, expected_exectpion_message)

    @parameterized.expand(
        [
            param(
                InvalidIntermediateImageError("ImageUri not set to a reference-able image for Function: MyFunction"),
                "ImageUri not set to a reference-able image for Function: MyFunction",
            ),
        ]
    )
    @patch("samcli.commands.local.cli_common.invoke_context.InvokeContext")
    @patch("samcli.commands.local.invoke.cli._get_event")
    def test_must_raise_user_exception_on_function_local_invoke_image_not_found_for_IMAGE_packagetype(
        self, side_effect_exception, expected_exectpion_message, get_event_mock, InvokeContextMock
    ):
        event_data = "data"
        get_event_mock.return_value = event_data

        ctx_mock = Mock()
        ctx_mock.region = self.region_name
        ctx_mock.profile = self.profile

        # Mock the __enter__ method to return a object inside a context manager
        context_mock = Mock()
        InvokeContextMock.return_value.__enter__.return_value = context_mock

        context_mock.local_lambda_runner.invoke.side_effect = side_effect_exception

        with self.assertRaises(UserException) as ex_ctx:

            invoke_cli(
                ctx=ctx_mock,
                function_identifier=self.function_id,
                template=self.template,
                event=self.eventfile,
                no_event=self.no_event,
                env_vars=self.env_vars,
                debug_port=self.debug_ports,
                debug_args=self.debug_args,
                debugger_path=self.debugger_path,
                container_env_vars=self.container_env_vars,
                docker_volume_basedir=self.docker_volume_basedir,
                docker_network=self.docker_network,
                log_file=self.log_file,
                skip_pull_image=self.skip_pull_image,
                parameter_overrides=self.parameter_overrides,
                layer_cache_basedir=self.layer_cache_basedir,
                force_image_build=self.force_image_build,
                shutdown=self.shutdown,
<<<<<<< HEAD
                project_type="CFN",
                iac=Mock(),
                project=Mock(),
=======
                container_host=self.container_host,
                container_host_interface=self.container_host_interface,
>>>>>>> 88c1f070
            )

        msg = str(ex_ctx.exception)
        self.assertEqual(msg, expected_exectpion_message)

    @parameterized.expand(
        [
            (InvalidSamDocumentException("bad template"), "bad template"),
            (
                InvalidLayerReference(),
                "Layer References need to be of type " "'AWS::Serverless::LayerVersion' or 'AWS::Lambda::LayerVersion'",
            ),
            (DebuggingNotSupported("Debugging not supported"), "Debugging not supported"),
        ]
    )
    @patch("samcli.commands.local.cli_common.invoke_context.InvokeContext")
    @patch("samcli.commands.local.invoke.cli._get_event")
    def test_must_raise_user_exception_on_invalid_sam_template(
        self, exeception_to_raise, execption_message, get_event_mock, InvokeContextMock
    ):
        event_data = "data"
        get_event_mock.return_value = event_data

        ctx_mock = Mock()
        ctx_mock.region = self.region_name
        ctx_mock.profile = self.profile

        InvokeContextMock.side_effect = exeception_to_raise

        with self.assertRaises(UserException) as ex_ctx:

            invoke_cli(
                ctx=ctx_mock,
                function_identifier=self.function_id,
                template=self.template,
                event=self.eventfile,
                no_event=self.no_event,
                env_vars=self.env_vars,
                debug_port=self.debug_ports,
                debug_args=self.debug_args,
                debugger_path=self.debugger_path,
                container_env_vars=self.container_env_vars,
                docker_volume_basedir=self.docker_volume_basedir,
                docker_network=self.docker_network,
                log_file=self.log_file,
                skip_pull_image=self.skip_pull_image,
                parameter_overrides=self.parameter_overrides,
                layer_cache_basedir=self.layer_cache_basedir,
                force_image_build=self.force_image_build,
                shutdown=self.shutdown,
<<<<<<< HEAD
                project_type="CFN",
                iac=Mock(),
                project=Mock(),
=======
                container_host=self.container_host,
                container_host_interface=self.container_host_interface,
>>>>>>> 88c1f070
            )

        msg = str(ex_ctx.exception)
        self.assertEqual(msg, execption_message)

    @patch("samcli.commands.local.cli_common.invoke_context.InvokeContext")
    @patch("samcli.commands.local.invoke.cli._get_event")
    def test_must_raise_user_exception_on_invalid_env_vars(self, get_event_mock, InvokeContextMock):
        event_data = "data"
        get_event_mock.return_value = event_data

        ctx_mock = Mock()
        ctx_mock.region = self.region_name
        ctx_mock.profile = self.profile

        InvokeContextMock.side_effect = OverridesNotWellDefinedError("bad env vars")

        with self.assertRaises(UserException) as ex_ctx:

            invoke_cli(
                ctx=ctx_mock,
                function_identifier=self.function_id,
                template=self.template,
                event=self.eventfile,
                no_event=self.no_event,
                env_vars=self.env_vars,
                debug_port=self.debug_ports,
                debug_args=self.debug_args,
                debugger_path=self.debugger_path,
                container_env_vars=self.container_env_vars,
                docker_volume_basedir=self.docker_volume_basedir,
                docker_network=self.docker_network,
                log_file=self.log_file,
                skip_pull_image=self.skip_pull_image,
                parameter_overrides=self.parameter_overrides,
                layer_cache_basedir=self.layer_cache_basedir,
                force_image_build=self.force_image_build,
                shutdown=self.shutdown,
<<<<<<< HEAD
                project_type="CFN",
                iac=Mock(),
                project=Mock(),
=======
                container_host=self.container_host,
                container_host_interface=self.container_host_interface,
>>>>>>> 88c1f070
            )

        msg = str(ex_ctx.exception)
        self.assertEqual(msg, "bad env vars")

    @parameterized.expand(
        [
            param(
                ContainerNotStartableException("Container cannot be started, no free ports on host"),
                "Container cannot be started, no free ports on host",
            ),
        ]
    )
    @patch("samcli.commands.local.cli_common.invoke_context.InvokeContext")
    @patch("samcli.commands.local.invoke.cli._get_event")
    def test_must_raise_user_exception_on_function_no_free_ports(
        self, side_effect_exception, expected_exectpion_message, get_event_mock, InvokeContextMock
    ):
        event_data = "data"
        get_event_mock.return_value = event_data

        ctx_mock = Mock()
        ctx_mock.region = self.region_name
        ctx_mock.profile = self.profile

        # Mock the __enter__ method to return a object inside a context manager
        context_mock = Mock()
        InvokeContextMock.return_value.__enter__.return_value = context_mock

        context_mock.local_lambda_runner.invoke.side_effect = side_effect_exception

        with self.assertRaises(UserException) as ex_ctx:

            invoke_cli(
                ctx=ctx_mock,
                function_identifier=self.function_id,
                template=self.template,
                event=self.eventfile,
                no_event=self.no_event,
                env_vars=self.env_vars,
                debug_port=self.debug_ports,
                debug_args=self.debug_args,
                debugger_path=self.debugger_path,
                container_env_vars=self.container_env_vars,
                docker_volume_basedir=self.docker_volume_basedir,
                docker_network=self.docker_network,
                log_file=self.log_file,
                skip_pull_image=self.skip_pull_image,
                parameter_overrides=self.parameter_overrides,
                layer_cache_basedir=self.layer_cache_basedir,
                force_image_build=self.force_image_build,
                shutdown=self.shutdown,
<<<<<<< HEAD
                project_type="CFN",
                iac=Mock(),
                project=Mock(),
=======
                container_host=self.container_host,
                container_host_interface=self.container_host_interface,
>>>>>>> 88c1f070
            )

        msg = str(ex_ctx.exception)
        self.assertEqual(msg, expected_exectpion_message)


class TestGetEvent(TestCase):
    @parameterized.expand([param(STDIN_FILE_NAME), param("somefile")])
    @patch("samcli.commands.local.invoke.cli.click")
    def test_must_work_with_stdin(self, filename, click_mock):
        event_data = "some data"

        # Mock file pointer
        fp_mock = Mock()

        # Mock the context manager
        click_mock.open_file.return_value.__enter__.return_value = fp_mock
        fp_mock.read.return_value = event_data

        result = invoke_cli_get_event(filename)

        self.assertEqual(result, event_data)
        fp_mock.read.assert_called_with()<|MERGE_RESOLUTION|>--- conflicted
+++ resolved
@@ -79,14 +79,11 @@
             layer_cache_basedir=self.layer_cache_basedir,
             force_image_build=self.force_image_build,
             shutdown=self.shutdown,
-<<<<<<< HEAD
+            container_host=self.container_host,
+            container_host_interface=self.container_host_interface,
             project_type="CFN",
             iac=iac_mock,
             project=project_mock,
-=======
-            container_host=self.container_host,
-            container_host_interface=self.container_host_interface,
->>>>>>> 88c1f070
         )
 
         InvokeContextMock.assert_called_with(
@@ -107,13 +104,10 @@
             shutdown=self.shutdown,
             aws_region=self.region_name,
             aws_profile=self.profile,
-<<<<<<< HEAD
+            container_host=self.container_host,
+            container_host_interface=self.container_host_interface,
             iac=iac_mock,
             project=project_mock,
-=======
-            container_host=self.container_host,
-            container_host_interface=self.container_host_interface,
->>>>>>> 88c1f070
         )
 
         context_mock.local_lambda_runner.invoke.assert_called_with(
@@ -154,14 +148,11 @@
             layer_cache_basedir=self.layer_cache_basedir,
             force_image_build=self.force_image_build,
             shutdown=self.shutdown,
-<<<<<<< HEAD
+            container_host=self.container_host,
+            container_host_interface=self.container_host_interface,
             project_type="CFN",
             iac=iac_mock,
             project=project_mock,
-=======
-            container_host=self.container_host,
-            container_host_interface=self.container_host_interface,
->>>>>>> 88c1f070
         )
 
         InvokeContextMock.assert_called_with(
@@ -182,13 +173,10 @@
             shutdown=self.shutdown,
             aws_region=self.region_name,
             aws_profile=self.profile,
-<<<<<<< HEAD
+            container_host=self.container_host,
+            container_host_interface=self.container_host_interface,
             iac=iac_mock,
             project=project_mock,
-=======
-            container_host=self.container_host,
-            container_host_interface=self.container_host_interface,
->>>>>>> 88c1f070
         )
 
         get_event_mock.assert_not_called()
@@ -241,14 +229,11 @@
                 layer_cache_basedir=self.layer_cache_basedir,
                 force_image_build=self.force_image_build,
                 shutdown=self.shutdown,
-<<<<<<< HEAD
+                container_host=self.container_host,
+                container_host_interface=self.container_host_interface,
                 project_type="CFN",
                 iac=Mock(),
                 project=Mock(),
-=======
-                container_host=self.container_host,
-                container_host_interface=self.container_host_interface,
->>>>>>> 88c1f070
             )
 
         msg = str(ex_ctx.exception)
@@ -301,14 +286,11 @@
                 layer_cache_basedir=self.layer_cache_basedir,
                 force_image_build=self.force_image_build,
                 shutdown=self.shutdown,
-<<<<<<< HEAD
+                container_host=self.container_host,
+                container_host_interface=self.container_host_interface,
                 project_type="CFN",
                 iac=Mock(),
                 project=Mock(),
-=======
-                container_host=self.container_host,
-                container_host_interface=self.container_host_interface,
->>>>>>> 88c1f070
             )
 
         msg = str(ex_ctx.exception)
@@ -359,14 +341,11 @@
                 layer_cache_basedir=self.layer_cache_basedir,
                 force_image_build=self.force_image_build,
                 shutdown=self.shutdown,
-<<<<<<< HEAD
+                container_host=self.container_host,
+                container_host_interface=self.container_host_interface,
                 project_type="CFN",
                 iac=Mock(),
                 project=Mock(),
-=======
-                container_host=self.container_host,
-                container_host_interface=self.container_host_interface,
->>>>>>> 88c1f070
             )
 
         msg = str(ex_ctx.exception)
@@ -405,14 +384,11 @@
                 layer_cache_basedir=self.layer_cache_basedir,
                 force_image_build=self.force_image_build,
                 shutdown=self.shutdown,
-<<<<<<< HEAD
+                container_host=self.container_host,
+                container_host_interface=self.container_host_interface,
                 project_type="CFN",
                 iac=Mock(),
                 project=Mock(),
-=======
-                container_host=self.container_host,
-                container_host_interface=self.container_host_interface,
->>>>>>> 88c1f070
             )
 
         msg = str(ex_ctx.exception)
@@ -465,14 +441,11 @@
                 layer_cache_basedir=self.layer_cache_basedir,
                 force_image_build=self.force_image_build,
                 shutdown=self.shutdown,
-<<<<<<< HEAD
+                container_host=self.container_host,
+                container_host_interface=self.container_host_interface,
                 project_type="CFN",
                 iac=Mock(),
                 project=Mock(),
-=======
-                container_host=self.container_host,
-                container_host_interface=self.container_host_interface,
->>>>>>> 88c1f070
             )
 
         msg = str(ex_ctx.exception)

"""
Tests Local Invoke CLI
"""

from unittest import TestCase
from unittest.mock import patch, Mock
from parameterized import parameterized, param

from samcli.local.docker.exceptions import (
    ContainerNotStartableException,
    PortAlreadyInUse,
    DockerContainerCreationFailedException,
)
from samcli.local.lambdafn.exceptions import FunctionNotFound
from samcli.lib.providers.exceptions import InvalidLayerReference
from samcli.commands.validate.lib.exceptions import InvalidSamDocumentException
from samcli.commands.exceptions import UserException
from samcli.commands.local.invoke.cli import do_cli as invoke_cli, _get_event as invoke_cli_get_event
from samcli.commands.local.lib.exceptions import OverridesNotWellDefinedError, InvalidIntermediateImageError
from samcli.local.docker.manager import DockerImagePullFailedException
from samcli.local.docker.lambda_debug_settings import DebuggingNotSupported


STDIN_FILE_NAME = "-"


class TestCli(TestCase):
    def setUp(self):
        self.function_id = "id"
        self.template = "template"
        self.eventfile = "eventfile"
        self.env_vars = "env-vars"
        self.container_env_vars = "debug-env-vars"
        self.debug_ports = [123]
        self.debug_args = "args"
        self.debugger_path = "/test/path"
        self.docker_volume_basedir = "basedir"
        self.docker_network = "network"
        self.log_file = "logfile"
        self.skip_pull_image = True
        self.no_event = True
        self.parameter_overrides = {}
        self.layer_cache_basedir = "/some/layers/path"
        self.force_image_build = True
        self.shutdown = False
        self.region_name = "region"
        self.profile = "profile"
        self.container_host = "localhost"
        self.container_host_interface = "127.0.0.1"
        self.add_host = (["prod-na.host:10.11.12.13"],)
        self.invoke_image = ("amazon/aws-sam-cli-emulation-image-python3.9",)
        self.hook_name = None
<<<<<<< HEAD
        self.overide_runtime = None
=======
        self.mount_symlinks = False
>>>>>>> 462b4e07

        self.ctx_mock = Mock()
        self.ctx_mock.region = self.region_name
        self.ctx_mock.profile = self.profile

    def call_cli(self):
        invoke_cli(
            ctx=self.ctx_mock,
            function_identifier=self.function_id,
            template=self.template,
            event=self.eventfile,
            no_event=self.no_event,
            env_vars=self.env_vars,
            debug_port=self.debug_ports,
            debug_args=self.debug_args,
            debugger_path=self.debugger_path,
            container_env_vars=self.container_env_vars,
            docker_volume_basedir=self.docker_volume_basedir,
            docker_network=self.docker_network,
            log_file=self.log_file,
            skip_pull_image=self.skip_pull_image,
            parameter_overrides=self.parameter_overrides,
            layer_cache_basedir=self.layer_cache_basedir,
            force_image_build=self.force_image_build,
            shutdown=self.shutdown,
            container_host=self.container_host,
            container_host_interface=self.container_host_interface,
            add_host=self.add_host,
            invoke_image=self.invoke_image,
            hook_name=self.hook_name,
<<<<<<< HEAD
            runtime=self.overide_runtime,
=======
            mount_symlinks=self.mount_symlinks,
>>>>>>> 462b4e07
        )

    @patch("samcli.commands.local.cli_common.invoke_context.InvokeContext")
    @patch("samcli.commands.local.invoke.cli._get_event")
    def test_cli_must_setup_context_and_invoke(self, get_event_mock, InvokeContextMock):
        event_data = "data"
        get_event_mock.return_value = event_data

        # Mock the __enter__ method to return a object inside a context manager
        context_mock = Mock()
        InvokeContextMock.return_value.__enter__.return_value = context_mock

        self.call_cli()

        InvokeContextMock.assert_called_with(
            template_file=self.template,
            function_identifier=self.function_id,
            env_vars_file=self.env_vars,
            docker_volume_basedir=self.docker_volume_basedir,
            docker_network=self.docker_network,
            log_file=self.log_file,
            skip_pull_image=self.skip_pull_image,
            debug_ports=self.debug_ports,
            debug_args=self.debug_args,
            debugger_path=self.debugger_path,
            container_env_vars_file=self.container_env_vars,
            parameter_overrides=self.parameter_overrides,
            layer_cache_basedir=self.layer_cache_basedir,
            force_image_build=self.force_image_build,
            shutdown=self.shutdown,
            aws_region=self.region_name,
            aws_profile=self.profile,
            container_host=self.container_host,
            container_host_interface=self.container_host_interface,
            add_host=self.add_host,
            invoke_images={None: "amazon/aws-sam-cli-emulation-image-python3.9"},
            mount_symlinks=self.mount_symlinks,
        )

        context_mock.local_lambda_runner.invoke.assert_called_with(
            context_mock.function_identifier,
            event=event_data,
            stdout=context_mock.stdout,
            stderr=context_mock.stderr,
            override_runtime=None,
        )
        get_event_mock.assert_called_with(self.eventfile, exception_class=UserException)

    @patch("samcli.commands.local.cli_common.invoke_context.InvokeContext")
    @patch("samcli.commands.local.invoke.cli._get_event")
    def test_cli_must_invoke_with_no_event(self, get_event_mock, InvokeContextMock):
        self.eventfile = None

        # Mock the __enter__ method to return a object inside a context manager
        context_mock = Mock()
        InvokeContextMock.return_value.__enter__.return_value = context_mock

        self.call_cli()

        InvokeContextMock.assert_called_with(
            template_file=self.template,
            function_identifier=self.function_id,
            env_vars_file=self.env_vars,
            docker_volume_basedir=self.docker_volume_basedir,
            docker_network=self.docker_network,
            log_file=self.log_file,
            skip_pull_image=self.skip_pull_image,
            debug_ports=self.debug_ports,
            debug_args=self.debug_args,
            debugger_path=self.debugger_path,
            container_env_vars_file=self.container_env_vars,
            parameter_overrides=self.parameter_overrides,
            layer_cache_basedir=self.layer_cache_basedir,
            force_image_build=self.force_image_build,
            shutdown=self.shutdown,
            aws_region=self.region_name,
            aws_profile=self.profile,
            container_host=self.container_host,
            container_host_interface=self.container_host_interface,
            add_host=self.add_host,
            invoke_images={None: "amazon/aws-sam-cli-emulation-image-python3.9"},
            mount_symlinks=self.mount_symlinks,
        )

        get_event_mock.assert_not_called()
        context_mock.local_lambda_runner.invoke.assert_called_with(
            context_mock.function_identifier,
            event="{}",
            stdout=context_mock.stdout,
            stderr=context_mock.stderr,
            override_runtime=None,
        )

    @parameterized.expand(
        [
            param(FunctionNotFound("not found"), "Function id not found in template"),
            param(DockerImagePullFailedException("Failed to pull image"), "Failed to pull image"),
        ]
    )
    @patch("samcli.commands.local.cli_common.invoke_context.InvokeContext")
    @patch("samcli.commands.local.invoke.cli._get_event")
    def test_must_raise_user_exception_on_function_not_found(
        self, side_effect_exception, expected_exception_message, get_event_mock, InvokeContextMock
    ):
        event_data = "data"
        get_event_mock.return_value = event_data

        # Mock the __enter__ method to return a object inside a context manager
        context_mock = Mock()
        InvokeContextMock.return_value.__enter__.return_value = context_mock

        context_mock.local_lambda_runner.invoke.side_effect = side_effect_exception

        with self.assertRaises(UserException) as ex_ctx:
            self.call_cli()

        msg = str(ex_ctx.exception)
        self.assertEqual(msg, expected_exception_message)

    @parameterized.expand(
        [
            param(
                InvalidIntermediateImageError("ImageUri not set to a reference-able image for Function: MyFunction"),
                "ImageUri not set to a reference-able image for Function: MyFunction",
            ),
        ]
    )
    @patch("samcli.commands.local.cli_common.invoke_context.InvokeContext")
    @patch("samcli.commands.local.invoke.cli._get_event")
    def test_must_raise_user_exception_on_function_local_invoke_image_not_found_for_IMAGE_packagetype(
        self, side_effect_exception, expected_exception_message, get_event_mock, InvokeContextMock
    ):
        event_data = "data"
        get_event_mock.return_value = event_data

        # Mock the __enter__ method to return a object inside a context manager
        context_mock = Mock()
        InvokeContextMock.return_value.__enter__.return_value = context_mock

        context_mock.local_lambda_runner.invoke.side_effect = side_effect_exception

        with self.assertRaises(UserException) as ex_ctx:
            self.call_cli()

        msg = str(ex_ctx.exception)
        self.assertEqual(msg, expected_exception_message)

    @parameterized.expand(
        [
            (InvalidSamDocumentException("bad template"), "bad template"),
            (
                InvalidLayerReference(),
                "Layer References need to be of type " "'AWS::Serverless::LayerVersion' or 'AWS::Lambda::LayerVersion'",
            ),
            (DebuggingNotSupported("Debugging not supported"), "Debugging not supported"),
        ]
    )
    @patch("samcli.commands.local.cli_common.invoke_context.InvokeContext")
    @patch("samcli.commands.local.invoke.cli._get_event")
    def test_must_raise_user_exception_on_invalid_sam_template(
        self, exception_to_raise, exception_message, get_event_mock, InvokeContextMock
    ):
        event_data = "data"
        get_event_mock.return_value = event_data

        InvokeContextMock.side_effect = exception_to_raise

        with self.assertRaises(UserException) as ex_ctx:
            self.call_cli()

        msg = str(ex_ctx.exception)
        self.assertEqual(msg, exception_message)

    @patch("samcli.commands.local.cli_common.invoke_context.InvokeContext")
    @patch("samcli.commands.local.invoke.cli._get_event")
    def test_must_raise_user_exception_on_invalid_env_vars(self, get_event_mock, InvokeContextMock):
        event_data = "data"
        get_event_mock.return_value = event_data

        InvokeContextMock.side_effect = OverridesNotWellDefinedError("bad env vars")

        with self.assertRaises(UserException) as ex_ctx:
            self.call_cli()

        msg = str(ex_ctx.exception)
        self.assertEqual(msg, "bad env vars")

    @parameterized.expand(
        [
            param(
                ContainerNotStartableException("Container cannot be started, no free ports on host"),
                "Container cannot be started, no free ports on host",
            ),
            param(
                PortAlreadyInUse("Container cannot be started, provided port already in use"),
                "Container cannot be started, provided port already in use",
            ),
            param(
                DockerContainerCreationFailedException("Container creation failed, check template for potential issue"),
                "Container creation failed, check template for potential issue",
            ),
        ]
    )
    @patch("samcli.commands.local.cli_common.invoke_context.InvokeContext")
    @patch("samcli.commands.local.invoke.cli._get_event")
    def test_must_raise_user_exception_on_function_no_free_ports(
        self, side_effect_exception, expected_exception_message, get_event_mock, InvokeContextMock
    ):
        event_data = "data"
        get_event_mock.return_value = event_data

        # Mock the __enter__ method to return a object inside a context manager
        context_mock = Mock()
        InvokeContextMock.return_value.__enter__.return_value = context_mock

        context_mock.local_lambda_runner.invoke.side_effect = side_effect_exception

        with self.assertRaises(UserException) as ex_ctx:
            self.call_cli()

        msg = str(ex_ctx.exception)
        self.assertEqual(msg, expected_exception_message)


class TestGetEvent(TestCase):
    @parameterized.expand([param(STDIN_FILE_NAME), param("somefile")])
    @patch("samcli.commands.local.invoke.cli.click")
    def test_must_work_with_stdin(self, filename, click_mock):
        event_data = "some data"

        # Mock file pointer
        fp_mock = Mock()

        # Mock the context manager
        click_mock.open_file.return_value.__enter__.return_value = fp_mock
        fp_mock.read.return_value = event_data

        result = invoke_cli_get_event(filename, exception_class=UserException)

        self.assertEqual(result, event_data)
        fp_mock.read.assert_called_with()

    @patch("samcli.commands.local.invoke.cli.click")
    def test_error_non_existent_file(self, click_mock):
        filename = "non_existent"

        # Mock file pointer
        fp_mock = Mock()

        # Mock the context manager
        click_mock.open_file.return_value.__enter__.return_value = fp_mock
        fp_mock.read = Mock(side_effect=FileNotFoundError)

        with self.assertRaises(UserException):
            invoke_cli_get_event(filename, exception_class=UserException)<|MERGE_RESOLUTION|>--- conflicted
+++ resolved
@@ -50,11 +50,8 @@
         self.add_host = (["prod-na.host:10.11.12.13"],)
         self.invoke_image = ("amazon/aws-sam-cli-emulation-image-python3.9",)
         self.hook_name = None
-<<<<<<< HEAD
         self.overide_runtime = None
-=======
         self.mount_symlinks = False
->>>>>>> 462b4e07
 
         self.ctx_mock = Mock()
         self.ctx_mock.region = self.region_name
@@ -85,11 +82,8 @@
             add_host=self.add_host,
             invoke_image=self.invoke_image,
             hook_name=self.hook_name,
-<<<<<<< HEAD
             runtime=self.overide_runtime,
-=======
             mount_symlinks=self.mount_symlinks,
->>>>>>> 462b4e07
         )
 
     @patch("samcli.commands.local.cli_common.invoke_context.InvokeContext")

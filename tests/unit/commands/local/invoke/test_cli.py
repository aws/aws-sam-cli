"""
Tests Local Invoke CLI
"""

from unittest import TestCase
from mock import patch, Mock
from parameterized import parameterized, param

from samcli.local.lambdafn.exceptions import FunctionNotFound
from samcli.commands.validate.lib.exceptions import InvalidSamDocumentException
from samcli.commands.exceptions import UserException
from samcli.commands.local.invoke.cli import do_cli as invoke_cli, _get_event as invoke_cli_get_event

STDIN_FILE_NAME = "-"


class TestCli(TestCase):

    def setUp(self):
        self.function_id = "id"
        self.template = "template"
        self.eventfile = "eventfile"
        self.env_vars = "env-vars"
        self.debug_port = 123
        self.debug_args = "args"
        self.debugger_path = "/test/path"
        self.docker_volume_basedir = "basedir"
        self.docker_network = "network"
        self.log_file = "logfile"
        self.skip_pull_image = True
        self.profile = "profile"
<<<<<<< HEAD
        self.no_event = False
=======
        self.region = "region"
>>>>>>> a33376e9

    @patch("samcli.commands.local.invoke.cli.InvokeContext")
    @patch("samcli.commands.local.invoke.cli._get_event")
    def test_cli_must_setup_context_and_invoke(self, get_event_mock, InvokeContextMock):
        event_data = "data"
        get_event_mock.return_value = event_data

        # Mock the __enter__ method to return a object inside a context manager
        context_mock = Mock()
        InvokeContextMock.return_value.__enter__.return_value = context_mock

        invoke_cli(ctx=None,
                   function_identifier=self.function_id,
                   template=self.template,
                   event=self.eventfile,
                   no_event=self.no_event,
                   env_vars=self.env_vars,
                   debug_port=self.debug_port,
                   debug_args=self.debug_args,
                   debugger_path=self.debugger_path,
                   docker_volume_basedir=self.docker_volume_basedir,
                   docker_network=self.docker_network,
                   log_file=self.log_file,
                   skip_pull_image=self.skip_pull_image,
                   profile=self.profile,
                   region=self.region)

        InvokeContextMock.assert_called_with(template_file=self.template,
                                             function_identifier=self.function_id,
                                             env_vars_file=self.env_vars,
                                             docker_volume_basedir=self.docker_volume_basedir,
                                             docker_network=self.docker_network,
                                             log_file=self.log_file,
                                             skip_pull_image=self.skip_pull_image,
                                             aws_profile=self.profile,
                                             debug_port=self.debug_port,
                                             debug_args=self.debug_args,
                                             debugger_path=self.debugger_path,
                                             aws_region=self.region)

        context_mock.local_lambda_runner.invoke.assert_called_with(context_mock.function_name,
                                                                   event=event_data,
                                                                   stdout=context_mock.stdout,
                                                                   stderr=context_mock.stderr)
        get_event_mock.assert_called_with(self.eventfile)

    @patch("samcli.commands.local.invoke.cli.InvokeContext")
    @patch("samcli.commands.local.invoke.cli._get_event")
    def test_cli_must_invoke_with_no_event(self, get_event_mock, InvokeContextMock):
        self.no_event = True
        # Mock the __enter__ method to return a object inside a context manager
        context_mock = Mock()
        InvokeContextMock.return_value.__enter__.return_value = context_mock
        invoke_cli(ctx=None,
                   function_identifier=self.function_id,
                   template=self.template,
                   event=STDIN_FILE_NAME,
                   no_event=self.no_event,
                   env_vars=self.env_vars,
                   debug_port=self.debug_port,
                   debug_args=self.debug_args,
                   debugger_path=self.debugger_path,
                   docker_volume_basedir=self.docker_volume_basedir,
                   docker_network=self.docker_network,
                   log_file=self.log_file,
                   skip_pull_image=self.skip_pull_image,
                   profile=self.profile)

        InvokeContextMock.assert_called_with(template_file=self.template,
                                             function_identifier=self.function_id,
                                             env_vars_file=self.env_vars,
                                             docker_volume_basedir=self.docker_volume_basedir,
                                             docker_network=self.docker_network,
                                             log_file=self.log_file,
                                             skip_pull_image=self.skip_pull_image,
                                             aws_profile=self.profile,
                                             debug_port=self.debug_port,
                                             debug_args=self.debug_args,
                                             debugger_path=self.debugger_path)

        context_mock.local_lambda_runner.invoke.assert_called_with(context_mock.function_name,
                                                                   event="{}",
                                                                   stdout=context_mock.stdout,
                                                                   stderr=context_mock.stderr)
        get_event_mock.assert_not_called()

    @patch("samcli.commands.local.invoke.cli.InvokeContext")
    @patch("samcli.commands.local.invoke.cli._get_event")
    def test_must_raise_user_exception_on_no_event_and_event(self, get_event_mock, InvokeContextMock):
        self.no_event = True

        with self.assertRaises(UserException) as ex_ctx:

            invoke_cli(ctx=None,
                       function_identifier=self.function_id,
                       template=self.template,
                       event=self.eventfile,
                       no_event=self.no_event,
                       env_vars=self.env_vars,
                       debug_port=self.debug_port,
                       debug_args=self.debug_args,
                       debugger_path=self.debugger_path,
                       docker_volume_basedir=self.docker_volume_basedir,
                       docker_network=self.docker_network,
                       log_file=self.log_file,
                       skip_pull_image=self.skip_pull_image,
                       profile=self.profile)

        msg = str(ex_ctx.exception)
        print(msg)

    @patch("samcli.commands.local.invoke.cli.InvokeContext")
    @patch("samcli.commands.local.invoke.cli._get_event")
    def test_must_raise_user_exception_on_function_not_found(self, get_event_mock, InvokeContextMock):
        event_data = "data"
        get_event_mock.return_value = event_data

        # Mock the __enter__ method to return a object inside a context manager
        context_mock = Mock()
        InvokeContextMock.return_value.__enter__.return_value = context_mock

        context_mock.local_lambda_runner.invoke.side_effect = FunctionNotFound("not found")

        with self.assertRaises(UserException) as ex_ctx:

            invoke_cli(ctx=None,
                       function_identifier=self.function_id,
                       template=self.template,
                       event=self.eventfile,
                       no_event=self.no_event,
                       env_vars=self.env_vars,
                       debug_port=self.debug_port,
                       debug_args=self.debug_args,
                       debugger_path=self.debugger_path,
                       docker_volume_basedir=self.docker_volume_basedir,
                       docker_network=self.docker_network,
                       log_file=self.log_file,
                       skip_pull_image=self.skip_pull_image,
                       profile=self.profile,
                       region=self.region)

        msg = str(ex_ctx.exception)
        self.assertEquals(msg, "Function {} not found in template".format(self.function_id))

    @patch("samcli.commands.local.invoke.cli.InvokeContext")
    @patch("samcli.commands.local.invoke.cli._get_event")
    def test_must_raise_user_exception_on_invalid_sam_template(self, get_event_mock, InvokeContextMock):
        event_data = "data"
        get_event_mock.return_value = event_data

        InvokeContextMock.side_effect = InvalidSamDocumentException("bad template")

        with self.assertRaises(UserException) as ex_ctx:

            invoke_cli(ctx=None,
                       function_identifier=self.function_id,
                       template=self.template,
                       event=self.eventfile,
                       no_event=self.no_event,
                       env_vars=self.env_vars,
                       debug_port=self.debug_port,
                       debug_args=self.debug_args,
                       debugger_path=self.debugger_path,
                       docker_volume_basedir=self.docker_volume_basedir,
                       docker_network=self.docker_network,
                       log_file=self.log_file,
                       skip_pull_image=self.skip_pull_image,
                       profile=self.profile,
                       region=self.region)

        msg = str(ex_ctx.exception)
        self.assertEquals(msg, "bad template")


class TestGetEvent(TestCase):

    @parameterized.expand([
        param(STDIN_FILE_NAME),
        param("somefile")
    ])
    @patch("samcli.commands.local.invoke.cli.click")
    def test_must_work_with_stdin(self, filename, click_mock):
        event_data = "some data"

        # Mock file pointer
        fp_mock = Mock()

        # Mock the context manager
        click_mock.open_file.return_value.__enter__.return_value = fp_mock
        fp_mock.read.return_value = event_data

        result = invoke_cli_get_event(filename)

        self.assertEquals(result, event_data)
        fp_mock.read.assert_called_with()<|MERGE_RESOLUTION|>--- conflicted
+++ resolved
@@ -29,11 +29,8 @@
         self.log_file = "logfile"
         self.skip_pull_image = True
         self.profile = "profile"
-<<<<<<< HEAD
         self.no_event = False
-=======
         self.region = "region"
->>>>>>> a33376e9
 
     @patch("samcli.commands.local.invoke.cli.InvokeContext")
     @patch("samcli.commands.local.invoke.cli._get_event")

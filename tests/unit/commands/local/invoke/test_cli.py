--- conflicted
+++ resolved
@@ -124,35 +124,8 @@
         # Mock the __enter__ method to return a object inside a context manager
         context_mock = Mock()
         InvokeContextMock.return_value.__enter__.return_value = context_mock
-<<<<<<< HEAD
 
         self.call_cli()
-=======
-        invoke_cli(
-            ctx=ctx_mock,
-            function_identifier=self.function_id,
-            template=self.template,
-            event=self.event,
-            no_event=self.no_event,
-            env_vars=self.env_vars,
-            debug_port=self.debug_ports,
-            debug_args=self.debug_args,
-            debugger_path=self.debugger_path,
-            container_env_vars=self.container_env_vars,
-            docker_volume_basedir=self.docker_volume_basedir,
-            docker_network=self.docker_network,
-            log_file=self.log_file,
-            skip_pull_image=self.skip_pull_image,
-            parameter_overrides=self.parameter_overrides,
-            layer_cache_basedir=self.layer_cache_basedir,
-            force_image_build=self.force_image_build,
-            shutdown=self.shutdown,
-            container_host=self.container_host,
-            container_host_interface=self.container_host_interface,
-            invoke_image=self.invoke_image,
-            hook_name=self.hook_name,
-        )
->>>>>>> 89a4ffbe
 
         InvokeContextMock.assert_called_with(
             template_file=self.template,
@@ -203,35 +176,7 @@
         context_mock.local_lambda_runner.invoke.side_effect = side_effect_exception
 
         with self.assertRaises(UserException) as ex_ctx:
-<<<<<<< HEAD
-            self.call_cli()
-=======
-
-            invoke_cli(
-                ctx=ctx_mock,
-                function_identifier=self.function_id,
-                template=self.template,
-                event=self.eventfile,
-                no_event=self.no_event,
-                env_vars=self.env_vars,
-                debug_port=self.debug_ports,
-                debug_args=self.debug_args,
-                debugger_path=self.debugger_path,
-                container_env_vars=self.container_env_vars,
-                docker_volume_basedir=self.docker_volume_basedir,
-                docker_network=self.docker_network,
-                log_file=self.log_file,
-                skip_pull_image=self.skip_pull_image,
-                parameter_overrides=self.parameter_overrides,
-                layer_cache_basedir=self.layer_cache_basedir,
-                force_image_build=self.force_image_build,
-                shutdown=self.shutdown,
-                container_host=self.container_host,
-                container_host_interface=self.container_host_interface,
-                invoke_image=self.invoke_image,
-                hook_name=self.hook_name,
-            )
->>>>>>> 89a4ffbe
+            self.call_cli()
 
         msg = str(ex_ctx.exception)
         self.assertEqual(msg, expected_exectpion_message)
@@ -259,35 +204,7 @@
         context_mock.local_lambda_runner.invoke.side_effect = side_effect_exception
 
         with self.assertRaises(UserException) as ex_ctx:
-<<<<<<< HEAD
-            self.call_cli()
-=======
-
-            invoke_cli(
-                ctx=ctx_mock,
-                function_identifier=self.function_id,
-                template=self.template,
-                event=self.eventfile,
-                no_event=self.no_event,
-                env_vars=self.env_vars,
-                debug_port=self.debug_ports,
-                debug_args=self.debug_args,
-                debugger_path=self.debugger_path,
-                container_env_vars=self.container_env_vars,
-                docker_volume_basedir=self.docker_volume_basedir,
-                docker_network=self.docker_network,
-                log_file=self.log_file,
-                skip_pull_image=self.skip_pull_image,
-                parameter_overrides=self.parameter_overrides,
-                layer_cache_basedir=self.layer_cache_basedir,
-                force_image_build=self.force_image_build,
-                shutdown=self.shutdown,
-                container_host=self.container_host,
-                container_host_interface=self.container_host_interface,
-                invoke_image=self.invoke_image,
-                hook_name=self.hook_name,
-            )
->>>>>>> 89a4ffbe
+            self.call_cli()
 
         msg = str(ex_ctx.exception)
         self.assertEqual(msg, expected_exectpion_message)
@@ -313,35 +230,7 @@
         InvokeContextMock.side_effect = exeception_to_raise
 
         with self.assertRaises(UserException) as ex_ctx:
-<<<<<<< HEAD
-            self.call_cli()
-=======
-
-            invoke_cli(
-                ctx=ctx_mock,
-                function_identifier=self.function_id,
-                template=self.template,
-                event=self.eventfile,
-                no_event=self.no_event,
-                env_vars=self.env_vars,
-                debug_port=self.debug_ports,
-                debug_args=self.debug_args,
-                debugger_path=self.debugger_path,
-                container_env_vars=self.container_env_vars,
-                docker_volume_basedir=self.docker_volume_basedir,
-                docker_network=self.docker_network,
-                log_file=self.log_file,
-                skip_pull_image=self.skip_pull_image,
-                parameter_overrides=self.parameter_overrides,
-                layer_cache_basedir=self.layer_cache_basedir,
-                force_image_build=self.force_image_build,
-                shutdown=self.shutdown,
-                container_host=self.container_host,
-                container_host_interface=self.container_host_interface,
-                invoke_image=self.invoke_image,
-                hook_name=self.hook_name,
-            )
->>>>>>> 89a4ffbe
+            self.call_cli()
 
         msg = str(ex_ctx.exception)
         self.assertEqual(msg, execption_message)
@@ -355,35 +244,7 @@
         InvokeContextMock.side_effect = OverridesNotWellDefinedError("bad env vars")
 
         with self.assertRaises(UserException) as ex_ctx:
-<<<<<<< HEAD
-            self.call_cli()
-=======
-
-            invoke_cli(
-                ctx=ctx_mock,
-                function_identifier=self.function_id,
-                template=self.template,
-                event=self.eventfile,
-                no_event=self.no_event,
-                env_vars=self.env_vars,
-                debug_port=self.debug_ports,
-                debug_args=self.debug_args,
-                debugger_path=self.debugger_path,
-                container_env_vars=self.container_env_vars,
-                docker_volume_basedir=self.docker_volume_basedir,
-                docker_network=self.docker_network,
-                log_file=self.log_file,
-                skip_pull_image=self.skip_pull_image,
-                parameter_overrides=self.parameter_overrides,
-                layer_cache_basedir=self.layer_cache_basedir,
-                force_image_build=self.force_image_build,
-                shutdown=self.shutdown,
-                container_host=self.container_host,
-                container_host_interface=self.container_host_interface,
-                invoke_image=self.invoke_image,
-                hook_name=self.hook_name,
-            )
->>>>>>> 89a4ffbe
+            self.call_cli()
 
         msg = str(ex_ctx.exception)
         self.assertEqual(msg, "bad env vars")
@@ -411,35 +272,7 @@
         context_mock.local_lambda_runner.invoke.side_effect = side_effect_exception
 
         with self.assertRaises(UserException) as ex_ctx:
-<<<<<<< HEAD
-            self.call_cli()
-=======
-
-            invoke_cli(
-                ctx=ctx_mock,
-                function_identifier=self.function_id,
-                template=self.template,
-                event=self.eventfile,
-                no_event=self.no_event,
-                env_vars=self.env_vars,
-                debug_port=self.debug_ports,
-                debug_args=self.debug_args,
-                debugger_path=self.debugger_path,
-                container_env_vars=self.container_env_vars,
-                docker_volume_basedir=self.docker_volume_basedir,
-                docker_network=self.docker_network,
-                log_file=self.log_file,
-                skip_pull_image=self.skip_pull_image,
-                parameter_overrides=self.parameter_overrides,
-                layer_cache_basedir=self.layer_cache_basedir,
-                force_image_build=self.force_image_build,
-                shutdown=self.shutdown,
-                container_host=self.container_host,
-                container_host_interface=self.container_host_interface,
-                invoke_image=self.invoke_image,
-                hook_name=self.hook_name,
-            )
->>>>>>> 89a4ffbe
+            self.call_cli()
 
         msg = str(ex_ctx.exception)
         self.assertEqual(msg, expected_exectpion_message)

--- conflicted
+++ resolved
@@ -1,11 +1,7 @@
 from unittest import TestCase
 from unittest.mock import Mock, patch
 
-<<<<<<< HEAD
-from samtranslator.model.exceptions import InvalidEventException
-=======
 from samtranslator.model import InvalidResourceException
->>>>>>> d18f57c5
 
 from samcli.lib.utils.packagetype import IMAGE
 from samtranslator.public.exceptions import InvalidDocumentException
@@ -60,13 +56,9 @@
         boto_session_patch.return_value = boto_session_mock
 
         translate_mock = Mock()
-<<<<<<< HEAD
-        translate_mock.translate.side_effect = InvalidDocumentException([InvalidEventException(None, "message")])
-=======
         translate_mock.translate.side_effect = InvalidDocumentException(
             [InvalidResourceException("function", "this is the message")]
         )
->>>>>>> d18f57c5
         sam_translator.return_value = translate_mock
 
         validator = SamTemplateValidator(template, managed_policy_mock)

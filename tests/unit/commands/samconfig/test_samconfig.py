--- conflicted
+++ resolved
@@ -348,14 +348,11 @@
                 True,
                 True,
                 {"Key": "Value", "Key2": "Value2"},
-<<<<<<< HEAD
+                "localhost",
+                "127.0.0.1",
                 "CFN",
                 iac_mock,
                 project_mock,
-=======
-                "localhost",
-                "127.0.0.1",
->>>>>>> 88c1f070
             )
 
     @patch("samcli.commands.local.start_api.cli.do_cli")
@@ -423,14 +420,11 @@
                 None,
                 False,
                 None,
-<<<<<<< HEAD
+                "localhost",
+                "127.0.0.1",
                 "CFN",
                 iac_mock,
                 project_mock,
-=======
-                "localhost",
-                "127.0.0.1",
->>>>>>> 88c1f070
             )
 
     @patch("samcli.commands.local.start_lambda.cli.do_cli")
@@ -496,13 +490,10 @@
                 None,
                 False,
                 None,
-<<<<<<< HEAD
+                "localhost",
+                "127.0.0.1",
                 iac_mock,
                 project_mock,
-=======
-                "localhost",
-                "127.0.0.1",
->>>>>>> 88c1f070
             )
 
     @patch("samcli.commands.package.command.do_cli")
@@ -979,13 +970,10 @@
                 None,
                 True,
                 None,
-<<<<<<< HEAD
+                "localhost",
+                "127.0.0.1",
                 iac_mock,
                 project_mock,
-=======
-                "localhost",
-                "127.0.0.1",
->>>>>>> 88c1f070
             )
 
     @patch("samcli.commands.local.start_lambda.cli.do_cli")
@@ -1083,13 +1071,10 @@
                 None,
                 False,
                 None,
-<<<<<<< HEAD
+                "localhost",
+                "127.0.0.1",
                 iac_mock,
                 project_mock,
-=======
-                "localhost",
-                "127.0.0.1",
->>>>>>> 88c1f070
             )
 
     @patch("samcli.commands.validate.validate.do_cli")

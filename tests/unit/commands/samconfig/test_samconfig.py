--- conflicted
+++ resolved
@@ -581,7 +581,6 @@
                 {},
                 ("image",),
                 None,
-<<<<<<< HEAD
                 None,
             )
 
@@ -647,9 +646,7 @@
                 ("image",),
                 None,
                 "python3.11",
-=======
-                True,
->>>>>>> 462b4e07
+                True,
             )
 
     @patch("samcli.commands.local.start_api.cli.do_cli")

"""
Tests whether SAM Config is being read by all CLI commands
"""

import json
import os
import shutil
import tempfile
from pathlib import Path
from contextlib import contextmanager
from samcli.lib.config.samconfig import SamConfig, DEFAULT_ENV

from click.testing import CliRunner

from unittest import TestCase
from unittest.mock import patch, ANY
import logging

from samcli.lib.utils.packagetype import ZIP, IMAGE

LOG = logging.getLogger()
logging.basicConfig()


class TestSamConfigForAllCommands(TestCase):
    def setUp(self):
        self._old_cwd = os.getcwd()

        self.scratch_dir = tempfile.mkdtemp()
        Path(self.scratch_dir, "envvar.json").write_text("{}")
        Path(self.scratch_dir, "container-envvar.json").write_text("{}")

        os.chdir(self.scratch_dir)

    def tearDown(self):
        os.chdir(self._old_cwd)
        shutil.rmtree(self.scratch_dir)
        self.scratch_dir = None

    @patch("samcli.commands.init.command.do_cli")
    def test_init(self, do_cli_mock):
        config_values = {
            "no_interactive": True,
            "location": "github.com",
            "runtime": "nodejs14.x",
            "dependency_manager": "maven",
            "output_dir": "myoutput",
            "name": "myname",
            "app_template": "apptemplate",
            "no_input": True,
            "extra_context": '{"key": "value", "key2": "value2"}',
        }

        with samconfig_parameters(["init"], self.scratch_dir, **config_values) as config_path:
            from samcli.commands.init import cli

            LOG.debug(Path(config_path).read_text())
            runner = CliRunner()
            result = runner.invoke(cli, [])

            LOG.info(result.output)
            LOG.info(result.exception)
            if result.exception:
                LOG.exception("Command failed", exc_info=result.exc_info)
            self.assertIsNone(result.exception)

            do_cli_mock.assert_called_with(
                ANY,
                True,
                "github.com",
                False,
                ZIP,
                "nodejs14.x",
                None,
                None,
                "maven",
                "myoutput",
                "myname",
                "apptemplate",
                True,
                '{"key": "value", "key2": "value2"}',
                None,
            )

    @patch("samcli.commands.validate.validate.do_cli")
    def test_validate(self, do_cli_mock):
        config_values = {"template_file": "mytemplate.yaml"}

        with samconfig_parameters(["validate"], self.scratch_dir, **config_values) as config_path:

            from samcli.commands.validate.validate import cli

            LOG.debug(Path(config_path).read_text())
            runner = CliRunner()
            result = runner.invoke(cli, [])

            LOG.info(result.output)
            LOG.info(result.exception)
            if result.exception:
                LOG.exception("Command failed", exc_info=result.exc_info)
            self.assertIsNone(result.exception)

            do_cli_mock.assert_called_with(ANY, str(Path(os.getcwd(), "mytemplate.yaml")))

    @patch("samcli.commands.build.command.do_cli")
    def test_build(self, do_cli_mock):
        config_values = {
            "resource_logical_id": "foo",
            "template_file": "mytemplate.yaml",
            "base_dir": "basedir",
            "build_dir": "builddir",
            "cache_dir": "cachedir",
            "cache": False,
            "use_container": True,
            "manifest": "requirements.txt",
            "docker_network": "mynetwork",
            "skip_pull_image": True,
            "parameter_overrides": "ParameterKey=Key,ParameterValue=Value ParameterKey=Key2,ParameterValue=Value2",
            "container_env_var": [("")],
            "container_env_var_file": "file",
            "build_image": [("")],
            "exclude": [("")],
        }

        with samconfig_parameters(["build"], self.scratch_dir, **config_values) as config_path:

            from samcli.commands.build.command import cli

            LOG.debug(Path(config_path).read_text())
            runner = CliRunner()
            result = runner.invoke(cli, [])

            LOG.info(result.output)
            LOG.info(result.exception)
            if result.exception:
                LOG.exception("Command failed", exc_info=result.exc_info)
            self.assertIsNone(result.exception)

            do_cli_mock.assert_called_with(
                ANY,
                "foo",
                str(Path(os.getcwd(), "mytemplate.yaml")),
                "basedir",
                "builddir",
                "cachedir",
                True,
                True,
                False,
                False,
                "requirements.txt",
                "mynetwork",
                True,
                {"Key": "Value", "Key2": "Value2"},
                None,
                ("",),
                "file",
<<<<<<< HEAD
                (),
                (),
                None,
=======
                ("",),
                ("",),
>>>>>>> c29d13ed
            )

    @patch("samcli.commands.build.command.do_cli")
    def test_build_with_no_cached_override(self, do_cli_mock):
        config_values = {
            "resource_logical_id": "foo",
            "template_file": "mytemplate.yaml",
            "base_dir": "basedir",
            "build_dir": "builddir",
            "cache_dir": "cachedir",
            "cache": False,
            "cached": True,
            "use_container": True,
            "manifest": "requirements.txt",
            "docker_network": "mynetwork",
            "skip_pull_image": True,
            "parameter_overrides": "ParameterKey=Key,ParameterValue=Value ParameterKey=Key2,ParameterValue=Value2",
            "container_env_var": [("")],
            "container_env_var_file": "file",
            "build_image": [("")],
            "exclude": [("")],
        }

        with samconfig_parameters(["build"], self.scratch_dir, **config_values) as config_path:
            from samcli.commands.build.command import cli

            LOG.debug(Path(config_path).read_text())
            runner = CliRunner()
            result = runner.invoke(cli, ["--no-cached"])

            LOG.info(result.output)
            LOG.info(result.exception)
            if result.exception:
                LOG.exception("Command failed", exc_info=result.exc_info)
            self.assertIsNone(result.exception)

            do_cli_mock.assert_called_with(
                ANY,
                "foo",
                str(Path(os.getcwd(), "mytemplate.yaml")),
                "basedir",
                "builddir",
                "cachedir",
                True,
                True,
                False,
                False,
                "requirements.txt",
                "mynetwork",
                True,
                {"Key": "Value", "Key2": "Value2"},
                None,
                ("",),
                "file",
<<<<<<< HEAD
                (),
                (),
                None,
=======
                ("",),
                ("",),
>>>>>>> c29d13ed
            )

    @patch("samcli.commands.build.command.do_cli")
    def test_build_with_container_env_vars(self, do_cli_mock):
        config_values = {
            "resource_logical_id": "foo",
            "template_file": "mytemplate.yaml",
            "base_dir": "basedir",
            "build_dir": "builddir",
            "cache_dir": "cachedir",
            "cache": False,
            "use_container": True,
            "manifest": "requirements.txt",
            "docker_network": "mynetwork",
            "skip_pull_image": True,
            "parameter_overrides": "ParameterKey=Key,ParameterValue=Value ParameterKey=Key2,ParameterValue=Value2",
            "container_env_var": [("")],
            "container_env_var_file": "env_vars_file",
        }

        with samconfig_parameters(["build"], self.scratch_dir, **config_values) as config_path:

            from samcli.commands.build.command import cli

            LOG.debug(Path(config_path).read_text())
            runner = CliRunner()
            result = runner.invoke(cli, [])

            LOG.info(result.output)
            LOG.info(result.exception)
            if result.exception:
                LOG.exception("Command failed", exc_info=result.exc_info)
            self.assertIsNone(result.exception)

            do_cli_mock.assert_called_with(
                ANY,
                "foo",
                str(Path(os.getcwd(), "mytemplate.yaml")),
                "basedir",
                "builddir",
                "cachedir",
                True,
                True,
                False,
                False,
                "requirements.txt",
                "mynetwork",
                True,
                {"Key": "Value", "Key2": "Value2"},
                None,
                ("",),
                "env_vars_file",
                (),
                (),
                None,
            )

    @patch("samcli.commands.build.command.do_cli")
    def test_build_with_build_images(self, do_cli_mock):
        config_values = {
            "resource_logical_id": "foo",
            "template_file": "mytemplate.yaml",
            "base_dir": "basedir",
            "build_dir": "builddir",
            "cache_dir": "cachedir",
            "cache": False,
            "use_container": True,
            "manifest": "requirements.txt",
            "docker_network": "mynetwork",
            "skip_pull_image": True,
            "parameter_overrides": "ParameterKey=Key,ParameterValue=Value ParameterKey=Key2,ParameterValue=Value2",
            "build_image": ["Function1=image_1", "image_2"],
        }

        with samconfig_parameters(["build"], self.scratch_dir, **config_values) as config_path:

            from samcli.commands.build.command import cli

            LOG.debug(Path(config_path).read_text())
            runner = CliRunner()
            result = runner.invoke(cli, [])

            LOG.info(result.output)
            LOG.info(result.exception)
            if result.exception:
                LOG.exception("Command failed", exc_info=result.exc_info)
            self.assertIsNone(result.exception)

            do_cli_mock.assert_called_with(
                ANY,
                "foo",
                str(Path(os.getcwd(), "mytemplate.yaml")),
                "basedir",
                "builddir",
                "cachedir",
                True,
                True,
                False,
                False,
                "requirements.txt",
                "mynetwork",
                True,
                {"Key": "Value", "Key2": "Value2"},
                None,
                (),
                None,
                ("Function1=image_1", "image_2"),
                (),
                None,
            )

    @patch("samcli.commands.local.invoke.cli.do_cli")
    def test_local_invoke(self, do_cli_mock):
        config_values = {
            "function_logical_id": "foo",
            "template_file": "mytemplate.yaml",
            "event": "event",
            "no_event": False,
            "env_vars": "envvar.json",
            "debug_port": [1, 2, 3],
            "debug_args": "args",
            "debugger_path": "mypath",
            "container_env_vars": "container-envvar.json",
            "docker_volume_basedir": "basedir",
            "docker_network": "mynetwork",
            "log_file": "logfile",
            "layer_cache_basedir": "basedir",
            "skip_pull_image": True,
            "force_image_build": True,
            "shutdown": True,
            "parameter_overrides": "ParameterKey=Key,ParameterValue=Value ParameterKey=Key2,ParameterValue=Value2",
            "invoke_image": ["image"],
        }

        # NOTE: Because we don't load the full Click BaseCommand here, this is mounted as top-level command
        with samconfig_parameters(["invoke"], self.scratch_dir, **config_values) as config_path:

            from samcli.commands.local.invoke.cli import cli

            LOG.debug(Path(config_path).read_text())
            runner = CliRunner()
            result = runner.invoke(cli, [])

            LOG.info(result.output)
            LOG.info(result.exception)
            if result.exception:
                LOG.exception("Command failed", exc_info=result.exc_info)
            self.assertIsNone(result.exception)

            do_cli_mock.assert_called_with(
                ANY,
                "foo",
                str(Path(os.getcwd(), "mytemplate.yaml")),
                "event",
                False,
                "envvar.json",
                (1, 2, 3),
                "args",
                "mypath",
                "container-envvar.json",
                "basedir",
                "mynetwork",
                "logfile",
                "basedir",
                True,
                True,
                True,
                {"Key": "Value", "Key2": "Value2"},
                "localhost",
                "127.0.0.1",
                ("image",),
                None,
            )

    @patch("samcli.commands.local.start_api.cli.do_cli")
    def test_local_start_api(self, do_cli_mock):

        config_values = {
            "template_file": "mytemplate.yaml",
            "host": "127.0.0.1",
            "port": 12345,
            "static_dir": "static_dir",
            "env_vars": "envvar.json",
            "debug_port": [1, 2, 3],
            "debug_args": "args",
            "debugger_path": "mypath",
            "container_env_vars": "container-envvar.json",
            "docker_volume_basedir": "basedir",
            "docker_network": "mynetwork",
            "log_file": "logfile",
            "layer_cache_basedir": "basedir",
            "skip_pull_image": True,
            "force_image_build": True,
            "shutdown": False,
            "parameter_overrides": "ParameterKey=Key,ParameterValue=Value ParameterKey=Key2,ParameterValue=Value2",
            "invoke_image": ["image"],
        }

        # NOTE: Because we don't load the full Click BaseCommand here, this is mounted as top-level command
        with samconfig_parameters(["start-api"], self.scratch_dir, **config_values) as config_path:

            from samcli.commands.local.start_api.cli import cli

            LOG.debug(Path(config_path).read_text())
            runner = CliRunner()
            result = runner.invoke(cli, [])

            LOG.info(result.output)
            LOG.info(result.exception)
            if result.exception:
                LOG.exception("Command failed", exc_info=result.exc_info)
            self.assertIsNone(result.exception)

            do_cli_mock.assert_called_with(
                ANY,
                "127.0.0.1",
                12345,
                "static_dir",
                str(Path(os.getcwd(), "mytemplate.yaml")),
                "envvar.json",
                (1, 2, 3),
                "args",
                "mypath",
                "container-envvar.json",
                "basedir",
                "mynetwork",
                "logfile",
                "basedir",
                True,
                True,
                {"Key": "Value", "Key2": "Value2"},
                None,
                False,
                None,
                "localhost",
                "127.0.0.1",
                ("image",),
            )

    @patch("samcli.commands.local.start_lambda.cli.do_cli")
    def test_local_start_lambda(self, do_cli_mock):

        config_values = {
            "template_file": "mytemplate.yaml",
            "host": "127.0.0.1",
            "port": 12345,
            "env_vars": "envvar.json",
            "debug_port": [1, 2, 3],
            "debug_args": "args",
            "debugger_path": "mypath",
            "container_env_vars": "container-envvar.json",
            "docker_volume_basedir": "basedir",
            "docker_network": "mynetwork",
            "log_file": "logfile",
            "layer_cache_basedir": "basedir",
            "skip_pull_image": True,
            "force_image_build": True,
            "shutdown": False,
            "parameter_overrides": "ParameterKey=Key,ParameterValue=Value",
            "invoke_image": ["image"],
        }

        # NOTE: Because we don't load the full Click BaseCommand here, this is mounted as top-level command
        with samconfig_parameters(["start-lambda"], self.scratch_dir, **config_values) as config_path:

            from samcli.commands.local.start_lambda.cli import cli

            LOG.debug(Path(config_path).read_text())
            runner = CliRunner()
            result = runner.invoke(cli, [])

            LOG.info(result.output)
            LOG.info(result.exception)
            if result.exception:
                LOG.exception("Command failed", exc_info=result.exc_info)
            self.assertIsNone(result.exception)

            do_cli_mock.assert_called_with(
                ANY,
                "127.0.0.1",
                12345,
                str(Path(os.getcwd(), "mytemplate.yaml")),
                "envvar.json",
                (1, 2, 3),
                "args",
                "mypath",
                "container-envvar.json",
                "basedir",
                "mynetwork",
                "logfile",
                "basedir",
                True,
                True,
                {"Key": "Value"},
                None,
                False,
                None,
                "localhost",
                "127.0.0.1",
                ("image",),
                None,
            )

    @patch("samcli.lib.cli_validation.image_repository_validation._is_all_image_funcs_provided")
    @patch("samcli.lib.cli_validation.image_repository_validation.get_template_artifacts_format")
    @patch("samcli.commands._utils.options.get_template_artifacts_format")
    @patch("samcli.commands.package.command.do_cli")
    def test_package(
        self,
        do_cli_mock,
        get_template_artifacts_format_mock,
        cli_validation_artifacts_format_mock,
        is_all_image_funcs_provided_mock,
    ):
        is_all_image_funcs_provided_mock.return_value = True
        cli_validation_artifacts_format_mock.return_value = [ZIP]
        get_template_artifacts_format_mock.return_value = [ZIP]
        config_values = {
            "template_file": "mytemplate.yaml",
            "s3_bucket": "mybucket",
            "force_upload": True,
            "s3_prefix": "myprefix",
            "image_repository": "123456789012.dkr.ecr.us-east-1.amazonaws.com/test1",
            "kms_key_id": "mykms",
            "use_json": True,
            "metadata": '{"m1": "value1", "m2": "value2"}',
            "region": "myregion",
            "output_template_file": "output.yaml",
            "signing_profiles": "function=profile:owner",
        }

        with samconfig_parameters(["package"], self.scratch_dir, **config_values) as config_path:

            from samcli.commands.package.command import cli

            LOG.debug(Path(config_path).read_text())
            runner = CliRunner()
            result = runner.invoke(cli, [])

            LOG.info(result.output)
            LOG.info(result.exception)
            if result.exception:
                LOG.exception("Command failed", exc_info=result.exc_info)
            self.assertIsNone(result.exception)

            do_cli_mock.assert_called_with(
                str(Path(os.getcwd(), "mytemplate.yaml")),
                "mybucket",
                "123456789012.dkr.ecr.us-east-1.amazonaws.com/test1",
                None,
                "myprefix",
                "mykms",
                "output.yaml",
                True,
                True,
                False,
                {"m1": "value1", "m2": "value2"},
                {"function": {"profile_name": "profile", "profile_owner": "owner"}},
                "myregion",
                None,
                False,
            )

    @patch("samcli.commands._utils.options.get_template_artifacts_format")
    @patch("samcli.commands.package.command.do_cli")
    def test_package_with_image_repository_and_image_repositories(
        self, do_cli_mock, get_template_artifacts_format_mock
    ):

        get_template_artifacts_format_mock.return_value = [IMAGE]
        config_values = {
            "template_file": "mytemplate.yaml",
            "s3_bucket": "mybucket",
            "force_upload": True,
            "s3_prefix": "myprefix",
            "image_repository": "123456789012.dkr.ecr.us-east-1.amazonaws.com/test1",
            "image_repositories": ["HelloWorldFunction=123456789012.dkr.ecr.us-east-1.amazonaws.com/test1"],
            "kms_key_id": "mykms",
            "use_json": True,
            "metadata": '{"m1": "value1", "m2": "value2"}',
            "region": "myregion",
            "output_template_file": "output.yaml",
            "signing_profiles": "function=profile:owner",
        }

        with samconfig_parameters(["package"], self.scratch_dir, **config_values) as config_path:

            from samcli.commands.package.command import cli

            LOG.debug(Path(config_path).read_text())
            runner = CliRunner()
            result = runner.invoke(cli, [])

            self.assertIsNotNone(result.exception)

    @patch("samcli.lib.cli_validation.image_repository_validation.get_template_artifacts_format")
    @patch("samcli.commands._utils.template.get_template_artifacts_format")
    @patch("samcli.commands._utils.options.get_template_artifacts_format")
    @patch("samcli.commands.deploy.command.do_cli")
    def test_deploy(self, do_cli_mock, template_artifacts_mock1, template_artifacts_mock2, template_artifacts_mock3):

        template_artifacts_mock1.return_value = [ZIP]
        template_artifacts_mock2.return_value = [ZIP]
        template_artifacts_mock3.return_value = [ZIP]
        config_values = {
            "template_file": "mytemplate.yaml",
            "stack_name": "mystack",
            "s3_bucket": "mybucket",
            "image_repository": "123456789012.dkr.ecr.us-east-1.amazonaws.com/test1",
            "force_upload": True,
            "s3_prefix": "myprefix",
            "kms_key_id": "mykms",
            "parameter_overrides": "ParameterKey=Key,ParameterValue=Value",
            "capabilities": "cap1 cap2",
            "no_execute_changeset": True,
            "role_arn": "arn",
            "notification_arns": "notify1 notify2",
            "fail_on_empty_changeset": True,
            "use_json": True,
            "tags": 'a=tag1 b="tag with spaces"',
            "metadata": '{"m1": "value1", "m2": "value2"}',
            "guided": True,
            "confirm_changeset": True,
            "region": "myregion",
            "signing_profiles": "function=profile:owner",
            "disable_rollback": True,
        }

        with samconfig_parameters(["deploy"], self.scratch_dir, **config_values) as config_path:

            from samcli.commands.deploy.command import cli

            LOG.debug(Path(config_path).read_text())
            runner = CliRunner()
            result = runner.invoke(cli, [])

            LOG.info(result.output)
            LOG.info(result.exception)
            if result.exception:
                LOG.exception("Command failed", exc_info=result.exc_info)
            self.assertIsNone(result.exception)

            do_cli_mock.assert_called_with(
                str(Path(os.getcwd(), "mytemplate.yaml")),
                "mystack",
                "mybucket",
                "123456789012.dkr.ecr.us-east-1.amazonaws.com/test1",
                None,
                True,
                False,
                "myprefix",
                "mykms",
                {"Key": "Value"},
                ["cap1", "cap2"],
                True,
                "arn",
                ["notify1", "notify2"],
                True,
                True,
                {"a": "tag1", "b": "tag with spaces"},
                {"m1": "value1", "m2": "value2"},
                True,
                True,
                "myregion",
                None,
                {"function": {"profile_name": "profile", "profile_owner": "owner"}},
                False,
                "samconfig.toml",
                "default",
                False,
                True,
                "ROLLBACK",
            )

    @patch("samcli.commands.deploy.command.do_cli")
    def test_deploy_image_repositories_and_image_repository(self, do_cli_mock):

        config_values = {
            "template_file": "mytemplate.yaml",
            "stack_name": "mystack",
            "s3_bucket": "mybucket",
            "image_repository": "123456789012.dkr.ecr.us-east-1.amazonaws.com/test1",
            "image_repositories": ["HelloWorldFunction=123456789012.dkr.ecr.us-east-1.amazonaws.com/test1"],
            "force_upload": True,
            "s3_prefix": "myprefix",
            "kms_key_id": "mykms",
            "parameter_overrides": "ParameterKey=Key,ParameterValue=Value",
            "capabilities": "cap1 cap2",
            "no_execute_changeset": True,
            "role_arn": "arn",
            "notification_arns": "notify1 notify2",
            "fail_on_empty_changeset": True,
            "use_json": True,
            "tags": 'a=tag1 b="tag with spaces"',
            "metadata": '{"m1": "value1", "m2": "value2"}',
            "guided": True,
            "confirm_changeset": True,
            "region": "myregion",
            "signing_profiles": "function=profile:owner",
        }

        with samconfig_parameters(["deploy"], self.scratch_dir, **config_values) as config_path:

            from samcli.commands.deploy.command import cli

            LOG.debug(Path(config_path).read_text())
            runner = CliRunner()
            result = runner.invoke(cli, [])
            self.assertIsNotNone(result.exception)

    @patch("samcli.lib.cli_validation.image_repository_validation.get_template_artifacts_format")
    @patch("samcli.commands._utils.options.get_template_artifacts_format")
    @patch("samcli.commands._utils.template.get_template_artifacts_format")
    @patch("samcli.commands.deploy.command.do_cli")
    def test_deploy_different_parameter_override_format(
        self, do_cli_mock, template_artifacts_mock1, template_artifacts_mock2, template_artifacts_mock3
    ):

        template_artifacts_mock1.return_value = [ZIP]
        template_artifacts_mock2.return_value = [ZIP]
        template_artifacts_mock3.return_value = [ZIP]

        config_values = {
            "template_file": "mytemplate.yaml",
            "stack_name": "mystack",
            "s3_bucket": "mybucket",
            "image_repository": "123456789012.dkr.ecr.us-east-1.amazonaws.com/test1",
            "force_upload": True,
            "s3_prefix": "myprefix",
            "kms_key_id": "mykms",
            "parameter_overrides": 'Key1=Value1 Key2="Multiple spaces in the value"',
            "capabilities": "cap1 cap2",
            "no_execute_changeset": True,
            "role_arn": "arn",
            "notification_arns": "notify1 notify2",
            "fail_on_empty_changeset": True,
            "use_json": True,
            "tags": 'a=tag1 b="tag with spaces"',
            "metadata": '{"m1": "value1", "m2": "value2"}',
            "guided": True,
            "confirm_changeset": True,
            "region": "myregion",
            "signing_profiles": "function=profile:owner",
            "disable_rollback": True,
        }

        with samconfig_parameters(["deploy"], self.scratch_dir, **config_values) as config_path:

            from samcli.commands.deploy.command import cli

            LOG.debug(Path(config_path).read_text())
            runner = CliRunner()
            result = runner.invoke(cli, [])

            LOG.info(result.output)
            LOG.info(result.exception)
            if result.exception:
                LOG.exception("Command failed", exc_info=result.exc_info)
            self.assertIsNone(result.exception)

            do_cli_mock.assert_called_with(
                str(Path(os.getcwd(), "mytemplate.yaml")),
                "mystack",
                "mybucket",
                "123456789012.dkr.ecr.us-east-1.amazonaws.com/test1",
                None,
                True,
                False,
                "myprefix",
                "mykms",
                {"Key1": "Value1", "Key2": "Multiple spaces in the value"},
                ["cap1", "cap2"],
                True,
                "arn",
                ["notify1", "notify2"],
                True,
                True,
                {"a": "tag1", "b": "tag with spaces"},
                {"m1": "value1", "m2": "value2"},
                True,
                True,
                "myregion",
                None,
                {"function": {"profile_name": "profile", "profile_owner": "owner"}},
                False,
                "samconfig.toml",
                "default",
                False,
                True,
                "ROLLBACK",
            )

    @patch("samcli.commands._utils.experimental.is_experimental_enabled")
    @patch("samcli.commands.logs.command.do_cli")
    def test_logs(self, do_cli_mock, experimental_mock):
        config_values = {
            "name": ["myfunction"],
            "stack_name": "mystack",
            "filter": "myfilter",
            "tail": True,
            "include_traces": False,
            "start_time": "starttime",
            "end_time": "endtime",
            "region": "myregion",
        }
        experimental_mock.return_value = True

        with samconfig_parameters(["logs"], self.scratch_dir, **config_values) as config_path:
            from samcli.commands.logs.command import cli

            LOG.debug(Path(config_path).read_text())
            runner = CliRunner()
            result = runner.invoke(cli, [])

            LOG.info(result.output)
            LOG.info(result.exception)
            if result.exception:
                LOG.exception("Command failed", exc_info=result.exc_info)
            self.assertIsNone(result.exception)

            do_cli_mock.assert_called_with(
                ("myfunction",),
                "mystack",
                "myfilter",
                True,
                False,
                "starttime",
                "endtime",
                (),
                None,
                "myregion",
                None,
            )

    @patch("samcli.commands._utils.experimental.is_experimental_enabled")
    @patch("samcli.commands.logs.command.do_cli")
    def test_logs_tail(self, do_cli_mock, experimental_mock):
        config_values = {
            "name": ["myfunction"],
            "stack_name": "mystack",
            "filter": "myfilter",
            "tail": True,
            "include_traces": True,
            "start_time": "starttime",
            "end_time": "endtime",
            "cw_log_group": ["cw_log_group"],
            "region": "myregion",
        }
        experimental_mock.return_value = True
        with samconfig_parameters(["logs"], self.scratch_dir, **config_values) as config_path:
            from samcli.commands.logs.command import cli

            LOG.debug(Path(config_path).read_text())
            runner = CliRunner()
            result = runner.invoke(cli, [])

            LOG.info(result.output)
            LOG.info(result.exception)
            if result.exception:
                LOG.exception("Command failed", exc_info=result.exc_info)
            self.assertIsNone(result.exception)

            do_cli_mock.assert_called_with(
                ("myfunction",),
                "mystack",
                "myfilter",
                True,
                True,
                "starttime",
                "endtime",
                ("cw_log_group",),
                None,
                "myregion",
                None,
            )

    @patch("samcli.commands.publish.command.do_cli")
    def test_publish(self, do_cli_mock):
        config_values = {"template_file": "mytemplate.yaml", "semantic_version": "0.1.1"}

        with samconfig_parameters(["publish"], self.scratch_dir, **config_values) as config_path:
            from samcli.commands.publish.command import cli

            LOG.debug(Path(config_path).read_text())
            runner = CliRunner()
            result = runner.invoke(cli, [])

            LOG.info(result.output)
            LOG.info(result.exception)
            if result.exception:
                LOG.exception("Command failed", exc_info=result.exc_info)
            self.assertIsNone(result.exception)

            do_cli_mock.assert_called_with(ANY, str(Path(os.getcwd(), "mytemplate.yaml")), "0.1.1")

    def test_info_must_not_read_from_config(self):
        config_values = {"a": "b"}

        with samconfig_parameters([], self.scratch_dir, **config_values) as config_path:
            from samcli.cli.main import cli

            LOG.debug(Path(config_path).read_text())
            runner = CliRunner()
            result = runner.invoke(cli, ["--info"])

            LOG.info(result.exception)
            if result.exception:
                LOG.exception("Command failed", exc_info=result.exc_info)
            self.assertIsNone(result.exception)

            info_result = json.loads(result.output)
            self.assertTrue("version" in info_result)

    @patch("samcli.commands._utils.experimental.is_experimental_enabled")
    @patch("samcli.lib.cli_validation.image_repository_validation._is_all_image_funcs_provided")
    @patch("samcli.lib.cli_validation.image_repository_validation.get_template_artifacts_format")
    @patch("samcli.commands._utils.template.get_template_artifacts_format")
    @patch("samcli.commands._utils.options.get_template_artifacts_format")
    @patch("samcli.commands.sync.command.do_cli")
    def test_sync(
        self,
        do_cli_mock,
        template_artifacts_mock1,
        template_artifacts_mock2,
        template_artifacts_mock3,
        is_all_image_funcs_provided_mock,
        experimental_mock,
    ):

        template_artifacts_mock1.return_value = [ZIP]
        template_artifacts_mock2.return_value = [ZIP]
        template_artifacts_mock3.return_value = [ZIP]
        is_all_image_funcs_provided_mock.return_value = True
        experimental_mock.return_value = True

        config_values = {
            "template_file": "mytemplate.yaml",
            "stack_name": "mystack",
            "image_repository": "123456789012.dkr.ecr.us-east-1.amazonaws.com/test1",
            "base_dir": "path",
            "use_container": True,
            "s3_bucket": "mybucket",
            "s3_prefix": "myprefix",
            "kms_key_id": "mykms",
            "parameter_overrides": 'Key1=Value1 Key2="Multiple spaces in the value"',
            "capabilities": "cap1 cap2",
            "no_execute_changeset": True,
            "role_arn": "arn",
            "notification_arns": "notify1 notify2",
            "tags": 'a=tag1 b="tag with spaces"',
            "metadata": '{"m1": "value1", "m2": "value2"}',
            "guided": True,
            "confirm_changeset": True,
            "region": "myregion",
            "signing_profiles": "function=profile:owner",
        }

        with samconfig_parameters(["sync"], self.scratch_dir, **config_values) as config_path:
            from samcli.commands.sync.command import cli

            LOG.debug(Path(config_path).read_text())
            runner = CliRunner()
            result = runner.invoke(cli, [])

            LOG.info(result.output)
            LOG.info(result.exception)
            if result.exception:
                LOG.exception("Command failed", exc_info=result.exc_info)
            self.assertIsNone(result.exception)

            do_cli_mock.assert_called_with(
                str(Path(os.getcwd(), "mytemplate.yaml")),
                False,
                False,
                (),
                (),
                True,
                "mystack",
                "myregion",
                None,
                "path",
                {"Key1": "Value1", "Key2": "Multiple spaces in the value"},
                None,
                "123456789012.dkr.ecr.us-east-1.amazonaws.com/test1",
                None,
                "mybucket",
                "myprefix",
                "mykms",
                ["cap1", "cap2"],
                "arn",
                ["notify1", "notify2"],
                {"a": "tag1", "b": "tag with spaces"},
                {"m1": "value1", "m2": "value2"},
                True,
                "samconfig.toml",
                "default",
            )


class TestSamConfigWithOverrides(TestCase):
    def setUp(self):
        self._old_cwd = os.getcwd()

        self.scratch_dir = tempfile.mkdtemp()
        Path(self.scratch_dir, "otherenvvar.json").write_text("{}")
        Path(self.scratch_dir, "other-containerenvvar.json").write_text("{}")

        os.chdir(self.scratch_dir)

    def tearDown(self):
        os.chdir(self._old_cwd)
        shutil.rmtree(self.scratch_dir)
        self.scratch_dir = None

    @patch("samcli.commands.local.start_lambda.cli.do_cli")
    def test_override_with_cli_params(self, do_cli_mock):

        config_values = {
            "template_file": "mytemplate.yaml",
            "host": "127.0.0.1",
            "port": 12345,
            "env_vars": "envvar.json",
            "debug_port": [1, 2, 3],
            "debug_args": "args",
            "debugger_path": "mypath",
            "container_env_vars": "container-envvar.json",
            "docker_volume_basedir": "basedir",
            "docker_network": "mynetwork",
            "log_file": "logfile",
            "layer_cache_basedir": "basedir",
            "skip_pull_image": True,
            "force_image_build": True,
            "shutdown": False,
            "parameter_overrides": "ParameterKey=Key,ParameterValue=Value",
            "invoke_image": ["image"],
        }

        # NOTE: Because we don't load the full Click BaseCommand here, this is mounted as top-level command
        with samconfig_parameters(["start-lambda"], self.scratch_dir, **config_values) as config_path:

            from samcli.commands.local.start_lambda.cli import cli

            LOG.debug(Path(config_path).read_text())
            runner = CliRunner()
            result = runner.invoke(
                cli,
                [
                    "--template-file",
                    "othertemplate.yaml",
                    "--host",
                    "otherhost",
                    "--port",
                    9999,
                    "--env-vars",
                    "otherenvvar.json",
                    "--debug-port",
                    9,
                    "--debug-port",
                    8,
                    "--debug-port",
                    7,
                    "--debug-args",
                    "otherargs",
                    "--debugger-path",
                    "otherpath",
                    "--container-env-vars",
                    "other-containerenvvar.json",
                    "--docker-volume-basedir",
                    "otherbasedir",
                    "--docker-network",
                    "othernetwork",
                    "--log-file",
                    "otherlogfile",
                    "--layer-cache-basedir",
                    "otherbasedir",
                    "--skip-pull-image",
                    "--force-image-build",
                    "--shutdown",
                    "--parameter-overrides",
                    "A=123 C=D E=F12! G=H",
                    "--container-host",
                    "localhost",
                    "--container-host-interface",
                    "127.0.0.1",
                ],
            )

            LOG.info(result.output)
            LOG.info(result.exception)
            if result.exception:
                LOG.exception("Command failed", exc_info=result.exc_info)
            self.assertIsNone(result.exception)

            do_cli_mock.assert_called_with(
                ANY,
                "otherhost",
                9999,
                str(Path(os.getcwd(), "othertemplate.yaml")),
                "otherenvvar.json",
                (9, 8, 7),
                "otherargs",
                "otherpath",
                "other-containerenvvar.json",
                "otherbasedir",
                "othernetwork",
                "otherlogfile",
                "otherbasedir",
                True,
                True,
                {"A": "123", "C": "D", "E": "F12!", "G": "H"},
                None,
                True,
                None,
                "localhost",
                "127.0.0.1",
                ("image",),
                None,
            )

    @patch("samcli.commands.local.start_lambda.cli.do_cli")
    def test_override_with_cli_params_and_envvars(self, do_cli_mock):

        config_values = {
            "template_file": "mytemplate.yaml",
            "host": "127.0.0.1",
            "port": 12345,
            "env_vars": "envvar.json",
            "debug_port": [1, 2, 3],
            "debug_args": "args",
            "debugger_path": "mypath",
            "container_env_vars": "container-envvar.json",
            "docker_volume_basedir": "basedir",
            "docker_network": "mynetwork",
            "log_file": "logfile",
            "layer_cache_basedir": "basedir",
            "skip_pull_image": True,
            "force_image_build": False,
            "shutdown": False,
            "invoke_image": ["image"],
        }

        # NOTE: Because we don't load the full Click BaseCommand here, this is mounted as top-level command
        with samconfig_parameters(["start-lambda"], self.scratch_dir, **config_values) as config_path:

            from samcli.commands.local.start_lambda.cli import cli

            LOG.debug(Path(config_path).read_text())
            runner = CliRunner()
            result = runner.invoke(
                cli,
                env={
                    "SAM_TEMPLATE_FILE": "envtemplate.yaml",
                    "SAM_SKIP_PULL_IMAGE": "False",
                    "SAM_FORCE_IMAGE_BUILD": "False",
                    "SAM_DOCKER_NETWORK": "envnetwork",
                    # Debug port is exclusively provided through envvars and not thru CLI args
                    "SAM_DEBUG_PORT": "13579",
                    "DEBUGGER_ARGS": "envargs",
                    "SAM_DOCKER_VOLUME_BASEDIR": "envbasedir",
                    "SAM_LAYER_CACHE_BASEDIR": "envlayercache",
                },
                args=[
                    "--host",
                    "otherhost",
                    "--port",
                    9999,
                    "--env-vars",
                    "otherenvvar.json",
                    "--debugger-path",
                    "otherpath",
                    "--container-env-vars",
                    "other-containerenvvar.json",
                    "--log-file",
                    "otherlogfile",
                    # this is a case where cli args takes precedence over both
                    # config file and envvar
                    "--force-image-build",
                    # Parameter overrides is exclusively provided through CLI args and not config
                    "--parameter-overrides",
                    "A=123 C=D E=F12! G=H",
                ],
            )

            LOG.info(result.output)
            LOG.info(result.exception)
            if result.exception:
                LOG.exception("Command failed", exc_info=result.exc_info)
            self.assertIsNone(result.exception)

            do_cli_mock.assert_called_with(
                ANY,
                "otherhost",
                9999,
                str(Path(os.getcwd(), "envtemplate.yaml")),
                "otherenvvar.json",
                (13579,),
                "envargs",
                "otherpath",
                "other-containerenvvar.json",
                "envbasedir",
                "envnetwork",
                "otherlogfile",
                "envlayercache",
                False,
                True,
                {"A": "123", "C": "D", "E": "F12!", "G": "H"},
                None,
                False,
                None,
                "localhost",
                "127.0.0.1",
                ("image",),
                None,
            )

    @patch("samcli.commands.validate.validate.do_cli")
    def test_secondary_option_name_template_validate(self, do_cli_mock):
        # "--template" is an alias of "--template-file"
        config_values = {"template": "mytemplate.yaml"}

        with samconfig_parameters(["validate"], self.scratch_dir, **config_values) as config_path:

            from samcli.commands.validate.validate import cli

            LOG.debug(Path(config_path).read_text())
            runner = CliRunner()
            result = runner.invoke(cli, [])

            LOG.info(result.output)
            LOG.info(result.exception)
            if result.exception:
                LOG.exception("Command failed", exc_info=result.exc_info)
            self.assertIsNone(result.exception)

            do_cli_mock.assert_called_with(ANY, str(Path(os.getcwd(), "mytemplate.yaml")))


@contextmanager
def samconfig_parameters(cmd_names, config_dir=None, env=None, **kwargs):
    """
    ContextManager to write a new SAM Config and remove the file after the contextmanager exists

    Parameters
    ----------
    cmd_names : list(str)
        Name of the full commnad split as a list: ["generate-event", "s3", "put"]

    config_dir : str
        Path where the SAM config file should be written to. Defaults to os.getcwd()

    env : str
        Optional name of the config environment. This is currently unused

    kwargs : dict
        Parameter names and values to be written to the file.

    Returns
    -------
    Path to the config file
    """

    env = env or DEFAULT_ENV
    section = "parameters"
    samconfig = SamConfig(config_dir=config_dir)

    try:
        for k, v in kwargs.items():
            samconfig.put(cmd_names, section, k, v, env=env)

        samconfig.flush()
        yield samconfig.path()
    finally:
        Path(samconfig.path()).unlink()<|MERGE_RESOLUTION|>--- conflicted
+++ resolved
@@ -154,14 +154,9 @@
                 None,
                 ("",),
                 "file",
-<<<<<<< HEAD
-                (),
-                (),
-                None,
-=======
                 ("",),
                 ("",),
->>>>>>> c29d13ed
+                None,
             )
 
     @patch("samcli.commands.build.command.do_cli")
@@ -216,14 +211,9 @@
                 None,
                 ("",),
                 "file",
-<<<<<<< HEAD
-                (),
-                (),
-                None,
-=======
                 ("",),
                 ("",),
->>>>>>> c29d13ed
+                None,
             )
 
     @patch("samcli.commands.build.command.do_cli")

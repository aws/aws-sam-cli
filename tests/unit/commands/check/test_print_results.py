--- conflicted
+++ resolved
@@ -18,11 +18,7 @@
 
         patch_click.secho = Mock()
 
-<<<<<<< HEAD
-        print_results = Results(graph_mock, Mock())
-=======
         print_results = CheckResults(graph_mock)
->>>>>>> 637acf66
 
         print_results.print_bottle_neck_results()
 

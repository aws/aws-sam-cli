--- conflicted
+++ resolved
@@ -1,8 +1,4 @@
 import os
-<<<<<<< HEAD
-from samcli.lib.build.app_builder import ApplicationBuildResult
-=======
->>>>>>> 6828f5ae
 from unittest import TestCase
 from unittest.mock import patch, Mock, ANY, call
 

--- conflicted
+++ resolved
@@ -61,12 +61,9 @@
             mode="buildmode",
             cached=False,
             cache_dir="cache_dir",
-<<<<<<< HEAD
+            aws_region="any_aws_region",
             iac=iac,
             project=project,
-=======
-            aws_region="any_aws_region",
->>>>>>> 88c1f070
         )
         setup_build_dir_mock = Mock()
         build_dir_result = setup_build_dir_mock.return_value = "my/new/build/dir"
@@ -89,15 +86,11 @@
         self.assertTrue(function1 in resources_to_build.functions)
         self.assertTrue(layer1 in resources_to_build.layers)
 
-<<<<<<< HEAD
-        get_buildable_stacks_mock.assert_called_once_with([iac_stack], parameter_overrides={"overrides": "value"})
-=======
         get_buildable_stacks_mock.assert_called_once_with(
-            "template_file",
+            [iac_stack],
             parameter_overrides={"overrides": "value"},
             global_parameter_overrides={"AWS::Region": "any_aws_region"},
         )
->>>>>>> 88c1f070
         SamFunctionProviderMock.assert_called_once_with([stack], False)
         pathlib_mock.Path.assert_called_once_with("template_file")
         setup_build_dir_mock.assert_called_with("build_dir", True)
@@ -436,13 +429,9 @@
         resources_to_build = context.resources_to_build
         self.assertEqual(resources_to_build.functions, [func1, func2])
         self.assertEqual(resources_to_build.layers, [layer1])
-<<<<<<< HEAD
-        get_buildable_stacks_mock.assert_called_once_with([iac_stack], parameter_overrides={"overrides": "value"})
-=======
         get_buildable_stacks_mock.assert_called_once_with(
-            "template_file", parameter_overrides={"overrides": "value"}, global_parameter_overrides=None
-        )
->>>>>>> 88c1f070
+            [iac_stack], parameter_overrides={"overrides": "value"}, global_parameter_overrides=None
+        )
         SamFunctionProviderMock.assert_called_once_with([stack], False)
         pathlib_mock.Path.assert_called_once_with("template_file")
         setup_build_dir_mock.assert_called_with("build_dir", True)

--- conflicted
+++ resolved
@@ -235,11 +235,7 @@
                 image_uri=self.image_uri, resource_id=self.resource_id, property_name=self.property_name
             )
 
-<<<<<<< HEAD
-    def test_parse_ecr_url(self):
-=======
     def test_parse_image_url(self):
->>>>>>> 470d47f3
 
         valid = [
             {"url": self.image_uri, "result": {"repository": "mock-image-repo", "image_tag": "mock-tag"}},
@@ -251,10 +247,6 @@
         ]
 
         for config in valid:
-<<<<<<< HEAD
-            result = ECRUploader.parse_ecr_url(image_uri=config["url"])
-=======
             result = ECRUploader.parse_image_url(image_uri=config["url"])
->>>>>>> 470d47f3
 
             self.assertEqual(result, config["result"])
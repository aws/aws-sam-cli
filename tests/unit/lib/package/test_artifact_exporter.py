--- conflicted
+++ resolved
@@ -129,11 +129,6 @@
 
         resource_obj.export(resource_id, resource_dict, parent_dir)
 
-<<<<<<< HEAD
-        upload_local_artifacts_mock.assert_called_once_with(
-            resource_id, property_value, test_class.PROPERTY_NAME, parent_dir, s3_uploader_mock
-        )
-=======
         if test_class in (
             ApiGatewayRestApiResource,
             LambdaFunctionResource,
@@ -141,14 +136,13 @@
             LambdaLayerVersionResource,
         ):
             upload_local_artifacts_mock.assert_called_once_with(
-                resource_id, resource_dict, test_class.PROPERTY_NAME, parent_dir, s3_uploader_mock
+                resource_id, property_value, test_class.PROPERTY_NAME, parent_dir, s3_uploader_mock
             )
         else:
             upload_local_artifacts_mock.assert_called_once_with(
-                resource_id, resource_dict, test_class.PROPERTY_NAME, parent_dir, s3_uploader_mock, None
+                resource_id, property_value, test_class.PROPERTY_NAME, parent_dir, s3_uploader_mock, None
             )
         code_signer_mock.sign_package.assert_not_called()
->>>>>>> 876047ac
         if "." in test_class.PROPERTY_NAME:
             top_level_property_name = test_class.PROPERTY_NAME.split(".")[0]
             result = resource_dict[top_level_property_name]
@@ -390,11 +384,7 @@
         resource.export(resource_id, resource_dict, parent_dir)
 
         upload_local_artifacts_mock.assert_called_once_with(
-<<<<<<< HEAD
-            resource_id, local_path, resource.PROPERTY_NAME, parent_dir, self.s3_uploader_mock
-=======
-            resource_id, resource_dict, resource.PROPERTY_NAME, parent_dir, self.s3_uploader_mock, None
->>>>>>> 876047ac
+            resource_id, local_path, resource.PROPERTY_NAME, parent_dir, self.s3_uploader_mock, None
         )
 
         self.assertEqual(resource_dict[resource.PROPERTY_NAME], s3_url)
@@ -528,7 +518,7 @@
         class MockResourceNoForceZip(Resource):
             PROPERTY_NAME = "foo.bar"
 
-        resource = MockResourceNoForceZip(self.s3_uploader_mock)
+        resource = MockResourceNoForceZip(self.s3_uploader_mock, self.code_signer_mock)
 
         resource_id = "id"
         original_path = "/path/to/file"
@@ -569,11 +559,7 @@
         upload_local_artifacts_mock.return_value = s3_url
         resource.export(resource_id, resource_dict, parent_dir)
         upload_local_artifacts_mock.assert_called_once_with(
-<<<<<<< HEAD
-            resource_id, local_path, resource.PROPERTY_NAME, parent_dir, self.s3_uploader_mock
-=======
-            resource_id, resource_dict, resource.PROPERTY_NAME, parent_dir, self.s3_uploader_mock, None
->>>>>>> 876047ac
+            resource_id, local_path, resource.PROPERTY_NAME, parent_dir, self.s3_uploader_mock, None
         )
         self.code_signer_mock.should_sign_package.assert_called_once_with(resource_id)
         self.code_signer_mock.sign_package.assert_not_called()
@@ -629,7 +615,7 @@
         resource = MockResource(self.s3_uploader_mock, self.code_signer_mock)
         resource_id = "id"
         local_path = "/path/to/file"
-        resource_dict = { resource.PROPERTY_NAME: local_path }
+        resource_dict = {resource.PROPERTY_NAME: local_path}
         parent_dir = "dir"
         s3_url = "s3://foo/bar"
 

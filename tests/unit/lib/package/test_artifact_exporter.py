import json
import tempfile
import os
import string
import random
import zipfile
import unittest

from contextlib import contextmanager, closing
from unittest import mock
from unittest.mock import patch, Mock, MagicMock

from samcli.commands.package.exceptions import ExportFailedError
from samcli.lib.package.s3_uploader import S3Uploader
from samcli.lib.package.uploaders import Destination
from samcli.lib.package.utils import zip_folder, make_zip
from samcli.lib.utils.packagetype import ZIP, IMAGE
from tests.testing_utils import FileCreator
from samcli.commands.package import exceptions
from samcli.lib.package.artifact_exporter import (
    is_local_folder,
    make_abs_path,
    Template,
    CloudFormationStackResource,
    ServerlessApplicationResource,
)
from samcli.lib.package.packageable_resources import (
    is_s3_protocol_url,
    is_local_file,
    upload_local_artifacts,
    Resource,
    ResourceWithS3UrlDict,
    ServerlessApiResource,
    ServerlessFunctionResource,
    GraphQLSchemaResource,
    LambdaFunctionResource,
    ApiGatewayRestApiResource,
    ElasticBeanstalkApplicationVersion,
    LambdaLayerVersionResource,
    copy_to_temp_dir,
    include_transform_export_handler,
    GLOBAL_EXPORT_DICT,
    ServerlessLayerVersionResource,
    ServerlessRepoApplicationLicense,
    ServerlessRepoApplicationReadme,
    AppSyncResolverRequestTemplateResource,
    AppSyncResolverResponseTemplateResource,
    AppSyncFunctionConfigurationRequestTemplateResource,
    AppSyncFunctionConfigurationResponseTemplateResource,
    GlueJobCommandScriptLocationResource,
    CloudFormationModuleVersionModulePackage,
    CloudFormationResourceVersionSchemaHandlerPackage,
    ResourceZip,
    ResourceImage,
    ResourceImageDict,
    ECRResource,
)


class TestArtifactExporter(unittest.TestCase):
    def setUp(self):
        self.s3_uploader_mock = MagicMock()
        self.s3_uploader_mock.s3.meta.endpoint_url = "https://s3.some-valid-region.amazonaws.com"
        self.ecr_uploader_mock = Mock()

        def get_mock(destination: Destination):
            return {Destination.S3: self.s3_uploader_mock, Destination.ECR: self.ecr_uploader_mock}.get(destination)

        self.uploaders_mock = Mock()
        self.uploaders_mock.get.side_effect = get_mock

        self.code_signer_mock = Mock()
        self.code_signer_mock.should_sign_package.return_value = False

    def test_all_resources_export(self):
        uploaded_s3_url = "s3://foo/bar?versionId=baz"

        setup = [
            {"class": ServerlessFunctionResource, "expected_result": uploaded_s3_url},
            {"class": ServerlessApiResource, "expected_result": uploaded_s3_url},
            {"class": GraphQLSchemaResource, "expected_result": uploaded_s3_url},
            {"class": AppSyncResolverRequestTemplateResource, "expected_result": uploaded_s3_url},
            {"class": AppSyncResolverResponseTemplateResource, "expected_result": uploaded_s3_url},
            {"class": AppSyncFunctionConfigurationRequestTemplateResource, "expected_result": uploaded_s3_url},
            {"class": AppSyncFunctionConfigurationResponseTemplateResource, "expected_result": uploaded_s3_url},
            {"class": ApiGatewayRestApiResource, "expected_result": {"Bucket": "foo", "Key": "bar", "Version": "baz"}},
            {
                "class": LambdaFunctionResource,
                "expected_result": {"S3Bucket": "foo", "S3Key": "bar", "S3ObjectVersion": "baz"},
            },
            {"class": ElasticBeanstalkApplicationVersion, "expected_result": {"S3Bucket": "foo", "S3Key": "bar"}},
            {
                "class": LambdaLayerVersionResource,
                "expected_result": {"S3Bucket": "foo", "S3Key": "bar", "S3ObjectVersion": "baz"},
            },
            {"class": ServerlessLayerVersionResource, "expected_result": uploaded_s3_url},
            {"class": ServerlessRepoApplicationReadme, "expected_result": uploaded_s3_url},
            {"class": ServerlessRepoApplicationLicense, "expected_result": uploaded_s3_url},
            {"class": ServerlessRepoApplicationLicense, "expected_result": uploaded_s3_url},
            {"class": GlueJobCommandScriptLocationResource, "expected_result": {"ScriptLocation": uploaded_s3_url}},
            {"class": CloudFormationModuleVersionModulePackage, "expected_result": uploaded_s3_url},
            {"class": CloudFormationResourceVersionSchemaHandlerPackage, "expected_result": uploaded_s3_url},
        ]

        with patch("samcli.lib.package.packageable_resources.upload_local_artifacts") as upload_local_artifacts_mock:
            for test in setup:
                self._helper_verify_export_resources(
                    test["class"], uploaded_s3_url, upload_local_artifacts_mock, test["expected_result"]
                )

    def test_invalid_export_resource(self):
        with patch("samcli.lib.package.packageable_resources.upload_local_artifacts") as upload_local_artifacts_mock:
            s3_uploader_mock = Mock()
            code_signer_mock = Mock()
            upload_local_artifacts_mock.reset_mock()
            resource_obj = ServerlessFunctionResource(uploaders=self.uploaders_mock, code_signer=code_signer_mock)
            resource_id = "id"
            resource_dict = {"InlineCode": "code"}
            parent_dir = "dir"
            resource_obj.export(resource_id, resource_dict, parent_dir)
            upload_local_artifacts_mock.assert_not_called()
            code_signer_mock.should_sign_package.assert_not_called()
            code_signer_mock.sign_package.assert_not_called()

    def _helper_verify_export_resources(
        self, test_class, uploaded_s3_url, upload_local_artifacts_mock, expected_result
    ):

        s3_uploader_mock = Mock()
        code_signer_mock = Mock()
        code_signer_mock.should_sign_package.return_value = False
        upload_local_artifacts_mock.reset_mock()

        uploaders_mock = Mock()
        uploaders_mock.get = Mock(return_value=s3_uploader_mock)

        resource_id = "id"

        if "." in test_class.PROPERTY_NAME:
            reversed_property_names = test_class.PROPERTY_NAME.split(".")
            reversed_property_names.reverse()
            property_dict = {reversed_property_names[0]: "foo"}
            for sub_property_name in reversed_property_names[1:]:
                property_dict = {sub_property_name: property_dict}
            resource_dict = property_dict
        else:
            resource_dict = {test_class.PROPERTY_NAME: "foo"}
        parent_dir = "dir"

        upload_local_artifacts_mock.return_value = uploaded_s3_url

        resource_obj = test_class(uploaders=uploaders_mock, code_signer=code_signer_mock)

        resource_obj.export(resource_id, resource_dict, parent_dir)

        if test_class in (
            ApiGatewayRestApiResource,
            LambdaFunctionResource,
            ElasticBeanstalkApplicationVersion,
            LambdaLayerVersionResource,
        ):
            upload_local_artifacts_mock.assert_called_once_with(
                resource_id, resource_dict, test_class.PROPERTY_NAME, parent_dir, s3_uploader_mock
            )
        else:
            upload_local_artifacts_mock.assert_called_once_with(
                resource_id, resource_dict, test_class.PROPERTY_NAME, parent_dir, s3_uploader_mock, None
            )
        code_signer_mock.sign_package.assert_not_called()
        if "." in test_class.PROPERTY_NAME:
            top_level_property_name = test_class.PROPERTY_NAME.split(".")[0]
            result = resource_dict[top_level_property_name]
        else:
            result = resource_dict[test_class.PROPERTY_NAME]
        self.assertEqual(result, expected_result)

    def test_is_s3_url(self):
        valid = [
            "s3://foo/bar",
            "s3://foo/bar/baz/cat/dog",
            "s3://foo/bar?versionId=abc",
            "s3://foo/bar/baz?versionId=abc&versionId=123",
            "s3://foo/bar/baz?versionId=abc",
            "s3://www.amazon.com/foo/bar",
            "s3://my-new-bucket/foo/bar?a=1&a=2&a=3&b=1",
            "https://s3-eu-west-1.amazonaws.com/bucket/key",
            "https://s3.us-east-1.amazonaws.com/bucket/key",
        ]

        invalid = [
            # For purposes of exporter, we need S3 URLs to point to an object
            # and not a bucket
            "s3://foo",
            "https://www.amazon.com",
        ]

        for url in valid:
            self._assert_is_valid_s3_url(url)

        for url in invalid:
            self._assert_is_invalid_s3_url(url)

    def _assert_is_valid_s3_url(self, url):
        self.assertTrue(is_s3_protocol_url(url), "{0} should be valid".format(url))

    def _assert_is_invalid_s3_url(self, url):
        self.assertFalse(is_s3_protocol_url(url), "{0} should be valid".format(url))

    def test_parse_s3_url(self):

        valid = [
            {"url": "s3://foo/bar", "result": {"Bucket": "foo", "Key": "bar"}},
            {"url": "s3://foo/bar/cat/dog", "result": {"Bucket": "foo", "Key": "bar/cat/dog"}},
            {
                "url": "s3://foo/bar/baz?versionId=abc&param1=val1&param2=val2",
                "result": {"Bucket": "foo", "Key": "bar/baz", "VersionId": "abc"},
            },
            {
                # VersionId is not returned if there are more than one versionId
                # keys in query parameter
                "url": "s3://foo/bar/baz?versionId=abc&versionId=123",
                "result": {"Bucket": "foo", "Key": "bar/baz"},
            },
            {
                # Path style url
                "url": "https://s3-eu-west-1.amazonaws.com/bucket/key",
                "result": {"Bucket": "bucket", "Key": "key"},
            },
            {
                # Path style url
                "url": "https://s3.us-east-1.amazonaws.com/bucket/key",
                "result": {"Bucket": "bucket", "Key": "key"},
            },
        ]

        invalid = [
            # For purposes of exporter, we need S3 URLs to point to an object
            # and not a bucket
            "s3://foo",
            "https://www.amazon.com",
            "https://s3.us-east-1.amazonaws.com",
        ]

        for config in valid:
            result = S3Uploader.parse_s3_url(
                config["url"], bucket_name_property="Bucket", object_key_property="Key", version_property="VersionId"
            )

            self.assertEqual(result, config["result"])

        for url in invalid:
            with self.assertRaises(ValueError):
                S3Uploader.parse_s3_url(url)

    def test_is_local_file(self):
        with tempfile.NamedTemporaryFile() as handle:
            self.assertTrue(is_local_file(handle.name))
            self.assertFalse(is_local_folder(handle.name))

    def test_is_local_folder(self):
        with self.make_temp_dir() as filename:
            self.assertTrue(is_local_folder(filename))
            self.assertFalse(is_local_file(filename))

    @patch("samcli.lib.package.utils.zip_and_upload")
    def test_upload_local_artifacts_local_file(self, zip_and_upload_mock):
        # Case 1: Artifact path is a relative path
        # Verifies that we package local artifacts appropriately
        property_name = "property"
        resource_id = "resource_id"
        expected_s3_url = "s3://foo/bar?versionId=baz"

        self.s3_uploader_mock.upload_with_dedup.return_value = expected_s3_url

        with tempfile.NamedTemporaryFile() as handle:
            # Artifact is a file in the temporary directory
            artifact_path = handle.name
            parent_dir = tempfile.gettempdir()

            resource_dict = {property_name: artifact_path}
            result = upload_local_artifacts(
                resource_id, resource_dict, property_name, parent_dir, self.s3_uploader_mock
            )
            self.assertEqual(result, expected_s3_url)

            # Internally the method would convert relative paths to absolute
            # path, with respect to the parent directory
            absolute_artifact_path = make_abs_path(parent_dir, artifact_path)
            self.s3_uploader_mock.upload_with_dedup.assert_called_with(absolute_artifact_path)

            zip_and_upload_mock.assert_not_called()

    @patch("samcli.lib.package.utils.zip_and_upload")
    def test_upload_local_artifacts_local_file_abs_path(self, zip_and_upload_mock):
        # Case 2: Artifact path is an absolute path
        # Verifies that we package local artifacts appropriately
        property_name = "property"
        resource_id = "resource_id"
        expected_s3_url = "s3://foo/bar?versionId=baz"

        self.s3_uploader_mock.upload_with_dedup.return_value = expected_s3_url

        with tempfile.NamedTemporaryFile() as handle:
            parent_dir = tempfile.gettempdir()
            artifact_path = make_abs_path(parent_dir, handle.name)

            resource_dict = {property_name: artifact_path}
            result = upload_local_artifacts(
                resource_id, resource_dict, property_name, parent_dir, self.s3_uploader_mock
            )
            self.assertEqual(result, expected_s3_url)

            self.s3_uploader_mock.upload_with_dedup.assert_called_with(artifact_path)
            zip_and_upload_mock.assert_not_called()

    @patch("samcli.lib.package.utils.zip_and_upload")
    def test_upload_local_artifacts_local_folder(self, zip_and_upload_mock):
        property_name = "property"
        resource_id = "resource_id"
        expected_s3_url = "s3://foo/bar?versionId=baz"

        zip_and_upload_mock.return_value = expected_s3_url

        #  Artifact path is a Directory
        with self.make_temp_dir() as artifact_path:
            # Artifact is a file in the temporary directory
            parent_dir = tempfile.gettempdir()
            resource_dict = {property_name: artifact_path}

            result = upload_local_artifacts(resource_id, resource_dict, property_name, parent_dir, Mock())
            self.assertEqual(result, expected_s3_url)

            absolute_artifact_path = make_abs_path(parent_dir, artifact_path)

            zip_and_upload_mock.assert_called_once_with(absolute_artifact_path, mock.ANY, None)

    @patch("samcli.lib.package.utils.zip_and_upload")
    def test_upload_local_artifacts_no_path(self, zip_and_upload_mock):
        property_name = "property"
        resource_id = "resource_id"
        expected_s3_url = "s3://foo/bar?versionId=baz"

        zip_and_upload_mock.return_value = expected_s3_url

        # If you don't specify a path, we will default to Current Working Dir
        resource_dict = {}
        parent_dir = tempfile.gettempdir()

        result = upload_local_artifacts(resource_id, resource_dict, property_name, parent_dir, self.s3_uploader_mock)
        self.assertEqual(result, expected_s3_url)

        zip_and_upload_mock.assert_called_once_with(parent_dir, mock.ANY, None)
        self.s3_uploader_mock.upload_with_dedup.assert_not_called()

    @patch("samcli.lib.package.utils.zip_and_upload")
    def test_upload_local_artifacts_s3_url(self, zip_and_upload_mock):
        property_name = "property"
        resource_id = "resource_id"
        object_s3_url = "s3://foo/bar?versionId=baz"

        # If URL is already S3 URL, this will be returned without zip/upload
        resource_dict = {property_name: object_s3_url}
        parent_dir = tempfile.gettempdir()

        result = upload_local_artifacts(resource_id, resource_dict, property_name, parent_dir, self.s3_uploader_mock)
        self.assertEqual(result, object_s3_url)

        zip_and_upload_mock.assert_not_called()
        self.s3_uploader_mock.upload_with_dedup.assert_not_called()

    @patch("samcli.lib.package.utils.zip_and_upload")
    def test_upload_local_artifacts_invalid_value(self, zip_and_upload_mock):
        property_name = "property"
        resource_id = "resource_id"
        parent_dir = tempfile.gettempdir()

        with self.assertRaises(exceptions.InvalidLocalPathError):
            non_existent_file = "some_random_filename"
            resource_dict = {property_name: non_existent_file}
            upload_local_artifacts(resource_id, resource_dict, property_name, parent_dir, self.s3_uploader_mock)

        with self.assertRaises(exceptions.InvalidLocalPathError):
            non_existent_file = ["invalid datatype"]
            resource_dict = {property_name: non_existent_file}
            upload_local_artifacts(resource_id, resource_dict, property_name, parent_dir, self.s3_uploader_mock)

        zip_and_upload_mock.assert_not_called()
        self.s3_uploader_mock.upload_with_dedup.assert_not_called()

    @patch("samcli.lib.package.utils.make_zip")
    def test_zip_folder(self, make_zip_mock):
        zip_file_name = "name.zip"
        make_zip_mock.return_value = zip_file_name

        with self.make_temp_dir() as dirname:
            with zip_folder(dirname) as actual_zip_file_name:
                self.assertEqual(actual_zip_file_name, (zip_file_name, mock.ANY))

        make_zip_mock.assert_called_once_with(mock.ANY, dirname)

    @patch("samcli.lib.package.packageable_resources.upload_local_artifacts")
    def test_resource_zip(self, upload_local_artifacts_mock):
        # Property value is a path to file

        class MockResource(ResourceZip):
            PROPERTY_NAME = "foo"

        resource = MockResource(self.uploaders_mock, self.code_signer_mock)

        resource_id = "id"
        resource_dict = {}
        resource_dict[resource.PROPERTY_NAME] = "/path/to/file"
        parent_dir = "dir"
        s3_url = "s3://foo/bar"

        upload_local_artifacts_mock.return_value = s3_url

        resource.export(resource_id, resource_dict, parent_dir)

        upload_local_artifacts_mock.assert_called_once_with(
            resource_id, resource_dict, resource.PROPERTY_NAME, parent_dir, self.s3_uploader_mock, None
        )

        self.assertEqual(resource_dict[resource.PROPERTY_NAME], s3_url)

        self.s3_uploader_mock.delete_artifact = MagicMock()
        resource.delete(resource_id, resource_dict)
        self.assertEqual(self.s3_uploader_mock.delete_artifact.call_count, 1)

    @patch("samcli.lib.package.packageable_resources.upload_local_image_artifacts")
    def test_resource_lambda_image(self, upload_local_image_artifacts_mock):
        # Property value is a path to an image

        class MockResource(ResourceImage):
            PROPERTY_NAME = "foo"

        resource = MockResource(self.uploaders_mock, None)

        resource_id = "id"
        resource_dict = {}
        resource_dict[resource.PROPERTY_NAME] = "image:latest"
        parent_dir = "dir"
        ecr_url = "123456789.dkr.ecr.us-east-1.amazonaws.com/sam-cli"

        upload_local_image_artifacts_mock.return_value = ecr_url

        resource.export(resource_id, resource_dict, parent_dir)

        upload_local_image_artifacts_mock.assert_called_once_with(
            resource_id, resource_dict, resource.PROPERTY_NAME, parent_dir, self.ecr_uploader_mock
        )

        self.assertEqual(resource_dict[resource.PROPERTY_NAME], ecr_url)

        self.ecr_uploader_mock.delete_artifact = MagicMock()
        resource.delete(resource_id, resource_dict)
        self.assertEqual(self.ecr_uploader_mock.delete_artifact.call_count, 1)

    @patch("samcli.lib.package.packageable_resources.upload_local_image_artifacts")
    def test_resource_image_dict(self, upload_local_image_artifacts_mock):
        # Property value is a path to an image

        class MockResource(ResourceImageDict):
            PROPERTY_NAME = "foo"

        resource = MockResource(self.uploaders_mock, None)

        resource_id = "id"
        resource_dict = {}
        resource_dict[resource.PROPERTY_NAME] = "image:latest"
        parent_dir = "dir"
        ecr_url = "123456789.dkr.ecr.us-east-1.amazonaws.com/sam-cli"

        upload_local_image_artifacts_mock.return_value = ecr_url

        resource.export(resource_id, resource_dict, parent_dir)

        upload_local_image_artifacts_mock.assert_called_once_with(
            resource_id, resource_dict, resource.PROPERTY_NAME, parent_dir, self.ecr_uploader_mock
        )

        self.assertEqual(resource_dict[resource.PROPERTY_NAME][resource.EXPORT_PROPERTY_CODE_KEY], ecr_url)

        self.ecr_uploader_mock.delete_artifact = MagicMock()
        resource.delete(resource_id, resource_dict)
        self.assertEqual(self.ecr_uploader_mock.delete_artifact.call_count, 1)

    def test_lambda_image_resource_package_success(self):
        # Property value is set to an image

        class MockResource(ResourceImage):
            PROPERTY_NAME = "foo"

        resource = MockResource(self.uploaders_mock, None)

        resource_id = "id"
        resource_dict = {}
        original_image = "image:latest"
        resource_dict[resource.PROPERTY_NAME] = original_image
        parent_dir = "dir"
        ecr_url = "123456789.dkr.ecr.us-east-1.amazonaws.com/sam-cli"
        self.ecr_uploader_mock.upload.return_value = ecr_url

        resource.export(resource_id, resource_dict, parent_dir)

        self.assertEqual(resource_dict[resource.PROPERTY_NAME], ecr_url)

    def test_lambda_image_resource_non_package_image_already_remote(self):
        # Property value is set to an ecr image

        class MockResource(ResourceImage):
            PROPERTY_NAME = "foo"

        resource = MockResource(self.uploaders_mock, None)

        resource_id = "id"
        resource_dict = {}
        original_image = "123456789.dkr.ecr.us-east-1.amazonaws.com/sam-cli"
        resource_dict[resource.PROPERTY_NAME] = original_image
        parent_dir = "dir"

        resource.export(resource_id, resource_dict, parent_dir)

        self.assertEqual(resource_dict[resource.PROPERTY_NAME], original_image)

    def test_lambda_image_resource_no_image_present(self):
        # Property value is set to an ecr image

        class MockResource(ResourceImage):
            PROPERTY_NAME = "foo"

        resource = MockResource(self.uploaders_mock, None)

        resource_id = "id"
        resource_dict = {}
        original_image = None
        resource_dict[resource.PROPERTY_NAME] = original_image
        parent_dir = "dir"

        with self.assertRaises(ExportFailedError):
            resource.export(resource_id, resource_dict, parent_dir)

    @patch("shutil.rmtree")
    @patch("zipfile.is_zipfile")
    @patch("samcli.lib.package.packageable_resources.copy_to_temp_dir")
    @patch("samcli.lib.package.utils.zip_and_upload")
    @patch("samcli.lib.package.packageable_resources.is_local_file")
    def test_resource_with_force_zip_on_regular_file(
        self, is_local_file_mock, zip_and_upload_mock, copy_to_temp_dir_mock, is_zipfile_mock, rmtree_mock
    ):
        # Property value is a path to file and FORCE_ZIP is True

        class MockResource(ResourceZip):
            PROPERTY_NAME = "foo"
            FORCE_ZIP = True

        resource = MockResource(self.uploaders_mock, self.code_signer_mock)

        resource_id = "id"
        resource_dict = {}
        original_path = "/path/to/file"
        resource_dict[resource.PROPERTY_NAME] = original_path
        parent_dir = "dir"
        s3_url = "s3://foo/bar"

        zip_and_upload_mock.return_value = s3_url
        is_local_file_mock.return_value = True

        with self.make_temp_dir() as tmp_dir:

            copy_to_temp_dir_mock.return_value = tmp_dir

            # This is not a zip file
            is_zipfile_mock.return_value = False

            resource.export(resource_id, resource_dict, parent_dir)

            zip_and_upload_mock.assert_called_once_with(tmp_dir, mock.ANY, None)
            rmtree_mock.assert_called_once_with(tmp_dir)
            is_zipfile_mock.assert_called_once_with(original_path)
            self.code_signer_mock.should_sign_package.assert_called_once_with(resource_id)
            self.code_signer_mock.sign_package.assert_not_called()
            self.assertEqual(resource_dict[resource.PROPERTY_NAME], s3_url)

    @patch("shutil.rmtree")
    @patch("zipfile.is_zipfile")
    @patch("samcli.lib.package.packageable_resources.copy_to_temp_dir")
    @patch("samcli.lib.package.utils.zip_and_upload")
    @patch("samcli.lib.package.packageable_resources.is_local_file")
    @patch("samcli.lib.package.utils.is_local_file")
    def test_resource_with_force_zip_on_zip_file(
        self,
        is_local_file_mock_utils,
        is_local_file_mock_resources,
        zip_and_upload_mock,
        copy_to_temp_dir_mock,
        is_zipfile_mock,
        rmtree_mock,
    ):
        # Property value is a path to zip file and FORCE_ZIP is True
        # We should *not* re-zip an existing zip

        class MockResource(ResourceZip):
            PROPERTY_NAME = "foo"
            FORCE_ZIP = True

        resource = MockResource(self.uploaders_mock, self.code_signer_mock)

        resource_id = "id"
        resource_dict = {}
        original_path = "/path/to/zip_file"
        resource_dict[resource.PROPERTY_NAME] = original_path
        parent_dir = "dir"
        s3_url = "s3://foo/bar"

        # When the file is actually a zip-file, no additional zipping has to happen
        is_zipfile_mock.return_value = True
        is_local_file_mock_utils.return_value = True
        is_local_file_mock_resources.return_value = True
        zip_and_upload_mock.return_value = s3_url
        self.s3_uploader_mock.upload_with_dedup.return_value = s3_url

        resource.export(resource_id, resource_dict, parent_dir)

        copy_to_temp_dir_mock.assert_not_called()
        zip_and_upload_mock.assert_not_called()
        rmtree_mock.assert_not_called()
        is_zipfile_mock.assert_called_once_with(original_path)
        self.code_signer_mock.should_sign_package.assert_called_once_with(resource_id)
        self.code_signer_mock.sign_package.assert_not_called()
        self.assertEqual(resource_dict[resource.PROPERTY_NAME], s3_url)

    @patch("shutil.rmtree")
    @patch("zipfile.is_zipfile")
    @patch("samcli.lib.package.utils.copy_to_temp_dir")
    @patch("samcli.lib.package.utils.zip_and_upload")
    @patch("samcli.lib.package.packageable_resources.is_local_file")
    @patch("samcli.lib.package.utils.is_local_file")
    def test_resource_without_force_zip(
        self,
        is_local_file_mock_utils,
        is_local_file_mock_resources,
        zip_and_upload_mock,
        copy_to_temp_dir_mock,
        is_zipfile_mock,
        rmtree_mock,
    ):
        class MockResourceNoForceZip(ResourceZip):
            PROPERTY_NAME = "foo"

        resource = MockResourceNoForceZip(self.uploaders_mock, self.code_signer_mock)

        resource_id = "id"
        resource_dict = {}
        original_path = "/path/to/file"
        resource_dict[resource.PROPERTY_NAME] = original_path
        parent_dir = "dir"
        s3_url = "s3://foo/bar"

        # This is not a zip file, but a valid local file. Since FORCE_ZIP is NOT set, this will not be zipped
        is_zipfile_mock.return_value = False
        is_local_file_mock_resources.return_value = True
        is_local_file_mock_utils.return_value = True
        zip_and_upload_mock.return_value = s3_url
        self.s3_uploader_mock.upload_with_dedup.return_value = s3_url

        resource.export(resource_id, resource_dict, parent_dir)

        copy_to_temp_dir_mock.assert_not_called()
        zip_and_upload_mock.assert_not_called()
        rmtree_mock.assert_not_called()
        is_zipfile_mock.assert_called_once_with(original_path)
        self.code_signer_mock.should_sign_package.assert_called_once_with(resource_id)
        self.code_signer_mock.sign_package.assert_not_called()
        self.assertEqual(resource_dict[resource.PROPERTY_NAME], s3_url)

    @patch("samcli.lib.package.packageable_resources.upload_local_artifacts")
    def test_resource_empty_property_value(self, upload_local_artifacts_mock):
        # Property value is empty

        class MockResource(ResourceZip):
            PROPERTY_NAME = "foo"

        resource = MockResource(self.uploaders_mock, self.code_signer_mock)

        resource_id = "id"
        resource_dict = {}
        resource_dict[resource.PROPERTY_NAME] = "/path/to/file"
        parent_dir = "dir"
        s3_url = "s3://foo/bar"

        upload_local_artifacts_mock.return_value = s3_url
        resource_dict = {}
        resource.export(resource_id, resource_dict, parent_dir)
        upload_local_artifacts_mock.assert_called_once_with(
            resource_id, resource_dict, resource.PROPERTY_NAME, parent_dir, self.s3_uploader_mock, None
        )
        self.code_signer_mock.should_sign_package.assert_called_once_with(resource_id)
        self.code_signer_mock.sign_package.assert_not_called()
        self.assertEqual(resource_dict[resource.PROPERTY_NAME], s3_url)

    @patch("samcli.lib.package.packageable_resources.upload_local_artifacts")
    def test_resource_property_value_dict(self, upload_local_artifacts_mock):
        # Property value is a dictionary. Export should not upload anything

        class MockResource(ResourceZip):
            PROPERTY_NAME = "foo"

        resource = MockResource(self.uploaders_mock, self.code_signer_mock)
        resource_id = "id"
        resource_dict = {}
        resource_dict[resource.PROPERTY_NAME] = "/path/to/file"
        parent_dir = "dir"
        s3_url = "s3://foo/bar"

        upload_local_artifacts_mock.return_value = s3_url
        resource_dict = {}
        resource_dict[resource.PROPERTY_NAME] = {"a": "b"}
        resource.export(resource_id, resource_dict, parent_dir)
        upload_local_artifacts_mock.assert_not_called()
        self.assertEqual(resource_dict, {"foo": {"a": "b"}})

    @patch("samcli.lib.package.packageable_resources.upload_local_artifacts")
    def test_resource_has_package_null_property_to_false(self, upload_local_artifacts_mock):
        # Should not upload anything if PACKAGE_NULL_PROPERTY is set to False

        class MockResource(ResourceZip):
            PROPERTY_NAME = "foo"
            PACKAGE_NULL_PROPERTY = False

        resource = MockResource(self.uploaders_mock, self.code_signer_mock)
        resource_id = "id"
        resource_dict = {}
        parent_dir = "dir"
        s3_url = "s3://foo/bar"

        upload_local_artifacts_mock.return_value = s3_url

        resource.export(resource_id, resource_dict, parent_dir)

        upload_local_artifacts_mock.assert_not_called()
        self.assertNotIn(resource.PROPERTY_NAME, resource_dict)

    @patch("samcli.lib.package.packageable_resources.upload_local_artifacts")
    def test_resource_export_fails(self, upload_local_artifacts_mock):
        class MockResource(ResourceZip):
            PROPERTY_NAME = "foo"

        resource = MockResource(self.uploaders_mock, self.code_signer_mock)
        resource_id = "id"
        resource_dict = {}
        resource_dict[resource.PROPERTY_NAME] = "/path/to/file"
        parent_dir = "dir"
        s3_url = "s3://foo/bar"

        upload_local_artifacts_mock.side_effect = RuntimeError
        resource_dict = {}

        with self.assertRaises(exceptions.ExportFailedError):
            resource.export(resource_id, resource_dict, parent_dir)

    @patch("samcli.lib.package.packageable_resources.upload_local_artifacts")
    def test_resource_with_s3_url_dict(self, upload_local_artifacts_mock):
        """
        Checks if we properly export from the Resource classc
        :return:
        """

        self.assertTrue(issubclass(ResourceWithS3UrlDict, Resource))

        class MockResource(ResourceWithS3UrlDict):
            PROPERTY_NAME = "foo"
            BUCKET_NAME_PROPERTY = "b"
            OBJECT_KEY_PROPERTY = "o"
            VERSION_PROPERTY = "v"

        resource = MockResource(self.uploaders_mock, self.code_signer_mock)

        # Case 1: Property value is a path to file
        resource_id = "id"
        resource_dict = {}
        resource_dict[resource.PROPERTY_NAME] = "/path/to/file"
        parent_dir = "dir"
        s3_url = "s3://bucket/key1/key2?versionId=SomeVersionNumber"

        upload_local_artifacts_mock.return_value = s3_url

        resource.export(resource_id, resource_dict, parent_dir)

        upload_local_artifacts_mock.assert_called_once_with(
            resource_id, resource_dict, resource.PROPERTY_NAME, parent_dir, self.s3_uploader_mock
        )

        self.assertEqual(
            resource_dict[resource.PROPERTY_NAME], {"b": "bucket", "o": "key1/key2", "v": "SomeVersionNumber"}
        )

        self.s3_uploader_mock.delete_artifact = MagicMock()
        resource.delete(resource_id, resource_dict)
        self.s3_uploader_mock.delete_artifact.assert_called_once_with(remote_path="key1/key2", is_key=True)

    def test_ecr_resource_delete(self):
        # Property value is set to an image

        class MockResource(ECRResource):
            PROPERTY_NAME = "foo"

        resource = MockResource(self.uploaders_mock, None)

        resource_id = "id"
        resource_dict = {}
        repository = "repository"
        resource_dict[resource.PROPERTY_NAME] = repository

        self.ecr_uploader_mock.delete_ecr_repository = Mock()

        resource.delete(resource_id, resource_dict)

        self.ecr_uploader_mock.delete_ecr_repository.assert_called_once_with(physical_id="repository")

    @patch("samcli.lib.package.packageable_resources.upload_local_artifacts")
    def test_resource_with_signing_configuration(self, upload_local_artifacts_mock):
        class MockResource(ResourceZip):
            PROPERTY_NAME = "foo"

        code_signer_mock = Mock()
        code_signer_mock.should_sign_package.return_value = True
        code_signer_mock.sign_package.return_value = "signed_s3_location"
        upload_local_artifacts_mock.return_value = "non_signed_s3_location"

        resource = MockResource(self.uploaders_mock, code_signer_mock)

        resource_id = "id"
        resource_dict = {resource.PROPERTY_NAME: "/path/to/file"}
        parent_dir = "dir"
        resource.export(resource_id, resource_dict, parent_dir)
        self.assertEqual(resource_dict[resource.PROPERTY_NAME], "signed_s3_location")

    @patch("samcli.lib.package.artifact_exporter.Template")
    def test_export_cloudformation_stack(self, TemplateMock):
        stack_resource = CloudFormationStackResource(self.uploaders_mock, self.code_signer_mock)

        resource_id = "id"
        property_name = stack_resource.PROPERTY_NAME
        exported_template_dict = {"foo": "bar"}
        result_s3_url = "s3://hello/world"
        result_path_style_s3_url = "http://s3.amazonws.com/hello/world"

        template_instance_mock = Mock()
        TemplateMock.return_value = template_instance_mock
        template_instance_mock.export.return_value = exported_template_dict

        self.s3_uploader_mock.upload.return_value = result_s3_url
        self.s3_uploader_mock.to_path_style_s3_url.return_value = result_path_style_s3_url

        with tempfile.NamedTemporaryFile() as handle:
            template_path = handle.name
            resource_dict = {property_name: template_path}
            parent_dir = tempfile.gettempdir()

            stack_resource.export(resource_id, resource_dict, parent_dir)

            self.assertEqual(resource_dict[property_name], result_path_style_s3_url)

            TemplateMock.assert_called_once_with(
<<<<<<< HEAD
                template_path, parent_dir, self.uploaders_mock, self.code_signer_mock, normalize_template=True
=======
                template_path,
                parent_dir,
                self.uploaders_mock,
                self.code_signer_mock,
                normalize_parameters=True,
                normalize_template=True,
                parent_stack_id="id",
>>>>>>> 356555e3
            )
            template_instance_mock.export.assert_called_once_with()
            self.s3_uploader_mock.upload.assert_called_once_with(mock.ANY, mock.ANY)
            self.s3_uploader_mock.to_path_style_s3_url.assert_called_once_with("world", None)

    def test_export_cloudformation_stack_no_upload_path_is_s3url(self):
        stack_resource = CloudFormationStackResource(self.uploaders_mock, self.code_signer_mock)
        resource_id = "id"
        property_name = stack_resource.PROPERTY_NAME
        s3_url = "s3://hello/world"
        resource_dict = {property_name: s3_url}

        # Case 1: Path is already S3 url
        stack_resource.export(resource_id, resource_dict, "dir")
        self.assertEqual(resource_dict[property_name], s3_url)
        self.s3_uploader_mock.upload.assert_not_called()

    def test_export_cloudformation_stack_no_upload_path_is_httpsurl(self):
        stack_resource = CloudFormationStackResource(self.uploaders_mock, self.code_signer_mock)
        resource_id = "id"
        property_name = stack_resource.PROPERTY_NAME
        s3_url = "https://s3.amazonaws.com/hello/world"
        resource_dict = {property_name: s3_url}

        # Case 1: Path is already S3 url
        stack_resource.export(resource_id, resource_dict, "dir")
        self.assertEqual(resource_dict[property_name], s3_url)
        self.s3_uploader_mock.upload.assert_not_called()

    def test_export_cloudformation_stack_no_upload_path_is_s3_region_httpsurl(self):
        stack_resource = CloudFormationStackResource(self.uploaders_mock, self.code_signer_mock)
        resource_id = "id"
        property_name = stack_resource.PROPERTY_NAME

        s3_url = "https://s3.some-valid-region.amazonaws.com/hello/world"
        resource_dict = {property_name: s3_url}

        stack_resource.export(resource_id, resource_dict, "dir")
        self.assertEqual(resource_dict[property_name], s3_url)
        self.s3_uploader_mock.upload.assert_not_called()

    def test_export_cloudformation_stack_no_upload_path_is_empty(self):
        stack_resource = CloudFormationStackResource(self.uploaders_mock, self.code_signer_mock)
        resource_id = "id"
        property_name = stack_resource.PROPERTY_NAME
        s3_url = "s3://hello/world"
        resource_dict = {property_name: s3_url}

        # Case 2: Path is empty
        resource_dict = {}
        stack_resource.export(resource_id, resource_dict, "dir")
        self.assertEqual(resource_dict, {})
        self.s3_uploader_mock.upload.assert_not_called()

    def test_export_cloudformation_stack_no_upload_path_not_file(self):
        stack_resource = CloudFormationStackResource(self.uploaders_mock, self.code_signer_mock)
        resource_id = "id"
        property_name = stack_resource.PROPERTY_NAME
        s3_url = "s3://hello/world"

        # Case 3: Path is not a file
        with self.make_temp_dir() as dirname:
            resource_dict = {property_name: dirname}
            with self.assertRaises(exceptions.ExportFailedError):
                stack_resource.export(resource_id, resource_dict, "dir")
                self.s3_uploader_mock.upload.assert_not_called()

    @patch("samcli.lib.package.artifact_exporter.Template")
    def test_export_serverless_application(self, TemplateMock):
        stack_resource = ServerlessApplicationResource(self.uploaders_mock, self.code_signer_mock)

        resource_id = "id"
        property_name = stack_resource.PROPERTY_NAME
        exported_template_dict = {"foo": "bar"}
        result_s3_url = "s3://hello/world"
        result_path_style_s3_url = "http://s3.amazonws.com/hello/world"

        template_instance_mock = Mock()
        TemplateMock.return_value = template_instance_mock
        template_instance_mock.export.return_value = exported_template_dict

        self.s3_uploader_mock.upload.return_value = result_s3_url
        self.s3_uploader_mock.to_path_style_s3_url.return_value = result_path_style_s3_url

        with tempfile.NamedTemporaryFile() as handle:
            template_path = handle.name
            resource_dict = {property_name: template_path}
            parent_dir = tempfile.gettempdir()

            stack_resource.export(resource_id, resource_dict, parent_dir)

            self.assertEqual(resource_dict[property_name], result_path_style_s3_url)

            TemplateMock.assert_called_once_with(
<<<<<<< HEAD
                template_path, parent_dir, self.uploaders_mock, self.code_signer_mock, normalize_template=True
=======
                template_path,
                parent_dir,
                self.uploaders_mock,
                self.code_signer_mock,
                normalize_parameters=True,
                normalize_template=True,
                parent_stack_id="id",
>>>>>>> 356555e3
            )
            template_instance_mock.export.assert_called_once_with()
            self.s3_uploader_mock.upload.assert_called_once_with(mock.ANY, mock.ANY)
            self.s3_uploader_mock.to_path_style_s3_url.assert_called_once_with("world", None)

    def test_export_serverless_application_no_upload_path_is_s3url(self):
        stack_resource = ServerlessApplicationResource(self.uploaders_mock, self.code_signer_mock)
        resource_id = "id"
        property_name = stack_resource.PROPERTY_NAME
        s3_url = "s3://hello/world"
        resource_dict = {property_name: s3_url}

        # Case 1: Path is already S3 url
        stack_resource.export(resource_id, resource_dict, "dir")
        self.assertEqual(resource_dict[property_name], s3_url)
        self.s3_uploader_mock.upload.assert_not_called()

    def test_export_serverless_application_no_upload_path_is_httpsurl(self):
        stack_resource = ServerlessApplicationResource(self.uploaders_mock, self.code_signer_mock)
        resource_id = "id"
        property_name = stack_resource.PROPERTY_NAME
        s3_url = "https://s3.amazonaws.com/hello/world"
        resource_dict = {property_name: s3_url}

        # Case 1: Path is already S3 url
        stack_resource.export(resource_id, resource_dict, "dir")
        self.assertEqual(resource_dict[property_name], s3_url)
        self.s3_uploader_mock.upload.assert_not_called()

    def test_export_serverless_application_no_upload_path_is_empty(self):
        stack_resource = ServerlessApplicationResource(self.uploaders_mock, self.code_signer_mock)
        resource_id = "id"
        property_name = stack_resource.PROPERTY_NAME

        # Case 2: Path is empty
        resource_dict = {}
        stack_resource.export(resource_id, resource_dict, "dir")
        self.assertEqual(resource_dict, {})
        self.s3_uploader_mock.upload.assert_not_called()

    def test_export_serverless_application_no_upload_path_not_file(self):
        stack_resource = ServerlessApplicationResource(self.uploaders_mock, self.code_signer_mock)
        resource_id = "id"
        property_name = stack_resource.PROPERTY_NAME

        # Case 3: Path is not a file
        with self.make_temp_dir() as dirname:
            resource_dict = {property_name: dirname}
            with self.assertRaises(exceptions.ExportFailedError):
                stack_resource.export(resource_id, resource_dict, "dir")
                self.s3_uploader_mock.upload.assert_not_called()

    def test_export_serverless_application_no_upload_path_is_dictionary(self):
        stack_resource = ServerlessApplicationResource(self.uploaders_mock, self.code_signer_mock)
        resource_id = "id"
        property_name = stack_resource.PROPERTY_NAME

        # Case 4: Path is dictionary
        location = {"ApplicationId": "id", "SemanticVersion": "1.0.1"}
        resource_dict = {property_name: location}
        stack_resource.export(resource_id, resource_dict, "dir")
        self.assertEqual(resource_dict[property_name], location)
        self.s3_uploader_mock.upload.assert_not_called()

    @patch("samcli.lib.package.artifact_exporter.yaml_parse")
    def test_template_export_metadata(self, yaml_parse_mock):
        parent_dir = os.path.sep
        template_dir = os.path.join(parent_dir, "foo", "bar")
        template_path = os.path.join(template_dir, "path")
        template_str = self.example_yaml_template()

        metadata_type1_class = Mock()
        metadata_type1_class.RESOURCE_TYPE = "metadata_type1"
        metadata_type1_class.PROPERTY_NAME = "property_1"
        metadata_type1_class.ARTIFACT_TYPE = ZIP
        metadata_type1_class.EXPORT_DESTINATION = Destination.S3

        metadata_type1_instance = Mock()
        metadata_type1_class.return_value = metadata_type1_instance

        metadata_type2_class = Mock()
        metadata_type2_class.RESOURCE_TYPE = "metadata_type2"
        metadata_type2_class.PROPERTY_NAME = "property_2"
        metadata_type2_class.ARTIFACT_TYPE = ZIP
        metadata_type2_class.EXPORT_DESTINATION = Destination.S3
        metadata_type2_instance = Mock()
        metadata_type2_class.return_value = metadata_type2_instance

        metadata_to_export = [metadata_type1_class, metadata_type2_class]

        template_dict = {"Metadata": {"metadata_type1": {"property_1": "abc"}, "metadata_type2": {"property_2": "def"}}}
        open_mock = mock.mock_open()
        yaml_parse_mock.return_value = template_dict

        # Patch the file open method to return template string
        with patch("samcli.lib.package.artifact_exporter.open", open_mock(read_data=template_str)) as open_mock:

            template_exporter = Template(
                template_path,
                parent_dir,
                self.uploaders_mock,
                self.code_signer_mock,
                metadata_to_export=metadata_to_export,
            )
            exported_template = template_exporter.export()
            self.assertEqual(exported_template, template_dict)

            open_mock.assert_called_once_with(make_abs_path(parent_dir, template_path), "r")

            self.assertEqual(1, yaml_parse_mock.call_count)

            metadata_type1_class.assert_called_once_with(self.uploaders_mock, self.code_signer_mock)
            metadata_type1_instance.export.assert_called_once_with("metadata_type1", mock.ANY, template_dir)
            metadata_type2_class.assert_called_once_with(self.uploaders_mock, self.code_signer_mock)
            metadata_type2_instance.export.assert_called_once_with("metadata_type2", mock.ANY, template_dir)

    @patch("samcli.lib.package.artifact_exporter.yaml_parse")
    def test_template_export(self, yaml_parse_mock):
        parent_dir = os.path.sep
        template_dir = os.path.join(parent_dir, "foo", "bar")
        template_path = os.path.join(template_dir, "path")
        template_str = self.example_yaml_template()

        resource_type1_class = Mock()
        resource_type1_class.RESOURCE_TYPE = "resource_type1"
        resource_type1_class.ARTIFACT_TYPE = ZIP
        resource_type1_class.EXPORT_DESTINATION = Destination.S3
        resource_type1_instance = Mock()
        resource_type1_class.return_value = resource_type1_instance
        resource_type2_class = Mock()
        resource_type2_class.RESOURCE_TYPE = "resource_type2"
        resource_type2_class.ARTIFACT_TYPE = ZIP
        resource_type2_class.EXPORT_DESTINATION = Destination.S3
        resource_type2_instance = Mock()
        resource_type2_class.return_value = resource_type2_instance

        resources_to_export = [resource_type1_class, resource_type2_class]

        properties = {"foo": "bar"}
        template_dict = {
            "Resources": {
                "Resource1": {"Type": "resource_type1", "Properties": properties},
                "Resource2": {"Type": "resource_type2", "Properties": properties},
                "Resource3": {"Type": "some-other-type", "Properties": properties},
            }
        }

        open_mock = mock.mock_open()
        yaml_parse_mock.return_value = template_dict

        # Patch the file open method to return template string
        with patch("samcli.lib.package.artifact_exporter.open", open_mock(read_data=template_str)) as open_mock:

            template_exporter = Template(
                template_path, parent_dir, self.uploaders_mock, self.code_signer_mock, resources_to_export
            )
            exported_template = template_exporter.export()
            self.assertEqual(exported_template, template_dict)

            open_mock.assert_called_once_with(make_abs_path(parent_dir, template_path), "r")

            self.assertEqual(1, yaml_parse_mock.call_count)

            resource_type1_class.assert_called_once_with(self.uploaders_mock, self.code_signer_mock)
            resource_type1_instance.export.assert_called_once_with("Resource1", mock.ANY, template_dir)
            resource_type2_class.assert_called_once_with(self.uploaders_mock, self.code_signer_mock)
            resource_type2_instance.export.assert_called_once_with("Resource2", mock.ANY, template_dir)

    @patch("samcli.lib.package.artifact_exporter.yaml_parse")
    def test_cdk_template_export(self, yaml_parse_mock):
        parent_dir = os.path.sep
        template_dir = os.path.join(parent_dir, "foo", "bar")
        template_path = os.path.join(template_dir, "path")
        template_str = self.example_yaml_template()

        resource_type1_class = Mock()
        resource_type1_class.RESOURCE_TYPE = "AWS::Lambda::Function"
        resource_type1_class.ARTIFACT_TYPE = ZIP
        resource_type1_class.EXPORT_DESTINATION = Destination.S3
        resource_type1_instance = Mock()
        resource_type1_class.return_value = resource_type1_instance

        resources_to_export = [resource_type1_class]

        template_dict = {
            "Resources": {
                "Resource1": {
                    "Type": "AWS::Lambda::Function",
                    "Properties": {
                        "Code": {
                            "S3Bucket": "bucket_name",
                            "S3Key": "key_name",
                        },
                    },
                    "Metadata": {
                        "aws:cdk:path": "Stack/Resource1/Resource",
                        "aws:asset:path": "/path/code",
                        "aws:asset:is-bundled": False,
                        "aws:asset:property": "Code",
                    },
                },
            }
        }

        open_mock = mock.mock_open()
        yaml_parse_mock.return_value = template_dict

        # Patch the file open method to return template string
        with patch("samcli.lib.package.artifact_exporter.open", open_mock(read_data=template_str)) as open_mock:
            template_exporter = Template(
                template_path,
                parent_dir,
                self.uploaders_mock,
                self.code_signer_mock,
                resources_to_export,
                normalize_template=True,
            )
            exported_template = template_exporter.export()
            self.assertEqual(exported_template, template_dict)

            open_mock.assert_called_once_with(make_abs_path(parent_dir, template_path), "r")

            self.assertEqual(1, yaml_parse_mock.call_count)

            resource_type1_class.assert_called_once_with(self.uploaders_mock, self.code_signer_mock)
            expected_resource_properties = {
                "Code": "/path/code",
            }
            resource_type1_instance.export.assert_called_once_with(
                "Resource1", expected_resource_properties, template_dir
            )

    @patch("samcli.lib.package.artifact_exporter.yaml_parse")
    def test_cdk_template_export_with_normalize_parameter(self, yaml_parse_mock):
        parent_dir = os.path.sep
        template_dir = os.path.join(parent_dir, "foo", "bar")
        template_path = os.path.join(template_dir, "path")
        template_str = self.example_yaml_template()

        resource_type1_class = Mock()
        resource_type1_class.RESOURCE_TYPE = "AWS::Lambda::Function"
        resource_type1_class.ARTIFACT_TYPE = ZIP
        resource_type1_class.EXPORT_DESTINATION = Destination.S3
        resource_type1_instance = Mock()
        resource_type1_class.return_value = resource_type1_instance

        resources_to_export = [resource_type1_class]

        template_dict = {
            "Parameters": {
                "AssetParameters123": {"Type": "String", "Description": 'S3 bucket for asset "12345432"'},
            },
            "Resources": {
                "Resource1": {
                    "Type": "AWS::Lambda::Function",
                    "Properties": {
                        "Code": {
                            "S3Bucket": "bucket_name",
                            "S3Key": "key_name",
                        },
                    },
                    "Metadata": {
                        "aws:cdk:path": "Stack/Resource1/Resource",
                        "aws:asset:path": "/path/code",
                        "aws:asset:is-bundled": False,
                        "aws:asset:property": "Code",
                    },
                },
            },
        }

        open_mock = mock.mock_open()
        yaml_parse_mock.return_value = template_dict

        # Patch the file open method to return template string
        with patch("samcli.lib.package.artifact_exporter.open", open_mock(read_data=template_str)) as open_mock:
            template_exporter = Template(
                template_path,
                parent_dir,
                self.uploaders_mock,
                self.code_signer_mock,
                resources_to_export,
                normalize_template=True,
                normalize_parameters=True,
            )
            exported_template = template_exporter.export()
            template_dict["Parameters"]["AssetParameters123"]["Default"] = " "
            self.assertEqual(exported_template, template_dict)

            open_mock.assert_called_once_with(make_abs_path(parent_dir, template_path), "r")

            self.assertEqual(1, yaml_parse_mock.call_count)

            resource_type1_class.assert_called_once_with(self.uploaders_mock, self.code_signer_mock)
            expected_resource_properties = {
                "Code": "/path/code",
            }
            resource_type1_instance.export.assert_called_once_with(
                "Resource1", expected_resource_properties, template_dir
            )

    @patch("samcli.lib.package.artifact_exporter.yaml_parse")
    def test_template_export_with_globals(self, yaml_parse_mock):
        parent_dir = os.path.sep
        template_dir = os.path.join(parent_dir, "foo", "bar")
        template_path = os.path.join(template_dir, "path")
        template_str = self.example_yaml_template()

        resource_type1_class = Mock()
        resource_type1_class.RESOURCE_TYPE = "resource_type1"
        resource_type1_class.ARTIFACT_TYPE = ZIP
        resource_type1_class.EXPORT_DESTINATION = Destination.S3
        resource_type1_instance = Mock()
        resource_type1_class.return_value = resource_type1_instance
        resource_type2_class = Mock()
        resource_type2_class.RESOURCE_TYPE = "resource_type2"
        resource_type2_class.ARTIFACT_TYPE = ZIP
        resource_type2_class.EXPORT_DESTINATION = Destination.S3
        resource_type2_instance = Mock()
        resource_type2_class.return_value = resource_type2_instance

        resources_to_export = [resource_type1_class, resource_type2_class]

        properties = {"foo": "bar"}
        template_dict = {
            "Globals": {"Function": {"CodeUri": "s3://test-bucket/test-key"}},
            "Resources": {
                "FunResource": {
                    "Type": "AWS::Serverless::Function",
                    "Properties": {"Handler": "lambda.handler", "Runtime": "nodejs10.x"},
                }
            },
        }

        open_mock = mock.mock_open()
        yaml_parse_mock.return_value = template_dict

        # Patch the file open method to return template string
        with patch("samcli.lib.package.artifact_exporter.open", open_mock(read_data=template_str)) as open_mock:

            template_exporter = Template(
                template_path, parent_dir, self.uploaders_mock, self.code_signer_mock, resources_to_export
            )
            exported_template = template_exporter.export()
            self.assertEqual(exported_template, template_dict)
            self.assertEqual(
                exported_template["Resources"]["FunResource"]["Properties"]["CodeUri"], "s3://test-bucket/test-key"
            )

    @patch("samcli.lib.package.artifact_exporter.yaml_parse")
    def test_template_global_export(self, yaml_parse_mock):
        parent_dir = os.path.sep
        template_dir = os.path.join(parent_dir, "foo", "bar")
        template_path = os.path.join(template_dir, "path")
        template_str = self.example_yaml_template()

        resource_type1_class = Mock()
        resource_type1_class.RESOURCE_TYPE = "resource_type1"
        resource_type1_class.ARTIFACT_TYPE = ZIP
        resource_type1_class.EXPORT_DESTINATION = Destination.S3
        resource_type1_instance = Mock()
        resource_type1_class.return_value = resource_type1_instance
        resource_type2_class = Mock()
        resource_type2_class.RESOURCE_TYPE = "resource_type2"
        resource_type2_class.ARTIFACT_TYPE = ZIP
        resource_type2_class.EXPORT_DESTINATION = Destination.S3
        resource_type2_instance = Mock()
        resource_type2_class.return_value = resource_type2_instance

        resources_to_export = {"resource_type1": resource_type1_class, "resource_type2": resource_type2_class}
        properties1 = {"foo": "bar", "Fn::Transform": {"Name": "AWS::Include", "Parameters": {"Location": "foo.yaml"}}}
        properties2 = {"foo": "bar", "Fn::Transform": {"Name": "AWS::OtherTransform"}}
        properties_in_list = {"Fn::Transform": {"Name": "AWS::Include", "Parameters": {"Location": "bar.yaml"}}}
        template_dict = {
            "Resources": {
                "Resource1": {"Type": "resource_type1", "Properties": properties1},
                "Resource2": {"Type": "resource_type2", "Properties": properties2},
            },
            "List": ["foo", properties_in_list],
        }
        open_mock = mock.mock_open()
        include_transform_export_handler_mock = Mock()
        include_transform_export_handler_mock.return_value = {
            "Name": "AWS::Include",
            "Parameters": {"Location": "s3://foo"},
        }
        yaml_parse_mock.return_value = template_dict

        with patch("samcli.lib.package.artifact_exporter.open", open_mock(read_data=template_str)) as open_mock:
            with patch.dict(GLOBAL_EXPORT_DICT, {"Fn::Transform": include_transform_export_handler_mock}):

                template_exporter = Template(template_path, parent_dir, self.uploaders_mock, resources_to_export)
                exported_template = template_exporter._export_global_artifacts(template_exporter.template_dict)

                first_call_args, kwargs = include_transform_export_handler_mock.call_args_list[0]
                second_call_args, kwargs = include_transform_export_handler_mock.call_args_list[1]
                third_call_args, kwargs = include_transform_export_handler_mock.call_args_list[2]
                call_args = [first_call_args[0], second_call_args[0], third_call_args[0]]
                self.assertTrue({"Name": "AWS::Include", "Parameters": {"Location": "foo.yaml"}} in call_args)
                self.assertTrue({"Name": "AWS::OtherTransform"} in call_args)
                self.assertTrue({"Name": "AWS::Include", "Parameters": {"Location": "bar.yaml"}} in call_args)
                self.assertTrue(template_dir in first_call_args)
                self.assertTrue(template_dir in second_call_args)
                self.assertTrue(template_dir in third_call_args)
                self.assertEqual(include_transform_export_handler_mock.call_count, 3)
                # new s3 url is added to include location
                self.assertEqual(
                    exported_template["Resources"]["Resource1"]["Properties"]["Fn::Transform"],
                    {"Name": "AWS::Include", "Parameters": {"Location": "s3://foo"}},
                )
                self.assertEqual(
                    exported_template["List"][1]["Fn::Transform"],
                    {"Name": "AWS::Include", "Parameters": {"Location": "s3://foo"}},
                )

    @patch("samcli.lib.package.packageable_resources.is_local_file")
    def test_include_transform_export_handler_with_relative_file_path(self, is_local_file_mock):
        # exports transform
        parent_dir = os.path.abspath("someroot")
        self.s3_uploader_mock.upload_with_dedup.return_value = "s3://foo"
        is_local_file_mock.return_value = True
        abs_file_path = os.path.join(parent_dir, "foo.yaml")

        handler_output = include_transform_export_handler(
            {"Name": "AWS::Include", "Parameters": {"Location": "foo.yaml"}}, self.s3_uploader_mock, parent_dir
        )
        self.s3_uploader_mock.upload_with_dedup.assert_called_once_with(abs_file_path)
        is_local_file_mock.assert_called_with(abs_file_path)
        self.assertEqual(handler_output, {"Name": "AWS::Include", "Parameters": {"Location": "s3://foo"}})

    @patch("samcli.lib.package.packageable_resources.is_local_file")
    def test_include_transform_export_handler_with_absolute_file_path(self, is_local_file_mock):
        # exports transform
        parent_dir = os.path.abspath("someroot")
        self.s3_uploader_mock.upload_with_dedup.return_value = "s3://foo"
        is_local_file_mock.return_value = True
        abs_file_path = os.path.abspath(os.path.join("my", "file.yaml"))

        handler_output = include_transform_export_handler(
            {"Name": "AWS::Include", "Parameters": {"Location": abs_file_path}}, self.s3_uploader_mock, parent_dir
        )
        self.s3_uploader_mock.upload_with_dedup.assert_called_once_with(abs_file_path)
        is_local_file_mock.assert_called_with(abs_file_path)
        self.assertEqual(handler_output, {"Name": "AWS::Include", "Parameters": {"Location": "s3://foo"}})

    @patch("samcli.lib.package.packageable_resources.is_local_file")
    def test_include_transform_export_handler_with_s3_uri(self, is_local_file_mock):

        handler_output = include_transform_export_handler(
            {"Name": "AWS::Include", "Parameters": {"Location": "s3://bucket/foo.yaml"}},
            self.s3_uploader_mock,
            "parent_dir",
        )
        # Input is returned unmodified
        self.assertEqual(handler_output, {"Name": "AWS::Include", "Parameters": {"Location": "s3://bucket/foo.yaml"}})

        is_local_file_mock.assert_not_called()
        self.s3_uploader_mock.assert_not_called()

    @patch("samcli.lib.package.packageable_resources.is_local_file")
    def test_include_transform_export_handler_with_no_path(self, is_local_file_mock):

        handler_output = include_transform_export_handler(
            {"Name": "AWS::Include", "Parameters": {"Location": ""}}, self.s3_uploader_mock, "parent_dir"
        )
        # Input is returned unmodified
        self.assertEqual(handler_output, {"Name": "AWS::Include", "Parameters": {"Location": ""}})

        is_local_file_mock.assert_not_called()
        self.s3_uploader_mock.assert_not_called()

    @patch("samcli.lib.package.packageable_resources.is_local_file")
    def test_include_transform_export_handler_with_dict_value_for_location(self, is_local_file_mock):

        handler_output = include_transform_export_handler(
            {"Name": "AWS::Include", "Parameters": {"Location": {"Fn::Sub": "${S3Bucket}/file.txt"}}},
            self.s3_uploader_mock,
            "parent_dir",
        )
        # Input is returned unmodified
        self.assertEqual(
            handler_output, {"Name": "AWS::Include", "Parameters": {"Location": {"Fn::Sub": "${S3Bucket}/file.txt"}}}
        )

        is_local_file_mock.assert_not_called()
        self.s3_uploader_mock.assert_not_called()

    @patch("samcli.lib.package.packageable_resources.is_local_file")
    def test_include_transform_export_handler_non_local_file(self, is_local_file_mock):
        # returns unchanged template dict if transform not a local file, and not a S3 URI
        is_local_file_mock.return_value = False

        with self.assertRaises(exceptions.InvalidLocalPathError):
            include_transform_export_handler(
                {"Name": "AWS::Include", "Parameters": {"Location": "http://foo.yaml"}},
                self.s3_uploader_mock,
                "parent_dir",
            )
            is_local_file_mock.assert_called_with("http://foo.yaml")
            self.s3_uploader_mock.assert_not_called()

    @patch("samcli.lib.package.packageable_resources.is_local_file")
    def test_include_transform_export_handler_non_include_transform(self, is_local_file_mock):
        # ignores transform that is not aws::include
        handler_output = include_transform_export_handler(
            {"Name": "AWS::OtherTransform", "Parameters": {"Location": "foo.yaml"}}, self.s3_uploader_mock, "parent_dir"
        )
        self.s3_uploader_mock.upload_with_dedup.assert_not_called()
        self.assertEqual(handler_output, {"Name": "AWS::OtherTransform", "Parameters": {"Location": "foo.yaml"}})

    def test_template_export_path_be_folder(self):

        template_path = "/path/foo"
        # Set parent_dir to be a non-existent folder
        with self.assertRaises(ValueError):

            Template(template_path, "somefolder", self.uploaders_mock, self.code_signer_mock)
        # Set parent_dir to be a real folder, but just a relative path
        with self.make_temp_dir() as dirname:
            with self.assertRaises(ValueError):

                Template(template_path, os.path.relpath(dirname), self.uploaders_mock, self.code_signer_mock)

    def test_make_zip(self):
        test_file_creator = FileCreator()
        test_file_creator.append_file(
            "index.js", "exports handler = (event, context, callback) => {callback(null, event);}"
        )

        dirname = test_file_creator.rootdir

        expected_files = {"index.js"}

        random_name = "".join(random.choice(string.ascii_letters) for _ in range(10))
        outfile = os.path.join(tempfile.gettempdir(), random_name)

        zipfile_name = None
        try:
            zipfile_name = make_zip(outfile, dirname)

            test_zip_file = zipfile.ZipFile(zipfile_name, "r")
            with closing(test_zip_file) as zf:
                files_in_zip = set()
                for info in zf.infolist():
                    files_in_zip.add(info.filename)

                self.assertEqual(files_in_zip, expected_files)

        finally:
            if zipfile_name:
                os.remove(zipfile_name)
            test_file_creator.remove_all()

    @patch("platform.system")
    def test_make_zip_windows(self, mock_system):
        mock_system.return_value = "Windows"

        test_file_creator = FileCreator()
        test_file_creator.append_file(
            "index.js", "exports handler = (event, context, callback) => {callback(null, event);}"
        )

        dirname = test_file_creator.rootdir

        expected_files = {"index.js"}

        random_name = "".join(random.choice(string.ascii_letters) for _ in range(10))
        outfile = os.path.join(tempfile.gettempdir(), random_name)

        zipfile_name = None
        try:
            zipfile_name = make_zip(outfile, dirname)

            test_zip_file = zipfile.ZipFile(zipfile_name, "r")
            with closing(test_zip_file) as zf:
                files_in_zip = set()
                external_attr_mask = 65535 << 16
                for info in zf.infolist():
                    files_in_zip.add(info.filename)
                    permission_bits = (info.external_attr & external_attr_mask) >> 16
                    self.assertEqual(permission_bits, 0o100755)

                self.assertEqual(files_in_zip, expected_files)

        finally:
            if zipfile_name:
                os.remove(zipfile_name)
            test_file_creator.remove_all()

    @patch("shutil.copyfile")
    @patch("tempfile.mkdtemp")
    def test_copy_to_temp_dir(self, mkdtemp_mock, copyfile_mock):
        temp_dir = "/tmp/foo/"
        filename = "test.js"
        mkdtemp_mock.return_value = temp_dir

        returned_dir = copy_to_temp_dir(filename)

        self.assertEqual(returned_dir, temp_dir)
        copyfile_mock.assert_called_once_with(filename, temp_dir + filename)

    @contextmanager
    def make_temp_dir(self):
        filename = tempfile.mkdtemp()
        try:
            yield filename
        finally:
            if filename:
                os.rmdir(filename)

    def example_yaml_template(self):
        return """
        AWSTemplateFormatVersion: '2010-09-09'
        Description: Simple CRUD webservice. State is stored in a SimpleTable (DynamoDB) resource.
        Resources:
        MyFunction:
          Type: AWS::Lambda::Function
          Properties:
            Code: ./handler
            Handler: index.get
            Role:
              Fn::GetAtt:
              - MyFunctionRole
              - Arn
            Timeout: 20
            Runtime: nodejs4.3
        """

    def test_template_delete(self):

        resource_type1_class = Mock()
        resource_type1_class.RESOURCE_TYPE = "resource_type1"
        resource_type1_class.ARTIFACT_TYPE = ZIP
        resource_type1_class.EXPORT_DESTINATION = Destination.S3
        resource_type1_instance = Mock()
        resource_type1_class.return_value = resource_type1_instance
        resource_type2_class = Mock()
        resource_type2_class.RESOURCE_TYPE = "resource_type2"
        resource_type2_class.ARTIFACT_TYPE = ZIP
        resource_type2_class.EXPORT_DESTINATION = Destination.S3
        resource_type2_instance = Mock()
        resource_type2_class.return_value = resource_type2_instance
        resource_type3_class = Mock()
        resource_type3_class.RESOURCE_TYPE = "resource_type3"
        resource_type3_class.ARTIFACT_TYPE = ZIP
        resource_type3_class.EXPORT_DESTINATION = Destination.S3
        resource_type3_instance = Mock()
        resource_type3_class.return_value = resource_type3_instance

        resources_to_export = [resource_type1_class, resource_type2_class]

        properties = {"foo": "bar"}
        template_dict = {
            "Resources": {
                "Resource1": {"Type": "resource_type1", "Properties": properties},
                "Resource2": {"Type": "resource_type2", "Properties": properties},
                "Resource3": {"Type": "some-other-type", "Properties": properties, "DeletionPolicy": "Retain"},
            }
        }
        template_str = json.dumps(template_dict, indent=4, ensure_ascii=False)

        template_exporter = Template(
            template_path=None,
            parent_dir=None,
            uploaders=self.uploaders_mock,
            code_signer=None,
            resources_to_export=resources_to_export,
            template_str=template_str,
        )

        template_exporter.delete(retain_resources=[])

        resource_type1_class.assert_called_once_with(self.uploaders_mock, None)
        resource_type1_instance.delete.assert_called_once_with("Resource1", mock.ANY)
        resource_type2_class.assert_called_once_with(self.uploaders_mock, None)
        resource_type2_instance.delete.assert_called_once_with("Resource2", mock.ANY)
        resource_type3_class.assert_not_called()
        resource_type3_instance.delete.assert_not_called()

    def test_get_ecr_repos(self):
        resources_to_export = [ECRResource]

        properties = {"RepositoryName": "test_repo"}
        template_dict = {
            "Resources": {
                "Resource1": {"Type": "AWS::ECR::Repository", "Properties": properties},
                "Resource2": {"Type": "resource_type1", "Properties": properties},
                "Resource3": {"Type": "AWS::ECR::Repository", "Properties": properties, "DeletionPolicy": "Retain"},
            }
        }

        template_str = json.dumps(template_dict, indent=4, ensure_ascii=False)

        template_exporter = Template(
            template_path=None,
            parent_dir=None,
            uploaders=self.uploaders_mock,
            code_signer=None,
            resources_to_export=resources_to_export,
            template_str=template_str,
        )

        repos = template_exporter.get_ecr_repos()
        self.assertEqual(repos, {"Resource1": {"Repository": "test_repo"}})

    def test_template_get_s3_info(self):

        resource_type1_class = Mock()
        resource_type1_class.RESOURCE_TYPE = "resource_type1"
        resource_type1_class.ARTIFACT_TYPE = ZIP
        resource_type1_class.PROPERTY_NAME = "CodeUri"
        resource_type1_class.EXPORT_DESTINATION = Destination.S3
        resource_type1_instance = Mock()
        resource_type1_class.return_value = resource_type1_instance
        resource_type1_instance.get_property_value = Mock()
        resource_type1_instance.get_property_value.return_value = {"Bucket": "bucket", "Key": "prefix/file"}

        resource_type2_class = Mock()
        resource_type2_class.RESOURCE_TYPE = "resource_type2"
        resource_type2_class.ARTIFACT_TYPE = ZIP
        resource_type2_class.EXPORT_DESTINATION = Destination.S3
        resource_type2_instance = Mock()
        resource_type2_class.return_value = resource_type2_instance

        resource_type3_class = Mock()
        resource_type3_class.RESOURCE_TYPE = "resource_type3"
        resource_type3_class.ARTIFACT_TYPE = IMAGE
        resource_type3_class.EXPORT_DESTINATION = Destination.ECR
        resource_type3_instance = Mock()
        resource_type3_class.return_value = resource_type3_instance

        resources_to_export = [resource_type3_class, resource_type2_class, resource_type1_class]

        properties = {"foo": "bar", "CodeUri": "s3://bucket/prefix/file"}
        template_dict = {
            "Resources": {
                "Resource1": {"Type": "resource_type1", "Properties": properties},
            }
        }
        template_str = json.dumps(template_dict, indent=4, ensure_ascii=False)

        template_exporter = Template(
            template_path=None,
            parent_dir=None,
            uploaders=self.uploaders_mock,
            code_signer=None,
            resources_to_export=resources_to_export,
            template_str=template_str,
        )

        s3_info = template_exporter.get_s3_info()
        self.assertEqual(s3_info, {"s3_bucket": "bucket", "s3_prefix": "prefix"})
        resource_type1_instance.get_property_value.assert_called_once_with(properties)<|MERGE_RESOLUTION|>--- conflicted
+++ resolved
@@ -863,9 +863,6 @@
             self.assertEqual(resource_dict[property_name], result_path_style_s3_url)
 
             TemplateMock.assert_called_once_with(
-<<<<<<< HEAD
-                template_path, parent_dir, self.uploaders_mock, self.code_signer_mock, normalize_template=True
-=======
                 template_path,
                 parent_dir,
                 self.uploaders_mock,
@@ -873,7 +870,6 @@
                 normalize_parameters=True,
                 normalize_template=True,
                 parent_stack_id="id",
->>>>>>> 356555e3
             )
             template_instance_mock.export.assert_called_once_with()
             self.s3_uploader_mock.upload.assert_called_once_with(mock.ANY, mock.ANY)
@@ -968,9 +964,6 @@
             self.assertEqual(resource_dict[property_name], result_path_style_s3_url)
 
             TemplateMock.assert_called_once_with(
-<<<<<<< HEAD
-                template_path, parent_dir, self.uploaders_mock, self.code_signer_mock, normalize_template=True
-=======
                 template_path,
                 parent_dir,
                 self.uploaders_mock,
@@ -978,7 +971,6 @@
                 normalize_parameters=True,
                 normalize_template=True,
                 parent_stack_id="id",
->>>>>>> 356555e3
             )
             template_instance_mock.export.assert_called_once_with()
             self.s3_uploader_mock.upload.assert_called_once_with(mock.ANY, mock.ANY)

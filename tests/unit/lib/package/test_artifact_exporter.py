import json
import tempfile
import os
import string
import random
import zipfile
import unittest

from contextlib import contextmanager, closing
from unittest import mock
from unittest.mock import patch, Mock, MagicMock

from samcli.commands.package.exceptions import ExportFailedError
from samcli.lib.package.s3_uploader import S3Uploader
from samcli.lib.package.uploaders import Destination
from samcli.lib.package.utils import zip_folder, make_zip
from samcli.lib.utils.packagetype import ZIP, IMAGE
from tests.testing_utils import FileCreator
from samcli.commands.package import exceptions
from samcli.lib.package.artifact_exporter import (
    is_local_folder,
    Template,
    CloudFormationStackResource,
    ServerlessApplicationResource,
)
from samcli.lib.package.utils import make_abs_path
from samcli.lib.package.packageable_resources import (
    is_s3_protocol_url,
    is_local_file,
    upload_local_artifacts,
    Resource,
    ResourceWithS3UrlDict,
    ServerlessApiResource,
    ServerlessFunctionResource,
    GraphQLSchemaResource,
    LambdaFunctionResource,
    ApiGatewayRestApiResource,
    ElasticBeanstalkApplicationVersion,
    LambdaLayerVersionResource,
    copy_to_temp_dir,
    include_transform_export_handler,
    GLOBAL_EXPORT_DICT,
    ServerlessLayerVersionResource,
    ServerlessRepoApplicationLicense,
    ServerlessRepoApplicationReadme,
    AppSyncResolverRequestTemplateResource,
    AppSyncResolverResponseTemplateResource,
    AppSyncFunctionConfigurationRequestTemplateResource,
    AppSyncFunctionConfigurationResponseTemplateResource,
    GlueJobCommandScriptLocationResource,
    CloudFormationModuleVersionModulePackage,
    CloudFormationResourceVersionSchemaHandlerPackage,
    ResourceZip,
    ResourceImage,
    ResourceImageDict,
<<<<<<< HEAD
=======
    ECRResource,
>>>>>>> 8159d36e
)
from samcli.lib.iac.interface import ImageAsset, Stack as IacStack, S3Asset, Resource as IacResource


class TestArtifactExporter(unittest.TestCase):
    def setUp(self):
        self.s3_uploader_mock = MagicMock()
        self.s3_uploader_mock.s3.meta.endpoint_url = "https://s3.some-valid-region.amazonaws.com"
        self.ecr_uploader_mock = Mock()

        def get_mock(destination: Destination):
            return {Destination.S3: self.s3_uploader_mock, Destination.ECR: self.ecr_uploader_mock}.get(destination)

        self.uploaders_mock = Mock()
        self.uploaders_mock.get.side_effect = get_mock

        self.code_signer_mock = Mock()
        self.code_signer_mock.should_sign_package.return_value = False

        self.iac_mock = Mock()
        self.iac_mock.should_update_property_after_package.return_value = True
        self.iac_mock.update_resource_after_packaging = Mock()

    def test_all_resources_export(self):
        uploaded_s3_url = "s3://foo/bar?versionId=baz"

        setup = [
            {"class": ServerlessFunctionResource, "expected_result": uploaded_s3_url},
            {"class": ServerlessApiResource, "expected_result": uploaded_s3_url},
            {"class": GraphQLSchemaResource, "expected_result": uploaded_s3_url},
            {"class": AppSyncResolverRequestTemplateResource, "expected_result": uploaded_s3_url},
            {"class": AppSyncResolverResponseTemplateResource, "expected_result": uploaded_s3_url},
            {"class": AppSyncFunctionConfigurationRequestTemplateResource, "expected_result": uploaded_s3_url},
            {"class": AppSyncFunctionConfigurationResponseTemplateResource, "expected_result": uploaded_s3_url},
            {"class": ApiGatewayRestApiResource, "expected_result": {"Bucket": "foo", "Key": "bar", "Version": "baz"}},
            {
                "class": LambdaFunctionResource,
                "expected_result": {"S3Bucket": "foo", "S3Key": "bar", "S3ObjectVersion": "baz"},
            },
            {"class": ElasticBeanstalkApplicationVersion, "expected_result": {"S3Bucket": "foo", "S3Key": "bar"}},
            {
                "class": LambdaLayerVersionResource,
                "expected_result": {"S3Bucket": "foo", "S3Key": "bar", "S3ObjectVersion": "baz"},
            },
            {"class": ServerlessLayerVersionResource, "expected_result": uploaded_s3_url},
            {"class": ServerlessRepoApplicationReadme, "expected_result": uploaded_s3_url},
            {"class": ServerlessRepoApplicationLicense, "expected_result": uploaded_s3_url},
            {"class": ServerlessRepoApplicationLicense, "expected_result": uploaded_s3_url},
            {"class": GlueJobCommandScriptLocationResource, "expected_result": {"ScriptLocation": uploaded_s3_url}},
            {"class": CloudFormationModuleVersionModulePackage, "expected_result": uploaded_s3_url},
            {"class": CloudFormationResourceVersionSchemaHandlerPackage, "expected_result": uploaded_s3_url},
        ]

        with patch("samcli.lib.package.packageable_resources.upload_local_artifacts") as upload_local_artifacts_mock:
            for test in setup:
                self._helper_verify_export_resources(
                    test["class"], uploaded_s3_url, upload_local_artifacts_mock, test["expected_result"]
                )

    def test_invalid_export_resource(self):
        with patch("samcli.lib.package.packageable_resources.upload_local_artifacts") as upload_local_artifacts_mock:
            s3_uploader_mock = Mock()
            code_signer_mock = Mock()
            upload_local_artifacts_mock.reset_mock()
            resource_obj = ServerlessFunctionResource(
                uploaders=self.uploaders_mock, code_signer=code_signer_mock, iac=self.iac_mock
            )
            iac_resource_mock = MagicMock(spec=IacResource)
            iac_resource_mock.item_id = "id"
            iac_resource_mock.key = "id"
            iac_resource_mock.get.return_value = {"InlineCode": "code"}
            iac_resource_mock.is_packageable.return_value = False
            iac_resource_mock.find_asset_by_source_property.return_value = None
            parent_dir = "dir"
            resource_obj.export(iac_resource_mock, parent_dir)
            upload_local_artifacts_mock.assert_not_called()
            code_signer_mock.should_sign_package.assert_not_called()
            code_signer_mock.sign_package.assert_not_called()

    def _helper_verify_export_resources(
        self, test_class, uploaded_s3_url, upload_local_artifacts_mock, expected_result
    ):

        s3_uploader_mock = Mock()
        code_signer_mock = Mock()
        code_signer_mock.should_sign_package.return_value = False
        upload_local_artifacts_mock.reset_mock()

        uploaders_mock = Mock()
        uploaders_mock.get = Mock(return_value=s3_uploader_mock)

        iac_resource_mock = MagicMock(spec=IacResource)
        iac_resource_mock.item_id = "id"
        iac_resource_mock.key = "id"
        iac_resource_mock.find_asset_by_source_property.return_value = MagicMock(spec=S3Asset)

        if "." in test_class.PROPERTY_NAME:
            reversed_property_names = test_class.PROPERTY_NAME.split(".")
            reversed_property_names.reverse()
            property_dict = {reversed_property_names[0]: "foo"}
            for sub_property_name in reversed_property_names[1:]:
                property_dict = {sub_property_name: property_dict}
            iac_resource_mock["Properties"] = iac_resource_mock.get.return_value = property_dict
        else:
            iac_resource_mock["Properties"] = iac_resource_mock.get.return_value = {test_class.PROPERTY_NAME: "foo"}
        parent_dir = "dir"

        upload_local_artifacts_mock.return_value = uploaded_s3_url

        resource_obj = test_class(uploaders=uploaders_mock, code_signer=code_signer_mock, iac=self.iac_mock)

        resource_obj.export(iac_resource_mock, parent_dir)

        if test_class in (
            ApiGatewayRestApiResource,
            LambdaFunctionResource,
            ElasticBeanstalkApplicationVersion,
            LambdaLayerVersionResource,
        ):
            upload_local_artifacts_mock.assert_called_once_with(
                iac_resource_mock.key,
                iac_resource_mock.find_asset_by_source_property(),
                test_class.PROPERTY_NAME,
                parent_dir,
                s3_uploader_mock,
            )
        else:
            upload_local_artifacts_mock.assert_called_once_with(
                iac_resource_mock.key,
                iac_resource_mock.find_asset_by_source_property(),
                test_class.PROPERTY_NAME,
                parent_dir,
                s3_uploader_mock,
                None,
            )
        self.iac_mock.update_resource_after_packaging.asset_called_once_with(iac_resource_mock)
        code_signer_mock.sign_package.assert_not_called()
        if "." in test_class.PROPERTY_NAME:
            top_level_property_name = test_class.PROPERTY_NAME.split(".")[0]
            result = iac_resource_mock.get.return_value[top_level_property_name]
        else:
            result = iac_resource_mock.get.return_value[test_class.PROPERTY_NAME]
        self.assertEqual(result, expected_result)

    def test_is_s3_url(self):
        valid = [
            "s3://foo/bar",
            "s3://foo/bar/baz/cat/dog",
            "s3://foo/bar?versionId=abc",
            "s3://foo/bar/baz?versionId=abc&versionId=123",
            "s3://foo/bar/baz?versionId=abc",
            "s3://www.amazon.com/foo/bar",
            "s3://my-new-bucket/foo/bar?a=1&a=2&a=3&b=1",
            "https://s3-eu-west-1.amazonaws.com/bucket/key",
            "https://s3.us-east-1.amazonaws.com/bucket/key",
        ]

        invalid = [
            # For purposes of exporter, we need S3 URLs to point to an object
            # and not a bucket
            "s3://foo",
            "https://www.amazon.com",
        ]

        for url in valid:
            self._assert_is_valid_s3_url(url)

        for url in invalid:
            self._assert_is_invalid_s3_url(url)

    def _assert_is_valid_s3_url(self, url):
        self.assertTrue(is_s3_protocol_url(url), "{0} should be valid".format(url))

    def _assert_is_invalid_s3_url(self, url):
        self.assertFalse(is_s3_protocol_url(url), "{0} should be valid".format(url))

    def test_parse_s3_url(self):

        valid = [
            {"url": "s3://foo/bar", "result": {"Bucket": "foo", "Key": "bar"}},
            {"url": "s3://foo/bar/cat/dog", "result": {"Bucket": "foo", "Key": "bar/cat/dog"}},
            {
                "url": "s3://foo/bar/baz?versionId=abc&param1=val1&param2=val2",
                "result": {"Bucket": "foo", "Key": "bar/baz", "VersionId": "abc"},
            },
            {
                # VersionId is not returned if there are more than one versionId
                # keys in query parameter
                "url": "s3://foo/bar/baz?versionId=abc&versionId=123",
                "result": {"Bucket": "foo", "Key": "bar/baz"},
            },
            {
                # Path style url
                "url": "https://s3-eu-west-1.amazonaws.com/bucket/key",
                "result": {"Bucket": "bucket", "Key": "key"},
            },
            {
                # Path style url
                "url": "https://s3.us-east-1.amazonaws.com/bucket/key",
                "result": {"Bucket": "bucket", "Key": "key"},
            },
        ]

        invalid = [
            # For purposes of exporter, we need S3 URLs to point to an object
            # and not a bucket
            "s3://foo",
            "https://www.amazon.com",
            "https://s3.us-east-1.amazonaws.com",
        ]

        for config in valid:
            result = S3Uploader.parse_s3_url(
                config["url"], bucket_name_property="Bucket", object_key_property="Key", version_property="VersionId"
            )

            self.assertEqual(result, config["result"])

        for url in invalid:
            with self.assertRaises(ValueError):
                S3Uploader.parse_s3_url(url)

    def test_is_local_file(self):
        with tempfile.NamedTemporaryFile() as handle:
            self.assertTrue(is_local_file(handle.name))
            self.assertFalse(is_local_folder(handle.name))

    def test_is_local_folder(self):
        with self.make_temp_dir() as filename:
            self.assertTrue(is_local_folder(filename))
            self.assertFalse(is_local_file(filename))

    @patch("samcli.lib.package.utils.zip_and_upload")
    def test_upload_local_artifacts_local_file(self, zip_and_upload_mock):
        # Case 1: Artifact path is a relative path
        # Verifies that we package local artifacts appropriately
        property_name = "property"
        resource_id = "resource_id"
        expected_s3_url = "s3://foo/bar?versionId=baz"

        self.s3_uploader_mock.upload_with_dedup.return_value = expected_s3_url

        with tempfile.NamedTemporaryFile() as handle:
            # Artifact is a file in the temporary directory
            artifact_path = handle.name
            parent_dir = tempfile.gettempdir()

            asset_mock = Mock(spec=S3Asset)
            asset_mock.source_path = artifact_path
            result = upload_local_artifacts(resource_id, asset_mock, property_name, parent_dir, self.s3_uploader_mock)
            self.assertEqual(result, expected_s3_url)

            # Internally the method would convert relative paths to absolute
            # path, with respect to the parent directory
            absolute_artifact_path = make_abs_path(parent_dir, artifact_path)
            self.s3_uploader_mock.upload_with_dedup.assert_called_with(absolute_artifact_path)

            zip_and_upload_mock.assert_not_called()

    @patch("samcli.lib.package.utils.zip_and_upload")
    def test_upload_local_artifacts_local_file_abs_path(self, zip_and_upload_mock):
        # Case 2: Artifact path is an absolute path
        # Verifies that we package local artifacts appropriately
        property_name = "property"
        resource_id = "resource_id"
        expected_s3_url = "s3://foo/bar?versionId=baz"

        self.s3_uploader_mock.upload_with_dedup.return_value = expected_s3_url

        with tempfile.NamedTemporaryFile() as handle:
            parent_dir = tempfile.gettempdir()
            artifact_path = make_abs_path(parent_dir, handle.name)
            asset_mock = Mock(spec=S3Asset)
            asset_mock.source_path = artifact_path
            asset_mock.source_property = property_name

            result = upload_local_artifacts(resource_id, asset_mock, property_name, parent_dir, self.s3_uploader_mock)
            self.assertEqual(result, expected_s3_url)

            self.s3_uploader_mock.upload_with_dedup.assert_called_with(artifact_path)
            zip_and_upload_mock.assert_not_called()

    @patch("samcli.lib.package.utils.zip_and_upload")
    def test_upload_local_artifacts_local_folder(self, zip_and_upload_mock):
        property_name = "property"
        resource_id = "resource_id"
        expected_s3_url = "s3://foo/bar?versionId=baz"

        zip_and_upload_mock.return_value = expected_s3_url

        #  Artifact path is a Directory
        with self.make_temp_dir() as artifact_path:
            # Artifact is a file in the temporary directory
            parent_dir = tempfile.gettempdir()
            asset_mock = Mock(spec=S3Asset)
            asset_mock.source_path = artifact_path
            asset_mock.source_property = property_name

            result = upload_local_artifacts(resource_id, asset_mock, property_name, parent_dir, Mock())
            self.assertEqual(result, expected_s3_url)

            absolute_artifact_path = make_abs_path(parent_dir, artifact_path)

            zip_and_upload_mock.assert_called_once_with(absolute_artifact_path, mock.ANY, None)

    @patch("samcli.lib.package.utils.zip_and_upload")
    def test_upload_local_artifacts_no_path(self, zip_and_upload_mock):
        property_name = "property"
        resource_id = "resource_id"
        expected_s3_url = "s3://foo/bar?versionId=baz"

        zip_and_upload_mock.return_value = expected_s3_url

        # If you don't specify a path, we will default to Current Working Dir
        resource_dict = {}
        parent_dir = tempfile.gettempdir()
        asset_mock = Mock(spec=S3Asset)
        asset_mock.source_path = None
        asset_mock.source_property = property_name

        result = upload_local_artifacts(resource_id, asset_mock, property_name, parent_dir, self.s3_uploader_mock)
        self.assertEqual(result, expected_s3_url)

        zip_and_upload_mock.assert_called_once_with(parent_dir, mock.ANY, None)
        self.s3_uploader_mock.upload_with_dedup.assert_not_called()

    @patch("samcli.lib.package.utils.zip_and_upload")
    def test_upload_local_artifacts_s3_url(self, zip_and_upload_mock):
        property_name = "property"
        resource_id = "resource_id"
        object_s3_url = "s3://foo/bar?versionId=baz"

        # If URL is already S3 URL, this will be returned without zip/upload
        asset_mock = Mock(spec=S3Asset)
        asset_mock.source_path = object_s3_url
        asset_mock.source_property = property_name
        parent_dir = tempfile.gettempdir()

        result = upload_local_artifacts(resource_id, asset_mock, property_name, parent_dir, self.s3_uploader_mock)
        self.assertEqual(result, object_s3_url)

        zip_and_upload_mock.assert_not_called()
        self.s3_uploader_mock.upload_with_dedup.assert_not_called()

    @patch("samcli.lib.package.utils.zip_and_upload")
    def test_upload_local_artifacts_invalid_value(self, zip_and_upload_mock):
        property_name = "property"
        resource_id = "resource_id"
        parent_dir = tempfile.gettempdir()

        with self.assertRaises(exceptions.InvalidLocalPathError):
            non_existent_file = "some_random_filename"
            asset_mock = Mock(spec=S3Asset)
            asset_mock.source_path = non_existent_file
            asset_mock.source_property = property_name
            upload_local_artifacts(resource_id, asset_mock, property_name, parent_dir, self.s3_uploader_mock)

        with self.assertRaises(exceptions.InvalidLocalPathError):
            non_existent_file = ["invalid datatype"]
            asset_mock = Mock(spec=S3Asset)
            asset_mock.source_path = non_existent_file
            asset_mock.source_property = property_name
            upload_local_artifacts(resource_id, asset_mock, property_name, parent_dir, self.s3_uploader_mock)

        zip_and_upload_mock.assert_not_called()
        self.s3_uploader_mock.upload_with_dedup.assert_not_called()

    @patch("samcli.lib.package.utils.make_zip")
    def test_zip_folder(self, make_zip_mock):
        zip_file_name = "name.zip"
        make_zip_mock.return_value = zip_file_name

        with self.make_temp_dir() as dirname:
            with zip_folder(dirname) as actual_zip_file_name:
                self.assertEqual(actual_zip_file_name, (zip_file_name, mock.ANY))

        make_zip_mock.assert_called_once_with(mock.ANY, dirname)

    @patch("samcli.lib.package.packageable_resources.upload_local_artifacts")
    def test_resource_zip(self, upload_local_artifacts_mock):
        # Property value is a path to file

        class MockResource(ResourceZip):
            PROPERTY_NAME = "foo"

        resource = MockResource(self.uploaders_mock, self.code_signer_mock, self.iac_mock)

        iac_resource_mock = MagicMock(spec=IacResource)
        iac_resource_mock.item_id = "id"
        iac_resource_mock.key = "id"
        asset_mock = MagicMock(spec=S3Asset)
        asset_mock.source_path = "/path/to/file"
        asset_mock.source_property = resource.PROPERTY_NAME
        iac_resource_mock.find_asset_by_source_property.return_value = asset_mock
        resource_dict = {}
        resource_dict[resource.PROPERTY_NAME] = "/path/to/file"
        iac_resource_mock.get.return_value = resource_dict
        parent_dir = "dir"
        s3_url = "s3://foo/bar"

        upload_local_artifacts_mock.return_value = s3_url

        resource.export(iac_resource_mock, parent_dir)

        upload_local_artifacts_mock.assert_called_once_with(
            iac_resource_mock.key, asset_mock, resource.PROPERTY_NAME, parent_dir, self.s3_uploader_mock, None
        )

        self.assertEqual(resource_dict[resource.PROPERTY_NAME], s3_url)

        self.s3_uploader_mock.delete_artifact = MagicMock()
        resource.delete(resource_id, resource_dict)
        self.assertEqual(self.s3_uploader_mock.delete_artifact.call_count, 1)

    @patch("samcli.lib.package.packageable_resources.upload_local_image_artifacts")
    def test_resource_lambda_image(self, upload_local_image_artifacts_mock):
        # Property value is a path to an image

        class MockResource(ResourceImage):
            PROPERTY_NAME = "foo"

        resource = MockResource(self.uploaders_mock, None, self.iac_mock)

        iac_resource_mock = MagicMock(spec=IacResource)
        iac_resource_mock.key = "id"
        iac_resource_mock.item_id = "id"
        asset_mock = Mock(spec=ImageAsset)
        asset_mock.source_local_image = "image:latest"
        asset_mock.source_property = resource.PROPERTY_NAME
        iac_resource_mock.find_asset_by_source_property.return_value = asset_mock
        resource_dict = {}
        resource_dict[resource.PROPERTY_NAME] = "image:latest"
        iac_resource_mock.get.return_value = resource_dict
        parent_dir = "dir"
        ecr_url = "123456789.dkr.ecr.us-east-1.amazonaws.com/sam-cli"

        upload_local_image_artifacts_mock.return_value = ecr_url

        resource.export(iac_resource_mock, parent_dir)

        upload_local_image_artifacts_mock.assert_called_once_with(
            iac_resource_mock.key, asset_mock, resource.PROPERTY_NAME, parent_dir, self.ecr_uploader_mock
        )

        self.assertEqual(resource_dict[resource.PROPERTY_NAME], ecr_url)

        self.ecr_uploader_mock.delete_artifact = MagicMock()
        resource.delete(resource_id, resource_dict)
        self.assertEqual(self.ecr_uploader_mock.delete_artifact.call_count, 1)

    @patch("samcli.lib.package.packageable_resources.upload_local_image_artifacts")
    def test_resource_image_dict(self, upload_local_image_artifacts_mock):
        # Property value is a path to an image

        class MockResource(ResourceImageDict):
            PROPERTY_NAME = "foo"

        resource = MockResource(self.uploaders_mock, None)

        resource_id = "id"
        resource_dict = {}
        resource_dict[resource.PROPERTY_NAME] = "image:latest"
        parent_dir = "dir"
        ecr_url = "123456789.dkr.ecr.us-east-1.amazonaws.com/sam-cli"

        upload_local_image_artifacts_mock.return_value = ecr_url

        resource.export(resource_id, resource_dict, parent_dir)

        upload_local_image_artifacts_mock.assert_called_once_with(
            resource_id, resource_dict, resource.PROPERTY_NAME, parent_dir, self.ecr_uploader_mock
        )

        self.assertEqual(resource_dict[resource.PROPERTY_NAME][resource.EXPORT_PROPERTY_CODE_KEY], ecr_url)

        self.ecr_uploader_mock.delete_artifact = MagicMock()
        resource.delete(resource_id, resource_dict)
        self.assertEqual(self.ecr_uploader_mock.delete_artifact.call_count, 1)

    def test_lambda_image_resource_package_success(self):
        # Property value is set to an image

        class MockResource(ResourceImage):
            PROPERTY_NAME = "foo"

        resource = MockResource(self.uploaders_mock, None, self.iac_mock)

        iac_resource_mock = MagicMock(spec=IacResource)
        iac_resource_mock.key = "id"
        iac_resource_mock.item_id = "id"
        asset_mock = Mock(spec=ImageAsset)
        asset_mock.source_local_image = "image:latest"
        asset_mock.source_property = resource.PROPERTY_NAME
        iac_resource_mock.find_asset_by_source_property.return_value = asset_mock
        resource_dict = {}
        original_image = "image:latest"
        resource_dict[resource.PROPERTY_NAME] = original_image
        iac_resource_mock.get.return_value = resource_dict
        parent_dir = "dir"
        ecr_url = "123456789.dkr.ecr.us-east-1.amazonaws.com/sam-cli"
        self.ecr_uploader_mock.upload.return_value = ecr_url

        resource.export(iac_resource_mock, parent_dir)

        self.assertEqual(resource_dict[resource.PROPERTY_NAME], ecr_url)

    def test_lambda_image_resource_non_package_image_already_remote(self):
        # Property value is set to an ecr image

        class MockResource(ResourceImage):
            PROPERTY_NAME = "foo"

        resource = MockResource(self.uploaders_mock, None, self.iac_mock)

        original_image = "123456789.dkr.ecr.us-east-1.amazonaws.com/sam-cli"
        iac_resource_mock = MagicMock(spec=IacResource)
        iac_resource_mock.key = "id"
        iac_resource_mock.item_id = "id"
        asset_mock = Mock(spec=ImageAsset)
        asset_mock.source_local_image = original_image
        iac_resource_mock.find_asset_by_source_property.return_value = asset_mock
        resource_dict = {}
        resource_dict[resource.PROPERTY_NAME] = original_image
        iac_resource_mock.get.return_value = resource_dict
        parent_dir = "dir"

        resource.export(iac_resource_mock, parent_dir)

        self.assertEqual(resource_dict[resource.PROPERTY_NAME], original_image)

    def test_lambda_image_resource_no_image_present(self):
        # Property value is set to an ecr image

        class MockResource(ResourceImage):
            PROPERTY_NAME = "foo"

        resource = MockResource(self.uploaders_mock, None, self.iac_mock)

        original_image = None
        iac_resource_mock = MagicMock(spec=IacResource)
        iac_resource_mock.key = "id"
        asset_mock = Mock(spec=ImageAsset)
        asset_mock.source_local_image = original_image
        iac_resource_mock.find_asset_by_source_property.return_value = asset_mock
        resource_dict = {}
        resource_dict[resource.PROPERTY_NAME] = original_image
        iac_resource_mock.get.return_value = resource_dict
        parent_dir = "dir"

        with self.assertRaises(ExportFailedError):
            resource.export(iac_resource_mock, parent_dir)

    @patch("samcli.lib.package.packageable_resources.upload_local_image_artifacts")
    def test_resource_image_dict(self, upload_local_image_artifacts_mock):
        # Property value is a path to an image

        class MockResource(ResourceImageDict):
            PROPERTY_NAME = "foo"

        resource = MockResource(self.uploaders_mock, None, self.iac_mock)

        iac_resource_mock = MagicMock(spec=IacResource)
        iac_resource_mock.key = "id"
        iac_resource_mock.item_id = "id"
        asset_mock = Mock(spec=ImageAsset)
        asset_mock.source_local_image = "image:latest"
        asset_mock.source_property = resource.PROPERTY_NAME
        iac_resource_mock.find_asset_by_source_property.return_value = asset_mock
        resource_dict = {}
        resource_dict[resource.PROPERTY_NAME] = "image:latest"
        iac_resource_mock.get.return_value = resource_dict
        parent_dir = "dir"
        ecr_url = "123456789.dkr.ecr.us-east-1.amazonaws.com/sam-cli"

        upload_local_image_artifacts_mock.return_value = ecr_url

        resource.export(iac_resource_mock, parent_dir)

        upload_local_image_artifacts_mock.assert_called_once_with(
            iac_resource_mock.key, asset_mock, resource.PROPERTY_NAME, parent_dir, self.ecr_uploader_mock
        )

        self.assertEqual(resource_dict[resource.PROPERTY_NAME], {"ImageUri": ecr_url})

    def test_resource_image_dict_package_success(self):
        # Property value is set to an image

        class MockResource(ResourceImageDict):
            PROPERTY_NAME = "foo"

        resource = MockResource(self.uploaders_mock, None, self.iac_mock)

        iac_resource_mock = MagicMock(spec=IacResource)
        iac_resource_mock.key = "id"
        iac_resource_mock.item_id = "id"
        asset_mock = Mock(spec=ImageAsset)
        asset_mock.source_local_image = "image:latest"
        asset_mock.source_property = resource.PROPERTY_NAME
        iac_resource_mock.find_asset_by_source_property.return_value = asset_mock
        resource_dict = {}
        original_image = "image:latest"
        resource_dict[resource.PROPERTY_NAME] = original_image
        iac_resource_mock.get.return_value = resource_dict
        parent_dir = "dir"
        ecr_url = "123456789.dkr.ecr.us-east-1.amazonaws.com/sam-cli"
        self.ecr_uploader_mock.upload.return_value = ecr_url

        resource.export(iac_resource_mock, parent_dir)

        self.assertEqual(resource_dict[resource.PROPERTY_NAME], {"ImageUri": ecr_url})

    def test_resource_image_dict_non_package_image_already_remote(self):
        # Property value is set to an ecr image

        class MockResource(ResourceImageDict):
            PROPERTY_NAME = "foo"

        resource = MockResource(self.uploaders_mock, None, self.iac_mock)

        original_image = "123456789.dkr.ecr.us-east-1.amazonaws.com/sam-cli"
        iac_resource_mock = MagicMock(spec=IacResource)
        iac_resource_mock.key = "id"
        iac_resource_mock.item_id = "id"
        asset_mock = Mock(spec=ImageAsset)
        asset_mock.source_local_image = original_image
        iac_resource_mock.find_asset_by_source_property.return_value = asset_mock
        resource_dict = {}
        resource_dict[resource.PROPERTY_NAME] = original_image
        iac_resource_mock.get.return_value = resource_dict
        parent_dir = "dir"

        resource.export(iac_resource_mock, parent_dir)

        self.assertEqual(resource_dict[resource.PROPERTY_NAME], {"ImageUri": original_image})

    def test_resource_image_dict_no_image_present(self):
        # Property value is set to an ecr image

        class MockResource(ResourceImageDict):
            PROPERTY_NAME = "foo"

        resource = MockResource(self.uploaders_mock, None, self.iac_mock)

        original_image = None
        iac_resource_mock = MagicMock(spec=IacResource)
        iac_resource_mock.key = "id"
        iac_resource_mock.item_id = "id"
        asset_mock = Mock(spec=ImageAsset)
        asset_mock.source_local_image = original_image
        iac_resource_mock.find_asset_by_source_property.return_value = asset_mock
        resource_dict = {}
        resource_dict[resource.PROPERTY_NAME] = original_image
        iac_resource_mock.get.return_value = resource_dict
        parent_dir = "dir"

        with self.assertRaises(ExportFailedError):
            resource.export(iac_resource_mock, parent_dir)

    @patch("shutil.rmtree")
    @patch("zipfile.is_zipfile")
    @patch("samcli.lib.package.packageable_resources.copy_to_temp_dir")
    @patch("samcli.lib.package.utils.zip_and_upload")
    @patch("samcli.lib.package.packageable_resources.is_local_file")
    def test_resource_with_force_zip_on_regular_file(
        self, is_local_file_mock, zip_and_upload_mock, copy_to_temp_dir_mock, is_zipfile_mock, rmtree_mock
    ):
        # Property value is a path to file and FORCE_ZIP is True

        class MockResource(ResourceZip):
            PROPERTY_NAME = "foo"
            FORCE_ZIP = True

        resource = MockResource(self.uploaders_mock, self.code_signer_mock, self.iac_mock)

        original_path = "/path/to/file"
        iac_resource_mock = MagicMock(spec=IacResource)
        iac_resource_mock.key = "id"
        iac_resource_mock.item_id = "id"
        asset_mock = MagicMock(spec=S3Asset)
        asset_mock.source_path = original_path
        asset_mock.source_property = resource.PROPERTY_NAME
        iac_resource_mock.find_asset_by_source_property.return_value = asset_mock
        resource_dict = {}
        resource_dict[resource.PROPERTY_NAME] = original_path
        iac_resource_mock.get.return_value = resource_dict
        parent_dir = "dir"
        s3_url = "s3://foo/bar"

        zip_and_upload_mock.return_value = s3_url
        is_local_file_mock.return_value = True

        with self.make_temp_dir() as tmp_dir:

            copy_to_temp_dir_mock.return_value = tmp_dir

            # This is not a zip file
            is_zipfile_mock.return_value = False

            resource.export(iac_resource_mock, parent_dir)

            zip_and_upload_mock.assert_called_once_with(tmp_dir, mock.ANY, None)
            rmtree_mock.assert_called_once_with(tmp_dir)
            is_zipfile_mock.assert_called_once_with(original_path)
            self.code_signer_mock.should_sign_package.assert_called_once_with(iac_resource_mock.key)
            self.code_signer_mock.sign_package.assert_not_called()
            self.assertEqual(resource_dict[resource.PROPERTY_NAME], s3_url)

    @patch("shutil.rmtree")
    @patch("zipfile.is_zipfile")
    @patch("samcli.lib.package.packageable_resources.copy_to_temp_dir")
    @patch("samcli.lib.package.utils.zip_and_upload")
    @patch("samcli.lib.package.packageable_resources.is_local_file")
    @patch("samcli.lib.package.utils.is_local_file")
    def test_resource_with_force_zip_on_zip_file(
        self,
        is_local_file_mock_utils,
        is_local_file_mock_resources,
        zip_and_upload_mock,
        copy_to_temp_dir_mock,
        is_zipfile_mock,
        rmtree_mock,
    ):
        # Property value is a path to zip file and FORCE_ZIP is True
        # We should *not* re-zip an existing zip

        class MockResource(ResourceZip):
            PROPERTY_NAME = "foo"
            FORCE_ZIP = True

        resource = MockResource(self.uploaders_mock, self.code_signer_mock, self.iac_mock)

        original_path = "/path/to/zip_file"
        iac_resource_mock = MagicMock(spec=IacResource)
        iac_resource_mock.key = "id"
        iac_resource_mock.item_id = "id"
        asset_mock = MagicMock(spec=S3Asset)
        asset_mock.source_path = original_path
        asset_mock.source_property = resource.PROPERTY_NAME
        iac_resource_mock.find_asset_by_source_property.return_value = asset_mock
        resource_dict = {}
        resource_dict[resource.PROPERTY_NAME] = original_path
        iac_resource_mock.get.return_value = resource_dict
        parent_dir = "dir"
        s3_url = "s3://foo/bar"

        # When the file is actually a zip-file, no additional zipping has to happen
        is_zipfile_mock.return_value = True
        is_local_file_mock_utils.return_value = True
        is_local_file_mock_resources.return_value = True
        zip_and_upload_mock.return_value = s3_url
        self.s3_uploader_mock.upload_with_dedup.return_value = s3_url

        resource.export(iac_resource_mock, parent_dir)

        copy_to_temp_dir_mock.assert_not_called()
        zip_and_upload_mock.assert_not_called()
        rmtree_mock.assert_not_called()
        is_zipfile_mock.assert_called_once_with(original_path)
        self.code_signer_mock.should_sign_package.assert_called_once_with(iac_resource_mock.key)
        self.code_signer_mock.sign_package.assert_not_called()
        self.assertEqual(resource_dict[resource.PROPERTY_NAME], s3_url)

    @patch("shutil.rmtree")
    @patch("zipfile.is_zipfile")
    @patch("samcli.lib.package.utils.copy_to_temp_dir")
    @patch("samcli.lib.package.utils.zip_and_upload")
    @patch("samcli.lib.package.packageable_resources.is_local_file")
    @patch("samcli.lib.package.utils.is_local_file")
    def test_resource_without_force_zip(
        self,
        is_local_file_mock_utils,
        is_local_file_mock_resources,
        zip_and_upload_mock,
        copy_to_temp_dir_mock,
        is_zipfile_mock,
        rmtree_mock,
    ):
        class MockResourceNoForceZip(ResourceZip):
            PROPERTY_NAME = "foo"

        resource = MockResourceNoForceZip(self.uploaders_mock, self.code_signer_mock, self.iac_mock)

        original_path = "/path/to/file"
        iac_resource_mock = MagicMock(spec=IacResource)
        iac_resource_mock.key = "id"
        iac_resource_mock.item_id = "id"
        asset_mock = MagicMock(spec=S3Asset)
        asset_mock.source_path = original_path
        asset_mock.source_property = resource.PROPERTY_NAME
        iac_resource_mock.find_asset_by_source_property.return_value = asset_mock
        resource_dict = {}
        resource_dict[resource.PROPERTY_NAME] = original_path
        iac_resource_mock.get.return_value = resource_dict
        parent_dir = "dir"
        s3_url = "s3://foo/bar"

        # This is not a zip file, but a valid local file. Since FORCE_ZIP is NOT set, this will not be zipped
        is_zipfile_mock.return_value = False
        is_local_file_mock_resources.return_value = True
        is_local_file_mock_utils.return_value = True
        zip_and_upload_mock.return_value = s3_url
        self.s3_uploader_mock.upload_with_dedup.return_value = s3_url

        resource.export(iac_resource_mock, parent_dir)

        copy_to_temp_dir_mock.assert_not_called()
        zip_and_upload_mock.assert_not_called()
        rmtree_mock.assert_not_called()
        is_zipfile_mock.assert_called_once_with(original_path)
        self.code_signer_mock.should_sign_package.assert_called_once_with(iac_resource_mock.key)
        self.code_signer_mock.sign_package.assert_not_called()
        self.assertEqual(resource_dict[resource.PROPERTY_NAME], s3_url)

    @patch("samcli.lib.package.packageable_resources.upload_local_artifacts")
    def test_resource_empty_property_value(self, upload_local_artifacts_mock):
        # Property value is empty

        class MockResource(ResourceZip):
            PROPERTY_NAME = "foo"

        resource = MockResource(self.uploaders_mock, self.code_signer_mock, self.iac_mock)

        iac_resource_mock = MagicMock(spec=IacResource)
        iac_resource_mock.key = "id"
        iac_resource_mock.item_id = "id"
        asset_mock = MagicMock(spec=S3Asset)
        asset_mock.source_path = None
        asset_mock.source_property = resource.PROPERTY_NAME
        iac_resource_mock.find_asset_by_source_property.return_value = asset_mock
        resource_dict = {}
        iac_resource_mock.get.return_value = resource_dict
        parent_dir = "dir"
        s3_url = "s3://foo/bar"

        upload_local_artifacts_mock.return_value = s3_url
        resource.export(iac_resource_mock, parent_dir)
        upload_local_artifacts_mock.assert_called_once_with(
            iac_resource_mock.key, asset_mock, resource.PROPERTY_NAME, parent_dir, self.s3_uploader_mock, None
        )
        self.code_signer_mock.should_sign_package.assert_called_once_with(iac_resource_mock.key)
        self.code_signer_mock.sign_package.assert_not_called()
        self.assertEqual(resource_dict[resource.PROPERTY_NAME], s3_url)

    @patch("samcli.lib.package.packageable_resources.upload_local_artifacts")
    def test_resource_has_package_null_property_to_false(self, upload_local_artifacts_mock):
        # Should not upload anything if PACKAGE_NULL_PROPERTY is set to False

        class MockResource(ResourceZip):
            PROPERTY_NAME = "foo"
            PACKAGE_NULL_PROPERTY = False

        resource = MockResource(self.uploaders_mock, self.code_signer_mock, self.iac_mock)
        iac_resource_mock = MagicMock(spec=IacResource)
        iac_resource_mock.key = "id"
        iac_resource_mock.item_id = "id"
        asset_mock = Mock(spec=S3Asset)
        asset_mock.source_path = None
        iac_resource_mock.find_asset_by_source_property.return_value = asset_mock
        resource_dict = {}
        iac_resource_mock.get.return_value = resource_dict
        parent_dir = "dir"
        s3_url = "s3://foo/bar"

        upload_local_artifacts_mock.return_value = s3_url

        resource.export(iac_resource_mock, parent_dir)

        upload_local_artifacts_mock.assert_not_called()
        self.assertNotIn(resource.PROPERTY_NAME, resource_dict)

    @patch("samcli.lib.package.packageable_resources.upload_local_artifacts")
    def test_resource_export_fails(self, upload_local_artifacts_mock):
        class MockResource(ResourceZip):
            PROPERTY_NAME = "foo"

        resource = MockResource(self.uploaders_mock, self.code_signer_mock, self.iac_mock)
        iac_resource_mock = MagicMock(spec=IacResource)
        iac_resource_mock.find_asset_by_source_property.return_value = MagicMock(spec=S3Asset)
        iac_resource_mock.key = "id"
        iac_resource_mock.item_id = "id"
        parent_dir = "dir"
        s3_url = "s3://foo/bar"

        upload_local_artifacts_mock.side_effect = RuntimeError
        resource_dict = {}
        iac_resource_mock.get.return_value = resource_dict

        with self.assertRaises(exceptions.ExportFailedError):
            resource.export(iac_resource_mock, parent_dir)

    @patch("samcli.lib.package.packageable_resources.upload_local_artifacts")
    def test_resource_with_s3_url_dict(self, upload_local_artifacts_mock):
        """
        Checks if we properly export from the Resource classc
        :return:
        """

        self.assertTrue(issubclass(ResourceWithS3UrlDict, Resource))

        class MockResource(ResourceWithS3UrlDict):
            PROPERTY_NAME = "foo"
            BUCKET_NAME_PROPERTY = "b"
            OBJECT_KEY_PROPERTY = "o"
            VERSION_PROPERTY = "v"

        resource = MockResource(self.uploaders_mock, self.code_signer_mock, self.iac_mock)

        # Case 1: Property value is a path to file
        iac_resource_mock = MagicMock(spec=IacResource)
        iac_resource_mock.key = "id"
        iac_resource_mock.item_id = "id"
        asset_mock = Mock(spec=S3Asset)
        asset_mock.source_path = "/path/to/file"
        asset_mock.source_property = resource.PROPERTY_NAME
        iac_resource_mock.find_asset_by_source_property.return_value = asset_mock
        resource_dict = {}
        resource_dict[resource.PROPERTY_NAME] = "/path/to/file"
        iac_resource_mock.get.return_value = resource_dict
        parent_dir = "dir"
        s3_url = "s3://bucket/key1/key2?versionId=SomeVersionNumber"

        upload_local_artifacts_mock.return_value = s3_url

        resource.export(iac_resource_mock, parent_dir)

        upload_local_artifacts_mock.assert_called_once_with(
            iac_resource_mock.key, asset_mock, resource.PROPERTY_NAME, parent_dir, self.s3_uploader_mock
        )

        self.assertEqual(
            resource_dict[resource.PROPERTY_NAME], {"b": "bucket", "o": "key1/key2", "v": "SomeVersionNumber"}
        )

        self.s3_uploader_mock.delete_artifact = MagicMock()
        resource.delete(resource_id, resource_dict)
        self.s3_uploader_mock.delete_artifact.assert_called_once_with(remote_path="key1/key2", is_key=True)

    def test_ecr_resource_delete(self):
        # Property value is set to an image

        class MockResource(ECRResource):
            PROPERTY_NAME = "foo"

        resource = MockResource(self.uploaders_mock, None)

        resource_id = "id"
        resource_dict = {}
        repository = "repository"
        resource_dict[resource.PROPERTY_NAME] = repository

        self.ecr_uploader_mock.delete_ecr_repository = Mock()

        resource.delete(resource_id, resource_dict)

        self.ecr_uploader_mock.delete_ecr_repository.assert_called_once_with(physical_id="repository")

    @patch("samcli.lib.package.packageable_resources.upload_local_artifacts")
    def test_resource_with_signing_configuration(self, upload_local_artifacts_mock):
        class MockResource(ResourceZip):
            PROPERTY_NAME = "foo"

        code_signer_mock = Mock()
        code_signer_mock.should_sign_package.return_value = True
        code_signer_mock.sign_package.return_value = "signed_s3_location"
        upload_local_artifacts_mock.return_value = "non_signed_s3_location"

        resource = MockResource(self.uploaders_mock, code_signer_mock, self.iac_mock)

        iac_resource_mock = MagicMock(spec=IacResource)
        iac_resource_mock.key = "id"
        iac_resource_mock.item_id = "id"
        asset_mock = MagicMock(spec=S3Asset)
        asset_mock.source_path = "/path/to/file"
        asset_mock.source_property = resource.PROPERTY_NAME
        iac_resource_mock.find_asset_by_source_property.return_value = asset_mock
        resource_dict = {resource.PROPERTY_NAME: "/path/to/file"}
        iac_resource_mock.get.return_value = resource_dict
        parent_dir = "dir"
        resource.export(iac_resource_mock, parent_dir)
        self.assertEqual(resource_dict[resource.PROPERTY_NAME], "signed_s3_location")

    @patch("samcli.lib.package.artifact_exporter.Template")
    def test_export_cloudformation_stack(self, TemplateMock):
        stack_resource = CloudFormationStackResource(self.uploaders_mock, self.code_signer_mock, self.iac_mock)

        iac_resource_mock = MagicMock(spec=IacResource)
        iac_resource_mock.key = "id"
        iac_resource_mock.item_id = "id"
        property_name = stack_resource.PROPERTY_NAME
        exported_template_dict = {"foo": "bar"}
        result_s3_url = "s3://hello/world"
        result_path_style_s3_url = "http://s3.amazonws.com/hello/world"

        template_instance_mock = Mock()
        TemplateMock.return_value = template_instance_mock
        template_instance_mock.export.return_value = exported_template_dict

        self.s3_uploader_mock.upload.return_value = result_s3_url
        self.s3_uploader_mock.to_path_style_s3_url.return_value = result_path_style_s3_url

        with tempfile.NamedTemporaryFile() as handle:
            template_path = handle.name
            resource_dict = {property_name: template_path}
            iac_resource_mock.get.return_value = resource_dict
            parent_dir = tempfile.gettempdir()

            nested_stack_mock = Mock()
            iac_resource_mock.nested_stack = nested_stack_mock
            asset_mock = Mock(spec=S3Asset)
            asset_mock.source_path = template_path
            asset_mock.source_property = property_name
            iac_resource_mock.find_asset_by_source_property.return_value = asset_mock
            stack_resource.export(iac_resource_mock, parent_dir)

            self.assertEqual(resource_dict[property_name], result_path_style_s3_url)

            TemplateMock.assert_called_once_with(
                nested_stack_mock, parent_dir, self.uploaders_mock, self.code_signer_mock, self.iac_mock
            )
            template_instance_mock.export.assert_called_once_with()
            self.s3_uploader_mock.upload.assert_called_once_with(mock.ANY, mock.ANY)
            self.s3_uploader_mock.to_path_style_s3_url.assert_called_once_with("world", None)

    def test_export_cloudformation_stack_no_nested_stack(self):
        stack_resource = CloudFormationStackResource(self.uploaders_mock, self.code_signer_mock, self.iac_mock)
        do_export_mock = Mock()
        stack_resource.do_export = do_export_mock

        iac_resource_mock = MagicMock(spec=IacResource)
        iac_resource_mock.nested_stack = None

        stack_resource.export(iac_resource_mock, "dir")
        do_export_mock.assert_not_called()

    def test_export_cloudformation_stack_no_upload_path_is_s3url(self):
        stack_resource = CloudFormationStackResource(self.uploaders_mock, self.code_signer_mock, self.iac_mock)
        iac_resource_mock = MagicMock(spec=IacResource)
        iac_resource_mock.key = "id"
        iac_resource_mock.item_id = "id"
        property_name = stack_resource.PROPERTY_NAME
        s3_url = "s3://hello/world"
        resource_dict = {property_name: s3_url}
        iac_resource_mock.get.return_value = resource_dict
        nested_stack_mock = Mock()
        iac_resource_mock.nested_stack = nested_stack_mock

        # Case 1: Path is already S3 url
        stack_resource.export(iac_resource_mock, "dir")
        self.assertEqual(resource_dict[property_name], s3_url)
        self.s3_uploader_mock.upload.assert_not_called()

    def test_export_cloudformation_stack_no_upload_path_is_httpsurl(self):
        stack_resource = CloudFormationStackResource(self.uploaders_mock, self.code_signer_mock, self.iac_mock)
        iac_resource_mock = MagicMock(spec=IacResource)
        iac_resource_mock.key = "id"
        iac_resource_mock.item_id = "id"
        property_name = stack_resource.PROPERTY_NAME
        s3_url = "https://s3.amazonaws.com/hello/world"
        resource_dict = {property_name: s3_url}
        iac_resource_mock.get.return_value = resource_dict
        nested_stack_mock = Mock()
        iac_resource_mock.nested_stack = nested_stack_mock

        # Case 1: Path is already S3 url
        stack_resource.export(iac_resource_mock, "dir")
        self.assertEqual(resource_dict[property_name], s3_url)
        self.s3_uploader_mock.upload.assert_not_called()

    def test_export_cloudformation_stack_no_upload_path_is_s3_region_httpsurl(self):
        stack_resource = CloudFormationStackResource(self.uploaders_mock, self.code_signer_mock, self.iac_mock)

        iac_resource_mock = MagicMock(spec=IacResource)
        iac_resource_mock.key = "id"
        iac_resource_mock.item_id = "id"
        property_name = stack_resource.PROPERTY_NAME
        s3_url = "https://s3.some-valid-region.amazonaws.com/hello/world"
        resource_dict = {property_name: s3_url}
        iac_resource_mock.get.return_value = resource_dict
        nested_stack_mock = Mock()
        iac_resource_mock.nested_stack = nested_stack_mock

        stack_resource.export(iac_resource_mock, "dir")
        self.assertEqual(resource_dict[property_name], s3_url)
        self.s3_uploader_mock.upload.assert_not_called()

    def test_export_cloudformation_stack_no_upload_path_is_empty(self):
        stack_resource = CloudFormationStackResource(self.uploaders_mock, self.code_signer_mock, self.iac_mock)
        iac_resource_mock = MagicMock(spec=IacResource)
        iac_resource_mock.key = "id"
        iac_resource_mock.item_id = "id"
        property_name = stack_resource.PROPERTY_NAME
        s3_url = "s3://hello/world"
        resource_dict = {property_name: s3_url}
        iac_resource_mock.get.return_value = resource_dict
        nested_stack_mock = Mock()
        iac_resource_mock.nested_stack = nested_stack_mock

        # Case 2: Path is empty
        resource_dict = {}
        stack_resource.export(iac_resource_mock, "dir")
        self.assertEqual(resource_dict, {})
        self.s3_uploader_mock.upload.assert_not_called()

    def test_export_cloudformation_stack_no_upload_path_not_file(self):
        stack_resource = CloudFormationStackResource(self.uploaders_mock, self.code_signer_mock, self.iac_mock)
        iac_resource_mock = MagicMock(spec=IacResource)
        iac_resource_mock.key = "id"
        iac_resource_mock.item_id = "id"
        property_name = stack_resource.PROPERTY_NAME
        s3_url = "s3://hello/world"
        nested_stack_mock = Mock()
        iac_resource_mock.nested_stack = nested_stack_mock

        # Case 3: Path is not a file
        with self.make_temp_dir() as dirname:
            asset_mock = Mock(spec=S3Asset)
            asset_mock.source_path = dirname
            asset_mock.source_property = property_name
            iac_resource_mock.find_asset_by_source_property.return_value = asset_mock
            resource_dict = {property_name: dirname}
            iac_resource_mock.get.return_value = resource_dict
            with self.assertRaises(exceptions.ExportFailedError):
<<<<<<< HEAD
                stack_resource.export(iac_resource_mock, "dir")
                self.s3_uploader_mock.upload_with_dedup.assert_not_called()
=======
                stack_resource.export(resource_id, resource_dict, "dir")
                self.s3_uploader_mock.upload.assert_not_called()
>>>>>>> 8159d36e

    @patch("samcli.lib.package.artifact_exporter.Template")
    def test_export_serverless_application(self, TemplateMock):
        stack_resource = ServerlessApplicationResource(self.uploaders_mock, self.code_signer_mock, self.iac_mock)

        iac_resource_mock = MagicMock(spec=IacResource)
        iac_resource_mock.key = "id"
        iac_resource_mock.item_id = "id"
        property_name = stack_resource.PROPERTY_NAME
        asset_mock = Mock(spec=S3Asset)
        iac_resource_mock.find_asset_by_source_property.return_value = asset_mock
        exported_template_dict = {"foo": "bar"}
        result_s3_url = "s3://hello/world"
        result_path_style_s3_url = "http://s3.amazonws.com/hello/world"

        template_instance_mock = Mock()
        TemplateMock.return_value = template_instance_mock
        template_instance_mock.export.return_value = exported_template_dict

        self.s3_uploader_mock.upload.return_value = result_s3_url
        self.s3_uploader_mock.to_path_style_s3_url.return_value = result_path_style_s3_url

        with tempfile.NamedTemporaryFile() as handle:
            template_path = handle.name
            asset_mock.source_path = template_path
            asset_mock.source_property = property_name
            resource_dict = {property_name: template_path}
            iac_resource_mock.get.return_value = resource_dict
            parent_dir = tempfile.gettempdir()
            nested_stack_mock = Mock()
            iac_resource_mock.nested_stack = nested_stack_mock

            stack_resource.export(iac_resource_mock, parent_dir)

            self.assertEqual(resource_dict[property_name], result_path_style_s3_url)

            TemplateMock.assert_called_once_with(
                nested_stack_mock, parent_dir, self.uploaders_mock, self.code_signer_mock, self.iac_mock
            )
            template_instance_mock.export.assert_called_once_with()
            self.s3_uploader_mock.upload.assert_called_once_with(mock.ANY, mock.ANY)
            self.s3_uploader_mock.to_path_style_s3_url.assert_called_once_with("world", None)

    def test_export_serverless_application_no_upload_path_is_s3url(self):
        stack_resource = ServerlessApplicationResource(self.uploaders_mock, self.code_signer_mock, self.iac_mock)
        iac_resource_mock = MagicMock(spec=IacResource)
        iac_resource_mock.key = "id"
        iac_resource_mock.item_id = "id"
        property_name = stack_resource.PROPERTY_NAME
        s3_url = "s3://hello/world"
        resource_dict = {property_name: s3_url}
        iac_resource_mock.get.return_value = resource_dict
        nested_stack_mock = Mock()
        iac_resource_mock.nested_stack = nested_stack_mock

        # Case 1: Path is already S3 url
        stack_resource.export(iac_resource_mock, "dir")
        self.assertEqual(resource_dict[property_name], s3_url)
        self.s3_uploader_mock.upload.assert_not_called()

    def test_export_serverless_application_no_upload_path_is_httpsurl(self):
        stack_resource = ServerlessApplicationResource(self.uploaders_mock, self.code_signer_mock, self.iac_mock)
        iac_resource_mock = MagicMock(spec=IacResource)
        iac_resource_mock.key = "id"
        iac_resource_mock.item_id = "id"
        property_name = stack_resource.PROPERTY_NAME
        s3_url = "https://s3.amazonaws.com/hello/world"
        resource_dict = {property_name: s3_url}
        iac_resource_mock.get.return_value = resource_dict
        nested_stack_mock = Mock()
        iac_resource_mock.nested_stack = nested_stack_mock

        # Case 1: Path is already S3 url
        stack_resource.export(iac_resource_mock, "dir")
        self.assertEqual(resource_dict[property_name], s3_url)
        self.s3_uploader_mock.upload.assert_not_called()

    def test_export_serverless_application_no_upload_path_is_empty(self):
        stack_resource = ServerlessApplicationResource(self.uploaders_mock, self.code_signer_mock, self.iac_mock)
        iac_resource_mock = MagicMock(spec=IacResource)
        iac_resource_mock.key = "id"
        iac_resource_mock.item_id = "id"
        property_name = stack_resource.PROPERTY_NAME

        # Case 2: Path is empty
        resource_dict = {}
        iac_resource_mock.get.return_value = resource_dict
        nested_stack_mock = Mock()
        iac_resource_mock.nested_stack = nested_stack_mock
        stack_resource.export(iac_resource_mock, "dir")
        self.assertEqual(resource_dict, {})
        self.s3_uploader_mock.upload.assert_not_called()

    def test_export_serverless_application_no_upload_path_not_file(self):
        stack_resource = ServerlessApplicationResource(self.uploaders_mock, self.code_signer_mock, self.iac_mock)
        iac_resource_mock = MagicMock(spec=IacResource)
        iac_resource_mock.key = "id"
        iac_resource_mock.item_id = "id"
        asset_mock = Mock(spec=S3Asset)
        iac_resource_mock.find_asset_by_source_property.return_value = asset_mock
        property_name = stack_resource.PROPERTY_NAME

        # Case 3: Path is not a file
        with self.make_temp_dir() as dirname:
            asset_mock.source_path = dirname
            asset_mock.source_property = property_name
            resource_dict = {property_name: dirname}
            iac_resource_mock.get.return_value = resource_dict
            nested_stack_mock = Mock()
            iac_resource_mock.nested_stack = nested_stack_mock
            with self.assertRaises(exceptions.ExportFailedError):
<<<<<<< HEAD
                stack_resource.export(iac_resource_mock, "dir")
                self.s3_uploader_mock.upload_with_dedup.assert_not_called()
=======
                stack_resource.export(resource_id, resource_dict, "dir")
                self.s3_uploader_mock.upload.assert_not_called()
>>>>>>> 8159d36e

    def test_export_serverless_application_no_upload_path_is_dictionary(self):
        stack_resource = ServerlessApplicationResource(self.uploaders_mock, self.code_signer_mock, self.iac_mock)
        iac_resource_mock = MagicMock(spec=IacResource)
        iac_resource_mock.key = "id"
        iac_resource_mock.item_id = "id"
        property_name = stack_resource.PROPERTY_NAME

        # Case 4: Path is dictionary
        location = {"ApplicationId": "id", "SemanticVersion": "1.0.1"}
        resource_dict = {property_name: location}
        iac_resource_mock.get.return_value = resource_dict
        nested_stack_mock = Mock()
        iac_resource_mock.nested_stack = nested_stack_mock
        stack_resource.export(iac_resource_mock, "dir")
        self.assertEqual(resource_dict[property_name], location)
        self.s3_uploader_mock.upload.assert_not_called()

    def test_template_export_metadata(self):
        parent_dir = os.path.sep
        template_dir = os.path.join(parent_dir, "foo", "bar")

        metadata_type1_class = Mock()
        metadata_type1_class.RESOURCE_TYPE = "metadata_type1"
        metadata_type1_class.PROPERTY_NAME = "property_1"
        metadata_type1_class.ARTIFACT_TYPE = ZIP
        metadata_type1_class.EXPORT_DESTINATION = Destination.S3

        metadata_type1_instance = Mock()
        metadata_type1_class.return_value = metadata_type1_instance

        metadata_type2_class = Mock()
        metadata_type2_class.RESOURCE_TYPE = "metadata_type2"
        metadata_type2_class.PROPERTY_NAME = "property_2"
        metadata_type2_class.ARTIFACT_TYPE = ZIP
        metadata_type2_class.EXPORT_DESTINATION = Destination.S3
        metadata_type2_instance = Mock()
        metadata_type2_class.return_value = metadata_type2_instance

        metadata_to_export = [metadata_type1_class, metadata_type2_class]

        template_dict = {"Metadata": {"metadata_type1": {"property_1": "abc"}, "metadata_type2": {"property_2": "def"}}}
        nested_stack_mock = IacStack()
        nested_stack_mock.update(template_dict)
        nested_stack_mock.origin_dir = template_dir

        template_exporter = Template(
            nested_stack_mock,
            parent_dir,
            self.uploaders_mock,
            self.code_signer_mock,
            self.iac_mock,
            metadata_to_export=metadata_to_export,
        )
        exported_template = template_exporter.export()
        self.assertEqual(exported_template, template_dict)

        metadata_type1_class.assert_called_once_with(self.uploaders_mock, self.code_signer_mock, self.iac_mock)
        metadata_type1_instance.export.assert_called_once_with(mock.ANY, template_dir)
        metadata_type2_class.assert_called_once_with(self.uploaders_mock, self.code_signer_mock, self.iac_mock)
        metadata_type2_instance.export.assert_called_once_with(mock.ANY, template_dir)

    def test_template_export(self):
        parent_dir = os.path.sep
        template_dir = os.path.join(parent_dir, "foo", "bar")

        resource_type1_class = Mock()
        resource_type1_class.RESOURCE_TYPE = "resource_type1"
        resource_type1_class.ARTIFACT_TYPE = ZIP
        resource_type1_class.EXPORT_DESTINATION = Destination.S3
        resource_type1_instance = Mock()
        resource_type1_class.return_value = resource_type1_instance
        resource_type2_class = Mock()
        resource_type2_class.RESOURCE_TYPE = "resource_type2"
        resource_type2_class.ARTIFACT_TYPE = ZIP
        resource_type2_class.EXPORT_DESTINATION = Destination.S3
        resource_type2_instance = Mock()
        resource_type2_class.return_value = resource_type2_instance

        resources_to_export = [resource_type1_class, resource_type2_class]

        properties = {"foo": "bar"}
        template_dict = {
            "Resources": {
                "Resource1": {"Type": "resource_type1", "Properties": properties},
                "Resource2": {"Type": "resource_type2", "Properties": properties},
                "Resource3": {"Type": "some-other-type", "Properties": properties},
            }
        }
        nested_stack_mock = IacStack()
        nested_stack_mock.update(template_dict)
        nested_stack_mock.origin_dir = template_dir

        template_exporter = Template(
            nested_stack_mock,
            parent_dir,
            self.uploaders_mock,
            self.code_signer_mock,
            self.iac_mock,
            resources_to_export,
        )
        exported_template = template_exporter.export()
        self.assertEqual(exported_template, template_dict)

        iac_resource1 = nested_stack_mock["Resources"]["Resource1"]
        iac_resource2 = nested_stack_mock["Resources"]["Resource2"]

        resource_type1_class.assert_called_once_with(self.uploaders_mock, self.code_signer_mock, self.iac_mock)
        resource_type1_instance.export.assert_called_once_with(iac_resource1, template_dir)
        resource_type2_class.assert_called_once_with(self.uploaders_mock, self.code_signer_mock, self.iac_mock)
        resource_type2_instance.export.assert_called_once_with(iac_resource2, template_dir)

    def test_template_export_with_globals(self):
        parent_dir = os.path.sep
        template_dir = os.path.join(parent_dir, "foo", "bar")

        resource_type1_class = Mock()
        resource_type1_class.RESOURCE_TYPE = "resource_type1"
        resource_type1_class.ARTIFACT_TYPE = ZIP
        resource_type1_class.EXPORT_DESTINATION = Destination.S3
        resource_type1_instance = Mock()
        resource_type1_class.return_value = resource_type1_instance
        resource_type2_class = Mock()
        resource_type2_class.RESOURCE_TYPE = "resource_type2"
        resource_type2_class.ARTIFACT_TYPE = ZIP
        resource_type2_class.EXPORT_DESTINATION = Destination.S3
        resource_type2_instance = Mock()
        resource_type2_class.return_value = resource_type2_instance

        resources_to_export = [resource_type1_class, resource_type2_class]

        properties = {"foo": "bar"}
        template_dict = {
            "Globals": {"Function": {"CodeUri": "s3://test-bucket/test-key"}},
            "Resources": {
                "FunResource": {
                    "Type": "AWS::Serverless::Function",
                    "Properties": {"Handler": "lambda.handler", "Runtime": "nodejs10.x"},
                }
            },
        }
        nested_stack_mock = IacStack()
        nested_stack_mock.update(template_dict)
        nested_stack_mock.origin_dir = template_dir

        template_exporter = Template(
            nested_stack_mock,
            parent_dir,
            self.uploaders_mock,
            self.code_signer_mock,
            self.iac_mock,
            resources_to_export,
        )
        exported_template = template_exporter.export()
        self.assertEqual(exported_template, template_dict)
        self.assertEqual(
            exported_template["Resources"]["FunResource"]["Properties"]["CodeUri"], "s3://test-bucket/test-key"
        )

    def test_template_global_export(self):
        parent_dir = os.path.sep
        template_dir = os.path.join(parent_dir, "foo", "bar")

        resource_type1_class = Mock()
        resource_type1_class.RESOURCE_TYPE = "resource_type1"
        resource_type1_class.ARTIFACT_TYPE = ZIP
        resource_type1_class.EXPORT_DESTINATION = Destination.S3
        resource_type1_instance = Mock()
        resource_type1_class.return_value = resource_type1_instance
        resource_type2_class = Mock()
        resource_type2_class.RESOURCE_TYPE = "resource_type2"
        resource_type2_class.ARTIFACT_TYPE = ZIP
        resource_type2_class.EXPORT_DESTINATION = Destination.S3
        resource_type2_instance = Mock()
        resource_type2_class.return_value = resource_type2_instance

        resources_to_export = {"resource_type1": resource_type1_class, "resource_type2": resource_type2_class}
        properties1 = {"foo": "bar", "Fn::Transform": {"Name": "AWS::Include", "Parameters": {"Location": "foo.yaml"}}}
        properties2 = {"foo": "bar", "Fn::Transform": {"Name": "AWS::OtherTransform"}}
        properties_in_list = {"Fn::Transform": {"Name": "AWS::Include", "Parameters": {"Location": "bar.yaml"}}}
        template_dict = {
            "Resources": {
                "Resource1": {"Type": "resource_type1", "Properties": properties1},
                "Resource2": {"Type": "resource_type2", "Properties": properties2},
            },
            "List": ["foo", properties_in_list],
        }
        nested_stack_mock = IacStack()
        nested_stack_mock.update(template_dict)
        nested_stack_mock.origin_dir = template_dir

        include_transform_export_handler_mock = Mock()
        include_transform_export_handler_mock.return_value = {
            "Name": "AWS::Include",
            "Parameters": {"Location": "s3://foo"},
        }

        with patch.dict(GLOBAL_EXPORT_DICT, {"Fn::Transform": include_transform_export_handler_mock}):

            template_exporter = Template(
                nested_stack_mock,
                parent_dir,
                self.uploaders_mock,
                self.code_signer_mock,
                self.iac_mock,
                resources_to_export,
            )
            template_exporter._export_global_artifacts(template_exporter.template_dict)

            first_call_args, kwargs = include_transform_export_handler_mock.call_args_list[0]
            second_call_args, kwargs = include_transform_export_handler_mock.call_args_list[1]
            third_call_args, kwargs = include_transform_export_handler_mock.call_args_list[2]
            call_args = [first_call_args[0], second_call_args[0], third_call_args[0]]
            self.assertTrue({"Name": "AWS::Include", "Parameters": {"Location": "foo.yaml"}} in call_args)
            self.assertTrue({"Name": "AWS::OtherTransform"} in call_args)
            self.assertTrue({"Name": "AWS::Include", "Parameters": {"Location": "bar.yaml"}} in call_args)
            self.assertTrue(template_dir in first_call_args)
            self.assertTrue(template_dir in second_call_args)
            self.assertTrue(template_dir in third_call_args)
            self.assertEqual(include_transform_export_handler_mock.call_count, 3)
            # new s3 url is added to include location
            self.assertEqual(
                template_exporter.template_dict["Resources"]["Resource1"]["Properties"]["Fn::Transform"],
                {"Name": "AWS::Include", "Parameters": {"Location": "s3://foo"}},
            )
            self.assertEqual(
                template_exporter.template_dict["List"][1]["Fn::Transform"],
                {"Name": "AWS::Include", "Parameters": {"Location": "s3://foo"}},
            )

    @patch("samcli.lib.package.packageable_resources.is_local_file")
    def test_include_transform_export_handler_with_relative_file_path(self, is_local_file_mock):
        # exports transform
        parent_dir = os.path.abspath("someroot")
        self.s3_uploader_mock.upload_with_dedup.return_value = "s3://foo"
        is_local_file_mock.return_value = True
        abs_file_path = os.path.join(parent_dir, "foo.yaml")

        handler_output = include_transform_export_handler(
            {"Name": "AWS::Include", "Parameters": {"Location": "foo.yaml"}}, self.s3_uploader_mock, parent_dir
        )
        self.s3_uploader_mock.upload_with_dedup.assert_called_once_with(abs_file_path)
        is_local_file_mock.assert_called_with(abs_file_path)
        self.assertEqual(handler_output, {"Name": "AWS::Include", "Parameters": {"Location": "s3://foo"}})

    @patch("samcli.lib.package.packageable_resources.is_local_file")
    def test_include_transform_export_handler_with_absolute_file_path(self, is_local_file_mock):
        # exports transform
        parent_dir = os.path.abspath("someroot")
        self.s3_uploader_mock.upload_with_dedup.return_value = "s3://foo"
        is_local_file_mock.return_value = True
        abs_file_path = os.path.abspath(os.path.join("my", "file.yaml"))

        handler_output = include_transform_export_handler(
            {"Name": "AWS::Include", "Parameters": {"Location": abs_file_path}}, self.s3_uploader_mock, parent_dir
        )
        self.s3_uploader_mock.upload_with_dedup.assert_called_once_with(abs_file_path)
        is_local_file_mock.assert_called_with(abs_file_path)
        self.assertEqual(handler_output, {"Name": "AWS::Include", "Parameters": {"Location": "s3://foo"}})

    @patch("samcli.lib.package.packageable_resources.is_local_file")
    def test_include_transform_export_handler_with_s3_uri(self, is_local_file_mock):

        handler_output = include_transform_export_handler(
            {"Name": "AWS::Include", "Parameters": {"Location": "s3://bucket/foo.yaml"}},
            self.s3_uploader_mock,
            "parent_dir",
        )
        # Input is returned unmodified
        self.assertEqual(handler_output, {"Name": "AWS::Include", "Parameters": {"Location": "s3://bucket/foo.yaml"}})

        is_local_file_mock.assert_not_called()
        self.s3_uploader_mock.assert_not_called()

    @patch("samcli.lib.package.packageable_resources.is_local_file")
    def test_include_transform_export_handler_with_no_path(self, is_local_file_mock):

        handler_output = include_transform_export_handler(
            {"Name": "AWS::Include", "Parameters": {"Location": ""}}, self.s3_uploader_mock, "parent_dir"
        )
        # Input is returned unmodified
        self.assertEqual(handler_output, {"Name": "AWS::Include", "Parameters": {"Location": ""}})

        is_local_file_mock.assert_not_called()
        self.s3_uploader_mock.assert_not_called()

    @patch("samcli.lib.package.packageable_resources.is_local_file")
    def test_include_transform_export_handler_with_dict_value_for_location(self, is_local_file_mock):

        handler_output = include_transform_export_handler(
            {"Name": "AWS::Include", "Parameters": {"Location": {"Fn::Sub": "${S3Bucket}/file.txt"}}},
            self.s3_uploader_mock,
            "parent_dir",
        )
        # Input is returned unmodified
        self.assertEqual(
            handler_output, {"Name": "AWS::Include", "Parameters": {"Location": {"Fn::Sub": "${S3Bucket}/file.txt"}}}
        )

        is_local_file_mock.assert_not_called()
        self.s3_uploader_mock.assert_not_called()

    @patch("samcli.lib.package.packageable_resources.is_local_file")
    def test_include_transform_export_handler_non_local_file(self, is_local_file_mock):
        # returns unchanged template dict if transform not a local file, and not a S3 URI
        is_local_file_mock.return_value = False

        with self.assertRaises(exceptions.InvalidLocalPathError):
            include_transform_export_handler(
                {"Name": "AWS::Include", "Parameters": {"Location": "http://foo.yaml"}},
                self.s3_uploader_mock,
                "parent_dir",
            )
            is_local_file_mock.assert_called_with("http://foo.yaml")
            self.s3_uploader_mock.assert_not_called()

    @patch("samcli.lib.package.packageable_resources.is_local_file")
    def test_include_transform_export_handler_non_include_transform(self, is_local_file_mock):
        # ignores transform that is not aws::include
        handler_output = include_transform_export_handler(
            {"Name": "AWS::OtherTransform", "Parameters": {"Location": "foo.yaml"}}, self.s3_uploader_mock, "parent_dir"
        )
        self.s3_uploader_mock.upload_with_dedup.assert_not_called()
        self.assertEqual(handler_output, {"Name": "AWS::OtherTransform", "Parameters": {"Location": "foo.yaml"}})

    def test_template_export_path_be_folder(self):

        iac_stack_mock = Mock()
        # Set parent_dir to be a non-existent folder
        with self.assertRaises(ValueError):

            Template(iac_stack_mock, "somefolder", self.uploaders_mock, self.code_signer_mock, self.iac_mock)
        # Set parent_dir to be a real folder, but just a relative path
        with self.make_temp_dir() as dirname:
            with self.assertRaises(ValueError):

                Template(
                    iac_stack_mock, os.path.relpath(dirname), self.uploaders_mock, self.code_signer_mock, self.iac_mock
                )

    def test_make_zip(self):
        test_file_creator = FileCreator()
        test_file_creator.append_file(
            "index.js", "exports handler = (event, context, callback) => {callback(null, event);}"
        )

        dirname = test_file_creator.rootdir

        expected_files = {"index.js"}

        random_name = "".join(random.choice(string.ascii_letters) for _ in range(10))
        outfile = os.path.join(tempfile.gettempdir(), random_name)

        zipfile_name = None
        try:
            zipfile_name = make_zip(outfile, dirname)

            test_zip_file = zipfile.ZipFile(zipfile_name, "r")
            with closing(test_zip_file) as zf:
                files_in_zip = set()
                for info in zf.infolist():
                    files_in_zip.add(info.filename)

                self.assertEqual(files_in_zip, expected_files)

        finally:
            if zipfile_name:
                os.remove(zipfile_name)
            test_file_creator.remove_all()

    @patch("platform.system")
    def test_make_zip_windows(self, mock_system):
        mock_system.return_value = "Windows"

        test_file_creator = FileCreator()
        test_file_creator.append_file(
            "index.js", "exports handler = (event, context, callback) => {callback(null, event);}"
        )

        dirname = test_file_creator.rootdir

        expected_files = {"index.js"}

        random_name = "".join(random.choice(string.ascii_letters) for _ in range(10))
        outfile = os.path.join(tempfile.gettempdir(), random_name)

        zipfile_name = None
        try:
            zipfile_name = make_zip(outfile, dirname)

            test_zip_file = zipfile.ZipFile(zipfile_name, "r")
            with closing(test_zip_file) as zf:
                files_in_zip = set()
                external_attr_mask = 65535 << 16
                for info in zf.infolist():
                    files_in_zip.add(info.filename)
                    permission_bits = (info.external_attr & external_attr_mask) >> 16
                    self.assertEqual(permission_bits, 0o100755)

                self.assertEqual(files_in_zip, expected_files)

        finally:
            if zipfile_name:
                os.remove(zipfile_name)
            test_file_creator.remove_all()

    @patch("shutil.copyfile")
    @patch("tempfile.mkdtemp")
    def test_copy_to_temp_dir(self, mkdtemp_mock, copyfile_mock):
        temp_dir = "/tmp/foo/"
        filename = "test.js"
        mkdtemp_mock.return_value = temp_dir

        returned_dir = copy_to_temp_dir(filename)

        self.assertEqual(returned_dir, temp_dir)
        copyfile_mock.assert_called_once_with(filename, temp_dir + filename)

    @contextmanager
    def make_temp_dir(self):
        filename = tempfile.mkdtemp()
        try:
            yield filename
        finally:
            if filename:
                os.rmdir(filename)

    def example_yaml_template(self):
        return """
        AWSTemplateFormatVersion: '2010-09-09'
        Description: Simple CRUD webservice. State is stored in a SimpleTable (DynamoDB) resource.
        Resources:
        MyFunction:
          Type: AWS::Lambda::Function
          Properties:
            Code: ./handler
            Handler: index.get
            Role:
              Fn::GetAtt:
              - MyFunctionRole
              - Arn
            Timeout: 20
            Runtime: nodejs4.3
        """

    def test_template_delete(self):

        resource_type1_class = Mock()
        resource_type1_class.RESOURCE_TYPE = "resource_type1"
        resource_type1_class.ARTIFACT_TYPE = ZIP
        resource_type1_class.EXPORT_DESTINATION = Destination.S3
        resource_type1_instance = Mock()
        resource_type1_class.return_value = resource_type1_instance
        resource_type2_class = Mock()
        resource_type2_class.RESOURCE_TYPE = "resource_type2"
        resource_type2_class.ARTIFACT_TYPE = ZIP
        resource_type2_class.EXPORT_DESTINATION = Destination.S3
        resource_type2_instance = Mock()
        resource_type2_class.return_value = resource_type2_instance
        resource_type3_class = Mock()
        resource_type3_class.RESOURCE_TYPE = "resource_type3"
        resource_type3_class.ARTIFACT_TYPE = ZIP
        resource_type3_class.EXPORT_DESTINATION = Destination.S3
        resource_type3_instance = Mock()
        resource_type3_class.return_value = resource_type3_instance

        resources_to_export = [resource_type1_class, resource_type2_class]

        properties = {"foo": "bar"}
        template_dict = {
            "Resources": {
                "Resource1": {"Type": "resource_type1", "Properties": properties},
                "Resource2": {"Type": "resource_type2", "Properties": properties},
                "Resource3": {"Type": "some-other-type", "Properties": properties, "DeletionPolicy": "Retain"},
            }
        }
        template_str = json.dumps(template_dict, indent=4, ensure_ascii=False)

        template_exporter = Template(
            template_path=None,
            parent_dir=None,
            uploaders=self.uploaders_mock,
            code_signer=None,
            resources_to_export=resources_to_export,
            template_str=template_str,
        )

        template_exporter.delete(retain_resources=[])

        resource_type1_class.assert_called_once_with(self.uploaders_mock, None)
        resource_type1_instance.delete.assert_called_once_with("Resource1", mock.ANY)
        resource_type2_class.assert_called_once_with(self.uploaders_mock, None)
        resource_type2_instance.delete.assert_called_once_with("Resource2", mock.ANY)
        resource_type3_class.assert_not_called()
        resource_type3_instance.delete.assert_not_called()

    def test_get_ecr_repos(self):
        resources_to_export = [ECRResource]

        properties = {"RepositoryName": "test_repo"}
        template_dict = {
            "Resources": {
                "Resource1": {"Type": "AWS::ECR::Repository", "Properties": properties},
                "Resource2": {"Type": "resource_type1", "Properties": properties},
                "Resource3": {"Type": "AWS::ECR::Repository", "Properties": properties, "DeletionPolicy": "Retain"},
            }
        }

        template_str = json.dumps(template_dict, indent=4, ensure_ascii=False)

        template_exporter = Template(
            template_path=None,
            parent_dir=None,
            uploaders=self.uploaders_mock,
            code_signer=None,
            resources_to_export=resources_to_export,
            template_str=template_str,
        )

        repos = template_exporter.get_ecr_repos()
        self.assertEqual(repos, {"Resource1": {"Repository": "test_repo"}})

    def test_template_get_s3_info(self):

        resource_type1_class = Mock()
        resource_type1_class.RESOURCE_TYPE = "resource_type1"
        resource_type1_class.ARTIFACT_TYPE = ZIP
        resource_type1_class.PROPERTY_NAME = "CodeUri"
        resource_type1_class.EXPORT_DESTINATION = Destination.S3
        resource_type1_instance = Mock()
        resource_type1_class.return_value = resource_type1_instance
        resource_type1_instance.get_property_value = Mock()
        resource_type1_instance.get_property_value.return_value = {"Bucket": "bucket", "Key": "prefix/file"}

        resource_type2_class = Mock()
        resource_type2_class.RESOURCE_TYPE = "resource_type2"
        resource_type2_class.ARTIFACT_TYPE = ZIP
        resource_type2_class.EXPORT_DESTINATION = Destination.S3
        resource_type2_instance = Mock()
        resource_type2_class.return_value = resource_type2_instance

        resource_type3_class = Mock()
        resource_type3_class.RESOURCE_TYPE = "resource_type3"
        resource_type3_class.ARTIFACT_TYPE = IMAGE
        resource_type3_class.EXPORT_DESTINATION = Destination.ECR
        resource_type3_instance = Mock()
        resource_type3_class.return_value = resource_type3_instance

        resources_to_export = [resource_type3_class, resource_type2_class, resource_type1_class]

        properties = {"foo": "bar", "CodeUri": "s3://bucket/prefix/file"}
        template_dict = {
            "Resources": {
                "Resource1": {"Type": "resource_type1", "Properties": properties},
            }
        }
        template_str = json.dumps(template_dict, indent=4, ensure_ascii=False)

        template_exporter = Template(
            template_path=None,
            parent_dir=None,
            uploaders=self.uploaders_mock,
            code_signer=None,
            resources_to_export=resources_to_export,
            template_str=template_str,
        )

        s3_info = template_exporter.get_s3_info()
        self.assertEqual(s3_info, {"s3_bucket": "bucket", "s3_prefix": "prefix"})
        resource_type1_instance.get_property_value.assert_called_once_with(properties)<|MERGE_RESOLUTION|>--- conflicted
+++ resolved
@@ -53,10 +53,7 @@
     ResourceZip,
     ResourceImage,
     ResourceImageDict,
-<<<<<<< HEAD
-=======
     ECRResource,
->>>>>>> 8159d36e
 )
 from samcli.lib.iac.interface import ImageAsset, Stack as IacStack, S3Asset, Resource as IacResource
 
@@ -1179,13 +1176,8 @@
             resource_dict = {property_name: dirname}
             iac_resource_mock.get.return_value = resource_dict
             with self.assertRaises(exceptions.ExportFailedError):
-<<<<<<< HEAD
                 stack_resource.export(iac_resource_mock, "dir")
-                self.s3_uploader_mock.upload_with_dedup.assert_not_called()
-=======
-                stack_resource.export(resource_id, resource_dict, "dir")
                 self.s3_uploader_mock.upload.assert_not_called()
->>>>>>> 8159d36e
 
     @patch("samcli.lib.package.artifact_exporter.Template")
     def test_export_serverless_application(self, TemplateMock):
@@ -1297,13 +1289,8 @@
             nested_stack_mock = Mock()
             iac_resource_mock.nested_stack = nested_stack_mock
             with self.assertRaises(exceptions.ExportFailedError):
-<<<<<<< HEAD
                 stack_resource.export(iac_resource_mock, "dir")
-                self.s3_uploader_mock.upload_with_dedup.assert_not_called()
-=======
-                stack_resource.export(resource_id, resource_dict, "dir")
                 self.s3_uploader_mock.upload.assert_not_called()
->>>>>>> 8159d36e
 
     def test_export_serverless_application_no_upload_path_is_dictionary(self):
         stack_resource = ServerlessApplicationResource(self.uploaders_mock, self.code_signer_mock, self.iac_mock)

--- conflicted
+++ resolved
@@ -27,32 +27,17 @@
     _is_function_invoke_mode_response_stream,
 )
 from samcli.lib.remote_invoke.remote_invoke_executors import RemoteInvokeExecutionInfo, RemoteInvokeResponse
-<<<<<<< HEAD
-=======
 
 
 class CommonTestsLambdaInvokeExecutor:
     class AbstractLambdaInvokeExecutorTest(ABC, TestCase):
         lambda_client: Any
         lambda_invoke_executor: AbstractLambdaInvokeExecutor
->>>>>>> 4709d13b
 
         @abstractmethod
         def _get_boto3_method(self):
             pass
 
-<<<<<<< HEAD
-class CommonTestsLambdaInvokeExecutor:
-    class AbstractLambdaInvokeExecutorTest(ABC, TestCase):
-        lambda_client: Any
-        lambda_invoke_executor: AbstractLambdaInvokeExecutor
-
-        @abstractmethod
-        def _get_boto3_method(self):
-            pass
-
-=======
->>>>>>> 4709d13b
         @parameterized.expand(
             [
                 ("ValidationException",),
@@ -111,11 +96,7 @@
         self.lambda_client = Mock()
         self.function_name = Mock()
         self.lambda_invoke_executor = LambdaInvokeExecutor(
-<<<<<<< HEAD
-            self.lambda_client, self.function_name, RemoteInvokeOutputFormat.RAW
-=======
             self.lambda_client, self.function_name, RemoteInvokeOutputFormat.JSON
->>>>>>> 4709d13b
         )
 
     def test_execute_action(self):
@@ -139,11 +120,7 @@
         self.lambda_client = Mock()
         self.function_name = Mock()
         self.lambda_invoke_executor = LambdaInvokeWithResponseStreamExecutor(
-<<<<<<< HEAD
-            self.lambda_client, self.function_name, RemoteInvokeOutputFormat.RAW
-=======
             self.lambda_client, self.function_name, RemoteInvokeOutputFormat.JSON
->>>>>>> 4709d13b
         )
 
     def test_execute_action(self):
@@ -229,11 +206,7 @@
         [({LOG_RESULT: base64.b64encode(b"log output")}, {LOG_RESULT: base64.b64encode(b"log output")}), ({}, {})]
     )
     def test_lambda_streaming_body_response_conversion(self, invoke_complete_response, mapped_log_response):
-<<<<<<< HEAD
-        output_format = RemoteInvokeOutputFormat.DEFAULT
-=======
-        output_format = RemoteInvokeOutputFormat.TEXT
->>>>>>> 4709d13b
+        output_format = RemoteInvokeOutputFormat.TEXT
         given_test_result = {
             EVENT_STREAM: [
                 {PAYLOAD_CHUNK: {PAYLOAD: b"stream1"}},
@@ -257,11 +230,7 @@
         self.assertEqual(result.response, expected_result)
 
     def test_lambda_streaming_body_invalid_response_exception(self):
-<<<<<<< HEAD
-        output_format = RemoteInvokeOutputFormat.DEFAULT
-=======
-        output_format = RemoteInvokeOutputFormat.TEXT
->>>>>>> 4709d13b
+        output_format = RemoteInvokeOutputFormat.TEXT
         remote_invoke_execution_info = RemoteInvokeExecutionInfo(None, None, {}, output_format)
         remote_invoke_execution_info.response = Mock()
 

import base64
from unittest import TestCase
from unittest.mock import MagicMock, Mock, patch, call, ANY, mock_open, PropertyMock

from parameterized import parameterized

from samcli.lib.sync.exceptions import MissingPhysicalResourceError, NoLayerVersionsFoundError
from samcli.lib.sync.flows.function_sync_flow import wait_for_function_update_complete
from samcli.lib.sync.flows.layer_sync_flow import (
    LayerSyncFlow,
    FunctionLayerReferenceSync,
    LayerSyncFlowSkipBuildDirectory,
    LayerSyncFlowSkipBuildZipFile,
    get_latest_layer_version,
)
from samcli.lib.sync.sync_flow import SyncFlow, ApiCallTypes


class TestLayerSyncFlow(TestCase):
    def setUp(self):
        self.layer_identifier = "LayerA"
        self.build_context_mock = Mock()
        self.deploy_context_mock = Mock()
        self.sync_context_mock = Mock()

        self.layer_sync_flow = LayerSyncFlow(
            self.layer_identifier,
            self.build_context_mock,
            self.deploy_context_mock,
            self.sync_context_mock,
            {self.layer_identifier: "layer_version_arn"},
            [],
        )

    @patch("samcli.lib.sync.sync_flow.get_boto_client_provider_from_session_with_config")
    def test_setup(self, client_provider_mock):
        with patch.object(self.layer_sync_flow, "_session") as patched_session:
            with patch.object(SyncFlow, "set_up") as patched_super_setup:
                self.layer_sync_flow.set_up()

                patched_super_setup.assert_called_once()
                client_provider_mock.return_value.assert_called_with("lambda")

    @patch("samcli.lib.sync.sync_flow.get_boto_client_provider_from_session_with_config")
    @patch("samcli.lib.sync.flows.layer_sync_flow.get_resource_by_id")
    def test_setup_with_serverless_layer(self, get_resource_by_id_mock, client_provider_mock):
        given_layer_name_with_hashes = f"{self.layer_identifier}abcdefghij"
        self.layer_sync_flow._physical_id_mapping = {given_layer_name_with_hashes: "layer_version_arn"}
        get_resource_by_id_mock.return_value = False
        with patch.object(self.layer_sync_flow, "_session") as patched_session:
            with patch.object(SyncFlow, "set_up") as patched_super_setup:
                self.layer_sync_flow.set_up()

                patched_super_setup.assert_called_once()
                client_provider_mock.return_value.assert_called_with("lambda")

        self.assertEqual(self.layer_sync_flow._layer_arn, "layer_version_arn")

    def test_setup_with_unknown_layer(self):
        given_layer_name_with_hashes = f"SomeOtherLayerabcdefghij"
        self.layer_sync_flow._physical_id_mapping = {given_layer_name_with_hashes: "layer_version_arn"}
        with patch.object(self.layer_sync_flow, "_session") as _:
            with patch.object(SyncFlow, "set_up") as _:
                with self.assertRaises(MissingPhysicalResourceError):
                    self.layer_sync_flow.set_up()

    @patch("samcli.lib.sync.flows.layer_sync_flow.ApplicationBuilder")
    @patch("samcli.lib.sync.flows.layer_sync_flow.tempfile")
    @patch("samcli.lib.sync.flows.layer_sync_flow.make_zip_with_lambda_permissions")
    @patch("samcli.lib.sync.flows.layer_sync_flow.file_checksum")
    @patch("samcli.lib.sync.flows.layer_sync_flow.os")
    @patch("samcli.lib.sync.flows.layer_sync_flow.rmtree_if_exists")
    def test_setup_gather_resources(
        self,
        patched_rmtree_if_exists,
        patched_os,
        patched_file_checksum,
        patched_make_zip,
        patched_tempfile,
        patched_app_builder,
    ):
        given_collect_build_resources = Mock()
        self.build_context_mock.collect_build_resources.return_value = given_collect_build_resources

        given_app_builder = Mock()
        given_artifact_folder = Mock()
        given_app_builder.build().artifacts.get.return_value = given_artifact_folder
        patched_app_builder.return_value = given_app_builder

        given_zip_location = Mock()
        patched_make_zip.return_value = given_zip_location

        given_file_checksum = Mock()
        patched_file_checksum.return_value = given_file_checksum

        self.layer_sync_flow._get_lock_chain = MagicMock()

        self.layer_sync_flow.gather_resources()

        layer_object = self.build_context_mock.layer_provider.get(self.layer_identifier)
        patched_rmtree_if_exists.assert_called_with(layer_object.get_build_dir(self.build_context_mock.build_dir))
        self.build_context_mock.collect_build_resources.assert_called_with(self.layer_identifier)

        patched_app_builder.assert_called_with(
            given_collect_build_resources,
            self.build_context_mock.build_dir,
            self.build_context_mock.base_dir,
            self.build_context_mock.cache_dir,
            cached=True,
            is_building_specific_resource=True,
            manifest_path_override=self.build_context_mock.manifest_path_override,
            container_manager=self.build_context_mock.container_manager,
            mode=self.build_context_mock.mode,
            build_in_source=self.build_context_mock.build_in_source,
        )

        patched_tempfile.gettempdir.assert_called_once()
        patched_os.path.join.assert_called_with(ANY, ANY)
        patched_make_zip.assert_called_with(ANY, self.layer_sync_flow._artifact_folder)

        patched_file_checksum.assert_called_with(ANY, ANY)

        self.assertEqual(self.layer_sync_flow._artifact_folder, given_artifact_folder)
        self.assertEqual(self.layer_sync_flow._zip_file, given_zip_location)
        self.assertEqual(self.layer_sync_flow._local_sha, given_file_checksum)

        self.layer_sync_flow._get_lock_chain.assert_called_once()
        self.layer_sync_flow._get_lock_chain.return_value.__enter__.assert_called_once()
        self.layer_sync_flow._get_lock_chain.return_value.__exit__.assert_called_once()

    @patch("samcli.lib.sync.flows.layer_sync_flow.get_latest_layer_version")
    def test_compare_remote(self, patched_get_latest_layer_version):
        given_lambda_client = Mock()
        self.layer_sync_flow._lambda_client = given_lambda_client

        given_sha256 = base64.b64encode(b"checksum")
        given_layer_info = {"Content": {"CodeSha256": given_sha256}}
        given_lambda_client.get_layer_version.return_value = given_layer_info

        self.layer_sync_flow._local_sha = base64.b64decode(given_sha256).hex()

        given_layer_name = Mock()
        given_latest_layer_version = Mock()
        self.layer_sync_flow._layer_arn = given_layer_name
        patched_get_latest_layer_version.return_value = given_latest_layer_version

        compare_result = self.layer_sync_flow.compare_remote()

        self.assertTrue(compare_result)

    def test_sync(self):
        with patch.object(self.layer_sync_flow, "_publish_new_layer_version") as patched_publish_new_layer_version:
            with patch.object(self.layer_sync_flow, "_delete_old_layer_version") as patched_delete_old_layer_version:
                given_layer_version = Mock()
                patched_publish_new_layer_version.return_value = given_layer_version

                self.layer_sync_flow.sync()
                self.assertEqual(self.layer_sync_flow._new_layer_version, given_layer_version)

                patched_publish_new_layer_version.assert_called_once()
                patched_delete_old_layer_version.assert_called_once()

    def test_publish_new_layer_version(self):
        given_layer_name = Mock()

        given_lambda_client = Mock()
        self.layer_sync_flow._lambda_client = given_lambda_client

        given_zip_file = Mock()
        self.layer_sync_flow._zip_file = given_zip_file

        self.layer_sync_flow._layer_arn = given_layer_name

        with patch.object(self.layer_sync_flow, "_get_resource") as patched_get_resource:
            with patch("builtins.open", mock_open(read_data="data")) as mock_file:
                given_publish_layer_result = {"Version": 24}
                given_lambda_client.publish_layer_version.return_value = given_publish_layer_result

                given_layer_resource = Mock()
                patched_get_resource.return_value = given_layer_resource

                result_version = self.layer_sync_flow._publish_new_layer_version()

                patched_get_resource.assert_called_with(self.layer_identifier)
                given_lambda_client.publish_layer_version.assert_called_with(
                    LayerName=given_layer_name,
                    Content={"ZipFile": "data"},
                    CompatibleRuntimes=given_layer_resource.get("Properties", {}).get("CompatibleRuntimes", []),
                )

                self.assertEqual(result_version, given_publish_layer_result.get("Version"))

    def test_delete_old_layer_version(self):
        given_layer_name = Mock()
        given_layer_version = Mock()

        given_lambda_client = Mock()
        self.layer_sync_flow._lambda_client = given_lambda_client

        self.layer_sync_flow._layer_arn = given_layer_name
        self.layer_sync_flow._old_layer_version = given_layer_version

        self.layer_sync_flow._delete_old_layer_version()

        given_lambda_client.delete_layer_version.assert_called_with(
            LayerName=given_layer_name, VersionNumber=given_layer_version
        )

    @patch("samcli.lib.sync.flows.layer_sync_flow.os")
    @patch("samcli.lib.sync.flows.layer_sync_flow.SamFunctionProvider")
    @patch("samcli.lib.sync.flows.layer_sync_flow.FunctionLayerReferenceSync")
    def test_gather_dependencies(self, patched_function_ref_sync, patched_function_provider, os_mock):
        self.layer_sync_flow._new_layer_version = "given_new_layer_version_arn"

        given_function_provider = Mock()
        patched_function_provider.return_value = given_function_provider

        mock_some_random_layer = PropertyMock()
        mock_some_random_layer.full_path = "SomeRandomLayer"

        mock_given_layer = PropertyMock()
        mock_given_layer.full_path = self.layer_identifier

        mock_some_nested_layer = PropertyMock()
        mock_some_nested_layer.full_path = "NestedStack1/" + self.layer_identifier

        mock_function_a = PropertyMock(layers=[mock_some_random_layer])
        mock_function_a.full_path = "FunctionA"

        mock_function_b = PropertyMock(layers=[mock_given_layer])
        mock_function_b.full_path = "FunctionB"

        mock_function_c = PropertyMock(layers=[mock_some_nested_layer])
        mock_function_c.full_path = "NestedStack1/FunctionC"

        given_layers = [
            mock_function_a,
            mock_function_b,
            mock_function_c,
        ]
        given_function_provider.get_all.return_value = given_layers

        self.layer_sync_flow._stacks = Mock()

        given_layer_physical_name = Mock()
        self.layer_sync_flow._layer_arn = given_layer_physical_name

        self.layer_sync_flow._zip_file = Mock()

        dependencies = self.layer_sync_flow.gather_dependencies()

        patched_function_ref_sync.assert_called_once_with(
            "FunctionB",
            given_layer_physical_name,
            self.layer_sync_flow._new_layer_version,
            self.layer_sync_flow._build_context,
            self.layer_sync_flow._deploy_context,
            self.layer_sync_flow._sync_context,
            self.layer_sync_flow._physical_id_mapping,
            self.layer_sync_flow._stacks,
        )

        self.assertEqual(len(dependencies), 1)

    @patch("samcli.lib.sync.flows.layer_sync_flow.os")
    @patch("samcli.lib.sync.flows.layer_sync_flow.SamFunctionProvider")
    @patch("samcli.lib.sync.flows.layer_sync_flow.FunctionLayerReferenceSync")
    def test_gather_dependencies_nested_stack(self, patched_function_ref_sync, patched_function_provider, os_mock):
        self.layer_identifier = "NestedStack1/Layer1"
        self.layer_sync_flow._layer_identifier = "NestedStack1/Layer1"
        self.layer_sync_flow._new_layer_version = "given_new_layer_version_arn"

        given_function_provider = Mock()
        patched_function_provider.return_value = given_function_provider

        mock_some_random_layer = PropertyMock()
        mock_some_random_layer.full_path = "Layer1"

        mock_given_layer = PropertyMock()
        mock_given_layer.full_path = self.layer_identifier

        mock_some_nested_layer = PropertyMock()
        mock_some_nested_layer.full_path = "NestedStack1/Layer2"

        mock_function_a = PropertyMock(layers=[mock_some_random_layer])
        mock_function_a.full_path = "FunctionA"

        mock_function_b = PropertyMock(layers=[mock_given_layer])
        mock_function_b.full_path = "NestedStack1/FunctionB"

        mock_function_c = PropertyMock(layers=[mock_some_nested_layer])
        mock_function_c.full_path = "NestedStack1/FunctionC"

        given_layers = [
            mock_function_a,
            mock_function_b,
            mock_function_c,
        ]
        given_function_provider.get_all.return_value = given_layers

        self.layer_sync_flow._stacks = Mock()

        given_layer_physical_name = Mock()
        self.layer_sync_flow._layer_arn = given_layer_physical_name

        self.layer_sync_flow._zip_file = Mock()

        dependencies = self.layer_sync_flow.gather_dependencies()

        patched_function_ref_sync.assert_called_once_with(
            "NestedStack1/FunctionB",
            given_layer_physical_name,
            self.layer_sync_flow._new_layer_version,
            self.layer_sync_flow._build_context,
            self.layer_sync_flow._deploy_context,
            self.layer_sync_flow._sync_context,
            self.layer_sync_flow._physical_id_mapping,
            self.layer_sync_flow._stacks,
        )

        self.assertEqual(len(dependencies), 1)

    def test_get_latest_layer_version(self):
        given_version = Mock()
        given_layer_name = Mock()
        given_lambda_client = Mock()
        given_lambda_client.list_layer_versions.return_value = {"LayerVersions": [{"Version": given_version}]}

        latest_layer_version = get_latest_layer_version(given_lambda_client, given_layer_name)

        given_lambda_client.list_layer_versions.assert_called_with(LayerName=given_layer_name)
        self.assertEqual(latest_layer_version, given_version)

    def test_get_latest_layer_version_error(self):
        given_layer_name = Mock()
        given_lambda_client = Mock()
        given_lambda_client.list_layer_versions.return_value = {"LayerVersions": []}

        with self.assertRaises(NoLayerVersionsFoundError):
            get_latest_layer_version(given_lambda_client, given_layer_name)

    def test_equality_keys(self):
        self.assertEqual(self.layer_sync_flow._equality_keys(), self.layer_identifier)

    @patch("samcli.lib.sync.flows.layer_sync_flow.ResourceAPICall")
    def test_get_resource_api_calls(self, resource_api_call_mock):
        result = self.layer_sync_flow._get_resource_api_calls()
        self.assertEqual(len(result), 1)
        resource_api_call_mock.assert_called_once_with(self.layer_identifier, [ApiCallTypes.BUILD])


class TestFunctionLayerReferenceSync(TestCase):
    def setUp(self):
        self.function_identifier = "function"
        self.layer_name = "Layer1"
        self.old_layer_version = 1
        self.new_layer_version = 2

        self.function_layer_sync = FunctionLayerReferenceSync(
            self.function_identifier,
            self.layer_name,
            self.new_layer_version,
            Mock(),
            Mock(),
            Mock(),
            {},
            [],
        )

    @patch("samcli.lib.sync.sync_flow.get_boto_client_provider_from_session_with_config")
    def test_setup(self, client_provider_mock):
        with patch.object(self.function_layer_sync, "_session") as patched_session:
            with patch.object(SyncFlow, "set_up") as patched_super_setup:
                self.function_layer_sync.set_up()

                patched_super_setup.assert_called_once()
                client_provider_mock.return_value.assert_called_with("lambda")

    @patch("samcli.lib.sync.flows.layer_sync_flow.wait_for_function_update_complete")
    def test_sync(self, wait_for_function_mock):
        given_lambda_client = Mock()
        self.function_layer_sync._lambda_client = given_lambda_client

        other_layer_version_arn = "SomeOtherLayerVersionArn"
        given_function_result = {"Configuration": {"Layers": [{"Arn": "Layer1:1"}, {"Arn": other_layer_version_arn}]}}
        given_lambda_client.get_function.return_value = given_function_result

        with patch.object(self.function_layer_sync, "get_physical_id") as patched_get_physical_id:
            self.function_layer_sync._get_lock_chain = MagicMock()
            self.function_layer_sync.has_locks = MagicMock()

            given_physical_id = Mock()
            patched_get_physical_id.return_value = given_physical_id

            self.function_layer_sync.sync()

            patched_get_physical_id.assert_called_with(self.function_identifier)

            given_lambda_client.get_function.assert_called_with(FunctionName=given_physical_id)

            self.function_layer_sync._get_lock_chain.assert_called_once()
            self.function_layer_sync._get_lock_chain.return_value.__enter__.assert_called_once()
            given_lambda_client.update_function_configuration.assert_called_with(
                FunctionName=given_physical_id, Layers=[other_layer_version_arn, "Layer1:2"]
            )
            wait_for_function_mock.assert_called_once_with(given_lambda_client, given_physical_id)
            self.function_layer_sync._get_lock_chain.return_value.__exit__.assert_called_once()

    @patch("samcli.lib.sync.flows.layer_sync_flow.wait_for_function_update_complete")
    def test_sync_with_existing_new_layer_version_arn(self, wait_for_function_mock):
        given_lambda_client = Mock()
        self.function_layer_sync._lambda_client = given_lambda_client

        given_function_result = {"Configuration": {"Layers": [{"Arn": "Layer1:2"}]}}
        given_lambda_client.get_function.return_value = given_function_result

        with patch.object(self.function_layer_sync, "get_physical_id") as patched_get_physical_id:
            self.function_layer_sync._get_lock_chain = MagicMock()
            self.function_layer_sync.has_locks = MagicMock()

            given_physical_id = Mock()
            patched_get_physical_id.return_value = given_physical_id

            self.function_layer_sync.sync()

            patched_get_physical_id.assert_called_with(self.function_identifier)

            given_lambda_client.get_function.assert_called_with(FunctionName=given_physical_id)

            self.function_layer_sync._get_lock_chain.assert_not_called()
            self.function_layer_sync._get_lock_chain.return_value.__enter__.assert_not_called()
            given_lambda_client.update_function_configuration.assert_not_called()
            wait_for_function_mock.assert_not_called()
            self.function_layer_sync._get_lock_chain.return_value.__exit__.assert_not_called()

    def test_equality_keys(self):
        self.assertEqual(
            self.function_layer_sync._equality_keys(),
            (self.function_identifier, self.layer_name, self.new_layer_version),
        )

    def test_compare_remote(self):
        self.assertFalse(self.function_layer_sync.compare_remote())

    def test_gather_dependencies(self):
        self.assertEqual(self.function_layer_sync.gather_dependencies(), [])

<<<<<<< HEAD
    def test_gather_resources(self):
        pass
=======
    @parameterized.expand([(1,), (None,)])
    @patch("samcli.lib.sync.flows.layer_sync_flow.get_latest_layer_version")
    def test_gather_resources(self, layer_version, patched_get_latest_layer_version):
        self.function_layer_sync._new_layer_version = layer_version
        self.function_layer_sync._lambda_client = Mock()

        self.function_layer_sync.gather_resources()

        if layer_version:
            patched_get_latest_layer_version.assert_not_called()
        else:
            patched_get_latest_layer_version.assert_called_once()
>>>>>>> 220df139


class TestLayerSyncFlowSkipBuild(TestCase):
    @patch("samcli.lib.sync.flows.layer_sync_flow.make_zip_with_lambda_permissions")
    @patch("samcli.lib.sync.flows.layer_sync_flow.file_checksum")
    def test_gather_resources_for_skip_build_directory(self, mock_checksum, mock_make_zip):
        layer_sync_flow = LayerSyncFlowSkipBuildDirectory("LayerA", Mock(), Mock(), Mock(), {}, [])
        layer_sync_flow.gather_resources()

        mock_make_zip.assert_called_with(ANY, layer_sync_flow._layer.codeuri)
        mock_checksum.assert_called_once()

    @patch("samcli.lib.sync.flows.layer_sync_flow.shutil")
    @patch("samcli.lib.sync.flows.layer_sync_flow.file_checksum")
    def test_gather_resources_for_skip_build_zip_file(self, mock_checksum, mock_shutil):
        layer_sync_flow = LayerSyncFlowSkipBuildZipFile("LayerA", Mock(), Mock(), Mock(), {}, [])

        layer_sync_flow.gather_resources()

        mock_shutil.copy2.assert_called_with(layer_sync_flow._layer.codeuri, ANY)
        mock_checksum.assert_called_once()<|MERGE_RESOLUTION|>--- conflicted
+++ resolved
@@ -14,6 +14,7 @@
     get_latest_layer_version,
 )
 from samcli.lib.sync.sync_flow import SyncFlow, ApiCallTypes
+from samcli.lib.utils.hash import str_checksum
 
 
 class TestLayerSyncFlow(TestCase):
@@ -445,10 +446,6 @@
     def test_gather_dependencies(self):
         self.assertEqual(self.function_layer_sync.gather_dependencies(), [])
 
-<<<<<<< HEAD
-    def test_gather_resources(self):
-        pass
-=======
     @parameterized.expand([(1,), (None,)])
     @patch("samcli.lib.sync.flows.layer_sync_flow.get_latest_layer_version")
     def test_gather_resources(self, layer_version, patched_get_latest_layer_version):
@@ -461,7 +458,8 @@
             patched_get_latest_layer_version.assert_not_called()
         else:
             patched_get_latest_layer_version.assert_called_once()
->>>>>>> 220df139
+
+        self.assertEqual(self.function_layer_sync._local_sha, str_checksum("1"))
 
 
 class TestLayerSyncFlowSkipBuild(TestCase):

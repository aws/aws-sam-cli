from multiprocessing.managers import ValueProxy
from queue import Queue
from samcli.lib.sync.sync_flow import SyncFlow

from botocore.exceptions import ClientError
from samcli.lib.providers.exceptions import MissingLocalDefinition
from samcli.lib.sync.exceptions import (
    MissingPhysicalResourceError,
    NoLayerVersionsFoundError,
    SyncFlowException, MissingFunctionBuildDefinition, InvalidRuntimeDefinitionForFunction,
)
from unittest import TestCase
from unittest.mock import ANY, MagicMock, call, patch

from samcli.lib.sync.sync_flow_executor import (
    SyncFlowExecutor,
    SyncFlowResult,
    SyncFlowTask,
    default_exception_handler,
    HELP_TEXT_FOR_SYNC_INFRA,
)


class TestSyncFlowExecutor(TestCase):
    def setUp(self):
        self.thread_pool_executor_patch = patch("samcli.lib.sync.sync_flow_executor.ThreadPoolExecutor")
        self.thread_pool_executor_mock = self.thread_pool_executor_patch.start()
        self.thread_pool_executor = self.thread_pool_executor_mock.return_value
        self.thread_pool_executor.__enter__.return_value = self.thread_pool_executor
        self.lock_distributor_patch = patch("samcli.lib.sync.sync_flow_executor.LockDistributor")
        self.lock_distributor_mock = self.lock_distributor_patch.start()
        self.lock_distributor = self.lock_distributor_mock.return_value
        self.executor = SyncFlowExecutor()

    def tearDown(self) -> None:
        self.thread_pool_executor_patch.stop()
        self.lock_distributor_patch.stop()

    @patch("samcli.lib.sync.sync_flow_executor.LOG")
    def test_default_exception_handler_missing_physical_resource_error(self, log_mock):
        sync_flow_exception = MagicMock(spec=SyncFlowException)
        exception = MagicMock(spec=MissingPhysicalResourceError)
        exception.resource_identifier = "Resource1"
        sync_flow_exception.exception = exception

        default_exception_handler(sync_flow_exception)
        log_mock.error.assert_called_once_with(
            "Cannot find resource %s in remote.%s", "Resource1", HELP_TEXT_FOR_SYNC_INFRA
        )

    @patch("samcli.lib.sync.sync_flow_executor.LOG")
    def test_default_exception_handler_client_error_valid(self, log_mock):
        sync_flow_exception = MagicMock(spec=SyncFlowException)
        exception = MagicMock(spec=ClientError)
        exception.resource_identifier = "Resource1"
        exception.response = {"Error": {"Code": "ResourceNotFoundException", "Message": "MessageContent"}}
        sync_flow_exception.exception = exception

        default_exception_handler(sync_flow_exception)
        log_mock.error.assert_has_calls(
            [call("Cannot find resource in remote.%s", HELP_TEXT_FOR_SYNC_INFRA), call("MessageContent")]
        )

    @patch("samcli.lib.sync.sync_flow_executor.LOG")
    def test_default_exception_no_layer_versions_found(self, log_mock):
        sync_flow_exception = MagicMock(spec=SyncFlowException)
        exception = MagicMock(spec=NoLayerVersionsFoundError)
        exception.layer_name_arn = "layer_name"
        sync_flow_exception.exception = exception

        default_exception_handler(sync_flow_exception)
        log_mock.error.assert_has_calls(
            [
                call(
                    "Cannot find any versions for layer %s.%s",
                    exception.layer_name_arn,
                    HELP_TEXT_FOR_SYNC_INFRA,
                )
            ]
        )

    @patch("samcli.lib.sync.sync_flow_executor.LOG")
<<<<<<< HEAD
    def test_default_exception_handler_missing_function_build_exception(self, log_mock):
        sync_flow_exception = MagicMock(spec=SyncFlowException)
        exception = MagicMock(spec=MissingFunctionBuildDefinition)
        exception.function_logical_id = "function_logical_id"
=======
    def test_default_exception_missing_local_definition(self, log_mock):
        sync_flow_exception = MagicMock(spec=SyncFlowException)
        exception = MagicMock(spec=MissingLocalDefinition)
        exception.resource_identifier = "resource"
        exception.property_name = "property"
>>>>>>> efd74fe6
        sync_flow_exception.exception = exception

        default_exception_handler(sync_flow_exception)
        log_mock.error.assert_has_calls(
            [
                call(
<<<<<<< HEAD
                    "Cannot find build definition for function %s.%s",
                    exception.function_logical_id,
=======
                    "Resource %s does not have %s specified. Skipping the sync.%s",
                    exception.resource_identifier,
                    exception.property_name,
>>>>>>> efd74fe6
                    HELP_TEXT_FOR_SYNC_INFRA,
                )
            ]
        )

    @patch("samcli.lib.sync.sync_flow_executor.LOG")
<<<<<<< HEAD
    def test_default_exception_handler_invalid_runtime_exception(self, log_mock):
        sync_flow_exception = MagicMock(spec=SyncFlowException)
        exception = MagicMock(spec=InvalidRuntimeDefinitionForFunction)
        exception.function_logical_id = "function_logical_id"
        sync_flow_exception.exception = exception

        default_exception_handler(sync_flow_exception)
        log_mock.error.assert_has_calls(
            [
                call(
                    "No Runtime information found for function resource named %s",
                    exception.function_logical_id,
                )
            ]
        )

    @patch("samcli.lib.sync.sync_flow_executor.LOG")
=======
>>>>>>> efd74fe6
    def test_default_exception_handler_client_error_invalid_code(self, log_mock):
        sync_flow_exception = MagicMock(spec=SyncFlowException)
        exception = ClientError({"Error": {"Code": "RandomException", "Message": "MessageContent"}}, "")
        exception.resource_identifier = "Resource1"
        sync_flow_exception.exception = exception
        with self.assertRaises(ClientError):
            default_exception_handler(sync_flow_exception)

    @patch("samcli.lib.sync.sync_flow_executor.LOG")
    def test_default_exception_handler_client_error_invalid_exception(self, log_mock):
        sync_flow_exception = MagicMock(spec=SyncFlowException)

        class RandomException(Exception):
            pass

        exception = RandomException()
        exception.resource_identifier = "Resource1"
        sync_flow_exception.exception = exception
        with self.assertRaises(RandomException):
            default_exception_handler(sync_flow_exception)

    @patch("samcli.lib.sync.sync_flow_executor.time.time")
    @patch("samcli.lib.sync.sync_flow_executor.SyncFlowTask")
    def test_add_sync_flow(self, task_mock, time_mock):
        add_sync_flow_task_mock = MagicMock()
        task = MagicMock()
        task_mock.return_value = task
        time_mock.return_value = 1000
        self.executor._add_sync_flow_task = add_sync_flow_task_mock
        sync_flow = MagicMock()

        self.executor.add_sync_flow(sync_flow, False)

        task_mock.assert_called_once_with(sync_flow, False)
        add_sync_flow_task_mock.assert_called_once_with(task)

    def test_add_sync_flow_task(self):
        sync_flow = MagicMock()
        task = SyncFlowTask(sync_flow, False)

        self.executor._add_sync_flow_task(task)

        sync_flow.set_locks_with_distributor.assert_called_once_with(self.executor._lock_distributor)

        queue_task = self.executor._flow_queue.get()
        self.assertEqual(sync_flow, queue_task.sync_flow)

    def test_add_sync_flow_task_dedup(self):
        sync_flow = MagicMock()

        task1 = SyncFlowTask(sync_flow, True)
        task2 = SyncFlowTask(sync_flow, True)

        self.executor._add_sync_flow_task(task1)
        self.executor._add_sync_flow_task(task2)

        sync_flow.set_locks_with_distributor.assert_called_once_with(self.executor._lock_distributor)

        queue_task = self.executor._flow_queue.get()
        self.assertEqual(sync_flow, queue_task.sync_flow)
        self.assertTrue(self.executor._flow_queue.empty())

    def test_is_running_without_manager(self):
        self.executor._running_flag = True
        self.assertTrue(self.executor.is_running())

    @patch("samcli.lib.sync.sync_flow_executor.time.time")
    @patch("samcli.lib.sync.sync_flow_executor.time.sleep")
    def test_execute_high_level_logic(self, sleep_mock, time_mock):
        exception_handler_mock = MagicMock()
        time_mock.return_value = 1001

        flow1 = MagicMock()
        flow2 = MagicMock()
        flow3 = MagicMock()

        task1 = SyncFlowTask(flow1, False)
        task2 = SyncFlowTask(flow2, False)
        task3 = SyncFlowTask(flow3, False)

        result1 = SyncFlowResult(flow1, [flow3])

        future1 = MagicMock()
        future2 = MagicMock()
        future3 = MagicMock()

        exception1 = MagicMock(spec=Exception)
        sync_flow_exception = MagicMock(spec=SyncFlowException)
        sync_flow_exception.sync_flow = flow2
        sync_flow_exception.exception = exception1

        future1.done.side_effect = [False, False, True]
        future1.exception.return_value = None
        future1.result.return_value = result1

        future2.done.side_effect = [False, False, False, True]
        future2.exception.return_value = sync_flow_exception

        future3.done.side_effect = [False, False, False, True]
        future3.exception.return_value = None

        self.thread_pool_executor.submit = MagicMock()
        self.thread_pool_executor.submit.side_effect = [future1, future2, future3]

        self.executor._flow_queue.put(task1)
        self.executor._flow_queue.put(task2)

        self.executor.add_sync_flow = MagicMock()
        self.executor.add_sync_flow.side_effect = lambda x: self.executor._flow_queue.put(task3)

        self.executor.execute(exception_handler=exception_handler_mock)

        self.thread_pool_executor.submit.assert_has_calls(
            [
                call(SyncFlowExecutor._sync_flow_execute_wrapper, flow1),
                call(SyncFlowExecutor._sync_flow_execute_wrapper, flow2),
                call(SyncFlowExecutor._sync_flow_execute_wrapper, flow3),
            ]
        )
        self.executor.add_sync_flow.assert_called_once_with(flow3)

        exception_handler_mock.assert_called_once_with(sync_flow_exception)
        self.assertEqual(len(sleep_mock.mock_calls), 6)<|MERGE_RESOLUTION|>--- conflicted
+++ resolved
@@ -80,39 +80,43 @@
         )
 
     @patch("samcli.lib.sync.sync_flow_executor.LOG")
-<<<<<<< HEAD
     def test_default_exception_handler_missing_function_build_exception(self, log_mock):
         sync_flow_exception = MagicMock(spec=SyncFlowException)
         exception = MagicMock(spec=MissingFunctionBuildDefinition)
         exception.function_logical_id = "function_logical_id"
-=======
+        sync_flow_exception.exception = exception
+
+        default_exception_handler(sync_flow_exception)
+        log_mock.error.assert_has_calls(
+            [
+                call(
+                    "Cannot find build definition for function %s.%s",
+                    exception.function_logical_id,
+                    HELP_TEXT_FOR_SYNC_INFRA,
+                )
+            ]
+        )
+    
     def test_default_exception_missing_local_definition(self, log_mock):
         sync_flow_exception = MagicMock(spec=SyncFlowException)
         exception = MagicMock(spec=MissingLocalDefinition)
         exception.resource_identifier = "resource"
         exception.property_name = "property"
->>>>>>> efd74fe6
-        sync_flow_exception.exception = exception
-
-        default_exception_handler(sync_flow_exception)
-        log_mock.error.assert_has_calls(
-            [
-                call(
-<<<<<<< HEAD
-                    "Cannot find build definition for function %s.%s",
-                    exception.function_logical_id,
-=======
+        sync_flow_exception.exception = exception
+
+        default_exception_handler(sync_flow_exception)
+        log_mock.error.assert_has_calls(
+            [
+                call(
                     "Resource %s does not have %s specified. Skipping the sync.%s",
                     exception.resource_identifier,
                     exception.property_name,
->>>>>>> efd74fe6
                     HELP_TEXT_FOR_SYNC_INFRA,
                 )
             ]
         )
 
     @patch("samcli.lib.sync.sync_flow_executor.LOG")
-<<<<<<< HEAD
     def test_default_exception_handler_invalid_runtime_exception(self, log_mock):
         sync_flow_exception = MagicMock(spec=SyncFlowException)
         exception = MagicMock(spec=InvalidRuntimeDefinitionForFunction)
@@ -130,8 +134,6 @@
         )
 
     @patch("samcli.lib.sync.sync_flow_executor.LOG")
-=======
->>>>>>> efd74fe6
     def test_default_exception_handler_client_error_invalid_code(self, log_mock):
         sync_flow_exception = MagicMock(spec=SyncFlowException)
         exception = ClientError({"Error": {"Code": "RandomException", "Message": "MessageContent"}}, "")

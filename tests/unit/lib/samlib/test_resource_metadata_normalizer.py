--- conflicted
+++ resolved
@@ -203,7 +203,31 @@
 
         self.assertIsNone(template_data["Resources"]["Function1"]["Metadata"].get("SkipBuild"))
 
-<<<<<<< HEAD
+    def test_skip_normalizing_already_normalized_resource(self):
+        template_data = {
+            "Resources": {
+                "Function1": {
+                    "Properties": {
+                        "Code": {
+                            "S3Bucket": {"Fn::Sub": "cdk-hnb659fds-assets-${AWS::AccountId}-${AWS::Region}"},
+                            "S3Key": "00c88ea957f8f667f083d6073f00c49dd2ed7ddd87bb7a3b6f01d014243a3b22.zip",
+                        }
+                    },
+                    "Metadata": {"aws:asset:path": "new path", "aws:asset:property": "Code"},
+                }
+            }
+        }
+
+        ResourceMetadataNormalizer.normalize(template_data)
+
+        self.assertEqual("new path", template_data["Resources"]["Function1"]["Properties"]["Code"])
+        self.assertEqual(True, template_data["Resources"]["Function1"]["Metadata"]["SamNormalized"])
+
+        # Normalized resource will not be normalized again
+        template_data["Resources"]["Function1"]["Metadata"]["aws:asset:path"] = "updated path"
+        ResourceMetadataNormalizer.normalize(template_data)
+        self.assertEqual("new path", template_data["Resources"]["Function1"]["Properties"]["Code"])
+
     def test_no_cdk_template_parameters_should_not_be_normalized(self):
         template_data = {
             "Parameters": {
@@ -267,32 +291,6 @@
         self.assertIsNone(template_data["Parameters"]["AssetParameters125"].get("Default"))
         self.assertIsNone(template_data["Parameters"]["AssetParameters126"].get("Default"))
         self.assertIsNone(template_data["Parameters"]["NotAssetParameters"].get("Default"))
-=======
-    def test_skip_normalizing_already_normalized_resource(self):
-        template_data = {
-            "Resources": {
-                "Function1": {
-                    "Properties": {
-                        "Code": {
-                            "S3Bucket": {"Fn::Sub": "cdk-hnb659fds-assets-${AWS::AccountId}-${AWS::Region}"},
-                            "S3Key": "00c88ea957f8f667f083d6073f00c49dd2ed7ddd87bb7a3b6f01d014243a3b22.zip",
-                        }
-                    },
-                    "Metadata": {"aws:asset:path": "new path", "aws:asset:property": "Code"},
-                }
-            }
-        }
-
-        ResourceMetadataNormalizer.normalize(template_data)
-
-        self.assertEqual("new path", template_data["Resources"]["Function1"]["Properties"]["Code"])
-        self.assertEqual(True, template_data["Resources"]["Function1"]["Metadata"]["SamNormalized"])
-
-        # Normalized resource will not be normalized again
-        template_data["Resources"]["Function1"]["Metadata"]["aws:asset:path"] = "updated path"
-        ResourceMetadataNormalizer.normalize(template_data)
-        self.assertEqual("new path", template_data["Resources"]["Function1"]["Properties"]["Code"])
->>>>>>> 494d99ef
 
 
 class TestResourceMetadataNormalizerGetResourceId(TestCase):

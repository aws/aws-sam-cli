--- conflicted
+++ resolved
@@ -203,7 +203,135 @@
 
         self.assertIsNone(template_data["Resources"]["Function1"]["Metadata"].get("SkipBuild"))
 
-<<<<<<< HEAD
+    def test_no_cdk_template_parameters_should_not_be_normalized(self):
+        template_data = {
+            "Parameters": {
+                "AssetParameters123456543": {"Type": "String", "Description": 'S3 bucket for asset "12345432"'},
+            },
+            "Resources": {
+                "Function1": {
+                    "Properties": {"Code": "some value"},
+                    "Metadata": {
+                        "aws:asset:path": "new path",
+                        "aws:asset:property": "Code",
+                        "aws:asset:is-bundled": False,
+                    },
+                }
+            },
+        }
+
+        ResourceMetadataNormalizer.normalize(template_data, True)
+
+        self.assertIsNone(template_data["Parameters"]["AssetParameters123456543"].get("Default"))
+
+    def test_cdk_template_parameters_should_be_normalized(self):
+        template_data = {
+            "Parameters": {
+                "AssetParametersb9866fd422d32492c62394e8c406ab4004f0c80364bab4957e67e31cf1130481ArtifactHash0A652998": {
+                    "Type": "String",
+                    "Description": 'S3 bucket for asset "12345432"',
+                },
+                "AssetParametersb9866fd422d32492C62394e8c406ab4004f0c80364BAB4957e67e31cf1130481ArtifactHash0A65c998": {
+                    "Type": "String",
+                    "Description": 'S3 bucket for asset "12345432"',
+                },
+                "AssetParametersb9866fd422d32492c62394e8c406ab4004f0c80364bab4957e67e31cf1130481S3Bucket0A652998": {
+                    "Type": "String",
+                    "Description": 'S3 bucket for asset "12345432"',
+                },
+                "AssetParametersb9866fd422d32492c62394e8c406ab4004f0c80364bab4957e67e31cf1130481S3VersionKey0A652998": {
+                    "Type": "String",
+                    "Description": 'S3 bucket for asset "12345432"',
+                },
+                "AssetParametersb9866fd422d32492c62394e8c406ab4004f0c80364bab4957e67e31cf1130481ArtifactHash0A652999": {
+                    "Type": "String",
+                    "Description": 'S3 bucket for asset "12345432"',
+                    "Default": "/path",
+                },
+                "AssetParametersb9866fd422d32492c62394e8c406ab4004f0c80364bab4957e67e31cf1130481ArtifactHash0A652900": {
+                    "Type": "notString",
+                    "Description": 'S3 bucket for asset "12345432"',
+                },
+                "AssetParametersb9866fd422d32492c62394e8c406ab4004f0c80364bab4957e67e31cf1130481ArtifactHash0A652345": {
+                    "Type": "String",
+                    "Description": 'S3 bucket for asset "12345432"',
+                },
+                "AssetParametersb9866fd422d32492c62394e8c406ab4004f0c80364bab4957e67e31cf1130481ArtifactHash0A652345123": {
+                    "Type": "String",
+                    "Description": 'S3 bucket for asset "12345432"',
+                },
+            },
+            "Resources": {
+                "CDKMetadata": {
+                    "Type": "AWS::CDK::Metadata",
+                    "Properties": {"Analytics": "v2:deflate64:H4s"},
+                    "Metadata": {"aws:cdk:path": "Stack/CDKMetadata/Default"},
+                },
+                "Function1": {
+                    "Properties": {"Code": "some value"},
+                    "Metadata": {
+                        "aws:asset:path": "new path",
+                        "aws:asset:property": "Code",
+                        "aws:asset:is-bundled": False,
+                    },
+                },
+                "Function2": {
+                    "Properties": {
+                        "Code": {
+                            "Ref": "AssetParametersb9866fd422d32492c62394e8c406ab4004f0c80364bab4957e67e31cf1130481ArtifactHash0A652345"
+                        }
+                    },
+                },
+            },
+        }
+
+        ResourceMetadataNormalizer.normalize(template_data, True)
+        self.assertEqual(
+            template_data["Parameters"][
+                "AssetParametersb9866fd422d32492c62394e8c406ab4004f0c80364bab4957e67e31cf1130481ArtifactHash0A652998"
+            ]["Default"],
+            " ",
+        )
+        self.assertEqual(
+            template_data["Parameters"][
+                "AssetParametersb9866fd422d32492C62394e8c406ab4004f0c80364BAB4957e67e31cf1130481ArtifactHash0A65c998"
+            ]["Default"],
+            " ",
+        )
+        self.assertEqual(
+            template_data["Parameters"][
+                "AssetParametersb9866fd422d32492c62394e8c406ab4004f0c80364bab4957e67e31cf1130481S3Bucket0A652998"
+            ]["Default"],
+            " ",
+        )
+        self.assertEqual(
+            template_data["Parameters"][
+                "AssetParametersb9866fd422d32492c62394e8c406ab4004f0c80364bab4957e67e31cf1130481S3VersionKey0A652998"
+            ]["Default"],
+            " ",
+        )
+        self.assertEqual(
+            template_data["Parameters"][
+                "AssetParametersb9866fd422d32492c62394e8c406ab4004f0c80364bab4957e67e31cf1130481ArtifactHash0A652999"
+            ]["Default"],
+            "/path",
+        )
+        self.assertIsNone(
+            template_data["Parameters"][
+                "AssetParametersb9866fd422d32492c62394e8c406ab4004f0c80364bab4957e67e31cf1130481ArtifactHash0A652900"
+            ].get("Default")
+        )
+        self.assertIsNone(
+            template_data["Parameters"][
+                "AssetParametersb9866fd422d32492c62394e8c406ab4004f0c80364bab4957e67e31cf1130481ArtifactHash0A652345"
+            ].get("Default")
+        )
+        self.assertIsNone(
+            template_data["Parameters"][
+                "AssetParametersb9866fd422d32492c62394e8c406ab4004f0c80364bab4957e67e31cf1130481ArtifactHash0A652345123"
+            ].get("Default")
+        )
+
     def test_skip_normalizing_already_normalized_resource(self):
         template_data = {
             "Resources": {
@@ -318,134 +446,4 @@
             {"Type": "any:value", "Properties": {"key": "value"}, "Metadata": {}}, "logical_id"
         )
 
-        self.assertEquals("logical_id", resource_id)
-=======
-    def test_no_cdk_template_parameters_should_not_be_normalized(self):
-        template_data = {
-            "Parameters": {
-                "AssetParameters123456543": {"Type": "String", "Description": 'S3 bucket for asset "12345432"'},
-            },
-            "Resources": {
-                "Function1": {
-                    "Properties": {"Code": "some value"},
-                    "Metadata": {
-                        "aws:asset:path": "new path",
-                        "aws:asset:property": "Code",
-                        "aws:asset:is-bundled": False,
-                    },
-                }
-            },
-        }
-
-        ResourceMetadataNormalizer.normalize(template_data, True)
-
-        self.assertIsNone(template_data["Parameters"]["AssetParameters123456543"].get("Default"))
-
-    def test_cdk_template_parameters_should_be_normalized(self):
-        template_data = {
-            "Parameters": {
-                "AssetParametersb9866fd422d32492c62394e8c406ab4004f0c80364bab4957e67e31cf1130481ArtifactHash0A652998": {
-                    "Type": "String",
-                    "Description": 'S3 bucket for asset "12345432"',
-                },
-                "AssetParametersb9866fd422d32492C62394e8c406ab4004f0c80364BAB4957e67e31cf1130481ArtifactHash0A65c998": {
-                    "Type": "String",
-                    "Description": 'S3 bucket for asset "12345432"',
-                },
-                "AssetParametersb9866fd422d32492c62394e8c406ab4004f0c80364bab4957e67e31cf1130481S3Bucket0A652998": {
-                    "Type": "String",
-                    "Description": 'S3 bucket for asset "12345432"',
-                },
-                "AssetParametersb9866fd422d32492c62394e8c406ab4004f0c80364bab4957e67e31cf1130481S3VersionKey0A652998": {
-                    "Type": "String",
-                    "Description": 'S3 bucket for asset "12345432"',
-                },
-                "AssetParametersb9866fd422d32492c62394e8c406ab4004f0c80364bab4957e67e31cf1130481ArtifactHash0A652999": {
-                    "Type": "String",
-                    "Description": 'S3 bucket for asset "12345432"',
-                    "Default": "/path",
-                },
-                "AssetParametersb9866fd422d32492c62394e8c406ab4004f0c80364bab4957e67e31cf1130481ArtifactHash0A652900": {
-                    "Type": "notString",
-                    "Description": 'S3 bucket for asset "12345432"',
-                },
-                "AssetParametersb9866fd422d32492c62394e8c406ab4004f0c80364bab4957e67e31cf1130481ArtifactHash0A652345": {
-                    "Type": "String",
-                    "Description": 'S3 bucket for asset "12345432"',
-                },
-                "AssetParametersb9866fd422d32492c62394e8c406ab4004f0c80364bab4957e67e31cf1130481ArtifactHash0A652345123": {
-                    "Type": "String",
-                    "Description": 'S3 bucket for asset "12345432"',
-                },
-            },
-            "Resources": {
-                "CDKMetadata": {
-                    "Type": "AWS::CDK::Metadata",
-                    "Properties": {"Analytics": "v2:deflate64:H4s"},
-                    "Metadata": {"aws:cdk:path": "Stack/CDKMetadata/Default"},
-                },
-                "Function1": {
-                    "Properties": {"Code": "some value"},
-                    "Metadata": {
-                        "aws:asset:path": "new path",
-                        "aws:asset:property": "Code",
-                        "aws:asset:is-bundled": False,
-                    },
-                },
-                "Function2": {
-                    "Properties": {
-                        "Code": {
-                            "Ref": "AssetParametersb9866fd422d32492c62394e8c406ab4004f0c80364bab4957e67e31cf1130481ArtifactHash0A652345"
-                        }
-                    },
-                },
-            },
-        }
-
-        ResourceMetadataNormalizer.normalize(template_data, True)
-        self.assertEqual(
-            template_data["Parameters"][
-                "AssetParametersb9866fd422d32492c62394e8c406ab4004f0c80364bab4957e67e31cf1130481ArtifactHash0A652998"
-            ]["Default"],
-            " ",
-        )
-        self.assertEqual(
-            template_data["Parameters"][
-                "AssetParametersb9866fd422d32492C62394e8c406ab4004f0c80364BAB4957e67e31cf1130481ArtifactHash0A65c998"
-            ]["Default"],
-            " ",
-        )
-        self.assertEqual(
-            template_data["Parameters"][
-                "AssetParametersb9866fd422d32492c62394e8c406ab4004f0c80364bab4957e67e31cf1130481S3Bucket0A652998"
-            ]["Default"],
-            " ",
-        )
-        self.assertEqual(
-            template_data["Parameters"][
-                "AssetParametersb9866fd422d32492c62394e8c406ab4004f0c80364bab4957e67e31cf1130481S3VersionKey0A652998"
-            ]["Default"],
-            " ",
-        )
-        self.assertEqual(
-            template_data["Parameters"][
-                "AssetParametersb9866fd422d32492c62394e8c406ab4004f0c80364bab4957e67e31cf1130481ArtifactHash0A652999"
-            ]["Default"],
-            "/path",
-        )
-        self.assertIsNone(
-            template_data["Parameters"][
-                "AssetParametersb9866fd422d32492c62394e8c406ab4004f0c80364bab4957e67e31cf1130481ArtifactHash0A652900"
-            ].get("Default")
-        )
-        self.assertIsNone(
-            template_data["Parameters"][
-                "AssetParametersb9866fd422d32492c62394e8c406ab4004f0c80364bab4957e67e31cf1130481ArtifactHash0A652345"
-            ].get("Default")
-        )
-        self.assertIsNone(
-            template_data["Parameters"][
-                "AssetParametersb9866fd422d32492c62394e8c406ab4004f0c80364bab4957e67e31cf1130481ArtifactHash0A652345123"
-            ].get("Default")
-        )
->>>>>>> ace86bd1
+        self.assertEquals("logical_id", resource_id)
import pathlib
from parameterized import parameterized
from unittest import TestCase

from samcli.lib.samlib.resource_metadata_normalizer import ResourceMetadataNormalizer


class TestResourceMetadataNormalizer(TestCase):
    def test_replace_property_with_path(self):
        template_data = {
            "Resources": {
                "Function1": {
                    "Properties": {
                        "Code": {
                            "S3Bucket": {"Fn::Sub": "cdk-hnb659fds-assets-${AWS::AccountId}-${AWS::Region}"},
                            "S3Key": "00c88ea957f8f667f083d6073f00c49dd2ed7ddd87bb7a3b6f01d014243a3b22.zip",
                        }
                    },
                    "Metadata": {"aws:asset:path": "new path", "aws:asset:property": "Code"},
                }
            }
        }

        ResourceMetadataNormalizer.normalize(template_data)

        self.assertEqual("new path", template_data["Resources"]["Function1"]["Properties"]["Code"])
        self.assertEqual(True, template_data["Resources"]["Function1"]["Metadata"]["SamNormalized"])
        self.assertEqual("Function1", template_data["Resources"]["Function1"]["Metadata"]["SamResourceId"])

    def test_logical_id_is_used(self):
        template_data = {
            "Resources": {
                "Function1": {
                    "Properties": {
                        "Code": {
                            "S3Bucket": {"Fn::Sub": "cdk-hnb659fds-assets-${AWS::AccountId}-${AWS::Region}"},
                            "S3Key": "00c88ea957f8f667f083d6073f00c49dd2ed7ddd87bb7a3b6f01d014243a3b22.zip",
                        }
                    },
                    "Metadata": {
                        "aws:cdk:path": "Stack/CDKFunction1/Resource",
                        "aws:asset:path": "new path",
                        "aws:asset:property": "Code",
                    },
                }
            }
        }

        ResourceMetadataNormalizer.normalize(template_data)

        self.assertEqual("new path", template_data["Resources"]["Function1"]["Properties"]["Code"])
        self.assertEqual(True, template_data["Resources"]["Function1"]["Metadata"]["SamNormalized"])
        self.assertEqual("Function1", template_data["Resources"]["Function1"]["Metadata"]["SamResourceId"])

    def test_replace_all_resources_that_contain_metadata(self):
        template_data = {
            "Resources": {
                "Function1": {
                    "Properties": {
                        "Code": {
                            "S3Bucket": {"Fn::Sub": "cdk-hnb659fds-assets-${AWS::AccountId}-${AWS::Region}"},
                            "S3Key": "00c88ea957f8f667f083d6073f00c49dd2ed7ddd87bb7a3b6f01d014243a3b22.zip",
                        }
                    },
                    "Metadata": {"aws:asset:path": "new path", "aws:asset:property": "Code"},
                },
                "Resource2": {
                    "Properties": {"SomeRandomProperty": {"Fn::Sub": "${AWS::AccountId}/some_value"}},
                    "Metadata": {"aws:asset:path": "super cool path", "aws:asset:property": "SomeRandomProperty"},
                },
            }
        }

        ResourceMetadataNormalizer.normalize(template_data)

        self.assertEqual("new path", template_data["Resources"]["Function1"]["Properties"]["Code"])
        self.assertEqual("super cool path", template_data["Resources"]["Resource2"]["Properties"]["SomeRandomProperty"])
        self.assertEqual("Function1", template_data["Resources"]["Function1"]["Metadata"]["SamResourceId"])

    def test_replace_all_resources_that_contain_image_metadata(self):
        docker_build_args = {"arg1": "val1", "arg2": "val2"}
        asset_path = pathlib.Path("/path", "to", "asset")
        dockerfile_path = pathlib.Path("path", "to", "Dockerfile")
        template_data = {
            "Resources": {
                "Function1": {
                    "Properties": {
                        "Code": {
                            "ImageUri": {
                                "Fn::Sub": "${AWS::AccountId}.dkr.ecr.${AWS::Region}.${AWS::URLSuffix}/cdk-hnb659fds-container-assets-${AWS::AccountId}-${AWS::Region}:b5d75370ccc2882b90f701c8f98952aae957e85e1928adac8860222960209056"
                            }
                        }
                    },
                    "Metadata": {
                        "aws:asset:path": asset_path,
                        "aws:asset:property": "Code.ImageUri",
                        "aws:asset:dockerfile-path": dockerfile_path,
                        "aws:asset:docker-build-args": docker_build_args,
                    },
                },
            }
        }

        ResourceMetadataNormalizer.normalize(template_data)

        expected_docker_context_path = str(pathlib.Path("/path", "to", "asset"))
        self.assertEqual("function1", template_data["Resources"]["Function1"]["Properties"]["Code"]["ImageUri"])
        self.assertEqual(
            expected_docker_context_path, template_data["Resources"]["Function1"]["Metadata"]["DockerContext"]
        )
        expected_dockerfile_path = str(pathlib.Path("path", "to", "Dockerfile"))
        self.assertEqual(expected_dockerfile_path, template_data["Resources"]["Function1"]["Metadata"]["Dockerfile"])
        self.assertEqual(docker_build_args, template_data["Resources"]["Function1"]["Metadata"]["DockerBuildArgs"])
        self.assertEqual("Function1", template_data["Resources"]["Function1"]["Metadata"]["SamResourceId"])

    def test_replace_all_resources_that_contain_image_metadata_dockerfile_extensions(self):
        docker_build_args = {"arg1": "val1", "arg2": "val2"}
        asset_path = pathlib.Path("/path", "to", "asset")
        dockerfile_path = pathlib.Path("path", "to", "Dockerfile.production")
        template_data = {
            "Resources": {
                "Function1": {
                    "Properties": {
                        "Code": {
                            "ImageUri": {
                                "Fn::Sub": "${AWS::AccountId}.dkr.ecr.${AWS::Region}.${AWS::URLSuffix}/cdk-hnb659fds-container-assets-${AWS::AccountId}-${AWS::Region}:b5d75370ccc2882b90f701c8f98952aae957e85e1928adac8860222960209056"
                            }
                        }
                    },
                    "Metadata": {
                        "aws:asset:path": asset_path,
                        "aws:asset:property": "Code.ImageUri",
                        "aws:asset:dockerfile-path": dockerfile_path,
                        "aws:asset:docker-build-args": docker_build_args,
                    },
                },
            }
        }

        ResourceMetadataNormalizer.normalize(template_data)

        expected_docker_context_path = str(pathlib.Path("/path", "to", "asset"))
        self.assertEqual("function1", template_data["Resources"]["Function1"]["Properties"]["Code"]["ImageUri"])
        self.assertEqual(
            expected_docker_context_path, template_data["Resources"]["Function1"]["Metadata"]["DockerContext"]
        )
        self.assertEqual(
            str(pathlib.Path("path/to/Dockerfile.production")),
            template_data["Resources"]["Function1"]["Metadata"]["Dockerfile"],
        )
        self.assertEqual(docker_build_args, template_data["Resources"]["Function1"]["Metadata"]["DockerBuildArgs"])
        self.assertEqual("Function1", template_data["Resources"]["Function1"]["Metadata"]["SamResourceId"])

    def test_replace_all_resources_that_contain_image_metadata_windows_paths(self):
        docker_build_args = {"arg1": "val1", "arg2": "val2"}
        asset_path = "C:\\path\\to\\asset"
        dockerfile_path = "rel/path/to/Dockerfile"
        template_data = {
            "Resources": {
                "Function1": {
                    "Properties": {
                        "Code": {
                            "ImageUri": {
                                "Fn::Sub": "${AWS::AccountId}.dkr.ecr.${AWS::Region}.${AWS::URLSuffix}/cdk-hnb659fds-container-assets-${AWS::AccountId}-${AWS::Region}:b5d75370ccc2882b90f701c8f98952aae957e85e1928adac8860222960209056"
                            }
                        }
                    },
                    "Metadata": {
                        "aws:asset:path": asset_path,
                        "aws:asset:property": "Code.ImageUri",
                        "aws:asset:dockerfile-path": dockerfile_path,
                        "aws:asset:docker-build-args": docker_build_args,
                    },
                },
            }
        }

        ResourceMetadataNormalizer.normalize(template_data)

        expected_docker_context_path = str(pathlib.Path("C:\\path\\to\\asset"))
        self.assertEqual("function1", template_data["Resources"]["Function1"]["Properties"]["Code"]["ImageUri"])
        self.assertEqual(
            expected_docker_context_path, template_data["Resources"]["Function1"]["Metadata"]["DockerContext"]
        )
        expected_dockerfile_path = str(pathlib.Path("rel/path/to/Dockerfile"))
        self.assertEqual(expected_dockerfile_path, template_data["Resources"]["Function1"]["Metadata"]["Dockerfile"])
        self.assertEqual(docker_build_args, template_data["Resources"]["Function1"]["Metadata"]["DockerBuildArgs"])
        self.assertEqual("Function1", template_data["Resources"]["Function1"]["Metadata"]["SamResourceId"])

    def test_tempate_without_metadata(self):
        template_data = {"Resources": {"Function1": {"Properties": {"Code": "some value"}}}}

        ResourceMetadataNormalizer.normalize(template_data)

        self.assertEqual("some value", template_data["Resources"]["Function1"]["Properties"]["Code"])
        self.assertEqual("Function1", template_data["Resources"]["Function1"]["Metadata"]["SamResourceId"])

    def test_template_without_asset_property(self):
        template_data = {
            "Resources": {
                "Function1": {"Properties": {"Code": "some value"}, "Metadata": {"aws:asset:path": "new path"}}
            }
        }

        ResourceMetadataNormalizer.normalize(template_data)

        self.assertEqual("some value", template_data["Resources"]["Function1"]["Properties"]["Code"])
        self.assertEqual("Function1", template_data["Resources"]["Function1"]["Metadata"]["SamResourceId"])

    def test_template_without_asset_path(self):
        template_data = {
            "Resources": {
                "Function1": {"Properties": {"Code": "some value"}, "Metadata": {"aws:asset:property": "Code"}}
            }
        }

        ResourceMetadataNormalizer.normalize(template_data)

        self.assertEqual("some value", template_data["Resources"]["Function1"]["Properties"]["Code"])
        self.assertEqual("Function1", template_data["Resources"]["Function1"]["Metadata"]["SamResourceId"])

    def test_template_with_empty_metadata(self):
        template_data = {"Resources": {"Function1": {"Properties": {"Code": "some value"}, "Metadata": {}}}}

        ResourceMetadataNormalizer.normalize(template_data)

        self.assertEqual("some value", template_data["Resources"]["Function1"]["Properties"]["Code"])
        self.assertEqual("Function1", template_data["Resources"]["Function1"]["Metadata"]["SamResourceId"])

    def test_replace_of_property_that_does_not_exist(self):
        template_data = {
            "Resources": {
                "Function1": {
                    "Properties": {},
                    "Metadata": {"aws:asset:path": "new path", "aws:asset:property": "Code"},
                }
            }
        }

        ResourceMetadataNormalizer.normalize(template_data)

        self.assertEqual("new path", template_data["Resources"]["Function1"]["Properties"]["Code"])
        self.assertEqual("Function1", template_data["Resources"]["Function1"]["Metadata"]["SamResourceId"])

    def test_set_skip_build_metadata_for_bundled_assets_metadata_equals_true(self):
        template_data = {
            "Resources": {
                "Function1": {
                    "Properties": {"Code": "some value"},
                    "Metadata": {
                        "aws:asset:path": "new path",
                        "aws:asset:property": "Code",
                        "aws:asset:is-bundled": True,
                    },
                }
            }
        }

        ResourceMetadataNormalizer.normalize(template_data)

        self.assertTrue(template_data["Resources"]["Function1"]["Metadata"]["SkipBuild"])
        self.assertEqual("Function1", template_data["Resources"]["Function1"]["Metadata"]["SamResourceId"])

    def test_no_skip_build_metadata_for_bundled_assets_metadata_equals_false(self):
        template_data = {
            "Resources": {
                "Function1": {
                    "Properties": {"Code": "some value"},
                    "Metadata": {
                        "aws:asset:path": "new path",
                        "aws:asset:property": "Code",
                        "aws:asset:is-bundled": False,
                    },
                }
            }
        }

        ResourceMetadataNormalizer.normalize(template_data)

        self.assertIsNone(template_data["Resources"]["Function1"]["Metadata"].get("SkipBuild"))
        self.assertEqual("Function1", template_data["Resources"]["Function1"]["Metadata"]["SamResourceId"])

    def test_no_cdk_template_parameters_should_not_be_normalized(self):
        template_data = {
            "Parameters": {
                "AssetParameters123456543": {"Type": "String", "Description": 'S3 bucket for asset "12345432"'},
            },
            "Resources": {
                "Function1": {
                    "Properties": {"Code": "some value"},
                    "Metadata": {
                        "aws:asset:path": "new path",
                        "aws:asset:property": "Code",
                        "aws:asset:is-bundled": False,
                    },
                }
            },
        }

        ResourceMetadataNormalizer.normalize(template_data, True)

        self.assertIsNone(template_data["Parameters"]["AssetParameters123456543"].get("Default"))
        self.assertEqual("Function1", template_data["Resources"]["Function1"]["Metadata"]["SamResourceId"])

    def test_cdk_template_parameters_should_be_normalized(self):
        template_data = {
            "Parameters": {
                "AssetParametersb9866fd422d32492c62394e8c406ab4004f0c80364bab4957e67e31cf1130481ArtifactHash0A652998": {
                    "Type": "String",
                    "Description": 'S3 bucket for asset "12345432"',
                },
                "AssetParametersb9866fd422d32492C62394e8c406ab4004f0c80364BAB4957e67e31cf1130481ArtifactHash0A65c998": {
                    "Type": "String",
                    "Description": 'S3 bucket for asset "12345432"',
                },
                "AssetParametersb9866fd422d32492c62394e8c406ab4004f0c80364bab4957e67e31cf1130481S3Bucket0A652998": {
                    "Type": "String",
                    "Description": 'S3 bucket for asset "12345432"',
                },
                "AssetParametersb9866fd422d32492c62394e8c406ab4004f0c80364bab4957e67e31cf1130481S3VersionKey0A652998": {
                    "Type": "String",
                    "Description": 'S3 bucket for asset "12345432"',
                },
                "AssetParametersb9866fd422d32492c62394e8c406ab4004f0c80364bab4957e67e31cf1130481ArtifactHash0A652999": {
                    "Type": "String",
                    "Description": 'S3 bucket for asset "12345432"',
                    "Default": "/path",
                },
                "AssetParametersb9866fd422d32492c62394e8c406ab4004f0c80364bab4957e67e31cf1130481ArtifactHash0A652900": {
                    "Type": "notString",
                    "Description": 'S3 bucket for asset "12345432"',
                },
                "AssetParametersb9866fd422d32492c62394e8c406ab4004f0c80364bab4957e67e31cf1130481ArtifactHash0A652345": {
                    "Type": "String",
                    "Description": 'S3 bucket for asset "12345432"',
                },
                "AssetParametersb9866fd422d32492c62394e8c406ab4004f0c80364bab4957e67e31cf1130481ArtifactHash0A652345123": {
                    "Type": "String",
                    "Description": 'S3 bucket for asset "12345432"',
                },
            },
            "Resources": {
                "CDKMetadata": {
                    "Type": "AWS::CDK::Metadata",
                    "Properties": {"Analytics": "v2:deflate64:H4s"},
                    "Metadata": {"aws:cdk:path": "Stack/CDKMetadata/Default"},
                },
                "Function1": {
                    "Properties": {"Code": "some value"},
                    "Metadata": {
                        "aws:asset:path": "new path",
                        "aws:asset:property": "Code",
                        "aws:asset:is-bundled": False,
                    },
                },
                "Function2": {
                    "Properties": {
                        "Code": {
                            "Ref": "AssetParametersb9866fd422d32492c62394e8c406ab4004f0c80364bab4957e67e31cf1130481ArtifactHash0A652345"
                        }
                    },
                },
                "NestedStack": {
                    "Type": "AWS::CloudFormation::Stack",
                    "Properties": {
                        "TemplateURL": "Some Value",
                        "Parameters": {
                            "referencetoCDKV1SupportDemoStackAssetParametersb9866fd422d32492c62394e8c406ab4004f0c80364bab4957e67e31cf1130481ArtifactHash0A652998": {
                                "Ref": "AssetParametersb9866fd422d32492c62394e8c406ab4004f0c80364bab4957e67e31cf1130481ArtifactHash0A652998"
                            }
                        },
                    },
                    "Metadata": {
                        "aws:cdk:path": "Stack/Level1Stack.NestedStack/Level1Stack.NestedStackResource",
                        "aws:asset:path": "Level1HStackBC5D5417.nested.template.json",
                        "aws:asset:property": "TemplateURL",
                    },
                },
            },
        }

        ResourceMetadataNormalizer.normalize(template_data, True)
        self.assertEqual(
            template_data["Resources"]["NestedStack"]["Properties"]["TemplateURL"],
            "Level1HStackBC5D5417.nested.template.json",
        )
        self.assertEqual(
            template_data["Parameters"][
                "AssetParametersb9866fd422d32492c62394e8c406ab4004f0c80364bab4957e67e31cf1130481ArtifactHash0A652998"
            ]["Default"],
            " ",
        )
        self.assertEqual(
            template_data["Parameters"][
                "AssetParametersb9866fd422d32492C62394e8c406ab4004f0c80364BAB4957e67e31cf1130481ArtifactHash0A65c998"
            ]["Default"],
            " ",
        )
        self.assertEqual(
            template_data["Parameters"][
                "AssetParametersb9866fd422d32492c62394e8c406ab4004f0c80364bab4957e67e31cf1130481S3Bucket0A652998"
            ]["Default"],
            " ",
        )
        self.assertEqual(
            template_data["Parameters"][
                "AssetParametersb9866fd422d32492c62394e8c406ab4004f0c80364bab4957e67e31cf1130481S3VersionKey0A652998"
            ]["Default"],
            " ",
        )
        self.assertEqual(
            template_data["Parameters"][
                "AssetParametersb9866fd422d32492c62394e8c406ab4004f0c80364bab4957e67e31cf1130481ArtifactHash0A652999"
            ]["Default"],
            "/path",
        )
        self.assertIsNone(
            template_data["Parameters"][
                "AssetParametersb9866fd422d32492c62394e8c406ab4004f0c80364bab4957e67e31cf1130481ArtifactHash0A652900"
            ].get("Default")
        )
        self.assertIsNone(
            template_data["Parameters"][
                "AssetParametersb9866fd422d32492c62394e8c406ab4004f0c80364bab4957e67e31cf1130481ArtifactHash0A652345"
            ].get("Default")
        )
        self.assertIsNone(
            template_data["Parameters"][
                "AssetParametersb9866fd422d32492c62394e8c406ab4004f0c80364bab4957e67e31cf1130481ArtifactHash0A652345123"
            ].get("Default")
        )

    def test_skip_normalizing_already_normalized_resource(self):
        template_data = {
            "Resources": {
                "Function1": {
                    "Properties": {
                        "Code": {
                            "S3Bucket": {"Fn::Sub": "cdk-hnb659fds-assets-${AWS::AccountId}-${AWS::Region}"},
                            "S3Key": "00c88ea957f8f667f083d6073f00c49dd2ed7ddd87bb7a3b6f01d014243a3b22.zip",
                        }
                    },
                    "Metadata": {"aws:asset:path": "new path", "aws:asset:property": "Code"},
                }
            }
        }

        ResourceMetadataNormalizer.normalize(template_data)

        self.assertEqual("new path", template_data["Resources"]["Function1"]["Properties"]["Code"])
        self.assertEqual(True, template_data["Resources"]["Function1"]["Metadata"]["SamNormalized"])

        # Normalized resource will not be normalized again
        template_data["Resources"]["Function1"]["Metadata"]["aws:asset:path"] = "updated path"
        ResourceMetadataNormalizer.normalize(template_data)
        self.assertEqual("new path", template_data["Resources"]["Function1"]["Properties"]["Code"])
        self.assertEqual("Function1", template_data["Resources"]["Function1"]["Metadata"]["SamResourceId"])


class TestResourceMetadataNormalizerGetResourceId(TestCase):
    def test_use_provided_customer_defined_id(self):
        resource_id = ResourceMetadataNormalizer.get_resource_id(
            {
                "Type": "any:value",
                "Properties": {"key": "value"},
                "Metadata": {"SamResourceId": "custom_id", "aws:cdk:path": "stack_id/func_cdk_id/Resource"},
            },
            "logical_id",
        )

<<<<<<< HEAD
        self.assertEquals("custom_id", resource_id)
=======
        self.assertEqual(expected_resource_id, resource_id)

    def test_use_logical_id_as_resource_id_incase_of_invalid_cdk_path(self):
        resource_id = ResourceMetadataNormalizer.get_resource_id(
            {"Type": "any:value", "Properties": {"key": "value"}, "Metadata": {"aws:cdk:path": "func_cdk_id"}},
            "logical_id",
        )

        self.assertEqual("logical_id", resource_id)
>>>>>>> 42e512d4

    def test_use_provided_customer_defined_id_for_nested_stack(self):
        resource_id = ResourceMetadataNormalizer.get_resource_id(
            {
                "Type": "AWS::CloudFormation::Stack",
                "Properties": {"key": "value"},
                "Metadata": {
                    "SamResourceId": "custom_nested_stack_id",
                    "aws:cdk:path": "parent_stack_id/nested_stack_id.NestedStack/nested_stack_id.NestedStackResource",
                },
            },
            "logical_id",
        )

<<<<<<< HEAD
        self.assertEquals("custom_nested_stack_id", resource_id)
=======
        self.assertEqual("nested_stack_id", resource_id)
>>>>>>> 42e512d4

    def test_use_logical_id_if_metadata_is_not_therer(self):
        resource_id = ResourceMetadataNormalizer.get_resource_id(
            {"Type": "any:value", "Properties": {"key": "value"}}, "logical_id"
        )

        self.assertEquals("logical_id", resource_id)

    def test_use_logical_id_if_cdk_path_not_exist(self):
        resource_id = ResourceMetadataNormalizer.get_resource_id(
            {"Type": "any:value", "Properties": {"key": "value"}, "Metadata": {}}, "logical_id"
        )

        self.assertEquals("logical_id", resource_id)


class TestResourceMetadataNormalizerGetResourceName(TestCase):
    @parameterized.expand(
        [
            ("stack_id/func_cdk_id/Resource", "func_cdk_id"),
            ("stack_id/some_construct/func_cdk_id/Resource", "func_cdk_id"),
            ("stack_id/serverless_func_cdk_id", "serverless_func_cdk_id"),
        ]
    )
    def test_use_cdk_id_as_resource_name(self, cdk_path, expected_resource_id):
        resource_id = ResourceMetadataNormalizer.get_resource_name(
            {
                "Type": "any:value",
                "Properties": {"key": "value"},
                "Metadata": {"aws:cdk:path": cdk_path},
            },
            "logical_id",
        )

<<<<<<< HEAD
        self.assertEqual(expected_resource_id, resource_id)
=======
        self.assertEqual("custom_id", resource_id)
>>>>>>> 42e512d4

    def test_use_logical_id_as_resource_name_incase_of_invalid_cdk_path(self):
        resource_id = ResourceMetadataNormalizer.get_resource_name(
            {"Type": "any:value", "Properties": {"key": "value"}, "Metadata": {"aws:cdk:path": "func_cdk_id"}},
            "logical_id",
        )

        self.assertEqual("logical_id", resource_id)

    def test_use_cdk_id_as_resource_name_for_nested_stack(self):
        resource_id = ResourceMetadataNormalizer.get_resource_name(
            {
                "Type": "AWS::CloudFormation::Stack",
                "Properties": {"key": "value"},
                "Metadata": {
                    "aws:cdk:path": "parent_stack_id/nested_stack_id.NestedStack/nested_stack_id.NestedStackResource"
                },
            },
            "logical_id",
        )

<<<<<<< HEAD
        self.assertEqual("nested_stack_id", resource_id)
=======
        self.assertEqual("custom_nested_stack_id", resource_id)
>>>>>>> 42e512d4

    def test_use_logical_id_if_metadata_is_not_therer(self):
        resource_id = ResourceMetadataNormalizer.get_resource_name(
            {"Type": "any:value", "Properties": {"key": "value"}}, "logical_id"
        )

        self.assertEqual("logical_id", resource_id)

    def test_use_logical_id_if_cdk_path_not_exist(self):
        resource_id = ResourceMetadataNormalizer.get_resource_name(
            {"Type": "any:value", "Properties": {"key": "value"}, "Metadata": {}}, "logical_id"
        )

        self.assertEqual("logical_id", resource_id)


class TestResourceMetadataNormalizerBuildPropertiesNormalizer(TestCase):
    def test_converts_pascal_case_to_snake_case(self):
        input_metadata = {"Minify": False, "Target": "es2017", "Sourcemap": False, "EntryPoints": ["app.ts"]}
        expected_output = {"minify": False, "target": "es2017", "sourcemap": False, "entry_points": ["app.ts"]}
        output = ResourceMetadataNormalizer.normalize_build_properties(input_metadata)
        self.assertEqual(expected_output, output)<|MERGE_RESOLUTION|>--- conflicted
+++ resolved
@@ -468,10 +468,7 @@
             "logical_id",
         )
 
-<<<<<<< HEAD
         self.assertEquals("custom_id", resource_id)
-=======
-        self.assertEqual(expected_resource_id, resource_id)
 
     def test_use_logical_id_as_resource_id_incase_of_invalid_cdk_path(self):
         resource_id = ResourceMetadataNormalizer.get_resource_id(
@@ -480,7 +477,6 @@
         )
 
         self.assertEqual("logical_id", resource_id)
->>>>>>> 42e512d4
 
     def test_use_provided_customer_defined_id_for_nested_stack(self):
         resource_id = ResourceMetadataNormalizer.get_resource_id(
@@ -495,11 +491,7 @@
             "logical_id",
         )
 
-<<<<<<< HEAD
         self.assertEquals("custom_nested_stack_id", resource_id)
-=======
-        self.assertEqual("nested_stack_id", resource_id)
->>>>>>> 42e512d4
 
     def test_use_logical_id_if_metadata_is_not_therer(self):
         resource_id = ResourceMetadataNormalizer.get_resource_id(
@@ -534,11 +526,7 @@
             "logical_id",
         )
 
-<<<<<<< HEAD
         self.assertEqual(expected_resource_id, resource_id)
-=======
-        self.assertEqual("custom_id", resource_id)
->>>>>>> 42e512d4
 
     def test_use_logical_id_as_resource_name_incase_of_invalid_cdk_path(self):
         resource_id = ResourceMetadataNormalizer.get_resource_name(
@@ -560,11 +548,8 @@
             "logical_id",
         )
 
-<<<<<<< HEAD
         self.assertEqual("nested_stack_id", resource_id)
-=======
         self.assertEqual("custom_nested_stack_id", resource_id)
->>>>>>> 42e512d4
 
     def test_use_logical_id_if_metadata_is_not_therer(self):
         resource_id = ResourceMetadataNormalizer.get_resource_name(

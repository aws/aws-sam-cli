--- conflicted
+++ resolved
@@ -25,11 +25,7 @@
 
         event_and_event_file_options_validation(mock_func)()
         patched_log.info.assert_called_with(
-<<<<<<< HEAD
-            "Neither --event nor --event-file options have been provided, reading from stdin"
-=======
             "Reading event from stdin (you can also pass it from file with --event-file)"
->>>>>>> 04c498a5
         )
 
         mock_func.assert_called_once()
@@ -119,11 +115,7 @@
             stack_name_or_resource_id_atleast_one_option_validation(mock_func)()
 
         self.assertIn(
-<<<<<<< HEAD
-            "Atleast one of --stack-name option or resource_id argument should be provided.", ex.exception.message
-=======
             "At least 1 of --stack-name or --resource-id parameters should be provided.", ex.exception.message
->>>>>>> 04c498a5
         )
 
         mock_func.assert_not_called()
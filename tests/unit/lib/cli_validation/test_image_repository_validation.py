from unittest import TestCase
from unittest.mock import patch, MagicMock

import click

from samcli.lib.cli_validation.image_repository_validation import image_repository_validation


def _make_ctx_params_side_effect_func(params):
    def side_effect(key, default=None):
        return params.get(key, default)

    return side_effect


class TestImageRepositoryValidation(TestCase):
    def setUp(self):
        @image_repository_validation
        def foo(*args, **kwargs):
            pass

        self.foobar = foo

    @patch("samcli.lib.cli_validation.image_repository_validation.click")
    def test_image_repository_validation_success_ZIP(self, mock_click):
        project_mock = MagicMock()
        stack_mock = MagicMock()
        project_mock.stacks = [stack_mock]
        stack_mock.has_assets_of_package_type.return_value = False

        params = {
            "guided": False,
            "image_repository": False,
            "image_repositories": False,
            "project_type": "CFN",
            "stack_name": None,
        }
        mock_context = MagicMock()
        mock_context.params.get.side_effect = _make_ctx_params_side_effect_func(params)
        mock_click.get_current_context.return_value = mock_context

        self.foobar(project=project_mock)

    @patch("samcli.lib.cli_validation.image_repository_validation.click")
    def test_image_repository_validation_success_IMAGE_image_repository(self, mock_click):
        project_mock = MagicMock()
        stack_mock = MagicMock()
        project_mock.stacks = [stack_mock]
        stack_mock.has_assets_of_package_type.return_value = True
        function_mock = MagicMock()
        function_mock.item_id.return_value = "HelloWorldFunction"
        stack_mock.find_function_resources_of_package_type.return_value = [function_mock]

        params = {
            "guided": False,
            "image_repository": "123456789012.dkr.ecr.us-east-1.amazonaws.com/test1",
            "image_repositories": False,
            "project_type": "CFN",
            "stack_name": None,
        }
        mock_context = MagicMock()
        mock_context.params.get.side_effect = _make_ctx_params_side_effect_func(params)
        mock_click.get_current_context.return_value = mock_context

        self.foobar(project=project_mock)

    @patch("samcli.lib.cli_validation.image_repository_validation.click")
    def test_image_repository_validation_success_IMAGE_image_repositories(self, mock_click):
        project_mock = MagicMock()
        stack_mock = MagicMock()
        project_mock.stacks = [stack_mock]
        stack_mock.has_assets_of_package_type.return_value = True
        function_mock = MagicMock()
        function_mock.item_id = "HelloWorldFunction"
        stack_mock.find_function_resources_of_package_type.return_value = [function_mock]

        params = {
            "guided": False,
            "image_repository": False,
            "image_repositories": {"HelloWorldFunction": "123456789012.dkr.ecr.us-east-1.amazonaws.com/test1"},
            "project_type": "CFN",
            "stack_name": None,
        }
        mock_context = MagicMock()
        mock_context.params.get.side_effect = _make_ctx_params_side_effect_func(params)
        mock_click.get_current_context.return_value = mock_context

        self.foobar(project=project_mock)

    @patch("samcli.lib.cli_validation.image_repository_validation.click")
    def test_image_repository_validation_failure_IMAGE_image_repositories_and_image_repository(self, mock_click):
        project_mock = MagicMock()
        stack_mock = MagicMock()
        project_mock.stacks = [stack_mock]
        stack_mock.has_assets_of_package_type.return_value = True
        function_mock = MagicMock()
        function_mock.item_id = "HelloWorldFunction"
        stack_mock.find_function_resources_of_package_type.return_value = [function_mock]
        mock_click.BadOptionUsage = click.BadOptionUsage

        params = {
            "guided": False,
            "image_repository": "123456789012.dkr.ecr.us-east-1.amazonaws.com/test1",
            "image_repositories": {"HelloWorldFunction": "123456789012.dkr.ecr.us-east-1.amazonaws.com/test1"},
            "project_type": "CFN",
            "stack_name": None,
        }
        mock_context = MagicMock()
        mock_context.params.get.side_effect = _make_ctx_params_side_effect_func(params)
        mock_click.get_current_context.return_value = mock_context

        with self.assertRaises(click.BadOptionUsage) as ex:
<<<<<<< HEAD
            self.foobar(project=project_mock)
        self.assertIn("'--image-repositories' and '--image-repository' cannot be provided", ex.exception.message)
=======
            self.foobar()
        self.assertIn(
            "Only one of the following can be provided: '--image-repositories', '--image-repository', or '--resolve-image-repos'. ",
            ex.exception.message,
        )
>>>>>>> 4481125d

    @patch("samcli.lib.cli_validation.image_repository_validation.click")
    def test_image_repository_validation_failure_IMAGE_image_repositories_incomplete(self, mock_click):
        project_mock = MagicMock()
        stack_mock = MagicMock()
        project_mock.stacks = [stack_mock]
        stack_mock.has_assets_of_package_type.return_value = True
        function_mock = MagicMock()
        function_mock.item_id = "HelloWorldFunction"
        function2_mock = MagicMock()
        function2_mock.item_id = "HelloWorldFunction2"
        stack_mock.find_function_resources_of_package_type.return_value = [function_mock, function2_mock]
        mock_click.BadOptionUsage = click.BadOptionUsage

        params = {
            "guided": False,
            "image_repository": False,
            "image_repositories": {"HelloWorldFunction": "123456789012.dkr.ecr.us-east-1.amazonaws.com/test1"},
            "project_type": "CFN",
            "stack_name": None,
        }
        mock_context = MagicMock()
        mock_context.params.get.side_effect = _make_ctx_params_side_effect_func(params)
        mock_click.get_current_context.return_value = mock_context

        with self.assertRaises(click.BadOptionUsage) as ex:
            self.foobar(project=project_mock)
        self.assertIn("Incomplete list of function logical ids specified", ex.exception.message)

    @patch("samcli.lib.cli_validation.image_repository_validation.click")
    def test_image_repository_validation_failure_IMAGE_missing_image_repositories(self, mock_click):
        project_mock = MagicMock()
        stack_mock = MagicMock()
        project_mock.stacks = [stack_mock]
        stack_mock.has_assets_of_package_type.return_value = True
        function_mock = MagicMock()
        function_mock.item_id = "HelloWorldFunction"
        function2_mock = MagicMock()
        function2_mock.item_id = "HelloWorldFunction2"
        stack_mock.find_function_resources_of_package_type.return_value = [function_mock, function2_mock]
        mock_click.BadOptionUsage = click.BadOptionUsage

        params = {
            "guided": False,
            "image_repository": False,
            "image_repositories": None,
            "project_type": "CFN",
            "stack_name": None,
        }
        mock_context = MagicMock()
        mock_context.params.get.side_effect = _make_ctx_params_side_effect_func(params)
        mock_click.get_current_context.return_value = mock_context

        with self.assertRaises(click.BadOptionUsage) as ex:
<<<<<<< HEAD
            self.foobar(project=project_mock)
        self.assertIn("Missing option '--image-repository' or '--image-repositories'", ex.exception.message)
=======
            self.foobar()
        self.assertIn(
            "Missing option '--image-repository', '--image-repositories', or '--resolve-image-repos'",
            ex.exception.message,
        )
>>>>>>> 4481125d

    @patch("samcli.lib.cli_validation.image_repository_validation.click")
    def test_image_repository_validation_success_missing_image_repositories_guided(self, mock_click):
        # Guided allows for filling of the image repository values.
        project_mock = MagicMock()
        stack_mock = MagicMock()
        project_mock.stacks = [stack_mock]
        stack_mock.has_assets_of_package_type.return_value = True
        function_mock = MagicMock()
        function_mock.item_id = "HelloWorldFunction"
        function2_mock = MagicMock()
        function2_mock.item_id = "HelloWorldFunction2"
        stack_mock.find_function_resources_of_package_type.return_value = [function_mock, function2_mock]
        mock_click.BadOptionUsage = click.BadOptionUsage

        params = {
            "guided": True,
            "image_repository": False,
            "image_repositories": None,
            "project_type": "CFN",
            "stack_name": None,
        }
        mock_context = MagicMock()
        mock_context.params.get.side_effect = _make_ctx_params_side_effect_func(params)
        mock_click.get_current_context.return_value = mock_context

        self.foobar(project=project_mock)<|MERGE_RESOLUTION|>--- conflicted
+++ resolved
@@ -110,16 +110,11 @@
         mock_click.get_current_context.return_value = mock_context
 
         with self.assertRaises(click.BadOptionUsage) as ex:
-<<<<<<< HEAD
             self.foobar(project=project_mock)
-        self.assertIn("'--image-repositories' and '--image-repository' cannot be provided", ex.exception.message)
-=======
-            self.foobar()
         self.assertIn(
             "Only one of the following can be provided: '--image-repositories', '--image-repository', or '--resolve-image-repos'. ",
             ex.exception.message,
         )
->>>>>>> 4481125d
 
     @patch("samcli.lib.cli_validation.image_repository_validation.click")
     def test_image_repository_validation_failure_IMAGE_image_repositories_incomplete(self, mock_click):
@@ -174,16 +169,11 @@
         mock_click.get_current_context.return_value = mock_context
 
         with self.assertRaises(click.BadOptionUsage) as ex:
-<<<<<<< HEAD
             self.foobar(project=project_mock)
-        self.assertIn("Missing option '--image-repository' or '--image-repositories'", ex.exception.message)
-=======
-            self.foobar()
         self.assertIn(
             "Missing option '--image-repository', '--image-repositories', or '--resolve-image-repos'",
             ex.exception.message,
         )
->>>>>>> 4481125d
 
     @patch("samcli.lib.cli_validation.image_repository_validation.click")
     def test_image_repository_validation_success_missing_image_repositories_guided(self, mock_click):

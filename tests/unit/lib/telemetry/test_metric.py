--- conflicted
+++ resolved
@@ -134,20 +134,6 @@
 
 class TestTrackCommand(TestCase):
     def setUp(self):
-<<<<<<< HEAD
-        TelemetryClassMock = Mock()
-        GlobalConfigClassMock = Mock()
-        self.telemetry_instance = TelemetryClassMock.return_value = Mock()
-        self.gc_instance_mock = GlobalConfigClassMock.return_value = Mock()
-        EventTracker.clear_trackers()
-
-        self.telemetry_class_patcher = patch("samcli.lib.telemetry.metric.Telemetry", TelemetryClassMock)
-        self.gc_patcher = patch("samcli.lib.telemetry.metric.GlobalConfig", GlobalConfigClassMock)
-        self.telemetry_class_patcher.start()
-        self.gc_patcher.start()
-
-=======
->>>>>>> 1e0d0b8d
         self.context_mock = Mock()
         self.context_mock.profile = False
         self.context_mock.debug = False
@@ -167,38 +153,7 @@
 
         track_command(real_fn)()
 
-<<<<<<< HEAD
-        args, _ = self.telemetry_instance.emit.call_args_list[0]
-        metric = args[0]
-        assert metric.get_metric_name() == "commandRun"
-        self.assertEqual(self.telemetry_instance.emit.mock_calls, [call(ANY)], "The one command metric must be sent")
-
-    @patch("samcli.lib.telemetry.metric.Context")
-    def test_must_emit_command_run_metric(self, ContextMock):
-        ContextMock.get_current_context.return_value = self.context_mock
-
-        def real_fn():
-            pass
-
-        track_command(real_fn)()
-
-        expected_attrs = {
-            "awsProfileProvided": False,
-            "debugFlagProvided": False,
-            "region": "myregion",
-            "commandName": "fakesam local invoke",
-            "metricSpecificAttributes": ANY,
-            "duration": ANY,
-            "exitReason": "success",
-            "exitCode": 0,
-        }
-        args, _ = self.telemetry_instance.emit.call_args_list[0]
-        metric = args[0]
-        assert metric.get_metric_name() == "commandRun"
-        self.assertGreaterEqual(metric.get_data().items(), expected_attrs.items())
-=======
         run_metrics_mock.assert_called_with(self.context_mock, ANY, "success", 0)
->>>>>>> 1e0d0b8d
 
     @pytest.mark.flaky(reruns=3)
     @patch("samcli.lib.telemetry.metric.Context")
@@ -404,19 +359,6 @@
             project_type="Terraform", hook_package_version="1.0.0", hook_name="terraform"
         )
 
-<<<<<<< HEAD
-    @patch("samcli.lib.telemetry.event.EventTracker.send_events", return_value=None)
-    @patch("samcli.lib.telemetry.metric.Context")
-    def test_must_send_events(self, ContextMock, send_mock):
-        ContextMock.get_current_context.return_value = self.context_mock
-
-        def real_fn():
-            pass
-
-        track_command(real_fn)()
-
-        send_mock.assert_called()
-=======
         _send_command_run_metrics(self.context_mock, 0, "success", 0, hook_name="terraform")
 
         args, _ = self.telemetry_instance.emit.call_args_list[0]
@@ -452,7 +394,18 @@
         self.assertEqual(metrics.get("exitCode"), expected_code)
 
         send_events_mock.assert_called()
->>>>>>> 1e0d0b8d
+
+    @patch("samcli.lib.telemetry.event.EventTracker.send_events", return_value=None)
+    @patch("samcli.lib.telemetry.metric.Context")
+    def test_must_send_events(self, ContextMock, send_mock):
+        ContextMock.get_current_context.return_value = self.context_mock
+
+        def real_fn():
+            pass
+
+        track_command(real_fn)()
+
+        send_mock.assert_called()
 
 
 class TestParameterCapture(TestCase):

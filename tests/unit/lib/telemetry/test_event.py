"""
Module for testing the event.py methods and classes.
"""

from enum import Enum
import threading
from unittest import TestCase
from unittest.mock import ANY, Mock, patch

from samcli.lib.telemetry.event import Event, EventCreationError, EventTracker


class DummyEventName(Enum):
    TEST_ONE = "TestOne"
    TEST_TWO = "TestTwo"
    TEST_THREE = "TestThree"


class TestEventCreation(TestCase):
    @patch("samcli.lib.telemetry.event.Event._verify_event")
    @patch("samcli.lib.telemetry.event.EventType")
    @patch("samcli.lib.telemetry.event.EventName")
    def test_create_event_exists(self, name_mock, type_mock, verify_mock):
        name_mock.return_value = Mock(value="TestOne")
        type_mock.get_accepted_values.return_value = ["value1", "value2"]
        verify_mock.return_value = None

        test_event = Event("TestOne", "value1")

        name_mock.assert_called_once()
        self.assertEqual(test_event.event_name.value, "TestOne")
        self.assertEqual(test_event.event_value, "value1")
        self.assertEqual(test_event.thread_id, threading.get_ident())  # Should be on the same thread

    @patch("samcli.lib.telemetry.event.EventType")
    @patch("samcli.lib.telemetry.event.EventName")
    @patch("samcli.lib.telemetry.event.Event._get_event_names")
    def test_create_event_value_doesnt_exist(self, name_getter_mock, name_mock, type_mock):
        name_getter_mock.return_value = ["TestOne"]
        name_mock.return_value = Mock(value="TestOne")
        type_mock.get_accepted_values.return_value = ["value1", "value2"]

        with self.assertRaises(EventCreationError) as e:
            Event("TestOne", "value3")

        self.assertEqual(e.exception.args[0], "Event 'TestOne' does not accept value 'value3'.")

    def test_create_event_name_doesnt_exist(self):
        with self.assertRaises(EventCreationError) as e:
            Event("SomeEventThatDoesn'tExist", "value1")

        self.assertEqual(e.exception.args[0], "Event 'SomeEventThatDoesn'tExist' does not exist.")

    @patch("samcli.lib.telemetry.event.Event._verify_event")
    @patch("samcli.lib.telemetry.event.EventType")
    @patch("samcli.lib.telemetry.event.EventName")
    def test_event_to_json(self, name_mock, type_mock, verify_mock):
        name_mock.return_value = Mock(value="Testing")
        type_mock.get_accepted_values.return_value = ["value1"]
        verify_mock.return_value = None

        test_event = Event("Testing", "value1")

        self.assertEqual(
            test_event.to_json(),
            {"event_name": "Testing", "event_value": "value1", "thread_id": threading.get_ident(), "time_stamp": ANY},
        )


class TestEventTracker(TestCase):
    @patch("samcli.lib.telemetry.event.EventTracker._event_lock")
    @patch("samcli.lib.telemetry.event.Event")
    def test_track_event(self, event_mock, lock_mock):
        lock_mock.__enter__ = Mock()
        lock_mock.__exit__ = Mock()

        # Test that an event can be tracked
        dummy_event = Mock(event_name="Test", event_value="SomeValue", thread_id=threading.get_ident(), timestamp=ANY)
        event_mock.return_value = dummy_event

        EventTracker.track_event("Test", "SomeValue")

        self.assertEqual(len(EventTracker._events), 1)
        self.assertEqual(EventTracker._events[0], dummy_event)
        lock_mock.__enter__.assert_called()  # Lock should have been accessed
        lock_mock.__exit__.assert_called()
        lock_mock.__enter__.reset_mock()
        lock_mock.__exit__.reset_mock()

        # Test that the Event list will be cleared
        EventTracker.clear_trackers()

        self.assertEqual(len(EventTracker._events), 0)
<<<<<<< HEAD

    @patch("samcli.lib.telemetry.event.Telemetry")
    def test_events_get_sent(self, telemetry_mock):
        # Create fake emit to capture tracked events
        dummy_telemetry = Mock()
        tracked_events = []
        mock_emit = lambda x: tracked_events.append(x)
        dummy_telemetry.emit.return_value = None
        dummy_telemetry.emit.side_effect = mock_emit
        telemetry_mock.return_value = dummy_telemetry

        # Verify that no events are sent if tracker is empty
        EventTracker.send_events()

        self.assertEqual(tracked_events, [])  # No events should have been collected
        dummy_telemetry.emit.assert_not_called()  # Nothing should have been sent (empty list)

        # Verify that events get sent when they exist in tracker
        dummy_event = Mock(
            event_name=Mock(value="Test"), event_value="SomeValue", thread_id=threading.get_ident(), time_stamp=ANY
        )
        dummy_event.to_json.return_value = Event.to_json(dummy_event)
        EventTracker._events.append(dummy_event)

        EventTracker.send_events()

        dummy_telemetry.emit.assert_called()
        self.assertEqual(len(tracked_events), 1)  # The list of metrics (1) is copied into tracked_events
        metric_data = tracked_events[0].get_data()
        expected_data = {
            "requestId": ANY,
            "installationId": ANY,
            "sessionId": ANY,
            "executionEnvironment": ANY,
            "ci": ANY,
            "pyversion": ANY,
            "samcliVersion": ANY,
            "events": [
                {
                    "event_name": "Test",
                    "event_value": "SomeValue",
                    "thread_id": ANY,
                    "time_stamp": ANY,
                }
            ],
        }
        self.assertEqual(len(metric_data["events"]), 1)  # There is one metric captured
        self.assertEqual(metric_data, expected_data)
        self.assertEqual(len(EventTracker._events), 0)  # Events should have been sent and cleared

    @patch(
        "samcli.lib.telemetry.event.EventTracker.send_events",
        return_value=None,
        side_effect=EventTracker.clear_trackers,
    )
    @patch("samcli.lib.telemetry.event.Event")
    def test_send_events_when_capacity_reached(self, event_mock, send_mock):
        # Create dummy Event creator to bypass verification
        def make_mock_event(name, value):
            dummy = Mock(event_name=Mock(value=name), event_value=value, thread_id=ANY, time_stamp=ANY)
            dummy.to_json.return_value = Event.to_json(dummy)
            return dummy

        event_mock.return_value = make_mock_event

        # Fill EventTracker with almost enough events to reach capacity
        for i in range(EventTracker.MAX_EVENTS - 1):
            EventTracker.track_event(f"Name{i}", f"Value{i}")

        send_mock.assert_not_called()
        self.assertEqual(len(EventTracker._events), EventTracker.MAX_EVENTS - 1)

        # Add one more event to trigger sending all events
        EventTracker.track_event("TheStrawThat", "BreaksTheCamel'sBack")

        send_mock.assert_called()
        self.assertEqual(len(EventTracker._events), 0)  # List of events is reset upon hitting capacity
=======
        lock_mock.__enter__.assert_called()  # Lock should have been accessed
        lock_mock.__exit__.assert_called()
>>>>>>> 4cbca016
<|MERGE_RESOLUTION|>--- conflicted
+++ resolved
@@ -91,7 +91,8 @@
         EventTracker.clear_trackers()
 
         self.assertEqual(len(EventTracker._events), 0)
-<<<<<<< HEAD
+        lock_mock.__enter__.assert_called()  # Lock should have been accessed
+        lock_mock.__exit__.assert_called()
 
     @patch("samcli.lib.telemetry.event.Telemetry")
     def test_events_get_sent(self, telemetry_mock):
@@ -168,8 +169,4 @@
         EventTracker.track_event("TheStrawThat", "BreaksTheCamel'sBack")
 
         send_mock.assert_called()
-        self.assertEqual(len(EventTracker._events), 0)  # List of events is reset upon hitting capacity
-=======
-        lock_mock.__enter__.assert_called()  # Lock should have been accessed
-        lock_mock.__exit__.assert_called()
->>>>>>> 4cbca016
+        self.assertEqual(len(EventTracker._events), 0)  # List of events is reset upon hitting capacity
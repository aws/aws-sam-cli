from unittest import TestCase
from parameterized import parameterized
from unittest.mock import patch

from samcli.lib.build.workflow_config import (
    get_workflow_config,
    needs_mount_with_write,
    UnsupportedRuntimeException,
    UnsupportedBuilderException,
)
from samcli.lib.telemetry.event import Event, EventTracker


class Test_get_workflow_config(TestCase):
    def setUp(self):
        self.code_dir = ""
        self.project_dir = ""
        EventTracker.clear_trackers()

    @parameterized.expand([("python3.7",), ("python3.8",)])
    def test_must_work_for_python(self, runtime):

        result = get_workflow_config(runtime, self.code_dir, self.project_dir)
        self.assertEqual(result.language, "python")
        self.assertEqual(result.dependency_manager, "pip")
        self.assertEqual(result.application_framework, None)
        self.assertEqual(result.manifest_name, "requirements.txt")
        self.assertIsNone(result.executable_search_paths)
        self.assertEqual(len(EventTracker.get_tracked_events()), 1)
        self.assertIn(Event("BuildWorkflowUsed", "python-pip"), EventTracker.get_tracked_events())

    @parameterized.expand([("nodejs12.x",), ("nodejs14.x",), ("nodejs16.x",), ("nodejs18.x",)])
    def test_must_work_for_nodejs(self, runtime):

        result = get_workflow_config(runtime, self.code_dir, self.project_dir)
        self.assertEqual(result.language, "nodejs")
        self.assertEqual(result.dependency_manager, "npm")
        self.assertEqual(result.application_framework, None)
        self.assertEqual(result.manifest_name, "package.json")
        self.assertIsNone(result.executable_search_paths)
        self.assertEqual(len(EventTracker.get_tracked_events()), 1)
        self.assertIn(Event("BuildWorkflowUsed", "nodejs-npm"), EventTracker.get_tracked_events())

    @parameterized.expand([("provided",)])
    def test_must_work_for_provided(self, runtime):
        result = get_workflow_config(runtime, self.code_dir, self.project_dir, specified_workflow="makefile")
        self.assertEqual(result.language, "provided")
        self.assertEqual(result.dependency_manager, None)
        self.assertEqual(result.application_framework, None)
        self.assertEqual(result.manifest_name, "Makefile")
        self.assertIsNone(result.executable_search_paths)
        self.assertEqual(len(EventTracker.get_tracked_events()), 1)
        self.assertIn(Event("BuildWorkflowUsed", "provided-None"), EventTracker.get_tracked_events())

    @parameterized.expand([("provided.al2",)])
    def test_must_work_for_provided_with_build_method_dotnet7(self, runtime):
        result = get_workflow_config(runtime, self.code_dir, self.project_dir, specified_workflow="dotnet7")
        self.assertEqual(result.language, "dotnet")
        self.assertEqual(result.dependency_manager, "cli-package")
        self.assertEqual(result.application_framework, None)
        self.assertEqual(result.manifest_name, ".csproj")
        self.assertIsNone(result.executable_search_paths)
        self.assertEqual(len(EventTracker.get_tracked_events()), 1)
        self.assertIn(Event("BuildWorkflowUsed", "dotnet-cli-package"), EventTracker.get_tracked_events())

<<<<<<< HEAD
    @parameterized.expand([("dotnetcore3.1",), ("dotnet6",), ("provided.al2", "dotnet7")])
    def test_must_mount_with_write_for_dotnet_in_container(self, runtime, specified_workflow=None):
        result = get_workflow_config(runtime, self.code_dir, self.project_dir, specified_workflow)
        self.assertEqual(result.language, "dotnet")
        self.assertEqual(result.dependency_manager, "cli-package")
        self.assertEqual(result.application_framework, None)
        self.assertEqual(result.manifest_name, ".csproj")
        self.assertIsNone(result.executable_search_paths)
        self.assertTrue(needs_mount_with_write(result))
=======
    @parameterized.expand([("provided.al2",)])
    def test_must_work_for_provided_with_build_method_rustcargolambda(self, runtime):
        result = get_workflow_config(runtime, self.code_dir, self.project_dir, specified_workflow="rustcargolambda")
        self.assertEqual(result.language, "rust")
        self.assertEqual(result.dependency_manager, "cargo")
        self.assertIsNone(result.application_framework)
        self.assertEqual(result.manifest_name, "Cargo.toml")
        self.assertIsNone(result.executable_search_paths)
        self.assertEqual(len(EventTracker.get_tracked_events()), 1)
        self.assertIn(Event("BuildWorkflowUsed", "rust-cargo"), EventTracker.get_tracked_events())
>>>>>>> ef34e17e

    @parameterized.expand([("provided",)])
    def test_must_work_for_provided_with_no_specified_workflow(self, runtime):
        # Implicitly look for makefile capability.
        result = get_workflow_config(runtime, self.code_dir, self.project_dir)
        self.assertEqual(result.language, "provided")
        self.assertEqual(result.dependency_manager, None)
        self.assertEqual(result.application_framework, None)
        self.assertEqual(result.manifest_name, "Makefile")
        self.assertIsNone(result.executable_search_paths)
        self.assertEqual(len(EventTracker.get_tracked_events()), 1)
        self.assertIn(Event("BuildWorkflowUsed", "provided-None"), EventTracker.get_tracked_events())

    @parameterized.expand([("provided",)])
    def test_raise_exception_for_bad_specified_workflow(self, runtime):
        with self.assertRaises(UnsupportedBuilderException):
            get_workflow_config(runtime, self.code_dir, self.project_dir, specified_workflow="Wrong")

    @parameterized.expand([("ruby2.7",)])
    def test_must_work_for_ruby(self, runtime):
        result = get_workflow_config(runtime, self.code_dir, self.project_dir)
        self.assertEqual(result.language, "ruby")
        self.assertEqual(result.dependency_manager, "bundler")
        self.assertEqual(result.application_framework, None)
        self.assertEqual(result.manifest_name, "Gemfile")
        self.assertIsNone(result.executable_search_paths)
        self.assertEqual(len(EventTracker.get_tracked_events()), 1)
        self.assertIn(Event("BuildWorkflowUsed", "ruby-bundler"), EventTracker.get_tracked_events())

    @parameterized.expand(
        [("java8", "build.gradle", "gradle"), ("java8", "build.gradle.kts", "gradle"), ("java8", "pom.xml", "maven")]
    )
    @patch("samcli.lib.build.workflow_config.os")
    def test_must_work_for_java(self, runtime, build_file, dep_manager, os_mock):
        os_mock.path.join.side_effect = lambda dirname, v: v
        os_mock.path.exists.side_effect = lambda v: v == build_file

        result = get_workflow_config(runtime, self.code_dir, self.project_dir)
        self.assertEqual(result.language, "java")
        self.assertEqual(result.dependency_manager, dep_manager)
        self.assertEqual(result.application_framework, None)
        self.assertEqual(result.manifest_name, build_file)
        self.assertEqual(len(EventTracker.get_tracked_events()), 1)

        if dep_manager == "gradle":
            self.assertEqual(result.executable_search_paths, [self.code_dir, self.project_dir])
            self.assertIn(Event("BuildWorkflowUsed", "java-gradle"), EventTracker.get_tracked_events())
        else:
            self.assertIsNone(result.executable_search_paths)
            self.assertIn(Event("BuildWorkflowUsed", "java-maven"), EventTracker.get_tracked_events())

    def test_must_get_workflow_for_esbuild(self):
        runtime = "nodejs12.x"
        result = get_workflow_config(runtime, self.code_dir, self.project_dir, specified_workflow="esbuild")
        self.assertEqual(result.language, "nodejs")
        self.assertEqual(result.dependency_manager, "npm-esbuild")
        self.assertEqual(result.application_framework, None)
        self.assertEqual(result.manifest_name, "package.json")
        self.assertIsNone(result.executable_search_paths)
        self.assertEqual(len(EventTracker.get_tracked_events()), 1)
        self.assertIn(Event("BuildWorkflowUsed", "nodejs-npm-esbuild"), EventTracker.get_tracked_events())

    @parameterized.expand([("java8", "unknown.manifest")])
    @patch("samcli.lib.build.workflow_config.os")
    def test_must_fail_when_manifest_not_found(self, runtime, build_file, os_mock):

        os_mock.path.join.side_effect = lambda dirname, v: v
        os_mock.path.exists.side_effect = lambda v: v == build_file

        with self.assertRaises(UnsupportedRuntimeException) as ctx:
            get_workflow_config(runtime, self.code_dir, self.project_dir)

        self.assertIn("Unable to find a supported build workflow for runtime '{}'.".format(runtime), str(ctx.exception))

    def test_must_raise_for_unsupported_runtimes(self):

        runtime = "foobar"

        with self.assertRaises(UnsupportedRuntimeException) as ctx:
            get_workflow_config(runtime, self.code_dir, self.project_dir)

        self.assertEqual(str(ctx.exception), "'foobar' runtime is not supported")<|MERGE_RESOLUTION|>--- conflicted
+++ resolved
@@ -63,7 +63,6 @@
         self.assertEqual(len(EventTracker.get_tracked_events()), 1)
         self.assertIn(Event("BuildWorkflowUsed", "dotnet-cli-package"), EventTracker.get_tracked_events())
 
-<<<<<<< HEAD
     @parameterized.expand([("dotnetcore3.1",), ("dotnet6",), ("provided.al2", "dotnet7")])
     def test_must_mount_with_write_for_dotnet_in_container(self, runtime, specified_workflow=None):
         result = get_workflow_config(runtime, self.code_dir, self.project_dir, specified_workflow)
@@ -73,7 +72,7 @@
         self.assertEqual(result.manifest_name, ".csproj")
         self.assertIsNone(result.executable_search_paths)
         self.assertTrue(needs_mount_with_write(result))
-=======
+
     @parameterized.expand([("provided.al2",)])
     def test_must_work_for_provided_with_build_method_rustcargolambda(self, runtime):
         result = get_workflow_config(runtime, self.code_dir, self.project_dir, specified_workflow="rustcargolambda")
@@ -84,7 +83,6 @@
         self.assertIsNone(result.executable_search_paths)
         self.assertEqual(len(EventTracker.get_tracked_events()), 1)
         self.assertIn(Event("BuildWorkflowUsed", "rust-cargo"), EventTracker.get_tracked_events())
->>>>>>> ef34e17e
 
     @parameterized.expand([("provided",)])
     def test_must_work_for_provided_with_no_specified_workflow(self, runtime):

from unittest import TestCase
from unittest.mock import Mock, patch, MagicMock, call, ANY

from samcli.commands.build.exceptions import MissingBuildMethodException
from samcli.lib.build.build_graph import BuildGraph, FunctionBuildDefinition, LayerBuildDefinition
from samcli.lib.build.build_strategy import (
    ParallelBuildStrategy,
    BuildStrategy,
    DefaultBuildStrategy,
    CachedBuildStrategy,
)
from samcli.lib.utils import osutils
from pathlib import Path

from samcli.lib.utils.packagetype import ZIP, IMAGE


@patch("samcli.lib.build.build_graph.BuildGraph._write")
@patch("samcli.lib.build.build_graph.BuildGraph._read")
class BuildStrategyBaseTest(TestCase):
    def setUp(self):
        # create a build graph with 2 function definitions and 2 layer definitions
        self.build_graph = BuildGraph("build_dir")

        self.function1_1 = Mock()
        self.function1_1.inlinecode = None
        self.function1_1.get_build_dir = Mock()
        self.function1_1.full_path = Mock()
        self.function1_2 = Mock()
        self.function1_2.inlinecode = None
        self.function1_2.get_build_dir = Mock()
        self.function1_2.full_path = Mock()
        self.function2 = Mock()
        self.function2.inlinecode = None
        self.function2.get_build_dir = Mock()
        self.function2.full_path = Mock()

        self.function_build_definition1 = FunctionBuildDefinition("runtime", "codeuri", ZIP, {})
        self.function_build_definition2 = FunctionBuildDefinition("runtime2", "codeuri", ZIP, {})
<<<<<<< HEAD
        self.function_build_definition2.functions = [self.function2]
        self.build_graph.put_function_build_definition(self.function_build_definition1, Mock(packagetype=ZIP))
        self.build_graph.put_function_build_definition(self.function_build_definition2, Mock(packagetype=ZIP))
=======
        self.build_graph.put_function_build_definition(self.function_build_definition1, self.function1_1)
        self.build_graph.put_function_build_definition(self.function_build_definition1, self.function1_2)
        self.build_graph.put_function_build_definition(self.function_build_definition2, self.function2)

        self.layer1 = Mock()
        self.layer2 = Mock()
>>>>>>> 223999e6

        self.layer_build_definition1 = LayerBuildDefinition("layer1", "codeuri", "build_method", [])
        self.layer_build_definition2 = LayerBuildDefinition("layer2", "codeuri", "build_method", [])
        self.build_graph.put_layer_build_definition(self.layer_build_definition1, self.layer1)
        self.build_graph.put_layer_build_definition(self.layer_build_definition2, self.layer2)


class _TestBuildStrategy(BuildStrategy):
    def build_single_function_definition(self, build_definition):
        return {}

    def build_single_layer_definition(self, layer_definition):
        return {}


class BuildStrategyTest(BuildStrategyBaseTest):
    def test_build_functions_layers(self):
        build_strategy = _TestBuildStrategy(self.build_graph)

        self.assertEqual(build_strategy.build(), {})

    def test_build_functions_layers_mock(self):
        mock_build_strategy = _TestBuildStrategy(self.build_graph)
        given_build_functions_result = {"function1": "build_dir_1"}
        given_build_layers_result = {"layer1": "layer_dir_1"}

        mock_build_strategy._build_functions = Mock(return_value=given_build_functions_result)
        mock_build_strategy._build_layers = Mock(return_value=given_build_layers_result)
        build_result = mock_build_strategy.build()

        expected_result = {}
        expected_result.update(given_build_functions_result)
        expected_result.update(given_build_layers_result)
        self.assertEqual(build_result, expected_result)

        mock_build_strategy._build_functions.assert_called_once_with(self.build_graph)
        mock_build_strategy._build_layers.assert_called_once_with(self.build_graph)

    def test_build_single_function_layer(self):
        mock_build_strategy = _TestBuildStrategy(self.build_graph)
        given_build_functions_result = [{"function1": "build_dir_1"}, {"function2": "build_dir_2"}]
        given_build_layers_result = [{"layer1": "layer_dir_1"}, {"layer2": "layer_dir_2"}]

        mock_build_strategy.build_single_function_definition = Mock(side_effect=given_build_functions_result)
        mock_build_strategy.build_single_layer_definition = Mock(side_effect=given_build_layers_result)
        build_result = mock_build_strategy.build()

        expected_result = {}
        for function_result in given_build_functions_result:
            expected_result.update(function_result)
        for layer_result in given_build_layers_result:
            expected_result.update(layer_result)

        self.assertEqual(build_result, expected_result)

        # assert individual functions builds have been called
        mock_build_strategy.build_single_function_definition.assert_has_calls(
            [
                call(self.function_build_definition1),
                call(self.function_build_definition2),
            ]
        )

        # assert individual layer builds have been called
        mock_build_strategy.build_single_layer_definition.assert_has_calls(
            [
                call(self.layer_build_definition1),
                call(self.layer_build_definition2),
            ]
        )


@patch("samcli.lib.build.build_strategy.osutils.copytree")
class DefaultBuildStrategyTest(BuildStrategyBaseTest):
    def test_layer_build_should_fail_when_no_build_method_is_provided(self, mock_copy_tree):
        given_layer = Mock()
        given_layer.build_method = None
        layer_build_definition = LayerBuildDefinition("layer1", "codeuri", "build_method", [])
        layer_build_definition.layer = given_layer

        build_graph = Mock(spec=BuildGraph)
        build_graph.get_layer_build_definitions.return_value = [layer_build_definition]
        build_graph.get_function_build_definitions.return_value = []
        mock_function = Mock()
        mock_function.inlinecode = None
        default_build_strategy = DefaultBuildStrategy(build_graph, "build_dir", mock_function, Mock())

        self.assertRaises(MissingBuildMethodException, default_build_strategy.build)

    def test_build_layers_and_functions(self, mock_copy_tree):
        given_build_function = Mock()
        given_build_function.inlinecode = None
        given_build_layer = Mock()
        given_build_dir = "build_dir"
        default_build_strategy = DefaultBuildStrategy(
            self.build_graph, given_build_dir, given_build_function, given_build_layer
        )

        default_build_strategy.build()

        # assert that build function has been called
        given_build_function.assert_has_calls(
            [
                call(
                    self.function_build_definition1.get_function_name(),
                    self.function_build_definition1.codeuri,
                    ZIP,
                    self.function_build_definition1.runtime,
                    self.function_build_definition1.get_handler_name(),
                    self.function_build_definition1.get_build_dir(given_build_dir),
                    self.function_build_definition1.metadata,
                    self.function_build_definition1.env_vars,
                ),
                call(
                    self.function_build_definition2.get_function_name(),
                    self.function_build_definition2.codeuri,
                    ZIP,
                    self.function_build_definition2.runtime,
                    self.function_build_definition2.get_handler_name(),
                    self.function_build_definition2.get_build_dir(given_build_dir),
                    self.function_build_definition2.metadata,
                    self.function_build_definition2.env_vars,
                ),
            ]
        )

        # assert that layer build function has been called
        given_build_layer.assert_has_calls(
            [
                call(
<<<<<<< HEAD
                    self.layer_build_definition1.layer.name,
                    self.layer_build_definition1.layer.codeuri,
                    self.layer_build_definition1.layer.build_method,
                    self.layer_build_definition1.layer.compatible_runtimes,
                    self.function_build_definition1.env_vars,
                ),
                call(
                    self.layer_build_definition2.layer.name,
                    self.layer_build_definition2.layer.codeuri,
                    self.layer_build_definition2.layer.build_method,
                    self.layer_build_definition2.layer.compatible_runtimes,
                    self.function_build_definition2.env_vars,
=======
                    self.layer1.name,
                    self.layer1.codeuri,
                    self.layer1.build_method,
                    self.layer1.compatible_runtimes,
                    self.layer1.get_build_dir(given_build_dir),
                ),
                call(
                    self.layer2.name,
                    self.layer2.codeuri,
                    self.layer2.build_method,
                    self.layer2.compatible_runtimes,
                    self.layer2.get_build_dir(given_build_dir),
>>>>>>> 223999e6
                ),
            ]
        )
        # previously we also assert artifact dir here.
        # since artifact dir is now determined in samcli/lib/providers/provider.py
        # we will not do assertion here

        # assert that function1_2 artifacts have been copied from already built function1_1
        mock_copy_tree.assert_called_with(
            self.function_build_definition1.get_build_dir(given_build_dir),
            self.function1_2.get_build_dir(given_build_dir),
        )

    def test_build_single_function_definition_image_functions_with_same_metadata(self, mock_copy_tree):
        given_build_function = Mock()
        built_image = Mock()
        given_build_function.return_value = built_image
        given_build_layer = Mock()
        given_build_dir = "build_dir"
        default_build_strategy = DefaultBuildStrategy(
            self.build_graph, given_build_dir, given_build_function, given_build_layer
        )

        function1 = Mock()
        function1.name = "Function"
        function1.full_path = "Function"
        function1.packagetype = IMAGE
        function2 = Mock()
        function2.name = "Function2"
        function2.full_path = "Function2"
        function2.packagetype = IMAGE
        build_definition = FunctionBuildDefinition("3.7", "codeuri", IMAGE, {})
        # since they have the same metadata, they are put into the same build_definition.
        build_definition.functions = [function1, function2]

        result = default_build_strategy.build_single_function_definition(build_definition)
        # both of the function name should show up in results
        self.assertEqual(result, {"Function": built_image, "Function2": built_image})


class CachedBuildStrategyTest(BuildStrategyBaseTest):
    CODEURI = "hello_world_python/"
    RUNTIME = "python3.8"
    FUNCTION_UUID = "3c1c254e-cd4b-4d94-8c74-7ab870b36063"
    SOURCE_MD5 = "cae49aa393d669e850bd49869905099d"
    LAYER_UUID = "761ce752-d1c8-4e07-86a0-f64778cdd108"
    LAYER_METHOD = "nodejs12.x"

    BUILD_GRAPH_CONTENTS = f"""
    [function_build_definitions]
    [function_build_definitions.{FUNCTION_UUID}]
    codeuri = "{CODEURI}"
    packagetype = "{ZIP}"
    runtime = "{RUNTIME}"
    source_md5 = "{SOURCE_MD5}"
    functions = ["HelloWorldPython", "HelloWorldPython2"]

    [layer_build_definitions]
    [layer_build_definitions.{LAYER_UUID}]
    layer_name = "SumLayer"
    codeuri = "sum_layer/"
    build_method = "nodejs12.x"
    compatible_runtimes = ["nodejs12.x"]
    source_md5 = "{SOURCE_MD5}"
    layer = "SumLayer"
    """

    @patch("samcli.lib.build.build_strategy.pathlib.Path")
    @patch("samcli.lib.build.build_strategy.osutils.copytree")
    @patch("samcli.lib.build.build_strategy.shutil.rmtree")
    @patch("samcli.lib.build.build_strategy.DefaultBuildStrategy.build_single_function_definition")
    @patch("samcli.lib.build.build_strategy.DefaultBuildStrategy.build_single_layer_definition")
    def test_build_call(self, mock_layer_build, mock_function_build, mock_rmtree, mock_copy_tree, mock_path):
        given_build_function = Mock()
        given_build_layer = Mock()
        given_build_dir = "build_dir"
        default_build_strategy = DefaultBuildStrategy(
            self.build_graph, given_build_dir, given_build_function, given_build_layer
        )
        cache_build_strategy = CachedBuildStrategy(
            self.build_graph, default_build_strategy, "base_dir", given_build_dir, "cache_dir", True
        )
        cache_build_strategy.build()
        mock_function_build.assert_called()
        mock_layer_build.assert_called()

    @patch("samcli.lib.build.build_strategy.osutils.copytree")
    @patch("samcli.lib.build.build_strategy.pathlib.Path.exists")
    @patch("samcli.lib.build.build_strategy.dir_checksum")
    def test_if_cached_valid_when_build_single_function_definition(self, dir_checksum_mock, exists_mock, copytree_mock):
        pass
        with osutils.mkdir_temp() as temp_base_dir:
            build_dir = Path(temp_base_dir, ".aws-sam", "build")
            build_dir.mkdir(parents=True)
            cache_dir = Path(temp_base_dir, ".aws-sam", "cache")
            cache_dir.mkdir(parents=True)

            exists_mock.return_value = True
            dir_checksum_mock.return_value = CachedBuildStrategyTest.SOURCE_MD5

            build_graph_path = Path(build_dir.parent, "build.toml")
            build_graph_path.write_text(CachedBuildStrategyTest.BUILD_GRAPH_CONTENTS)
            build_graph = BuildGraph(str(build_dir))
            cached_build_strategy = CachedBuildStrategy(
                build_graph, DefaultBuildStrategy, temp_base_dir, build_dir, cache_dir, True
            )
            func1 = Mock()
            func1.name = "func1_name"
            func1.full_path = "func1_full_path"
            func1.inlinecode = None
            func2 = Mock()
            func2.name = "func2_name"
            func2.full_path = "func2_full_path"
            func2.inlinecode = None
            build_definition = build_graph.get_function_build_definitions()[0]
            layer_definition = build_graph.get_layer_build_definitions()[0]
            build_graph.put_function_build_definition(build_definition, func1)
            build_graph.put_function_build_definition(build_definition, func2)
            layer = Mock()
            layer.name = "layer_name"
            layer.full_path = "layer_full_path"
            build_graph.put_layer_build_definition(layer_definition, layer)
            cached_build_strategy.build_single_function_definition(build_definition)
            cached_build_strategy.build_single_layer_definition(layer_definition)
            self.assertEqual(copytree_mock.call_count, 3)

    @patch("samcli.lib.build.build_strategy.osutils.copytree")
    @patch("samcli.lib.build.build_strategy.DefaultBuildStrategy.build_single_function_definition")
    @patch("samcli.lib.build.build_strategy.DefaultBuildStrategy.build_single_layer_definition")
    def test_if_cached_invalid_with_no_cached_folder(self, build_layer_mock, build_function_mock, copytree_mock):
        with osutils.mkdir_temp() as temp_base_dir:
            build_dir = Path(temp_base_dir, ".aws-sam", "build")
            build_dir.mkdir(parents=True)
            cache_dir = Path(temp_base_dir, ".aws-sam", "cache")
            cache_dir.mkdir(parents=True)

            build_function_mock.return_value = {"HelloWorldPython": "artifact1", "HelloWorldPython2": "artifact2"}
            build_layer_mock.return_value = {"SumLayer": "artifact3"}

            build_graph_path = Path(build_dir.parent, "build.toml")
            build_graph_path.write_text(CachedBuildStrategyTest.BUILD_GRAPH_CONTENTS)
            build_graph = BuildGraph(str(build_dir))
            cached_build_strategy = CachedBuildStrategy(
                build_graph, DefaultBuildStrategy, temp_base_dir, build_dir, cache_dir, True
            )
            cached_build_strategy.build_single_function_definition(build_graph.get_function_build_definitions()[0])
            cached_build_strategy.build_single_layer_definition(build_graph.get_layer_build_definitions()[0])
            build_function_mock.assert_called_once()
            build_layer_mock.assert_called_once()
            self.assertEqual(copytree_mock.call_count, 2)

    def test_redundant_cached_should_be_clean(self):
        with osutils.mkdir_temp() as temp_base_dir:
            build_dir = Path(temp_base_dir, ".aws-sam", "build")
            build_dir.mkdir(parents=True)
            build_graph = BuildGraph(str(build_dir.resolve()))
            cache_dir = Path(temp_base_dir, ".aws-sam", "cache")
            cache_dir.mkdir(parents=True)
            redundant_cache_folder = Path(cache_dir, "redundant")
            redundant_cache_folder.mkdir(parents=True)

            cached_build_strategy = CachedBuildStrategy(build_graph, Mock(), temp_base_dir, build_dir, cache_dir, True)
            cached_build_strategy._clean_redundant_cached()
            self.assertTrue(not redundant_cache_folder.exists())


class ParallelBuildStrategyTest(BuildStrategyBaseTest):
    def test_given_async_context_should_call_expected_methods(self):
        mock_async_context = Mock()
        delegate_build_strategy = MagicMock(wraps=_TestBuildStrategy(self.build_graph))
        parallel_build_strategy = ParallelBuildStrategy(self.build_graph, delegate_build_strategy, mock_async_context)

        given_build_results = [
            {"function1": "function_location1"},
            {"function2": "function_location2"},
            {"layer1": "layer_location1"},
            {"layer2": "layer_location2"},
        ]
        mock_async_context.run_async.return_value = given_build_results

        results = parallel_build_strategy.build()

        expected_results = {}
        for given_build_result in given_build_results:
            expected_results.update(given_build_result)
        self.assertEqual(results, expected_results)

        # assert that result has collected
        mock_async_context.run_async.assert_has_calls([call()])

        # assert that delegated function calls have been registered in async context
        mock_async_context.add_async_task.assert_has_calls(
            [
                call(delegate_build_strategy.build_single_function_definition, self.function_build_definition1),
                call(delegate_build_strategy.build_single_function_definition, self.function_build_definition2),
                call(delegate_build_strategy.build_single_layer_definition, self.layer_build_definition1),
                call(delegate_build_strategy.build_single_layer_definition, self.layer_build_definition2),
            ]
        )

    def test_given_delegate_strategy_it_should_call_delegated_build_methods(self):
        # create a mock delegate build strategy
        delegate_build_strategy = MagicMock(wraps=_TestBuildStrategy(self.build_graph))
        delegate_build_strategy.build_single_function_definition.return_value = {
            "function1": "build_location1",
            "function2": "build_location2",
        }
        delegate_build_strategy.build_single_layer_definition.return_value = {
            "layer1": "build_location1",
            "layer2": "build_location2",
        }

        # create expected results
        expected_result = {}
        expected_result.update(delegate_build_strategy.build_single_function_definition.return_value)
        expected_result.update(delegate_build_strategy.build_single_layer_definition.return_value)

        # create build strategy with delegate
        parallel_build_strategy = ParallelBuildStrategy(self.build_graph, delegate_build_strategy)
        result = parallel_build_strategy.build()

        self.assertEqual(result, expected_result)

        # assert that delegate build strategy had been used with context
        delegate_build_strategy.__enter__.assert_called_once()
        delegate_build_strategy.__exit__.assert_called_once_with(ANY, ANY, ANY)

        # assert that delegate build strategy function methods have been called
        delegate_build_strategy.build_single_function_definition.assert_has_calls(
            [
                call(self.function_build_definition1),
                call(self.function_build_definition2),
            ]
        )

        # assert that delegate build strategy layer methods have been called
        delegate_build_strategy.build_single_layer_definition.assert_has_calls(
            [
                call(self.layer_build_definition1),
                call(self.layer_build_definition2),
            ]
        )<|MERGE_RESOLUTION|>--- conflicted
+++ resolved
@@ -37,18 +37,12 @@
 
         self.function_build_definition1 = FunctionBuildDefinition("runtime", "codeuri", ZIP, {})
         self.function_build_definition2 = FunctionBuildDefinition("runtime2", "codeuri", ZIP, {})
-<<<<<<< HEAD
-        self.function_build_definition2.functions = [self.function2]
-        self.build_graph.put_function_build_definition(self.function_build_definition1, Mock(packagetype=ZIP))
-        self.build_graph.put_function_build_definition(self.function_build_definition2, Mock(packagetype=ZIP))
-=======
         self.build_graph.put_function_build_definition(self.function_build_definition1, self.function1_1)
         self.build_graph.put_function_build_definition(self.function_build_definition1, self.function1_2)
         self.build_graph.put_function_build_definition(self.function_build_definition2, self.function2)
 
         self.layer1 = Mock()
         self.layer2 = Mock()
->>>>>>> 223999e6
 
         self.layer_build_definition1 = LayerBuildDefinition("layer1", "codeuri", "build_method", [])
         self.layer_build_definition2 = LayerBuildDefinition("layer2", "codeuri", "build_method", [])
@@ -179,24 +173,11 @@
         given_build_layer.assert_has_calls(
             [
                 call(
-<<<<<<< HEAD
-                    self.layer_build_definition1.layer.name,
-                    self.layer_build_definition1.layer.codeuri,
-                    self.layer_build_definition1.layer.build_method,
-                    self.layer_build_definition1.layer.compatible_runtimes,
-                    self.function_build_definition1.env_vars,
-                ),
-                call(
-                    self.layer_build_definition2.layer.name,
-                    self.layer_build_definition2.layer.codeuri,
-                    self.layer_build_definition2.layer.build_method,
-                    self.layer_build_definition2.layer.compatible_runtimes,
-                    self.function_build_definition2.env_vars,
-=======
                     self.layer1.name,
                     self.layer1.codeuri,
                     self.layer1.build_method,
                     self.layer1.compatible_runtimes,
+                    self.function_build_definition1.env_vars,
                     self.layer1.get_build_dir(given_build_dir),
                 ),
                 call(
@@ -204,8 +185,8 @@
                     self.layer2.codeuri,
                     self.layer2.build_method,
                     self.layer2.compatible_runtimes,
+                    self.function_build_definition2.env_vars,
                     self.layer2.get_build_dir(given_build_dir),
->>>>>>> 223999e6
                 ),
             ]
         )

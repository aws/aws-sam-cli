--- conflicted
+++ resolved
@@ -74,13 +74,9 @@
         build_image_function_mock_return = Mock()
         build_layer_mock = Mock()
 
-<<<<<<< HEAD
         def build_layer_return(
-            layer_name, layer_codeuri, layer_build_method, layer_compatible_runtimes, layer_env_vars
+            layer_name, layer_codeuri, layer_build_method, layer_compatible_runtimes, layer_env_vars, artifact_dir
         ):
-=======
-        def build_layer_return(layer_name, layer_codeuri, layer_build_method, layer_compatible_runtimes, artifact_dir):
->>>>>>> 223999e6
             return f"{layer_name}_location"
 
         build_layer_mock.side_effect = build_layer_return
@@ -161,8 +157,6 @@
                     self.layer2.compatible_runtimes,
                     ANY,
                 ),
-<<<<<<< HEAD
-=======
             ]
         )
 
@@ -201,7 +195,6 @@
             [
                 get_layer_call_with_artifact_dir(self.layer1.get_build_dir()),
                 get_layer_call_with_artifact_dir(self.layer2.get_build_dir()),
->>>>>>> 223999e6
             ]
         )
 

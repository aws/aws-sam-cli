import os
import posixpath
import sys

import docker
import json

from unittest import TestCase
from unittest.mock import Mock, MagicMock, call, patch, ANY
from pathlib import Path, WindowsPath

from parameterized import parameterized

from samcli.lib.providers.provider import ResourcesToBuildCollector, Function
from samcli.lib.build.app_builder import (
    ApplicationBuilder,
    UnsupportedBuilderLibraryVersionError,
    BuildError,
    LambdaBuilderError,
    ContainerBuildNotSupported,
    BuildInsideContainerError,
    DockerfileOutSideOfContext,
    DockerBuildFailed,
    DockerConnectionError,
)
from samcli.commands.local.cli_common.user_exceptions import InvalidFunctionPropertyType
from samcli.lib.utils.architecture import X86_64, ARM64
from samcli.lib.utils.packagetype import IMAGE, ZIP
from samcli.lib.utils.stream_writer import StreamWriter
from tests.unit.lib.build_module.test_build_graph import generate_function


class TestApplicationBuilder_build(TestCase):
    def setUp(self):
        self.build_dir = "builddir"

        self.func1 = MagicMock()
        self.func1.packagetype = ZIP
        self.func1.name = "function_name1"
        self.func1.full_path = posixpath.join("StackJ", "function_name1")
        self.func1.architectures = [X86_64]
        self.func1.get_build_dir = Mock()
        self.func1.inlinecode = None
        self.func2 = MagicMock()
        self.func2.packagetype = ZIP
        self.func2.name = "function_name2"
        self.func2.full_path = posixpath.join("StackJ", "function_name2")
        self.func2.architectures = [ARM64]
        self.func2.get_build_dir = Mock()
        self.func2.inlinecode = None
        self.imageFunc1 = MagicMock()
        self.imageFunc1.name = "function_name3"
        self.imageFunc1.full_path = posixpath.join("StackJ", "function_name3")
        self.imageFunc1.get_build_dir = Mock()
        self.imageFunc1.inlinecode = None
        self.imageFunc1.architectures = [X86_64]

        self.layer1 = Mock()
        self.layer2 = Mock()

        self.imageFunc1.packagetype = IMAGE
        self.layer1.build_method = "build_method"
        self.layer1.name = "layer_name1"
        self.layer1.full_path = os.path.join("StackJ", "layer_name1")
        self.layer1.get_build_dir = Mock()
        self.layer1.compatible_architectures = [X86_64]
        self.layer2.build_method = "build_method"
        self.layer2.name = "layer_name2"
        self.layer2.full_path = os.path.join("StackJ", "layer_name2")
        self.layer2.compatible_architectures = [X86_64]
        self.layer2.get_build_dir = Mock()

        resources_to_build_collector = ResourcesToBuildCollector()
        resources_to_build_collector.add_functions([self.func1, self.func2, self.imageFunc1])
        resources_to_build_collector.add_layers([self.layer1, self.layer2])
        self.builder = ApplicationBuilder(
            resources_to_build_collector, "builddir", "basedir", "cachedir", stream_writer=StreamWriter(sys.stderr)
        )

    @patch("samcli.lib.build.build_graph.BuildGraph._write")
    def test_must_iterate_on_functions_and_layers(self, persist_mock):
        build_function_mock = Mock()
        build_image_function_mock = Mock()
        build_image_function_mock_return = Mock()
        build_layer_mock = Mock()

        def build_layer_return(
            layer_name,
            layer_codeuri,
            layer_build_method,
            layer_compatible_runtimes,
            layer_build_architecture,
            artifact_dir,
            layer_env_vars,
            dependencies_dir,
            download_dependencies,
        ):
            return f"{layer_name}_location"

        build_layer_mock.side_effect = build_layer_return

        self.builder._build_function = build_function_mock
        self.builder._build_lambda_image = build_image_function_mock
        self.builder._build_layer = build_layer_mock

        build_function_mock.side_effect = [
            os.path.join(self.build_dir, "StackJ", "function_name1"),
            os.path.join(self.build_dir, "StackJ", "function_name2"),
            build_image_function_mock_return,
        ]

        result = self.builder.build().artifacts
        self.maxDiff = None

        self.assertEqual(
            result,
            {
                self.func1.full_path: os.path.join("builddir", "StackJ", "function_name1"),
                self.func2.full_path: os.path.join("builddir", "StackJ", "function_name2"),
                self.imageFunc1.full_path: build_image_function_mock_return,
                self.layer1.full_path: f"{self.layer1.name}_location",
                self.layer2.full_path: f"{self.layer2.name}_location",
            },
        )

        build_function_mock.assert_has_calls(
            [
                call(
                    self.func1.name,
                    self.func1.codeuri,
                    ZIP,
                    self.func1.runtime,
                    self.func1.architecture,
                    self.func1.handler,
                    ANY,
                    self.func1.metadata,
                    ANY,
                    ANY,
                    True,
                ),
                call(
                    self.func2.name,
                    self.func2.codeuri,
                    ZIP,
                    self.func2.runtime,
                    self.func2.architecture,
                    self.func2.handler,
                    ANY,
                    self.func2.metadata,
                    ANY,
                    ANY,
                    True,
                ),
                call(
                    self.imageFunc1.name,
                    self.imageFunc1.codeuri,
                    IMAGE,
                    self.imageFunc1.runtime,
                    self.imageFunc1.architecture,
                    self.imageFunc1.handler,
                    ANY,
                    self.imageFunc1.metadata,
                    ANY,
                    ANY,
                    True,
                ),
            ],
            any_order=False,
        )

        build_layer_mock.assert_has_calls(
            [
                call(
                    self.layer1.name,
                    self.layer1.codeuri,
                    self.layer1.build_method,
                    self.layer1.compatible_runtimes,
                    self.layer1.build_architecture,
                    ANY,
                    ANY,
                    ANY,
                    True,
                ),
                call(
                    self.layer2.name,
                    self.layer2.codeuri,
                    self.layer2.build_method,
                    self.layer2.compatible_runtimes,
                    self.layer2.build_architecture,
                    ANY,
                    ANY,
                    ANY,
                    True,
                ),
            ]
        )

    @patch("samcli.lib.build.build_graph.BuildGraph._write")
    def test_should_use_function_or_layer_get_build_dir_to_determine_artifact_dir(self, persist_mock):
        def get_func_call_with_artifact_dir(artifact_dir):
            return call(ANY, ANY, ANY, ANY, ANY, ANY, artifact_dir, ANY, ANY, ANY, True)

        def get_layer_call_with_artifact_dir(artifact_dir):
            return call(ANY, ANY, ANY, ANY, ANY, artifact_dir, ANY, ANY, True)

        build_function_mock = Mock()
        build_layer_mock = Mock()
        self.builder._build_function = build_function_mock
        self.builder._build_layer = build_layer_mock

        self.builder.build()

        # make sure function/layer's get_build_dir() is called with correct directory
        self.func1.get_build_dir.assert_called_with(self.build_dir)
        self.func2.get_build_dir.assert_called_with(self.build_dir)
        self.imageFunc1.get_build_dir.assert_called_with(self.build_dir)
        self.layer1.get_build_dir.assert_called_with(self.build_dir)
        self.layer2.get_build_dir.assert_called_with(self.build_dir)

        # make sure whatever is returned from .get_build_dir() is used for build function/layer
        build_function_mock.assert_has_calls(
            [
                get_func_call_with_artifact_dir(self.func1.get_build_dir()),
                get_func_call_with_artifact_dir(self.func2.get_build_dir()),
                get_func_call_with_artifact_dir(self.imageFunc1.get_build_dir()),
            ]
        )

        build_layer_mock.assert_has_calls(
            [
                get_layer_call_with_artifact_dir(self.layer1.get_build_dir()),
                get_layer_call_with_artifact_dir(self.layer2.get_build_dir()),
            ]
        )

    @patch("samcli.lib.build.build_graph.BuildGraph._write")
    def test_should_generate_build_graph(self, persist_mock):
        build_graph = self.builder._get_build_graph()

        self.assertTrue(len(build_graph.get_function_build_definitions()), 2)

        all_functions_in_build_graph = []
        for build_definition in build_graph.get_function_build_definitions():
            for function in build_definition.functions:
                all_functions_in_build_graph.append(function)

        self.assertTrue(self.func1 in all_functions_in_build_graph)
        self.assertTrue(self.func2 in all_functions_in_build_graph)

    @patch("samcli.lib.build.build_graph.BuildGraph._write")
    @patch("samcli.lib.build.build_graph.BuildGraph._read")
    @patch("samcli.lib.build.build_strategy.osutils")
    def test_should_run_build_for_only_unique_builds(self, persist_mock, read_mock, osutils_mock):
        build_function_mock = Mock()

        # create 3 function resources where 2 of them would have same codeuri, runtime and metadata
        function1_1 = generate_function(name="function1_1")
        function1_2 = generate_function(name="function1_2")
        function2 = generate_function(name="function2", runtime="different_runtime")
        resources_to_build_collector = ResourcesToBuildCollector()
        resources_to_build_collector.add_functions([function1_1, function1_2, function2])

        build_dir = "builddir"

        # instantiate the builder and run build method
        builder = ApplicationBuilder(
            resources_to_build_collector, "builddir", "basedir", "cachedir", stream_writer=StreamWriter(sys.stderr)
        )
        builder._build_function = build_function_mock
        build_function_mock.side_effect = [
            function1_1.get_build_dir(build_dir),
            function1_2.get_build_dir(build_dir),
            function1_2.get_build_dir(build_dir),
        ]

        result = builder.build().artifacts

        # result should contain all 3 functions as expected
        self.assertEqual(
            result,
            {
                function1_1.full_path: function1_1.get_build_dir(build_dir),
                function1_2.full_path: function1_2.get_build_dir(build_dir),
                function2.full_path: function1_2.get_build_dir(build_dir),
            },
        )

        # actual build should only be called twice since only 2 of the functions have unique build
        build_function_mock.assert_has_calls(
            [
                call(
                    function1_1.name,
                    function1_1.codeuri,
                    ZIP,
                    function1_1.runtime,
                    function1_1.architectures[0],
                    function1_1.handler,
                    ANY,
                    function1_1.metadata,
                    ANY,
                    ANY,
                    True,
                ),
                call(
                    function2.name,
                    function2.codeuri,
                    ZIP,
                    function2.runtime,
                    function1_1.architectures[0],
                    function2.handler,
                    ANY,
                    function2.metadata,
                    ANY,
                    ANY,
                    True,
                ),
            ],
            any_order=True,
        )

    @patch("samcli.lib.build.app_builder.DefaultBuildStrategy")
    def test_default_run_should_pick_default_strategy(self, mock_default_build_strategy_class):
        mock_default_build_strategy = Mock()
        mock_default_build_strategy_class.return_value = mock_default_build_strategy

        build_graph_mock = Mock()
        get_build_graph_mock = Mock(return_value=build_graph_mock)

        builder = ApplicationBuilder(Mock(), "builddir", "basedir", "cachedir", stream_writer=StreamWriter(sys.stderr))
        builder._get_build_graph = get_build_graph_mock

        result = builder.build().artifacts

        mock_default_build_strategy.build.assert_called_once()
        self.assertEqual(result, mock_default_build_strategy.build())

    @patch("samcli.lib.build.app_builder.CachedOrIncrementalBuildStrategyWrapper")
    def test_cached_run_should_pick_incremental_strategy(
        self,
        mock_cached_and_incremental_build_strategy_class,
    ):
        mock_cached_and_incremental_build_strategy = Mock()
        mock_cached_and_incremental_build_strategy_class.return_value = mock_cached_and_incremental_build_strategy

        build_graph_mock = Mock()
        get_build_graph_mock = Mock(return_value=build_graph_mock)

        builder = ApplicationBuilder(
            Mock(), "builddir", "basedir", "cachedir", cached=True, stream_writer=StreamWriter(sys.stderr)
        )
        builder._get_build_graph = get_build_graph_mock

        result = builder.build().artifacts

        mock_cached_and_incremental_build_strategy.build.assert_called_once()
        self.assertEqual(result, mock_cached_and_incremental_build_strategy.build())

    @patch("samcli.lib.build.app_builder.ParallelBuildStrategy")
    def test_parallel_run_should_pick_parallel_strategy(self, mock_parallel_build_strategy_class):
        mock_parallel_build_strategy = Mock()
        mock_parallel_build_strategy_class.return_value = mock_parallel_build_strategy

        build_graph_mock = Mock()
        get_build_graph_mock = Mock(return_value=build_graph_mock)

        builder = ApplicationBuilder(
            Mock(), "builddir", "basedir", "cachedir", parallel=True, stream_writer=StreamWriter(sys.stderr)
        )
        builder._get_build_graph = get_build_graph_mock

        result = builder.build().artifacts

        mock_parallel_build_strategy.build.assert_called_once()
        self.assertEqual(result, mock_parallel_build_strategy.build())

    @patch("samcli.lib.build.app_builder.ParallelBuildStrategy")
    @patch("samcli.lib.build.app_builder.CachedOrIncrementalBuildStrategyWrapper")
    def test_parallel_and_cached_run_should_pick_parallel_with_incremental(
        self,
        mock_cached_and_incremental_build_strategy_class,
        mock_parallel_build_strategy_class,
    ):
        mock_cached_and_incremental_build_strategy = Mock()
        mock_cached_and_incremental_build_strategy_class.return_value = mock_cached_and_incremental_build_strategy
        mock_parallel_build_strategy = Mock()
        mock_parallel_build_strategy_class.return_value = mock_parallel_build_strategy

        build_graph_mock = Mock()
        get_build_graph_mock = Mock(return_value=build_graph_mock)

        builder = ApplicationBuilder(
            Mock(),
            "builddir",
            "basedir",
            "cachedir",
            parallel=True,
            cached=True,
            stream_writer=StreamWriter(sys.stderr),
        )
        builder._get_build_graph = get_build_graph_mock

        result = builder.build().artifacts

        mock_parallel_build_strategy_class.assert_called_once_with(ANY, mock_cached_and_incremental_build_strategy)

        mock_parallel_build_strategy.build.assert_called_once()
        self.assertEqual(result, mock_parallel_build_strategy.build())

    @patch("samcli.lib.build.build_graph.BuildGraph._write")
    @patch("samcli.lib.build.build_graph.BuildGraph._read")
    @patch("samcli.lib.build.build_strategy.osutils")
    def test_must_raise_for_functions_with_multi_architecture(self, persist_mock, read_mock, osutils_mock):
        build_function_mock = Mock()

        function = Function(
            function_id="name",
            name="name",
            functionname="function_name",
            runtime="runtime",
            memory="memory",
            timeout="timeout",
            handler="handler",
            imageuri="imageuri",
            packagetype=ZIP,
            imageconfig="imageconfig",
            codeuri="codeuri",
            environment="environment",
            rolearn="rolearn",
            layers="layers",
            events="events",
            codesign_config_arn="codesign_config_arn",
            metadata=None,
            inlinecode=None,
            architectures=[X86_64, ARM64],
            stack_path="",
        )

        resources_to_build_collector = ResourcesToBuildCollector()
        resources_to_build_collector.add_functions([function])

        build_dir = "builddir"

        # instantiate the builder and run build method
        builder = ApplicationBuilder(
            resources_to_build_collector, "builddir", "basedir", "cachedir", stream_writer=StreamWriter(sys.stderr)
        )
        builder._build_function = build_function_mock
        build_function_mock.side_effect = [function.get_build_dir(build_dir)]

        with self.assertRaises(InvalidFunctionPropertyType) as ex:
            builder.build()
        msg = "Function name property Architectures should be a list of length 1"
        self.assertEqual(str(ex.exception), msg)


class PathValidator:
    def __init__(self, path):
        self._path = path

    def __eq__(self, other):
        return self._path is None if other is None else other.endswith(self._path)


class TestApplicationBuilderForLayerBuild(TestCase):
    def setUp(self):
        self.layer1 = Mock()
        self.layer2 = Mock()
        self.container_manager = Mock()
        resources_to_build_collector = ResourcesToBuildCollector()
        resources_to_build_collector.add_layers([self.layer1, self.layer2])
        self.builder = ApplicationBuilder(
            resources_to_build_collector, "builddir", "basedir", "cachedir", stream_writer=StreamWriter(sys.stderr)
        )

    @patch("samcli.lib.build.app_builder.get_workflow_config")
    @patch("samcli.lib.build.app_builder.osutils")
    @patch("samcli.lib.build.app_builder.get_layer_subfolder")
    def test_must_build_layer_in_process(self, get_layer_subfolder_mock, osutils_mock, get_workflow_config_mock):
        get_layer_subfolder_mock.return_value = "python"
        config_mock = Mock()
        config_mock.manifest_name = "manifest_name"

        scratch_dir = "scratch"
        osutils_mock.mkdir_temp.return_value.__enter__ = Mock(return_value=scratch_dir)
        osutils_mock.mkdir_temp.return_value.__exit__ = Mock()

        get_workflow_config_mock.return_value = config_mock
        build_function_in_process_mock = Mock()

        self.builder._build_function_in_process = build_function_in_process_mock
        self.builder._build_layer("layer_name", "code_uri", "python3.8", ["python3.8"], ARM64, "full_path")

        build_function_in_process_mock.assert_called_once_with(
            config_mock,
            PathValidator("code_uri"),
            PathValidator("python"),
            "scratch",
            PathValidator("manifest_name"),
            "python3.8",
            ARM64,
            None,
            None,
            True,
            True,
            is_building_layer=True,
        )

    @patch("samcli.lib.build.app_builder.get_workflow_config")
    @patch("samcli.lib.build.app_builder.osutils")
    @patch("samcli.lib.build.app_builder.get_layer_subfolder")
    def test_must_build_layer_in_container(self, get_layer_subfolder_mock, osutils_mock, get_workflow_config_mock):
        self.builder._container_manager = self.container_manager
        get_layer_subfolder_mock.return_value = "python"
        config_mock = Mock()
        config_mock.manifest_name = "manifest_name"

        scratch_dir = "scratch"
        osutils_mock.mkdir_temp.return_value.__enter__ = Mock(return_value=scratch_dir)
        osutils_mock.mkdir_temp.return_value.__exit__ = Mock()

        get_workflow_config_mock.return_value = config_mock
        build_function_on_container_mock = Mock()

        self.builder._build_function_on_container = build_function_on_container_mock
        self.builder._build_layer("layer_name", "code_uri", "python3.8", ["python3.8"], X86_64, "full_path")
        build_function_on_container_mock.assert_called_once_with(
            config_mock,
            PathValidator("code_uri"),
            PathValidator("python"),
            PathValidator("manifest_name"),
            "python3.8",
            X86_64,
            None,
            None,
            None,
            is_building_layer=True,
        )

    @patch("samcli.lib.build.app_builder.get_workflow_config")
    @patch("samcli.lib.build.app_builder.osutils")
    @patch("samcli.lib.build.app_builder.get_layer_subfolder")
    def test_must_build_layer_in_container_with_global_build_image(
        self, get_layer_subfolder_mock, osutils_mock, get_workflow_config_mock
    ):
        self.builder._container_manager = self.container_manager
        get_layer_subfolder_mock.return_value = "python"
        config_mock = Mock()
        config_mock.manifest_name = "manifest_name"

        scratch_dir = "scratch"
        osutils_mock.mkdir_temp.return_value.__enter__ = Mock(return_value=scratch_dir)
        osutils_mock.mkdir_temp.return_value.__exit__ = Mock()

        get_workflow_config_mock.return_value = config_mock
        build_function_on_container_mock = Mock()

        build_images = {None: "test_image"}
        self.builder._build_images = build_images
        self.builder._build_function_on_container = build_function_on_container_mock
        self.builder._build_layer("layer_name", "code_uri", "python3.8", ["python3.8"], X86_64, "full_path")
        build_function_on_container_mock.assert_called_once_with(
            config_mock,
            PathValidator("code_uri"),
            PathValidator("python"),
            PathValidator("manifest_name"),
            "python3.8",
            X86_64,
            None,
            None,
            "test_image",
            is_building_layer=True,
        )

    @patch("samcli.lib.build.app_builder.get_workflow_config")
    @patch("samcli.lib.build.app_builder.osutils")
    @patch("samcli.lib.build.app_builder.get_layer_subfolder")
    def test_must_build_layer_in_container_with_specific_build_image(
        self, get_layer_subfolder_mock, osutils_mock, get_workflow_config_mock
    ):
        self.builder._container_manager = self.container_manager
        get_layer_subfolder_mock.return_value = "python"
        config_mock = Mock()
        config_mock.manifest_name = "manifest_name"

        scratch_dir = "scratch"
        osutils_mock.mkdir_temp.return_value.__enter__ = Mock(return_value=scratch_dir)
        osutils_mock.mkdir_temp.return_value.__exit__ = Mock()

        get_workflow_config_mock.return_value = config_mock
        build_function_on_container_mock = Mock()

        build_images = {"layer_name": "test_image"}
        self.builder._build_images = build_images
        self.builder._build_function_on_container = build_function_on_container_mock
        self.builder._build_layer("layer_name", "code_uri", "python3.8", ["python3.8"], ARM64, "full_path")
        build_function_on_container_mock.assert_called_once_with(
            config_mock,
            PathValidator("code_uri"),
            PathValidator("python"),
            PathValidator("manifest_name"),
            "python3.8",
            ARM64,
            None,
            None,
            "test_image",
            is_building_layer=True,
        )


class TestApplicationBuilder_update_template(TestCase):
    def make_root_template(self, resource_type, location_property_name):
        return {
            "Resources": {
                "MyFunction1": {"Type": "AWS::Serverless::Function", "Properties": {"CodeUri": "oldvalue"}},
                "ChildStackXXX": {"Type": resource_type, "Properties": {location_property_name: "./child.yaml"}},
            }
        }

    def setUp(self):
        self.builder = ApplicationBuilder(
            Mock(), "builddir", "basedir", "cachedir", stream_writer=StreamWriter(sys.stderr)
        )

        self.template_dict = {
            "Resources": {
                "MyFunction1": {"Type": "AWS::Serverless::Function", "Properties": {"CodeUri": "oldvalue"}},
                "MyFunction2": {"Type": "AWS::Lambda::Function", "Properties": {"Code": "oldvalue"}},
                "MyCDKFunction": {
                    "Type": "AWS::Lambda::Function",
                    "Properties": {"Code": "oldvalue"},
                    "Metadata": {
                        "aws:cdk:path": "Stack/CDKFunc/Resource",
                    },
                },
                "MyCustomIdFunction": {
                    "Type": "AWS::Lambda::Function",
                    "Properties": {"Code": "oldvalue"},
                    "Metadata": {
                        "SamResourceId": "CustomIdFunc",
                    },
                },
                "SkipMyCDKFunction": {
                    "Type": "AWS::Lambda::Function",
                    "Properties": {"Code": "oldvalue"},
                    "Metadata": {
                        "aws:cdk:path": "Stack/SkipCDKFunc/Resource",
                        "aws:asset:is-bundled": True,
                    },
                },
                "SkipMyCustomIdFunction": {
                    "Type": "AWS::Lambda::Function",
                    "Properties": {"Code": "oldvalue"},
                    "Metadata": {
                        "SamResourceId": "SkipCustomIdFunc",
                        "SkipBuild": True,
                    },
                },
                "GlueResource": {"Type": "AWS::Glue::Job", "Properties": {"Command": {"ScriptLocation": "something"}}},
                "OtherResource": {"Type": "AWS::Lambda::Version", "Properties": {"CodeUri": "something"}},
                "MyImageFunction1": {
                    "Type": "AWS::Lambda::Function",
                    "Properties": {"PackageType": "Image"},
                    "Metadata": {"Dockerfile": "Dockerfile", "DockerContext": "DockerContext", "DockerTag": "Tag"},
                },
                "MyServerlessLayer": {
                    "Type": "AWS::Serverless::LayerVersion",
                    "Properties": {"ContentUri": "oldvalue"},
                    "Metadata": {"BuildMethod": "python3.8"},
                },
                "MyLambdaLayer": {
                    "Type": "AWS::Lambda::LayerVersion",
                    "Properties": {"Content": "oldvalue"},
                    "Metadata": {"BuildMethod": "python3.8"},
                },
            }
        }

    def test_must_update_resources_with_build_artifacts(self):
        self.maxDiff = None
        original_template_path = "/path/to/tempate.txt"
        built_artifacts = {
            "MyFunction1": "/path/to/build/MyFunction1",
            "MyFunction2": "/path/to/build/MyFunction2",
            "CDKFunc": "/path/to/build/MyCDKFunction",
            "CustomIdFunc": "/path/to/build/MyCustomIdFunction",
            "MyServerlessLayer": "/path/to/build/ServerlessLayer",
            "MyLambdaLayer": "/path/to/build/LambdaLayer",
            "MyImageFunction1": "myimagefunction1:Tag",
            "PreBuiltImageFunction1": "",
        }

        expected_result = {
            "Resources": {
                "MyFunction1": {
                    "Type": "AWS::Serverless::Function",
                    "Properties": {"CodeUri": os.path.join("build", "MyFunction1")},
                },
                "MyFunction2": {
                    "Type": "AWS::Lambda::Function",
                    "Properties": {"Code": os.path.join("build", "MyFunction2")},
                },
                "MyCDKFunction": {
                    "Type": "AWS::Lambda::Function",
                    "Properties": {"Code": os.path.join("build", "MyCDKFunction")},
                    "Metadata": {
                        "Normalized": True,
                        "aws:cdk:path": "Stack/CDKFunc/Resource",
                    },
                },
                "MyCustomIdFunction": {
                    "Type": "AWS::Lambda::Function",
                    "Properties": {"Code": os.path.join("build", "MyCustomIdFunction")},
                    "Metadata": {
                        "Normalized": True,
                        "SamResourceId": "CustomIdFunc",
                    },
                },
                "SkipMyCDKFunction": {
                    "Type": "AWS::Lambda::Function",
                    "Properties": {"Code": "oldvalue"},
                    "Metadata": {
                        "aws:cdk:path": "Stack/SkipCDKFunc/Resource",
                        "aws:asset:is-bundled": True,
                    },
                },
                "SkipMyCustomIdFunction": {
                    "Type": "AWS::Lambda::Function",
                    "Properties": {"Code": "oldvalue"},
                    "Metadata": {
                        "SamResourceId": "SkipCustomIdFunc",
                        "SkipBuild": True,
                    },
                },
                "GlueResource": {"Type": "AWS::Glue::Job", "Properties": {"Command": {"ScriptLocation": "something"}}},
                "OtherResource": {"Type": "AWS::Lambda::Version", "Properties": {"CodeUri": "something"}},
                "MyImageFunction1": {
                    "Type": "AWS::Lambda::Function",
                    "Properties": {"Code": {"ImageUri": "myimagefunction1:Tag"}, "PackageType": IMAGE},
                    "Metadata": {"Dockerfile": "Dockerfile", "DockerContext": "DockerContext", "DockerTag": "Tag"},
                },
                "MyServerlessLayer": {
                    "Type": "AWS::Serverless::LayerVersion",
                    "Properties": {"ContentUri": os.path.join("build", "ServerlessLayer")},
                    "Metadata": {"BuildMethod": "python3.8"},
                },
                "MyLambdaLayer": {
                    "Type": "AWS::Lambda::LayerVersion",
                    "Properties": {"Content": os.path.join("build", "LambdaLayer")},
                    "Metadata": {"BuildMethod": "python3.8"},
                },
            }
        }

        stack = Mock(stack_path="", template_dict=self.template_dict, location=original_template_path)
        stack.resources = {
            "MyCDKFunction": {
                "Type": "AWS::Lambda::Function",
                "Properties": {"Code": os.path.join("build", "MyCDKFunction")},
                "Metadata": {
                    "Normalized": True,
                    "aws:cdk:path": "Stack/CDKFunc/Resource",
                },
            },
            "MyCustomIdFunction": {
                "Type": "AWS::Lambda::Function",
                "Properties": {"Code": os.path.join("build", "MyCustomIdFunction")},
                "Metadata": {
                    "Normalized": True,
                    "SamResourceId": "CustomIdFunc",
                },
            },
        }
        actual = self.builder.update_template(stack, built_artifacts, {})
        self.assertEqual(actual, expected_result)

    @parameterized.expand([("AWS::Serverless::Application", "Location"), ("AWS::CloudFormation::Stack", "TemplateURL")])
    def test_must_update_resources_with_build_artifacts_and_template_paths_in_multi_stack(
        self, resource_type, location_property_name
    ):
        self.maxDiff = None
        original_child_template_path = "/path/to/child.yaml"
        original_root_template_path = "/path/to/template.yaml"
        built_artifacts = {
            "MyFunction1": "/path/to/build/MyFunction1",
            "ChildStackXXX/MyServerlessLayer": "/path/to/build/ChildStackXXX/ServerlessLayer",
            "ChildStackXXX/MyLambdaLayer": "/path/to/build/ChildStackXXX/LambdaLayer",
            "ChildStackXXX/MyFunction1": "/path/to/build/ChildStackXXX/MyFunction1",
            "ChildStackXXX/MyFunction2": "/path/to/build/ChildStackXXX/MyFunction2",
            "ChildStackXXX/CDKFunc": "/path/to/build/ChildStackXXX/MyCDKFunction",
            "ChildStackXXX/CustomIdFunc": "/path/to/build/ChildStackXXX/MyCustomIdFunction",
            "ChildStackXXX/MyImageFunction1": "myimagefunction1:Tag",
        }
        stack_output_paths = {
            "": "/path/to/build/template.yaml",
            "ChildStackXXX": "/path/to/build/ChildStackXXX/template.yaml",
        }

        expected_child = {
            "Resources": {
                "MyFunction1": {
                    "Type": "AWS::Serverless::Function",
                    "Properties": {"CodeUri": os.path.join("build", "ChildStackXXX", "MyFunction1")},
                },
                "MyFunction2": {
                    "Type": "AWS::Lambda::Function",
                    "Properties": {"Code": os.path.join("build", "ChildStackXXX", "MyFunction2")},
                },
                "MyCDKFunction": {
                    "Type": "AWS::Lambda::Function",
                    "Properties": {"Code": os.path.join("build", "ChildStackXXX", "MyCDKFunction")},
                    "Metadata": {
                        "aws:cdk:path": "Stack/CDKFunc/Resource",
                    },
                },
                "MyCustomIdFunction": {
                    "Type": "AWS::Lambda::Function",
                    "Properties": {"Code": os.path.join("build", "ChildStackXXX", "MyCustomIdFunction")},
                    "Metadata": {
                        "SamResourceId": "CustomIdFunc",
                    },
                },
                "SkipMyCDKFunction": {
                    "Type": "AWS::Lambda::Function",
                    "Properties": {"Code": "oldvalue"},
                    "Metadata": {
                        "aws:cdk:path": "Stack/SkipCDKFunc/Resource",
                        "aws:asset:is-bundled": True,
                    },
                },
                "SkipMyCustomIdFunction": {
                    "Type": "AWS::Lambda::Function",
                    "Properties": {"Code": "oldvalue"},
                    "Metadata": {
                        "SamResourceId": "SkipCustomIdFunc",
                        "SkipBuild": True,
                    },
                },
                "GlueResource": {"Type": "AWS::Glue::Job", "Properties": {"Command": {"ScriptLocation": "something"}}},
                "OtherResource": {"Type": "AWS::Lambda::Version", "Properties": {"CodeUri": "something"}},
                "MyImageFunction1": {
                    "Type": "AWS::Lambda::Function",
                    "Properties": {"Code": {"ImageUri": "myimagefunction1:Tag"}, "PackageType": IMAGE},
                    "Metadata": {"Dockerfile": "Dockerfile", "DockerContext": "DockerContext", "DockerTag": "Tag"},
                },
                "MyServerlessLayer": {
                    "Type": "AWS::Serverless::LayerVersion",
                    "Properties": {"ContentUri": os.path.join("build", "ChildStackXXX", "ServerlessLayer")},
                    "Metadata": {"BuildMethod": "python3.8"},
                },
                "MyLambdaLayer": {
                    "Type": "AWS::Lambda::LayerVersion",
                    "Properties": {"Content": os.path.join("build", "ChildStackXXX", "LambdaLayer")},
                    "Metadata": {"BuildMethod": "python3.8"},
                },
            }
        }
        expected_root = {
            "Resources": {
                "MyFunction1": {
                    "Type": "AWS::Serverless::Function",
                    "Properties": {"CodeUri": os.path.join("build", "MyFunction1")},
                },
                "ChildStackXXX": {
                    "Type": resource_type,
                    "Properties": {
                        location_property_name: os.path.join("build", "ChildStackXXX", "template.yaml"),
                    },
                },
            }
        }

        stack_root = Mock(
            stack_path="",
            template_dict=self.make_root_template(resource_type, location_property_name),
            location=original_root_template_path,
        )
        stack_root.resources = {}
        actual_root = self.builder.update_template(stack_root, built_artifacts, stack_output_paths)
        stack_child = Mock(
            stack_path="ChildStackXXX",
            template_dict=self.template_dict,
            location=original_child_template_path,
        )
        stack_child.resources = {}
        actual_child = self.builder.update_template(stack_child, built_artifacts, stack_output_paths)
        self.assertEqual(expected_root, actual_root)
        self.assertEqual(expected_child, actual_child)

    def test_must_skip_if_no_artifacts(self):
        built_artifacts = {}
        stack = Mock(stack_path="", template_dict=self.template_dict, location="/foo/bar/template.txt")
        actual = self.builder.update_template(stack, built_artifacts, {})

        self.assertEqual(actual, self.template_dict)


class TestApplicationBuilder_update_template_windows(TestCase):
    def setUp(self):
        self.builder = ApplicationBuilder(
            Mock(), "builddir", "basedir", "cachedir", stream_writer=StreamWriter(sys.stderr)
        )

        self.template_dict = {
            "Resources": {
                "MyFunction1": {"Type": "AWS::Serverless::Function", "Properties": {"CodeUri": "oldvalue"}},
                "MyFunction2": {"Type": "AWS::Lambda::Function", "Properties": {"Code": "oldvalue"}},
                "GlueResource": {"Type": "AWS::Glue::Job", "Properties": {"Command": {"ScriptLocation": "something"}}},
                "OtherResource": {"Type": "AWS::Lambda::Version", "Properties": {"CodeUri": "something"}},
                "ChildStack1": {"Type": "AWS::Serverless::Application", "Properties": {"Location": "oldvalue"}},
                "ChildStack2": {"Type": "AWS::CloudFormation::Stack", "Properties": {"TemplateURL": "oldvalue"}},
            }
        }

        # Force os.path to be ntpath instead of posixpath on unix systems
        import ntpath

        self.saved_os_path_module = sys.modules["os.path"]
        os.path = sys.modules["ntpath"]

    def test_must_write_absolute_path_for_different_drives(self):
        def mock_new(cls, *args, **kwargs):
            cls = WindowsPath
            self = cls._from_parts(args, init=False)
            self._init()
            return self

        def mock_resolve(self):
            return self

        with patch("pathlib.Path.__new__", new=mock_new):
            with patch("pathlib.Path.resolve", new=mock_resolve):
                original_template_path = "C:\\path\\to\\template.txt"
                function_1_path = "D:\\path\\to\\build\\MyFunction1"
                function_2_path = "C:\\path2\\to\\build\\MyFunction2"
                built_artifacts = {"MyFunction1": function_1_path, "MyFunction2": function_2_path}
                child_1_path = "D:\\path\\to\\build\\ChildStack1\\template.yaml"
                child_2_path = "C:\\path2\\to\\build\\ChildStack2\\template.yaml"
                output_template_paths = {"ChildStack1": child_1_path, "ChildStack2": child_2_path}

                expected_result = {
                    "Resources": {
                        "MyFunction1": {
                            "Type": "AWS::Serverless::Function",
                            "Properties": {"CodeUri": function_1_path},
                        },
                        "MyFunction2": {
                            "Type": "AWS::Lambda::Function",
                            "Properties": {"Code": "..\\..\\path2\\to\\build\\MyFunction2"},
                        },
                        "GlueResource": {
                            "Type": "AWS::Glue::Job",
                            "Properties": {"Command": {"ScriptLocation": "something"}},
                        },
                        "OtherResource": {"Type": "AWS::Lambda::Version", "Properties": {"CodeUri": "something"}},
                        "ChildStack1": {
                            "Type": "AWS::Serverless::Application",
                            "Properties": {"Location": child_1_path},
                        },
                        "ChildStack2": {
                            "Type": "AWS::CloudFormation::Stack",
                            "Properties": {"TemplateURL": "..\\..\\path2\\to\\build\\ChildStack2\\template.yaml"},
                        },
                    }
                }

                stack = Mock()
                stack.stack_path = ""
                stack.template_dict = self.template_dict
                stack.location = original_template_path
                stack.resources = {}

                actual = self.builder.update_template(stack, built_artifacts, output_template_paths)
                self.assertEqual(actual, expected_result)

    def tearDown(self):
        os.path = self.saved_os_path_module


class TestApplicationBuilder_build_lambda_image_function(TestCase):
    def setUp(self):
        self.stream_mock = Mock()
        self.docker_client_mock = Mock()
        self.builder = ApplicationBuilder(
            Mock(),
            "/build/dir",
            "/base/dir",
            "/cached/dir",
            stream_writer=self.stream_mock,
            docker_client=self.docker_client_mock,
        )

    def test_docker_build_raises_docker_unavailable(self):
        with self.assertRaises(DockerConnectionError):
            metadata = {
                "Dockerfile": "Dockerfile",
                "DockerContext": "context",
                "DockerTag": "Tag",
                "DockerBuildArgs": {"a": "b"},
            }

            self.docker_client_mock.ping.side_effect = docker.errors.APIError(message="Mock Error")

            self.builder._build_lambda_image("Name", metadata, X86_64)

    def test_docker_build_raises_DockerBuildFailed_when_error_in_buildlog_stream(self):
        with self.assertRaises(DockerBuildFailed):
            metadata = {
                "Dockerfile": "Dockerfile",
                "DockerContext": "context",
                "DockerTag": "Tag",
                "DockerBuildArgs": {"a": "b"},
            }

            self.docker_client_mock.api.build.return_value = [{"error": "Function building failed"}]

            self.builder._build_lambda_image("Name", metadata, X86_64)

    def test_dockerfile_not_in_dockercontext(self):
        with self.assertRaises(DockerfileOutSideOfContext):
            metadata = {
                "Dockerfile": "Dockerfile",
                "DockerContext": "context",
                "DockerTag": "Tag",
                "DockerBuildArgs": {"a": "b"},
            }

            response_mock = Mock()
            response_mock.status_code = 500
            error_mock = Mock()
            error_mock.side_effect = docker.errors.APIError(
                "Bad Request", response=response_mock, explanation="Cannot locate specified Dockerfile"
            )
            self.builder._stream_lambda_image_build_logs = error_mock
            self.docker_client_mock.api.build.return_value = []

            self.builder._build_lambda_image("Name", metadata, X86_64)

    def test_error_rerasises(self):
        with self.assertRaises(docker.errors.APIError):
            metadata = {
                "Dockerfile": "Dockerfile",
                "DockerContext": "context",
                "DockerTag": "Tag",
                "DockerBuildArgs": {"a": "b"},
            }
            error_mock = Mock()
            error_mock.side_effect = docker.errors.APIError("Bad Request", explanation="Some explanation")
            self.builder._stream_lambda_image_build_logs = error_mock
            self.docker_client_mock.api.build.return_value = []

            self.builder._build_lambda_image("Name", metadata, X86_64)

    def test_can_build_image_function(self):
        metadata = {
            "Dockerfile": "Dockerfile",
            "DockerContext": "context",
            "DockerTag": "Tag",
            "DockerBuildArgs": {"a": "b"},
        }

        self.docker_client_mock.api.build.return_value = []

        result = self.builder._build_lambda_image("Name", metadata, X86_64)

        self.assertEqual(result, "name:Tag")

    def test_build_image_function_without_docker_file_raises_Docker_Build_Failed_Exception(self):
        metadata = {
            "DockerContext": "context",
            "DockerTag": "Tag",
            "DockerBuildArgs": {"a": "b"},
        }

        with self.assertRaises(DockerBuildFailed):
            self.builder._build_lambda_image("Name", metadata, X86_64)

        self.docker_client_mock.api.build.assert_not_called()

    def test_build_image_function_without_docker_context_raises_Docker_Build_Failed_Exception(self):
        metadata = {
            "DockerFIle": "Dockerfile",
            "DockerTag": "Tag",
            "DockerBuildArgs": {"a": "b"},
        }

        with self.assertRaises(DockerBuildFailed):
            self.builder._build_lambda_image("Name", metadata, X86_64)

        self.docker_client_mock.api.build.assert_not_called()

    def test_build_image_function_with_empty_metadata_raises_Docker_Build_Failed_Exception(self):
        metadata = {}

        with self.assertRaises(DockerBuildFailed):
            self.builder._build_lambda_image("Name", metadata, X86_64)

        self.docker_client_mock.api.build.assert_not_called()

    def test_can_build_image_function_without_tag(self):
        metadata = {"Dockerfile": "Dockerfile", "DockerContext": "context", "DockerBuildArgs": {"a": "b"}}

        self.docker_client_mock.api.build.return_value = []
        result = self.builder._build_lambda_image("Name", metadata, X86_64)

        self.assertEqual(result, "name:latest")

    @patch("samcli.lib.build.app_builder.os")
    def test_can_build_image_function_under_debug(self, mock_os):
        mock_os.environ.get.return_value = "debug"
        metadata = {
            "Dockerfile": "Dockerfile",
            "DockerContext": "context",
            "DockerTag": "Tag",
            "DockerBuildArgs": {"a": "b"},
        }

        self.docker_client_mock.api.build.return_value = []

        result = self.builder._build_lambda_image("Name", metadata, X86_64)
        self.assertEqual(result, "name:Tag-debug")
        self.assertEqual(
            self.docker_client_mock.api.build.call_args,
            # NOTE (sriram-mv): path set to ANY to handle platform differences.
            call(
                path=ANY,
                dockerfile="Dockerfile",
                tag="name:Tag-debug",
                buildargs={"a": "b", "SAM_BUILD_MODE": "debug"},
                decode=True,
                platform="linux/amd64",
            ),
        )

    @patch("samcli.lib.build.app_builder.os")
    def test_can_build_image_function_under_debug_with_target(self, mock_os):
        mock_os.environ.get.return_value = "debug"
        metadata = {
            "Dockerfile": "Dockerfile",
            "DockerContext": "context",
            "DockerTag": "Tag",
            "DockerBuildArgs": {"a": "b"},
            "DockerBuildTarget": "stage",
        }

        self.docker_client_mock.api.build.return_value = []

        result = self.builder._build_lambda_image("Name", metadata, X86_64)
        self.assertEqual(result, "name:Tag-debug")
        self.assertEqual(
            self.docker_client_mock.api.build.call_args,
            call(
                path=ANY,
                dockerfile="Dockerfile",
                tag="name:Tag-debug",
                buildargs={"a": "b", "SAM_BUILD_MODE": "debug"},
                decode=True,
                target="stage",
                platform="linux/amd64",
            ),
        )


class TestApplicationBuilder_build_function(TestCase):
    def setUp(self):
        self.builder = ApplicationBuilder(
            Mock(), "/build/dir", "/base/dir", "cachedir", stream_writer=StreamWriter(sys.stderr)
        )

    @patch("samcli.lib.build.app_builder.get_workflow_config")
    @patch("samcli.lib.build.app_builder.osutils")
    def test_must_build_in_process(self, osutils_mock, get_workflow_config_mock):
        function_name = "function_name"
        codeuri = "path/to/source"
        packagetype = ZIP
        runtime = "runtime"
        architecture = X86_64
        scratch_dir = "scratch"
        handler = "handler.handle"
        config_mock = get_workflow_config_mock.return_value = Mock()
        config_mock.manifest_name = "manifest_name"

        osutils_mock.mkdir_temp.return_value.__enter__ = Mock(return_value=scratch_dir)
        osutils_mock.mkdir_temp.return_value.__exit__ = Mock()

        self.builder._build_function_in_process = Mock()

        code_dir = str(Path("/base/dir/path/to/source").resolve())
        artifacts_dir = str(Path("/build/dir/function_full_path"))
        manifest_path = str(Path(os.path.join(code_dir, config_mock.manifest_name)).resolve())

        self.builder._build_function(function_name, codeuri, ZIP, runtime, architecture, handler, artifacts_dir)

        self.builder._build_function_in_process.assert_called_with(
            config_mock,
            code_dir,
            artifacts_dir,
            scratch_dir,
            manifest_path,
            runtime,
            architecture,
            None,
            None,
            True,
            True,
        )

    @patch("samcli.lib.build.app_builder.get_workflow_config")
    @patch("samcli.lib.build.app_builder.osutils")
    def test_must_build_in_process_with_metadata(self, osutils_mock, get_workflow_config_mock):
        function_name = "function_name"
        codeuri = "path/to/source"
        runtime = "runtime"
        packagetype = ZIP
        architecture = ARM64
        scratch_dir = "scratch"
        handler = "handler.handle"
        config_mock = get_workflow_config_mock.return_value = Mock()
        config_mock.manifest_name = "manifest_name"

        osutils_mock.mkdir_temp.return_value.__enter__ = Mock(return_value=scratch_dir)
        osutils_mock.mkdir_temp.return_value.__exit__ = Mock()

        self.builder._build_function_in_process = Mock()

        code_dir = str(Path("/base/dir/path/to/source").resolve())
        artifacts_dir = str(Path("/build/dir/function_full_path"))
        manifest_path = str(Path(os.path.join(code_dir, config_mock.manifest_name)).resolve())

        self.builder._build_function(
            function_name,
            codeuri,
            packagetype,
            runtime,
            architecture,
            handler,
            artifacts_dir,
            metadata={"BuildMethod": "Workflow"},
        )

        get_workflow_config_mock.assert_called_with(
            runtime, code_dir, self.builder._base_dir, specified_workflow="Workflow"
        )

        self.builder._build_function_in_process.assert_called_with(
            config_mock,
            code_dir,
            artifacts_dir,
            scratch_dir,
            manifest_path,
            runtime,
            architecture,
            None,
            None,
            True,
            True,
        )

    @patch("samcli.lib.build.app_builder.ApplicationBuilder._get_build_options")
    @patch("samcli.lib.build.app_builder.get_workflow_config")
    @patch("samcli.lib.build.app_builder.osutils")
    def test_must_build_in_process_with_metadata_and_metadata_as_options(
        self, osutils_mock, get_workflow_config_mock, mock_build_options
    ):
        function_name = "function_name"
        codeuri = "path/to/source"
        runtime = "runtime"
        packagetype = ZIP
        architecture = ARM64
        scratch_dir = "scratch"
        handler = "handler.handle"
        config_mock = get_workflow_config_mock.return_value = Mock()
        config_mock.manifest_name = "manifest_name"
        build_properties = {"Minify": False, "Target": "es2017", "SourceMap": False}
        metadata = {"BuildMethod": "esbuild", "BuildProperties": build_properties}

        osutils_mock.mkdir_temp.return_value.__enter__ = Mock(return_value=scratch_dir)
        osutils_mock.mkdir_temp.return_value.__exit__ = Mock()

        self.builder._build_function_in_process = Mock()
        mock_build_options.return_value = build_properties

        code_dir = str(Path("/base/dir/path/to/source").resolve())
        artifacts_dir = str(Path("/build/dir/function_full_path"))
        manifest_path = str(Path(os.path.join(code_dir, config_mock.manifest_name)).resolve())

        self.builder._build_function(
            function_name,
            codeuri,
            packagetype,
            runtime,
            architecture,
            handler,
            artifacts_dir,
            metadata=metadata,
        )

        get_workflow_config_mock.assert_called_with(
            runtime, code_dir, self.builder._base_dir, specified_workflow="esbuild"
        )

        self.builder._build_function_in_process.assert_called_with(
            config_mock,
            code_dir,
            artifacts_dir,
            scratch_dir,
            manifest_path,
            runtime,
            architecture,
            build_properties,
            None,
            True,
            True,
        )

    @patch("samcli.lib.build.app_builder.get_workflow_config")
    @patch("samcli.lib.build.app_builder.osutils")
    def test_must_build_in_container(self, osutils_mock, get_workflow_config_mock):
        function_name = "function_name"
        codeuri = "path/to/source"
        runtime = "runtime"
        packagetype = ZIP
        architecture = ARM64
        scratch_dir = "scratch"
        handler = "handler.handle"
        config_mock = get_workflow_config_mock.return_value = Mock()
        config_mock.manifest_name = "manifest_name"

        osutils_mock.mkdir_temp.return_value.__enter__ = Mock(return_value=scratch_dir)
        osutils_mock.mkdir_temp.return_value.__exit__ = Mock()

        self.builder._build_function_on_container = Mock()

        code_dir = str(Path("/base/dir/path/to/source").resolve())
        artifacts_dir = str(Path("/build/dir/function_full_path"))
        manifest_path = str(Path(os.path.join(code_dir, config_mock.manifest_name)).resolve())

        # Settting the container manager will make us use the container
        self.builder._container_manager = Mock()
        self.builder._build_function(function_name, codeuri, packagetype, runtime, architecture, handler, artifacts_dir)

        self.builder._build_function_on_container.assert_called_with(
            config_mock, code_dir, artifacts_dir, manifest_path, runtime, architecture, None, None, None
        )

    @patch("samcli.lib.build.app_builder.get_workflow_config")
    @patch("samcli.lib.build.app_builder.osutils")
    def test_must_build_in_container_with_env_vars(self, osutils_mock, get_workflow_config_mock):
        function_name = "function_name"
        codeuri = "path/to/source"
        runtime = "runtime"
        packagetype = ZIP
        scratch_dir = "scratch"
        handler = "handler.handle"
        architecture = ARM64
        config_mock = get_workflow_config_mock.return_value = Mock()
        config_mock.manifest_name = "manifest_name"
        env_vars = {"TEST": "test"}

        osutils_mock.mkdir_temp.return_value.__enter__ = Mock(return_value=scratch_dir)
        osutils_mock.mkdir_temp.return_value.__exit__ = Mock()

        self.builder._build_function_on_container = Mock()

        code_dir = str(Path("/base/dir/path/to/source").resolve())
        artifacts_dir = str(Path("/build/dir/function_name"))
        manifest_path = str(Path(os.path.join(code_dir, config_mock.manifest_name)).resolve())

        # Settting the container manager will make us use the container
        self.builder._container_manager = Mock()
        self.builder._build_function(
            function_name,
            codeuri,
            packagetype,
            runtime,
            architecture,
            handler,
            artifacts_dir,
            container_env_vars=env_vars,
        )

        self.builder._build_function_on_container.assert_called_with(
            config_mock, code_dir, artifacts_dir, manifest_path, runtime, architecture, None, {"TEST": "test"}, None
        )

    @patch("samcli.lib.build.app_builder.get_workflow_config")
    @patch("samcli.lib.build.app_builder.osutils")
    def test_must_build_in_container_with_custom_specified_build_image(self, osutils_mock, get_workflow_config_mock):
        function_name = "function_name"
        codeuri = "path/to/source"
        runtime = "runtime"
        packagetype = ZIP
        scratch_dir = "scratch"
        handler = "handler.handle"
        image_uri = "image uri"
        build_images = {function_name: image_uri}
        config_mock = get_workflow_config_mock.return_value = Mock()
        config_mock.manifest_name = "manifest_name"
        architecture = ARM64

        osutils_mock.mkdir_temp.return_value.__enter__ = Mock(return_value=scratch_dir)
        osutils_mock.mkdir_temp.return_value.__exit__ = Mock()

        self.builder._build_function_on_container = Mock()

        code_dir = str(Path("/base/dir/path/to/source").resolve())
        artifacts_dir = str(Path("/build/dir/function_name"))
        manifest_path = str(Path(os.path.join(code_dir, config_mock.manifest_name)).resolve())

        # Settting the container manager will make us use the container
        self.builder._container_manager = Mock()
        self.builder._build_images = build_images
        self.builder._build_function(
            function_name, codeuri, packagetype, runtime, architecture, handler, artifacts_dir, container_env_vars=None
        )

        self.builder._build_function_on_container.assert_called_with(
            config_mock, code_dir, artifacts_dir, manifest_path, runtime, architecture, None, None, image_uri
        )

    @patch("samcli.lib.build.app_builder.get_workflow_config")
    @patch("samcli.lib.build.app_builder.osutils")
    def test_must_build_in_container_with_custom_default_build_image(self, osutils_mock, get_workflow_config_mock):
        function_name = "function_name"
        codeuri = "path/to/source"
        runtime = "runtime"
        packagetype = ZIP
        scratch_dir = "scratch"
        handler = "handler.handle"
        image_uri = "image uri"
        build_images = {"abc": "efg", None: image_uri}
        config_mock = get_workflow_config_mock.return_value = Mock()
        config_mock.manifest_name = "manifest_name"
        architecture = ARM64

        osutils_mock.mkdir_temp.return_value.__enter__ = Mock(return_value=scratch_dir)
        osutils_mock.mkdir_temp.return_value.__exit__ = Mock()

        self.builder._build_function_on_container = Mock()

        code_dir = str(Path("/base/dir/path/to/source").resolve())
        artifacts_dir = str(Path("/build/dir/function_name"))
        manifest_path = str(Path(os.path.join(code_dir, config_mock.manifest_name)).resolve())

        # Settting the container manager will make us use the container
        self.builder._container_manager = Mock()
        self.builder._build_images = build_images
        self.builder._build_function(
            function_name, codeuri, packagetype, runtime, architecture, handler, artifacts_dir, container_env_vars=None
        )

        self.builder._build_function_on_container.assert_called_with(
            config_mock, code_dir, artifacts_dir, manifest_path, runtime, architecture, None, None, image_uri
        )


class TestApplicationBuilder_build_function_in_process(TestCase):
    def setUp(self):
        self.builder = ApplicationBuilder(
            Mock(), "/build/dir", "/base/dir", "/cache/dir", mode="mode", stream_writer=StreamWriter(sys.stderr)
        )

    @parameterized.expand([([],), (["ExpFlag1", "ExpFlag2"],)])
    @patch("samcli.lib.build.app_builder.LambdaBuilder")
    @patch("samcli.lib.build.app_builder.get_enabled_experimental_flags")
    def test_must_use_lambda_builder(self, experimental_flags, experimental_flags_mock, lambda_builder_mock):
        experimental_flags_mock.return_value = experimental_flags
        config_mock = Mock()
        builder_instance_mock = lambda_builder_mock.return_value = Mock()

        result = self.builder._build_function_in_process(
            config_mock,
            "source_dir",
            "artifacts_dir",
            "scratch_dir",
            "manifest_path",
            "runtime",
            X86_64,
            None,
            None,
            True,
            True,
            is_building_layer=False,
        )
        self.assertEqual(result, "artifacts_dir")

        lambda_builder_mock.assert_called_with(
            language=config_mock.language,
            dependency_manager=config_mock.dependency_manager,
            application_framework=config_mock.application_framework,
        )

        builder_instance_mock.build.assert_called_with(
            source_dir="source_dir",
            artifacts_dir="artifacts_dir",
            scratch_dir="scratch_dir",
            manifest_path="manifest_path",
            runtime="runtime",
            executable_search_paths=config_mock.executable_search_paths,
            mode="mode",
            options=None,
            architecture=X86_64,
            dependencies_dir=None,
            download_dependencies=True,
            combine_dependencies=True,
            is_building_layer=False,
            experimental_flags=experimental_flags,
        )

    @patch("samcli.lib.build.app_builder.LambdaBuilder")
    def test_must_raise_on_error(self, lambda_builder_mock):
        config_mock = Mock()
        builder_instance_mock = lambda_builder_mock.return_value = Mock()
        builder_instance_mock.build.side_effect = LambdaBuilderError()
        self.builder._get_build_options = Mock(return_value=None)

        with self.assertRaises(BuildError):
            self.builder._build_function_in_process(
                config_mock,
                "source_dir",
                "artifacts_dir",
                "scratch_dir",
                "manifest_path",
                "runtime",
                X86_64,
                None,
                None,
                True,
                True,
            )

<<<<<<< HEAD
    @patch("samcli.lib.build.app_builder.lambda_builders_version", "1.11.0")
=======
>>>>>>> d4158448
    @patch("samcli.lib.build.app_builder.LambdaBuilder")
    @patch("samcli.lib.build.app_builder.get_enabled_experimental_flags")
    def test_building_with_experimental_flags(self, get_enabled_experimental_flags_mock, lambda_builder_mock):
        get_enabled_experimental_flags_mock.return_value = ["A", "B", "C"]
        config_mock = Mock()
        self.builder._build_function_in_process(
            config_mock,
            "source_dir",
            "artifacts_dir",
            "scratch_dir",
            "manifest_path",
            "runtime",
            X86_64,
            None,
            None,
            True,
            True,
            True,
        )
        lambda_builder_mock.assert_has_calls(
            [
                call().build(
<<<<<<< HEAD
                    source_dir="source_dir",
                    artifacts_dir="artifacts_dir",
                    scratch_dir="scratch_dir",
                    manifest_path="manifest_path",
=======
                    "source_dir",
                    "artifacts_dir",
                    "scratch_dir",
                    "manifest_path",
>>>>>>> d4158448
                    runtime="runtime",
                    executable_search_paths=ANY,
                    mode="mode",
                    options=None,
                    architecture=X86_64,
                    dependencies_dir=None,
                    download_dependencies=True,
                    combine_dependencies=True,
                    is_building_layer=True,
                    experimental_flags=["A", "B", "C"],
                )
            ]
        )


class TestApplicationBuilder_build_function_on_container(TestCase):
    def setUp(self):
        self.container_manager = Mock()
        self.builder = ApplicationBuilder(
            Mock(),
            "/build/dir",
            "/base/dir",
            "/cache/dir",
            container_manager=self.container_manager,
            mode="mode",
            stream_writer=StreamWriter(sys.stderr),
        )
        self.builder._parse_builder_response = Mock()

    @patch("samcli.lib.build.app_builder.LambdaBuildContainer")
    @patch("samcli.lib.build.app_builder.lambda_builders_protocol_version")
    @patch("samcli.lib.build.app_builder.LOG")
    @patch("samcli.lib.build.app_builder.osutils")
    def test_must_build_in_container(self, osutils_mock, LOGMock, protocol_version_mock, LambdaBuildContainerMock):
        config = Mock()
        log_level = LOGMock.getEffectiveLevel.return_value = "foo"
        stdout_data = "container stdout response data"
        response = {"result": {"artifacts_dir": "/some/dir"}}

        def mock_wait_for_logs(stdout, stderr):
            stdout.write(stdout_data.encode("utf-8"))

        # Wire all mocks correctly
        container_mock = LambdaBuildContainerMock.return_value = Mock()
        container_mock.wait_for_logs = mock_wait_for_logs
        self.builder._parse_builder_response.return_value = response

        result = self.builder._build_function_on_container(
            config, "source_dir", "artifacts_dir", "manifest_path", "runtime", X86_64, None
        )
        self.assertEqual(result, "artifacts_dir")

        LambdaBuildContainerMock.assert_called_once_with(
            protocol_version_mock,
            config.language,
            config.dependency_manager,
            config.application_framework,
            "source_dir",
            "manifest_path",
            "runtime",
            X86_64,
            image=None,
            log_level=log_level,
            optimizations=None,
            options=None,
            executable_search_paths=config.executable_search_paths,
            mode="mode",
            env_vars={},
            is_building_layer=False,
        )

        self.container_manager.run.assert_called_with(container_mock)
        self.builder._parse_builder_response.assert_called_once_with(stdout_data, container_mock.image)
        container_mock.copy.assert_called_with(response["result"]["artifacts_dir"] + "/.", "artifacts_dir")
        self.container_manager.stop.assert_called_with(container_mock)

    @patch("samcli.lib.build.app_builder.LambdaBuildContainer")
    def test_must_raise_on_unsupported_container(self, LambdaBuildContainerMock):
        config = Mock()

        container_mock = LambdaBuildContainerMock.return_value = Mock()
        container_mock.image = "image name"
        container_mock.executable_name = "myexecutable"

        self.container_manager.run.side_effect = docker.errors.APIError(
            "Bad Request: 'lambda-builders' " "executable file not found in $PATH"
        )

        with self.assertRaises(UnsupportedBuilderLibraryVersionError) as ctx:
            self.builder._build_function_on_container(
                config, "source_dir", "artifacts_dir", "scratch_dir", "manifest_path", "runtime", X86_64, {}
            )

        msg = (
            "You are running an outdated version of Docker container 'image name' that is not compatible with"
            "this version of SAM CLI. Please upgrade to continue to continue with build. "
            "Reason: 'myexecutable executable not found in container'"
        )

        self.assertEqual(str(ctx.exception), msg)
        self.container_manager.stop.assert_called_with(container_mock)

    def test_must_raise_on_docker_not_running(self):
        config = Mock()

        self.container_manager.is_docker_reachable = False

        with self.assertRaises(BuildInsideContainerError) as ctx:
            self.builder._build_function_on_container(
                config, "source_dir", "artifacts_dir", "scratch_dir", "manifest_path", "runtime", X86_64, {}
            )

        self.assertEqual(
            str(ctx.exception), "Docker is unreachable. Docker needs to be running to build inside a container."
        )

    @patch("samcli.lib.build.app_builder.supports_build_in_container")
    def test_must_raise_on_unsupported_container_build(self, supports_build_in_container_mock):
        config = Mock()

        reason = "my reason"
        supports_build_in_container_mock.return_value = (False, reason)

        with self.assertRaises(ContainerBuildNotSupported) as ctx:
            self.builder._build_function_on_container(
                config, "source_dir", "artifacts_dir", "scratch_dir", "manifest_path", "runtime", X86_64, {}
            )

        self.assertEqual(str(ctx.exception), reason)


class TestApplicationBuilder_parse_builder_response(TestCase):
    def setUp(self):
        self.image_name = "name"
        self.builder = ApplicationBuilder(
            Mock(), "/build/dir", "/base/dir", "/cache/dir", stream_writer=StreamWriter(sys.stderr)
        )

    def test_must_parse_json(self):
        data = {"valid": "json"}

        result = self.builder._parse_builder_response(json.dumps(data), self.image_name)
        self.assertEqual(result, data)

    def test_must_fail_on_invalid_json(self):
        data = "{invalid: json}"

        with self.assertRaises(ValueError):
            self.builder._parse_builder_response(data, self.image_name)

    def test_must_raise_on_user_error(self):
        msg = "invalid params"
        data = {"error": {"code": 488, "message": msg}}

        with self.assertRaises(BuildInsideContainerError) as ctx:
            self.builder._parse_builder_response(json.dumps(data), self.image_name)

        self.assertEqual(str(ctx.exception), msg)

    def test_must_raise_on_version_mismatch(self):
        msg = "invalid params"
        data = {"error": {"code": 505, "message": msg}}

        with self.assertRaises(UnsupportedBuilderLibraryVersionError) as ctx:
            self.builder._parse_builder_response(json.dumps(data), self.image_name)

        expected = str(UnsupportedBuilderLibraryVersionError(self.image_name, msg))
        self.assertEqual(str(ctx.exception), expected)

    def test_must_raise_on_method_not_found(self):
        msg = "invalid method"
        data = {"error": {"code": -32601, "message": msg}}

        with self.assertRaises(UnsupportedBuilderLibraryVersionError) as ctx:
            self.builder._parse_builder_response(json.dumps(data), self.image_name)

        expected = str(UnsupportedBuilderLibraryVersionError(self.image_name, msg))
        self.assertEqual(str(ctx.exception), expected)

    def test_must_raise_on_all_other_codes(self):
        msg = "builder crashed"
        data = {"error": {"code": 1, "message": msg}}

        with self.assertRaises(ValueError) as ctx:
            self.builder._parse_builder_response(json.dumps(data), self.image_name)

        self.assertEqual(str(ctx.exception), msg)


class TestApplicationBuilder_make_env_vars(TestCase):
    def test_make_env_vars_with_env_file(self):
        function1 = generate_function(name="Function1")
        file_env_vars = {
            "Parameters": {"ENV_VAR1": "1"},
            "Function1": {"ENV_VAR2": "2"},
            "Function2": {"ENV_VAR3": "3"},
        }
        result = ApplicationBuilder._make_env_vars(function1, file_env_vars, {})
        self.assertEqual(result, {"ENV_VAR1": "1", "ENV_VAR2": "2"})

    def test_make_env_vars_with_function_precedence(self):
        function1 = generate_function(name="Function1")
        file_env_vars = {
            "Parameters": {"ENV_VAR1": "1"},
            "Function1": {"ENV_VAR1": "2"},
            "Function2": {"ENV_VAR3": "3"},
        }
        result = ApplicationBuilder._make_env_vars(function1, file_env_vars, {})
        self.assertEqual(result, {"ENV_VAR1": "2"})

    def test_make_env_vars_with_inline_env(self):
        function1 = generate_function(name="Function1")
        inline_env_vars = {
            "Parameters": {"ENV_VAR1": "1"},
            "Function1": {"ENV_VAR2": "2"},
            "Function2": {"ENV_VAR3": "3"},
        }
        result = ApplicationBuilder._make_env_vars(function1, {}, inline_env_vars)
        self.assertEqual(result, {"ENV_VAR1": "1", "ENV_VAR2": "2"})

    def test_make_env_vars_with_both(self):
        function1 = generate_function(name="Function1")
        file_env_vars = {
            "Parameters": {"ENV_VAR1": "1"},
            "Function1": {"ENV_VAR2": "2"},
            "Function2": {"ENV_VAR3": "3"},
        }
        inline_env_vars = {
            "Parameters": {"ENV_VAR1": "2"},
            "Function1": {"ENV_VAR2": "3"},
            "Function2": {"ENV_VAR3": "3"},
        }
        result = ApplicationBuilder._make_env_vars(function1, file_env_vars, inline_env_vars)
        self.assertEqual(result, {"ENV_VAR1": "2", "ENV_VAR2": "3"})


class TestApplicationBuilder_get_build_options(TestCase):
    def test_get_options_from_metadata(self):
        build_properties = {"Minify": False, "Target": "es2017", "Sourcemap": False, "EntryPoints": ["app.ts"]}
        metadata = {"BuildMethod": "esbuild", "BuildProperties": build_properties}
        expected_properties = {"minify": False, "target": "es2017", "sourcemap": False, "entry_points": ["app.ts"]}
        options = ApplicationBuilder._get_build_options("Function", "Node.js", "handler", "npm-esbuild", metadata)
        self.assertEqual(options, expected_properties)

    def test_get_options_from_metadata_no_entry_points_defined(self):
        build_properties = {"Minify": False, "Target": "es2017", "Sourcemap": False}
        metadata = {"BuildMethod": "esbuild", "BuildProperties": build_properties}
        expected_properties = {"minify": False, "target": "es2017", "sourcemap": False, "entry_points": ["handler"]}
        options = ApplicationBuilder._get_build_options("Function", "Node.js", "handler", "npm-esbuild", metadata)
        self.assertEqual(options, expected_properties)

    def test_get_options_from_metadata_correctly_separates_source_and_handler(self):
        build_properties = {"Minify": False, "Target": "es2017", "Sourcemap": False}
        metadata = {"BuildMethod": "esbuild", "BuildProperties": build_properties}
        expected_properties = {
            "minify": False,
            "target": "es2017",
            "sourcemap": False,
            "entry_points": ["src/handlers/post"],
        }
        options = ApplicationBuilder._get_build_options(
            "Function", "Node.js", "src/handlers/post.handler", "npm-esbuild", metadata
        )
        self.assertEqual(options, expected_properties)

    @parameterized.expand([(None, None), ({}, None)])
    def test_invalid_metadata_cases(self, metadata, expected_output):
        options = ApplicationBuilder._get_build_options("Function", "Node.js", "handler", "npm-esbuild", metadata)
        self.assertEqual(options, expected_output)<|MERGE_RESOLUTION|>--- conflicted
+++ resolved
@@ -1490,10 +1490,10 @@
         )
 
         builder_instance_mock.build.assert_called_with(
-            source_dir="source_dir",
-            artifacts_dir="artifacts_dir",
-            scratch_dir="scratch_dir",
-            manifest_path="manifest_path",
+            "source_dir",
+            "artifacts_dir",
+            "scratch_dir",
+            "manifest_path",
             runtime="runtime",
             executable_search_paths=config_mock.executable_search_paths,
             mode="mode",
@@ -1528,10 +1528,6 @@
                 True,
             )
 
-<<<<<<< HEAD
-    @patch("samcli.lib.build.app_builder.lambda_builders_version", "1.11.0")
-=======
->>>>>>> d4158448
     @patch("samcli.lib.build.app_builder.LambdaBuilder")
     @patch("samcli.lib.build.app_builder.get_enabled_experimental_flags")
     def test_building_with_experimental_flags(self, get_enabled_experimental_flags_mock, lambda_builder_mock):
@@ -1554,17 +1550,10 @@
         lambda_builder_mock.assert_has_calls(
             [
                 call().build(
-<<<<<<< HEAD
-                    source_dir="source_dir",
-                    artifacts_dir="artifacts_dir",
-                    scratch_dir="scratch_dir",
-                    manifest_path="manifest_path",
-=======
                     "source_dir",
                     "artifacts_dir",
                     "scratch_dir",
                     "manifest_path",
->>>>>>> d4158448
                     runtime="runtime",
                     executable_search_paths=ANY,
                     mode="mode",

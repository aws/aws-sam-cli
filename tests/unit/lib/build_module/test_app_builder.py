import os
import posixpath
import sys

import docker
import json

from unittest import TestCase, skipUnless
from unittest.mock import Mock, MagicMock, call, patch, ANY
from pathlib import Path, WindowsPath

from parameterized import parameterized

from samcli.lib.build.build_graph import FunctionBuildDefinition, LayerBuildDefinition
from samcli.lib.providers.provider import ResourcesToBuildCollector, Function
from samcli.lib.build.app_builder import (
    ApplicationBuilder,
    UnsupportedBuilderLibraryVersionError,
    BuildError,
    LambdaBuilderError,
    ContainerBuildNotSupported,
    BuildInsideContainerError,
    DockerfileOutSideOfContext,
    DockerBuildFailed,
    DockerConnectionError,
)
from samcli.commands.local.cli_common.user_exceptions import InvalidFunctionPropertyType
from samcli.lib.utils.architecture import X86_64, ARM64
from samcli.lib.utils.packagetype import IMAGE, ZIP
from samcli.lib.utils import osutils
from tests.unit.lib.build_module.test_build_graph import generate_function


class TestApplicationBuilder_build(TestCase):
    def setUp(self):
        self.build_dir = "builddir"

        self.func1 = MagicMock()
        self.func1.packagetype = ZIP
        self.func1.name = "function_name1"
        self.func1.full_path = posixpath.join("StackJ", "function_name1")
        self.func1.architectures = [X86_64]
        self.func1.get_build_dir = Mock()
        self.func1.inlinecode = None
        self.func2 = MagicMock()
        self.func2.packagetype = ZIP
        self.func2.name = "function_name2"
        self.func2.full_path = posixpath.join("StackJ", "function_name2")
        self.func2.architectures = [ARM64]
        self.func2.get_build_dir = Mock()
        self.func2.inlinecode = None
        self.imageFunc1 = MagicMock()
        self.imageFunc1.name = "function_name3"
        self.imageFunc1.full_path = posixpath.join("StackJ", "function_name3")
        self.imageFunc1.get_build_dir = Mock()
        self.imageFunc1.inlinecode = None
        self.imageFunc1.architectures = [X86_64]

        self.layer1 = Mock()
        self.layer2 = Mock()

        self.imageFunc1.packagetype = IMAGE
        self.layer1.build_method = "build_method"
        self.layer1.full_path = os.path.join("StackJ", "layer_name1")
        self.layer1.get_build_dir = Mock()
        self.layer1.compatible_architectures = [X86_64]
        self.layer2.build_method = "build_method"
        self.layer2.full_path = os.path.join("StackJ", "layer_name2")
        self.layer2.compatible_architectures = [X86_64]
        self.layer2.get_build_dir = Mock()

        resources_to_build_collector = ResourcesToBuildCollector()
        resources_to_build_collector.add_functions([self.func1, self.func2, self.imageFunc1])
        resources_to_build_collector.add_layers([self.layer1, self.layer2])
        self.builder = ApplicationBuilder(resources_to_build_collector, "builddir", "basedir", "cachedir")

    @patch("samcli.lib.build.build_graph.BuildGraph._write")
    def test_must_iterate_on_functions_and_layers(self, persist_mock):
        build_function_mock = Mock()
        build_image_function_mock = Mock()
        build_image_function_mock_return = Mock()
        build_layer_mock = Mock()

        def build_layer_return(
            layer_name,
            layer_codeuri,
            layer_build_method,
            layer_compatible_runtimes,
            layer_build_architecture,
            artifact_dir,
            layer_env_vars,
            dependencies_dir,
            download_dependencies,
        ):
            return f"{layer_name}_location"

        build_layer_mock.side_effect = build_layer_return

        self.builder._build_function = build_function_mock
        self.builder._build_lambda_image = build_image_function_mock
        self.builder._build_layer = build_layer_mock

        build_function_mock.side_effect = [
            os.path.join(self.build_dir, "StackJ", "function_name1"),
            os.path.join(self.build_dir, "StackJ", "function_name2"),
            build_image_function_mock_return,
        ]

        result = self.builder.build().artifacts
        self.maxDiff = None

        self.assertEqual(
            result,
            {
                self.func1.full_path: os.path.join("builddir", "StackJ", "function_name1"),
                self.func2.full_path: os.path.join("builddir", "StackJ", "function_name2"),
                self.imageFunc1.full_path: build_image_function_mock_return,
                self.layer1.full_path: f"{self.layer1.name}_location",
                self.layer2.full_path: f"{self.layer2.name}_location",
            },
        )

        build_function_mock.assert_has_calls(
            [
                call(
                    self.func1.name,
                    self.func1.codeuri,
                    ZIP,
                    self.func1.runtime,
                    self.func1.architecture,
                    self.func1.handler,
                    ANY,
                    self.func1.metadata,
                    ANY,
                    ANY,
                    True,
                ),
                call(
                    self.func2.name,
                    self.func2.codeuri,
                    ZIP,
                    self.func2.runtime,
                    self.func2.architecture,
                    self.func2.handler,
                    ANY,
                    self.func2.metadata,
                    ANY,
                    ANY,
                    True,
                ),
                call(
                    self.imageFunc1.name,
                    self.imageFunc1.codeuri,
                    IMAGE,
                    self.imageFunc1.runtime,
                    self.imageFunc1.architecture,
                    self.imageFunc1.handler,
                    ANY,
                    self.imageFunc1.metadata,
                    ANY,
                    ANY,
                    True,
                ),
            ],
            any_order=False,
        )

        build_layer_mock.assert_has_calls(
            [
                call(
                    self.layer1.name,
                    self.layer1.codeuri,
                    self.layer1.build_method,
                    self.layer1.compatible_runtimes,
                    self.layer1.build_architecture,
                    ANY,
                    ANY,
                    ANY,
                    True,
                ),
                call(
                    self.layer2.name,
                    self.layer2.codeuri,
                    self.layer2.build_method,
                    self.layer2.compatible_runtimes,
                    self.layer2.build_architecture,
                    ANY,
                    ANY,
                    ANY,
                    True,
                ),
            ]
        )

    @patch("samcli.lib.build.build_graph.BuildGraph._write")
    def test_should_use_function_or_layer_get_build_dir_to_determine_artifact_dir(self, persist_mock):
        def get_func_call_with_artifact_dir(artifact_dir):
            return call(ANY, ANY, ANY, ANY, ANY, ANY, artifact_dir, ANY, ANY, ANY, True)

        def get_layer_call_with_artifact_dir(artifact_dir):
            return call(ANY, ANY, ANY, ANY, ANY, artifact_dir, ANY, ANY, True)

        build_function_mock = Mock()
        build_layer_mock = Mock()
        self.builder._build_function = build_function_mock
        self.builder._build_layer = build_layer_mock

        self.builder.build()

        # make sure function/layer's get_build_dir() is called with correct directory
        self.func1.get_build_dir.assert_called_with(self.build_dir)
        self.func2.get_build_dir.assert_called_with(self.build_dir)
        self.imageFunc1.get_build_dir.assert_called_with(self.build_dir)
        self.layer1.get_build_dir.assert_called_with(self.build_dir)
        self.layer2.get_build_dir.assert_called_with(self.build_dir)

        # make sure whatever is returned from .get_build_dir() is used for build function/layer
        build_function_mock.assert_has_calls(
            [
                get_func_call_with_artifact_dir(self.func1.get_build_dir()),
                get_func_call_with_artifact_dir(self.func2.get_build_dir()),
                get_func_call_with_artifact_dir(self.imageFunc1.get_build_dir()),
            ]
        )

        build_layer_mock.assert_has_calls(
            [
                get_layer_call_with_artifact_dir(self.layer1.get_build_dir()),
                get_layer_call_with_artifact_dir(self.layer2.get_build_dir()),
            ]
        )

    @patch("samcli.lib.build.build_graph.BuildGraph._write")
    def test_should_generate_build_graph(self, persist_mock):
        build_graph = self.builder._get_build_graph()

        self.assertTrue(len(build_graph.get_function_build_definitions()), 2)

        all_functions_in_build_graph = []
        for build_definition in build_graph.get_function_build_definitions():
            for function in build_definition.functions:
                all_functions_in_build_graph.append(function)

        self.assertTrue(self.func1 in all_functions_in_build_graph)
        self.assertTrue(self.func2 in all_functions_in_build_graph)

    @patch("samcli.lib.build.build_graph.BuildGraph._write")
    @patch("samcli.lib.build.build_graph.BuildGraph._read")
    @patch("samcli.lib.build.build_strategy.osutils")
    def test_should_run_build_for_only_unique_builds(self, persist_mock, read_mock, osutils_mock):
        build_function_mock = Mock()

        # create 3 function resources where 2 of them would have same codeuri, runtime and metadata
        function1_1 = generate_function("function1_1")
        function1_2 = generate_function("function1_2")
        function2 = generate_function("function2", runtime="different_runtime")
        resources_to_build_collector = ResourcesToBuildCollector()
        resources_to_build_collector.add_functions([function1_1, function1_2, function2])

        build_dir = "builddir"

        # instantiate the builder and run build method
        builder = ApplicationBuilder(resources_to_build_collector, "builddir", "basedir", "cachedir")
        builder._build_function = build_function_mock
        build_function_mock.side_effect = [
            function1_1.get_build_dir(build_dir),
            function1_2.get_build_dir(build_dir),
            function1_2.get_build_dir(build_dir),
        ]

        result = builder.build().artifacts

        # result should contain all 3 functions as expected
        self.assertEqual(
            result,
            {
                function1_1.full_path: function1_1.get_build_dir(build_dir),
                function1_2.full_path: function1_2.get_build_dir(build_dir),
                function2.full_path: function1_2.get_build_dir(build_dir),
            },
        )

        # actual build should only be called twice since only 2 of the functions have unique build
        build_function_mock.assert_has_calls(
            [
                call(
                    function1_1.name,
                    function1_1.codeuri,
                    ZIP,
                    function1_1.runtime,
                    function1_1.architectures[0],
                    function1_1.handler,
                    ANY,
                    function1_1.metadata,
                    ANY,
                    ANY,
                    True,
                ),
                call(
                    function2.name,
                    function2.codeuri,
                    ZIP,
                    function2.runtime,
                    function1_1.architectures[0],
                    function2.handler,
                    ANY,
                    function2.metadata,
                    ANY,
                    ANY,
                    True,
                ),
            ],
            any_order=True,
        )

    @patch("samcli.lib.build.app_builder.DefaultBuildStrategy")
    def test_default_run_should_pick_default_strategy(self, mock_default_build_strategy_class):
        mock_default_build_strategy = Mock()
        mock_default_build_strategy_class.return_value = mock_default_build_strategy

        build_graph_mock = Mock()
        get_build_graph_mock = Mock(return_value=build_graph_mock)

        builder = ApplicationBuilder(Mock(), "builddir", "basedir", "cachedir")
        builder._get_build_graph = get_build_graph_mock

        result = builder.build().artifacts

        mock_default_build_strategy.build.assert_called_once()
        self.assertEqual(result, mock_default_build_strategy.build())

    @patch("samcli.lib.build.app_builder.CachedOrIncrementalBuildStrategyWrapper")
    def test_cached_run_should_pick_cached_strategy(self, mock_cached_build_strategy_class):
        mock_cached_build_strategy = Mock()
        mock_cached_build_strategy_class.return_value = mock_cached_build_strategy

        build_graph_mock = Mock()
        get_build_graph_mock = Mock(return_value=build_graph_mock)

        builder = ApplicationBuilder(Mock(), "builddir", "basedir", "cachedir", cached=True)
        builder._get_build_graph = get_build_graph_mock

        result = builder.build().artifacts

        mock_cached_build_strategy.build.assert_called_once()
        self.assertEqual(result, mock_cached_build_strategy.build())

    @patch("samcli.lib.build.app_builder.ParallelBuildStrategy")
    def test_parallel_run_should_pick_parallel_strategy(self, mock_parallel_build_strategy_class):
        mock_parallel_build_strategy = Mock()
        mock_parallel_build_strategy_class.return_value = mock_parallel_build_strategy

        build_graph_mock = Mock()
        get_build_graph_mock = Mock(return_value=build_graph_mock)

        builder = ApplicationBuilder(Mock(), "builddir", "basedir", "cachedir", parallel=True)
        builder._get_build_graph = get_build_graph_mock

        result = builder.build().artifacts

        mock_parallel_build_strategy.build.assert_called_once()
        self.assertEqual(result, mock_parallel_build_strategy.build())

    @patch("samcli.lib.build.app_builder.ParallelBuildStrategy")
    @patch("samcli.lib.build.app_builder.CachedOrIncrementalBuildStrategyWrapper")
    def test_parallel_and_cached_run_should_pick_parallel_with_cached_strategy(
        self, mock_cached_build_strategy_class, mock_parallel_build_strategy_class
    ):
        mock_parallel_build_strategy = Mock()
        mock_parallel_build_strategy_class.return_value = mock_parallel_build_strategy

        mock_cached_build_strategy = Mock()
        mock_cached_build_strategy_class.return_value = mock_cached_build_strategy

        build_graph_mock = Mock()
        get_build_graph_mock = Mock(return_value=build_graph_mock)

        builder = ApplicationBuilder(Mock(), "builddir", "basedir", "cachedir", parallel=True)
        builder._get_build_graph = get_build_graph_mock

        result = builder.build().artifacts

        mock_parallel_build_strategy.build.assert_called_once()
        self.assertEqual(result, mock_parallel_build_strategy.build())

    @patch("samcli.lib.build.build_graph.BuildGraph._write")
    @patch("samcli.lib.build.build_graph.BuildGraph._read")
    @patch("samcli.lib.build.build_strategy.osutils")
    def test_must_raise_for_functions_with_multi_architecture(self, persist_mock, read_mock, osutils_mock):
        build_function_mock = Mock()

        function = Function(
            name="name",
            functionname="function_name",
            runtime="runtime",
            memory="memory",
            timeout="timeout",
            handler="handler",
            imageuri="imageuri",
            packagetype=ZIP,
            imageconfig="imageconfig",
            codeuri="codeuri",
            environment="environment",
            rolearn="rolearn",
            layers="layers",
            events="events",
            codesign_config_arn="codesign_config_arn",
            metadata=None,
            inlinecode=None,
            architectures=[X86_64, ARM64],
            stack_path="",
        )

        resources_to_build_collector = ResourcesToBuildCollector()
        resources_to_build_collector.add_functions([function])

        build_dir = "builddir"

        # instantiate the builder and run build method
        builder = ApplicationBuilder(resources_to_build_collector, "builddir", "basedir", "cachedir")
        builder._build_function = build_function_mock
        build_function_mock.side_effect = [function.get_build_dir(build_dir)]

        with self.assertRaises(InvalidFunctionPropertyType) as ex:
            builder.build()
        msg = "Function name property Architectures should be a list of length 1"
        self.assertEqual(str(ex.exception), msg)


class PathValidator:
    def __init__(self, path):
        self._path = path

    def __eq__(self, other):
        return self._path is None if other is None else other.endswith(self._path)


class TestApplicationBuilderForLayerBuild(TestCase):
    def setUp(self):
        self.layer1 = Mock()
        self.layer2 = Mock()
        self.container_manager = Mock()
        resources_to_build_collector = ResourcesToBuildCollector()
        resources_to_build_collector.add_layers([self.layer1, self.layer2])
        self.builder = ApplicationBuilder(resources_to_build_collector, "builddir", "basedir", "cachedir")

    @patch("samcli.lib.build.app_builder.get_workflow_config")
    @patch("samcli.lib.build.app_builder.osutils")
    @patch("samcli.lib.build.app_builder.get_layer_subfolder")
    def test_must_build_layer_in_process(self, get_layer_subfolder_mock, osutils_mock, get_workflow_config_mock):
        get_layer_subfolder_mock.return_value = "python"
        config_mock = Mock()
        config_mock.manifest_name = "manifest_name"

        scratch_dir = "scratch"
        osutils_mock.mkdir_temp.return_value.__enter__ = Mock(return_value=scratch_dir)
        osutils_mock.mkdir_temp.return_value.__exit__ = Mock()

        get_workflow_config_mock.return_value = config_mock
        build_function_in_process_mock = Mock()

        self.builder._build_function_in_process = build_function_in_process_mock
        self.builder._build_layer("layer_name", "code_uri", "python3.8", ["python3.8"], ARM64, "full_path")

        build_function_in_process_mock.assert_called_once_with(
            config_mock,
            PathValidator("code_uri"),
            PathValidator("python"),
            "scratch",
            PathValidator("manifest_name"),
            "python3.8",
            ARM64,
            None,
            None,
            True,
        )

    @patch("samcli.lib.build.app_builder.get_workflow_config")
    @patch("samcli.lib.build.app_builder.osutils")
    @patch("samcli.lib.build.app_builder.get_layer_subfolder")
    def test_must_build_layer_in_container(self, get_layer_subfolder_mock, osutils_mock, get_workflow_config_mock):
        self.builder._container_manager = self.container_manager
        get_layer_subfolder_mock.return_value = "python"
        config_mock = Mock()
        config_mock.manifest_name = "manifest_name"

        scratch_dir = "scratch"
        osutils_mock.mkdir_temp.return_value.__enter__ = Mock(return_value=scratch_dir)
        osutils_mock.mkdir_temp.return_value.__exit__ = Mock()

        get_workflow_config_mock.return_value = config_mock
        build_function_on_container_mock = Mock()

        self.builder._build_function_on_container = build_function_on_container_mock
        self.builder._build_layer("layer_name", "code_uri", "python3.8", ["python3.8"], X86_64, "full_path")
        build_function_on_container_mock.assert_called_once_with(
            config_mock,
            PathValidator("code_uri"),
            PathValidator("python"),
            PathValidator("manifest_name"),
            "python3.8",
            X86_64,
            None,
            None,
            None,
        )

    @patch("samcli.lib.build.app_builder.get_workflow_config")
    @patch("samcli.lib.build.app_builder.osutils")
    @patch("samcli.lib.build.app_builder.get_layer_subfolder")
    def test_must_build_layer_in_container_with_global_build_image(
        self, get_layer_subfolder_mock, osutils_mock, get_workflow_config_mock
    ):
        self.builder._container_manager = self.container_manager
        get_layer_subfolder_mock.return_value = "python"
        config_mock = Mock()
        config_mock.manifest_name = "manifest_name"

        scratch_dir = "scratch"
        osutils_mock.mkdir_temp.return_value.__enter__ = Mock(return_value=scratch_dir)
        osutils_mock.mkdir_temp.return_value.__exit__ = Mock()

        get_workflow_config_mock.return_value = config_mock
        build_function_on_container_mock = Mock()

        build_images = {None: "test_image"}
        self.builder._build_images = build_images
        self.builder._build_function_on_container = build_function_on_container_mock
        self.builder._build_layer("layer_name", "code_uri", "python3.8", ["python3.8"], X86_64, "full_path")
        build_function_on_container_mock.assert_called_once_with(
            config_mock,
            PathValidator("code_uri"),
            PathValidator("python"),
            PathValidator("manifest_name"),
            "python3.8",
            X86_64,
            None,
            None,
            "test_image",
        )

    @patch("samcli.lib.build.app_builder.get_workflow_config")
    @patch("samcli.lib.build.app_builder.osutils")
    @patch("samcli.lib.build.app_builder.get_layer_subfolder")
    def test_must_build_layer_in_container_with_specific_build_image(
        self, get_layer_subfolder_mock, osutils_mock, get_workflow_config_mock
    ):
        self.builder._container_manager = self.container_manager
        get_layer_subfolder_mock.return_value = "python"
        config_mock = Mock()
        config_mock.manifest_name = "manifest_name"

        scratch_dir = "scratch"
        osutils_mock.mkdir_temp.return_value.__enter__ = Mock(return_value=scratch_dir)
        osutils_mock.mkdir_temp.return_value.__exit__ = Mock()

        get_workflow_config_mock.return_value = config_mock
        build_function_on_container_mock = Mock()

        build_images = {"layer_name": "test_image"}
        self.builder._build_images = build_images
        self.builder._build_function_on_container = build_function_on_container_mock
        self.builder._build_layer("layer_name", "code_uri", "python3.8", ["python3.8"], ARM64, "full_path")
        build_function_on_container_mock.assert_called_once_with(
            config_mock,
            PathValidator("code_uri"),
            PathValidator("python"),
            PathValidator("manifest_name"),
            "python3.8",
            ARM64,
            None,
            None,
            "test_image",
        )


class TestApplicationBuilder_update_template(TestCase):
    def make_root_template(self, resource_type, location_property_name):
        return {
            "Resources": {
                "MyFunction1": {"Type": "AWS::Serverless::Function", "Properties": {"CodeUri": "oldvalue"}},
                "ChildStackXXX": {"Type": resource_type, "Properties": {location_property_name: "./child.yaml"}},
            }
        }

    def setUp(self):
        self.builder = ApplicationBuilder(Mock(), "builddir", "basedir", "cachedir")

        self.template_dict = {
            "Resources": {
                "MyFunction1": {"Type": "AWS::Serverless::Function", "Properties": {"CodeUri": "oldvalue"}},
                "MyFunction2": {"Type": "AWS::Lambda::Function", "Properties": {"Code": "oldvalue"}},
                "GlueResource": {"Type": "AWS::Glue::Job", "Properties": {"Command": {"ScriptLocation": "something"}}},
                "OtherResource": {"Type": "AWS::Lambda::Version", "Properties": {"CodeUri": "something"}},
                "MyImageFunction1": {
                    "Type": "AWS::Lambda::Function",
                    "Properties": {"PackageType": "Image"},
                    "Metadata": {"Dockerfile": "Dockerfile", "DockerContext": "DockerContext", "DockerTag": "Tag"},
                },
            }
        }

    def test_must_update_resources_with_build_artifacts(self):
        self.maxDiff = None
        original_template_path = "/path/to/tempate.txt"
        built_artifacts = {
            "MyFunction1": "/path/to/build/MyFunction1",
            "MyFunction2": "/path/to/build/MyFunction2",
            "MyImageFunction1": "myimagefunction1:Tag",
        }

        expected_result = {
            "Resources": {
                "MyFunction1": {
                    "Type": "AWS::Serverless::Function",
                    "Properties": {"CodeUri": os.path.join("build", "MyFunction1")},
                },
                "MyFunction2": {
                    "Type": "AWS::Lambda::Function",
                    "Properties": {"Code": os.path.join("build", "MyFunction2")},
                },
                "GlueResource": {"Type": "AWS::Glue::Job", "Properties": {"Command": {"ScriptLocation": "something"}}},
                "OtherResource": {"Type": "AWS::Lambda::Version", "Properties": {"CodeUri": "something"}},
                "MyImageFunction1": {
                    "Type": "AWS::Lambda::Function",
                    "Properties": {"Code": "myimagefunction1:Tag", "PackageType": IMAGE},
                    "Metadata": {"Dockerfile": "Dockerfile", "DockerContext": "DockerContext", "DockerTag": "Tag"},
                },
            }
        }

        stack = Mock(stack_path="", template_dict=self.template_dict, location=original_template_path)
        actual = self.builder.update_template(stack, built_artifacts, {})
        self.assertEqual(actual, expected_result)

    @parameterized.expand([("AWS::Serverless::Application", "Location"), ("AWS::CloudFormation::Stack", "TemplateURL")])
    def test_must_update_resources_with_build_artifacts_and_template_paths_in_multi_stack(
        self, resource_type, location_property_name
    ):
        self.maxDiff = None
        original_child_template_path = "/path/to/child.yaml"
        original_root_template_path = "/path/to/template.yaml"
        built_artifacts = {
            "MyFunction1": "/path/to/build/MyFunction1",
            "ChildStackXXX/MyFunction1": "/path/to/build/ChildStackXXX/MyFunction1",
            "ChildStackXXX/MyFunction2": "/path/to/build/ChildStackXXX/MyFunction2",
            "ChildStackXXX/MyImageFunction1": "myimagefunction1:Tag",
        }
        stack_output_paths = {
            "": "/path/to/build/template.yaml",
            "ChildStackXXX": "/path/to/build/ChildStackXXX/template.yaml",
        }

        expected_child = {
            "Resources": {
                "MyFunction1": {
                    "Type": "AWS::Serverless::Function",
                    "Properties": {"CodeUri": os.path.join("build", "ChildStackXXX", "MyFunction1")},
                },
                "MyFunction2": {
                    "Type": "AWS::Lambda::Function",
                    "Properties": {"Code": os.path.join("build", "ChildStackXXX", "MyFunction2")},
                },
                "GlueResource": {"Type": "AWS::Glue::Job", "Properties": {"Command": {"ScriptLocation": "something"}}},
                "OtherResource": {"Type": "AWS::Lambda::Version", "Properties": {"CodeUri": "something"}},
                "MyImageFunction1": {
                    "Type": "AWS::Lambda::Function",
                    "Properties": {"Code": "myimagefunction1:Tag", "PackageType": IMAGE},
                    "Metadata": {"Dockerfile": "Dockerfile", "DockerContext": "DockerContext", "DockerTag": "Tag"},
                },
            }
        }
        expected_root = {
            "Resources": {
                "MyFunction1": {
                    "Type": "AWS::Serverless::Function",
                    "Properties": {"CodeUri": os.path.join("build", "MyFunction1")},
                },
                "ChildStackXXX": {
                    "Type": resource_type,
                    "Properties": {
                        location_property_name: os.path.join("build", "ChildStackXXX", "template.yaml"),
                    },
                },
            }
        }

        stack_root = Mock(
            stack_path="",
            template_dict=self.make_root_template(resource_type, location_property_name),
            location=original_root_template_path,
        )
        actual_root = self.builder.update_template(stack_root, built_artifacts, stack_output_paths)
        stack_child = Mock(
            stack_path="ChildStackXXX",
            template_dict=self.template_dict,
            location=original_child_template_path,
        )
        actual_child = self.builder.update_template(stack_child, built_artifacts, stack_output_paths)
        self.assertEqual(expected_root, actual_root)
        self.assertEqual(expected_child, actual_child)

    def test_must_skip_if_no_artifacts(self):
        built_artifacts = {}
        stack = Mock(stack_path="", template_dict=self.template_dict, location="/foo/bar/template.txt")
        actual = self.builder.update_template(stack, built_artifacts, {})

        self.assertEqual(actual, self.template_dict)


class TestApplicationBuilder_update_template_windows(TestCase):
    def setUp(self):
        self.builder = ApplicationBuilder(Mock(), "builddir", "basedir", "cachedir")

        self.template_dict = {
            "Resources": {
                "MyFunction1": {"Type": "AWS::Serverless::Function", "Properties": {"CodeUri": "oldvalue"}},
                "MyFunction2": {"Type": "AWS::Lambda::Function", "Properties": {"Code": "oldvalue"}},
                "GlueResource": {"Type": "AWS::Glue::Job", "Properties": {"Command": {"ScriptLocation": "something"}}},
                "OtherResource": {"Type": "AWS::Lambda::Version", "Properties": {"CodeUri": "something"}},
                "ChildStack1": {"Type": "AWS::Serverless::Application", "Properties": {"Location": "oldvalue"}},
                "ChildStack2": {"Type": "AWS::CloudFormation::Stack", "Properties": {"TemplateURL": "oldvalue"}},
            }
        }

        # Force os.path to be ntpath instead of posixpath on unix systems
        import ntpath

        self.saved_os_path_module = sys.modules["os.path"]
        os.path = sys.modules["ntpath"]

    def test_must_write_absolute_path_for_different_drives(self):
        def mock_new(cls, *args, **kwargs):
            cls = WindowsPath
            self = cls._from_parts(args, init=False)
            self._init()
            return self

        def mock_resolve(self):
            return self

        with patch("pathlib.Path.__new__", new=mock_new):
            with patch("pathlib.Path.resolve", new=mock_resolve):
                original_template_path = "C:\\path\\to\\template.txt"
                function_1_path = "D:\\path\\to\\build\\MyFunction1"
                function_2_path = "C:\\path2\\to\\build\\MyFunction2"
                built_artifacts = {"MyFunction1": function_1_path, "MyFunction2": function_2_path}
                child_1_path = "D:\\path\\to\\build\\ChildStack1\\template.yaml"
                child_2_path = "C:\\path2\\to\\build\\ChildStack2\\template.yaml"
                output_template_paths = {"ChildStack1": child_1_path, "ChildStack2": child_2_path}

                expected_result = {
                    "Resources": {
                        "MyFunction1": {
                            "Type": "AWS::Serverless::Function",
                            "Properties": {"CodeUri": function_1_path},
                        },
                        "MyFunction2": {
                            "Type": "AWS::Lambda::Function",
                            "Properties": {"Code": "..\\..\\path2\\to\\build\\MyFunction2"},
                        },
                        "GlueResource": {
                            "Type": "AWS::Glue::Job",
                            "Properties": {"Command": {"ScriptLocation": "something"}},
                        },
                        "OtherResource": {"Type": "AWS::Lambda::Version", "Properties": {"CodeUri": "something"}},
                        "ChildStack1": {
                            "Type": "AWS::Serverless::Application",
                            "Properties": {"Location": child_1_path},
                        },
                        "ChildStack2": {
                            "Type": "AWS::CloudFormation::Stack",
                            "Properties": {"TemplateURL": "..\\..\\path2\\to\\build\\ChildStack2\\template.yaml"},
                        },
                    }
                }

                stack = Mock()
                stack.stack_path = ""
                stack.template_dict = self.template_dict
                stack.location = original_template_path

                actual = self.builder.update_template(stack, built_artifacts, output_template_paths)
                self.assertEqual(actual, expected_result)

    def tearDown(self):
        os.path = self.saved_os_path_module


class TestApplicationBuilder_build_lambda_image_function(TestCase):
    def setUp(self):
        self.stream_mock = Mock()
        self.docker_client_mock = Mock()
        self.builder = ApplicationBuilder(
            Mock(),
            "/build/dir",
            "/base/dir",
            "/cached/dir",
            stream_writer=self.stream_mock,
            docker_client=self.docker_client_mock,
        )

    def test_docker_build_raises_docker_unavailable(self):
        with self.assertRaises(DockerConnectionError):
            metadata = {
                "Dockerfile": "Dockerfile",
                "DockerContext": "context",
                "DockerTag": "Tag",
                "DockerBuildArgs": {"a": "b"},
            }

            self.docker_client_mock.ping.side_effect = docker.errors.APIError(message="Mock Error")

            self.builder._build_lambda_image("Name", metadata, X86_64)

    def test_docker_build_raises_DockerBuildFailed_when_error_in_buildlog_stream(self):
        with self.assertRaises(DockerBuildFailed):
            metadata = {
                "Dockerfile": "Dockerfile",
                "DockerContext": "context",
                "DockerTag": "Tag",
                "DockerBuildArgs": {"a": "b"},
            }

            self.docker_client_mock.api.build.return_value = [{"error": "Function building failed"}]

            self.builder._build_lambda_image("Name", metadata, X86_64)

    def test_dockerfile_not_in_dockercontext(self):
        with self.assertRaises(DockerfileOutSideOfContext):
            metadata = {
                "Dockerfile": "Dockerfile",
                "DockerContext": "context",
                "DockerTag": "Tag",
                "DockerBuildArgs": {"a": "b"},
            }

            response_mock = Mock()
            response_mock.status_code = 500
            error_mock = Mock()
            error_mock.side_effect = docker.errors.APIError(
                "Bad Request", response=response_mock, explanation="Cannot locate specified Dockerfile"
            )
            self.builder._stream_lambda_image_build_logs = error_mock
            self.docker_client_mock.api.build.return_value = []

            self.builder._build_lambda_image("Name", metadata, X86_64)

    def test_error_rerasises(self):
        with self.assertRaises(docker.errors.APIError):
            metadata = {
                "Dockerfile": "Dockerfile",
                "DockerContext": "context",
                "DockerTag": "Tag",
                "DockerBuildArgs": {"a": "b"},
            }
            error_mock = Mock()
            error_mock.side_effect = docker.errors.APIError("Bad Request", explanation="Some explanation")
            self.builder._stream_lambda_image_build_logs = error_mock
            self.docker_client_mock.api.build.return_value = []

            self.builder._build_lambda_image("Name", metadata, X86_64)

    def test_can_build_image_function(self):
        metadata = {
            "Dockerfile": "Dockerfile",
            "DockerContext": "context",
            "DockerTag": "Tag",
            "DockerBuildArgs": {"a": "b"},
        }

        self.docker_client_mock.api.build.return_value = []

        result = self.builder._build_lambda_image("Name", metadata, X86_64)

        self.assertEqual(result, "name:Tag")

    def test_can_build_image_function_without_tag(self):
        metadata = {"Dockerfile": "Dockerfile", "DockerContext": "context", "DockerBuildArgs": {"a": "b"}}

        self.docker_client_mock.api.build.return_value = []
        result = self.builder._build_lambda_image("Name", metadata, X86_64)

        self.assertEqual(result, "name:latest")

    @patch("samcli.lib.build.app_builder.os")
    def test_can_build_image_function_under_debug(self, mock_os):
        mock_os.environ.get.return_value = "debug"
        metadata = {
            "Dockerfile": "Dockerfile",
            "DockerContext": "context",
            "DockerTag": "Tag",
            "DockerBuildArgs": {"a": "b"},
        }

        self.docker_client_mock.api.build.return_value = []

        result = self.builder._build_lambda_image("Name", metadata, X86_64)
        self.assertEqual(result, "name:Tag-debug")
        self.assertEqual(
            self.docker_client_mock.api.build.call_args,
            # NOTE (sriram-mv): path set to ANY to handle platform differences.
            call(
                path=ANY,
                dockerfile="Dockerfile",
                tag="name:Tag-debug",
                buildargs={"a": "b", "SAM_BUILD_MODE": "debug"},
                decode=True,
                platform="linux/amd64",
            ),
        )

    @patch("samcli.lib.build.app_builder.os")
    def test_can_build_image_function_under_debug_with_target(self, mock_os):
        mock_os.environ.get.return_value = "debug"
        metadata = {
            "Dockerfile": "Dockerfile",
            "DockerContext": "context",
            "DockerTag": "Tag",
            "DockerBuildArgs": {"a": "b"},
            "DockerBuildTarget": "stage",
        }

        self.docker_client_mock.api.build.return_value = []

        result = self.builder._build_lambda_image("Name", metadata, X86_64)
        self.assertEqual(result, "name:Tag-debug")
        self.assertEqual(
            self.docker_client_mock.api.build.call_args,
            call(
                path=ANY,
                dockerfile="Dockerfile",
                tag="name:Tag-debug",
                buildargs={"a": "b", "SAM_BUILD_MODE": "debug"},
                decode=True,
                target="stage",
                platform="linux/amd64",
            ),
        )


class TestApplicationBuilder_build_function(TestCase):
    def setUp(self):
        self.builder = ApplicationBuilder(Mock(), "/build/dir", "/base/dir", "cachedir")

    @patch("samcli.lib.build.app_builder.get_workflow_config")
    @patch("samcli.lib.build.app_builder.osutils")
    def test_must_build_in_process(self, osutils_mock, get_workflow_config_mock):
        function_name = "function_name"
        codeuri = "path/to/source"
        packagetype = ZIP
        runtime = "runtime"
        architecture = X86_64
        scratch_dir = "scratch"
        handler = "handler.handle"
        config_mock = get_workflow_config_mock.return_value = Mock()
        config_mock.manifest_name = "manifest_name"

        osutils_mock.mkdir_temp.return_value.__enter__ = Mock(return_value=scratch_dir)
        osutils_mock.mkdir_temp.return_value.__exit__ = Mock()

        self.builder._build_function_in_process = Mock()

        code_dir = str(Path("/base/dir/path/to/source").resolve())
        artifacts_dir = str(Path("/build/dir/function_full_path"))
        manifest_path = str(Path(os.path.join(code_dir, config_mock.manifest_name)).resolve())

        self.builder._build_function(function_name, codeuri, ZIP, runtime, architecture, handler, artifacts_dir)

        self.builder._build_function_in_process.assert_called_with(
            config_mock, code_dir, artifacts_dir, scratch_dir, manifest_path, runtime, architecture, None, None, True
        )

    @patch("samcli.lib.build.app_builder.get_workflow_config")
    @patch("samcli.lib.build.app_builder.osutils")
    def test_must_build_in_process_with_metadata(self, osutils_mock, get_workflow_config_mock):
        function_name = "function_name"
        codeuri = "path/to/source"
        runtime = "runtime"
        packagetype = ZIP
        architecture = ARM64
        scratch_dir = "scratch"
        handler = "handler.handle"
        config_mock = get_workflow_config_mock.return_value = Mock()
        config_mock.manifest_name = "manifest_name"

        osutils_mock.mkdir_temp.return_value.__enter__ = Mock(return_value=scratch_dir)
        osutils_mock.mkdir_temp.return_value.__exit__ = Mock()

        self.builder._build_function_in_process = Mock()

        code_dir = str(Path("/base/dir/path/to/source").resolve())
        artifacts_dir = str(Path("/build/dir/function_full_path"))
        manifest_path = str(Path(os.path.join(code_dir, config_mock.manifest_name)).resolve())

        self.builder._build_function(
            function_name,
            codeuri,
            packagetype,
            runtime,
            architecture,
            handler,
            artifacts_dir,
            metadata={"BuildMethod": "Workflow"},
        )

        get_workflow_config_mock.assert_called_with(
            runtime, code_dir, self.builder._base_dir, specified_workflow="Workflow"
        )

        self.builder._build_function_in_process.assert_called_with(
            config_mock, code_dir, artifacts_dir, scratch_dir, manifest_path, runtime, architecture, None, None, True
        )

    @patch("samcli.lib.build.app_builder.get_workflow_config")
    @patch("samcli.lib.build.app_builder.osutils")
    def test_must_build_in_container(self, osutils_mock, get_workflow_config_mock):
        function_name = "function_name"
        codeuri = "path/to/source"
        runtime = "runtime"
        packagetype = ZIP
        architecture = ARM64
        scratch_dir = "scratch"
        handler = "handler.handle"
        config_mock = get_workflow_config_mock.return_value = Mock()
        config_mock.manifest_name = "manifest_name"

        osutils_mock.mkdir_temp.return_value.__enter__ = Mock(return_value=scratch_dir)
        osutils_mock.mkdir_temp.return_value.__exit__ = Mock()

        self.builder._build_function_on_container = Mock()

        code_dir = str(Path("/base/dir/path/to/source").resolve())
        artifacts_dir = str(Path("/build/dir/function_full_path"))
        manifest_path = str(Path(os.path.join(code_dir, config_mock.manifest_name)).resolve())

        # Settting the container manager will make us use the container
        self.builder._container_manager = Mock()
        self.builder._build_function(function_name, codeuri, packagetype, runtime, architecture, handler, artifacts_dir)

        self.builder._build_function_on_container.assert_called_with(
            config_mock, code_dir, artifacts_dir, manifest_path, runtime, architecture, None, None, None
        )

    @patch("samcli.lib.build.app_builder.get_workflow_config")
    @patch("samcli.lib.build.app_builder.osutils")
    def test_must_build_in_container_with_env_vars(self, osutils_mock, get_workflow_config_mock):
        function_name = "function_name"
        codeuri = "path/to/source"
        runtime = "runtime"
        packagetype = ZIP
        scratch_dir = "scratch"
        handler = "handler.handle"
        architecture = ARM64
        config_mock = get_workflow_config_mock.return_value = Mock()
        config_mock.manifest_name = "manifest_name"
        env_vars = {"TEST": "test"}

        osutils_mock.mkdir_temp.return_value.__enter__ = Mock(return_value=scratch_dir)
        osutils_mock.mkdir_temp.return_value.__exit__ = Mock()

        self.builder._build_function_on_container = Mock()

        code_dir = str(Path("/base/dir/path/to/source").resolve())
        artifacts_dir = str(Path("/build/dir/function_name"))
        manifest_path = str(Path(os.path.join(code_dir, config_mock.manifest_name)).resolve())

        # Settting the container manager will make us use the container
        self.builder._container_manager = Mock()
        self.builder._build_function(
            function_name,
            codeuri,
            packagetype,
            runtime,
            architecture,
            handler,
            artifacts_dir,
            container_env_vars=env_vars,
        )

        self.builder._build_function_on_container.assert_called_with(
            config_mock, code_dir, artifacts_dir, manifest_path, runtime, architecture, None, {"TEST": "test"}, None
        )

    @patch("samcli.lib.build.app_builder.get_workflow_config")
    @patch("samcli.lib.build.app_builder.osutils")
    def test_must_build_in_container_with_custom_specified_build_image(self, osutils_mock, get_workflow_config_mock):
        function_name = "function_name"
        codeuri = "path/to/source"
        runtime = "runtime"
        packagetype = ZIP
        scratch_dir = "scratch"
        handler = "handler.handle"
        image_uri = "image uri"
        build_images = {function_name: image_uri}
        config_mock = get_workflow_config_mock.return_value = Mock()
        config_mock.manifest_name = "manifest_name"
        architecture = ARM64

        osutils_mock.mkdir_temp.return_value.__enter__ = Mock(return_value=scratch_dir)
        osutils_mock.mkdir_temp.return_value.__exit__ = Mock()

        self.builder._build_function_on_container = Mock()

        code_dir = str(Path("/base/dir/path/to/source").resolve())
        artifacts_dir = str(Path("/build/dir/function_name"))
        manifest_path = str(Path(os.path.join(code_dir, config_mock.manifest_name)).resolve())

        # Settting the container manager will make us use the container
        self.builder._container_manager = Mock()
        self.builder._build_images = build_images
        self.builder._build_function(
            function_name, codeuri, packagetype, runtime, architecture, handler, artifacts_dir, container_env_vars=None
        )

        self.builder._build_function_on_container.assert_called_with(
            config_mock, code_dir, artifacts_dir, manifest_path, runtime, architecture, None, None, image_uri
        )

    @patch("samcli.lib.build.app_builder.get_workflow_config")
    @patch("samcli.lib.build.app_builder.osutils")
    def test_must_build_in_container_with_custom_default_build_image(self, osutils_mock, get_workflow_config_mock):
        function_name = "function_name"
        codeuri = "path/to/source"
        runtime = "runtime"
        packagetype = ZIP
        scratch_dir = "scratch"
        handler = "handler.handle"
        image_uri = "image uri"
        build_images = {"abc": "efg", None: image_uri}
        config_mock = get_workflow_config_mock.return_value = Mock()
        config_mock.manifest_name = "manifest_name"
        architecture = ARM64

        osutils_mock.mkdir_temp.return_value.__enter__ = Mock(return_value=scratch_dir)
        osutils_mock.mkdir_temp.return_value.__exit__ = Mock()

        self.builder._build_function_on_container = Mock()

        code_dir = str(Path("/base/dir/path/to/source").resolve())
        artifacts_dir = str(Path("/build/dir/function_name"))
        manifest_path = str(Path(os.path.join(code_dir, config_mock.manifest_name)).resolve())

        # Settting the container manager will make us use the container
        self.builder._container_manager = Mock()
        self.builder._build_images = build_images
        self.builder._build_function(
            function_name, codeuri, packagetype, runtime, architecture, handler, artifacts_dir, container_env_vars=None
        )

        self.builder._build_function_on_container.assert_called_with(
            config_mock, code_dir, artifacts_dir, manifest_path, runtime, architecture, None, None, image_uri
        )


class TestApplicationBuilder_build_function_in_process(TestCase):
    def setUp(self):
        self.builder = ApplicationBuilder(Mock(), "/build/dir", "/base/dir", "/cache/dir", mode="mode")

    @patch("samcli.lib.build.app_builder.LambdaBuilder")
    def test_must_use_lambda_builder(self, lambda_builder_mock):
        config_mock = Mock()
        builder_instance_mock = lambda_builder_mock.return_value = Mock()

        result = self.builder._build_function_in_process(
            config_mock,
            "source_dir",
            "artifacts_dir",
            "scratch_dir",
            "manifest_path",
            "runtime",
<<<<<<< HEAD
            X86_64,
=======
>>>>>>> a2efe02e
            None,
            None,
            True,
        )
        self.assertEqual(result, "artifacts_dir")

        lambda_builder_mock.assert_called_with(
            language=config_mock.language,
            dependency_manager=config_mock.dependency_manager,
            application_framework=config_mock.application_framework,
        )

        builder_instance_mock.build.assert_called_with(
            "source_dir",
            "artifacts_dir",
            "scratch_dir",
            "manifest_path",
            runtime="runtime",
            executable_search_paths=config_mock.executable_search_paths,
            mode="mode",
            options=None,
            architecture=X86_64,
            # todo: put the three checks back after app builder release
            # dependencies_dir=None,
            # download_dependencies=True,
            # combine_dependencies=True,
        )

    @patch("samcli.lib.build.app_builder.LambdaBuilder")
    def test_must_raise_on_error(self, lambda_builder_mock):
        config_mock = Mock()
        builder_instance_mock = lambda_builder_mock.return_value = Mock()
        builder_instance_mock.build.side_effect = LambdaBuilderError()
        self.builder._get_build_options = Mock(return_value=None)

        with self.assertRaises(BuildError):
            self.builder._build_function_in_process(
                config_mock,
                "source_dir",
                "artifacts_dir",
                "scratch_dir",
                "manifest_path",
                "runtime",
<<<<<<< HEAD
                X86_64,
=======
>>>>>>> a2efe02e
                None,
                None,
                True,
            )


class TestApplicationBuilder_build_function_on_container(TestCase):
    def setUp(self):
        self.container_manager = Mock()
        self.builder = ApplicationBuilder(
            Mock(), "/build/dir", "/base/dir", "/cache/dir", container_manager=self.container_manager, mode="mode"
        )
        self.builder._parse_builder_response = Mock()

    @patch("samcli.lib.build.app_builder.LambdaBuildContainer")
    @patch("samcli.lib.build.app_builder.lambda_builders_protocol_version")
    @patch("samcli.lib.build.app_builder.LOG")
    @patch("samcli.lib.build.app_builder.osutils")
    def test_must_build_in_container(self, osutils_mock, LOGMock, protocol_version_mock, LambdaBuildContainerMock):
        config = Mock()
        log_level = LOGMock.getEffectiveLevel.return_value = "foo"
        stdout_data = "container stdout response data"
        response = {"result": {"artifacts_dir": "/some/dir"}}

        def mock_wait_for_logs(stdout, stderr):
            stdout.write(stdout_data.encode("utf-8"))

        # Wire all mocks correctly
        container_mock = LambdaBuildContainerMock.return_value = Mock()
        container_mock.wait_for_logs = mock_wait_for_logs
        self.builder._parse_builder_response.return_value = response

        result = self.builder._build_function_on_container(
            config, "source_dir", "artifacts_dir", "manifest_path", "runtime", X86_64, None
        )
        self.assertEqual(result, "artifacts_dir")

        LambdaBuildContainerMock.assert_called_once_with(
            protocol_version_mock,
            config.language,
            config.dependency_manager,
            config.application_framework,
            "source_dir",
            "manifest_path",
            "runtime",
            X86_64,
            image=None,
            log_level=log_level,
            optimizations=None,
            options=None,
            executable_search_paths=config.executable_search_paths,
            mode="mode",
            env_vars={},
        )

        self.container_manager.run.assert_called_with(container_mock)
        self.builder._parse_builder_response.assert_called_once_with(stdout_data, container_mock.image)
        container_mock.copy.assert_called_with(response["result"]["artifacts_dir"] + "/.", "artifacts_dir")
        self.container_manager.stop.assert_called_with(container_mock)

    @patch("samcli.lib.build.app_builder.LambdaBuildContainer")
    def test_must_raise_on_unsupported_container(self, LambdaBuildContainerMock):
        config = Mock()

        container_mock = LambdaBuildContainerMock.return_value = Mock()
        container_mock.image = "image name"
        container_mock.executable_name = "myexecutable"

        self.container_manager.run.side_effect = docker.errors.APIError(
            "Bad Request: 'lambda-builders' " "executable file not found in $PATH"
        )

        with self.assertRaises(UnsupportedBuilderLibraryVersionError) as ctx:
            self.builder._build_function_on_container(
                config, "source_dir", "artifacts_dir", "scratch_dir", "manifest_path", "runtime", X86_64, {}
            )

        msg = (
            "You are running an outdated version of Docker container 'image name' that is not compatible with"
            "this version of SAM CLI. Please upgrade to continue to continue with build. "
            "Reason: 'myexecutable executable not found in container'"
        )

        self.assertEqual(str(ctx.exception), msg)
        self.container_manager.stop.assert_called_with(container_mock)

    def test_must_raise_on_docker_not_running(self):
        config = Mock()

        self.container_manager.is_docker_reachable = False

        with self.assertRaises(BuildInsideContainerError) as ctx:
            self.builder._build_function_on_container(
                config, "source_dir", "artifacts_dir", "scratch_dir", "manifest_path", "runtime", X86_64, {}
            )

        self.assertEqual(
            str(ctx.exception), "Docker is unreachable. Docker needs to be running to build inside a container."
        )

    @patch("samcli.lib.build.app_builder.supports_build_in_container")
    def test_must_raise_on_unsupported_container_build(self, supports_build_in_container_mock):
        config = Mock()

        reason = "my reason"
        supports_build_in_container_mock.return_value = (False, reason)

        with self.assertRaises(ContainerBuildNotSupported) as ctx:
            self.builder._build_function_on_container(
                config, "source_dir", "artifacts_dir", "scratch_dir", "manifest_path", "runtime", X86_64, {}
            )

        self.assertEqual(str(ctx.exception), reason)


class TestApplicationBuilder_parse_builder_response(TestCase):
    def setUp(self):
        self.image_name = "name"
        self.builder = ApplicationBuilder(Mock(), "/build/dir", "/base/dir", "/cache/dir")

    def test_must_parse_json(self):
        data = {"valid": "json"}

        result = self.builder._parse_builder_response(json.dumps(data), self.image_name)
        self.assertEqual(result, data)

    def test_must_fail_on_invalid_json(self):
        data = "{invalid: json}"

        with self.assertRaises(ValueError):
            self.builder._parse_builder_response(data, self.image_name)

    def test_must_raise_on_user_error(self):
        msg = "invalid params"
        data = {"error": {"code": 488, "message": msg}}

        with self.assertRaises(BuildInsideContainerError) as ctx:
            self.builder._parse_builder_response(json.dumps(data), self.image_name)

        self.assertEqual(str(ctx.exception), msg)

    def test_must_raise_on_version_mismatch(self):
        msg = "invalid params"
        data = {"error": {"code": 505, "message": msg}}

        with self.assertRaises(UnsupportedBuilderLibraryVersionError) as ctx:
            self.builder._parse_builder_response(json.dumps(data), self.image_name)

        expected = str(UnsupportedBuilderLibraryVersionError(self.image_name, msg))
        self.assertEqual(str(ctx.exception), expected)

    def test_must_raise_on_method_not_found(self):
        msg = "invalid method"
        data = {"error": {"code": -32601, "message": msg}}

        with self.assertRaises(UnsupportedBuilderLibraryVersionError) as ctx:
            self.builder._parse_builder_response(json.dumps(data), self.image_name)

        expected = str(UnsupportedBuilderLibraryVersionError(self.image_name, msg))
        self.assertEqual(str(ctx.exception), expected)

    def test_must_raise_on_all_other_codes(self):
        msg = "builder crashed"
        data = {"error": {"code": 1, "message": msg}}

        with self.assertRaises(ValueError) as ctx:
            self.builder._parse_builder_response(json.dumps(data), self.image_name)

        self.assertEqual(str(ctx.exception), msg)


class TestApplicationBuilder_make_env_vars(TestCase):
    def test_make_env_vars_with_env_file(self):
        function1 = generate_function("Function1")
        file_env_vars = {
            "Parameters": {"ENV_VAR1": "1"},
            "Function1": {"ENV_VAR2": "2"},
            "Function2": {"ENV_VAR3": "3"},
        }
        result = ApplicationBuilder._make_env_vars(function1, file_env_vars, {})
        self.assertEqual(result, {"ENV_VAR1": "1", "ENV_VAR2": "2"})

    def test_make_env_vars_with_function_precedence(self):
        function1 = generate_function("Function1")
        file_env_vars = {
            "Parameters": {"ENV_VAR1": "1"},
            "Function1": {"ENV_VAR1": "2"},
            "Function2": {"ENV_VAR3": "3"},
        }
        result = ApplicationBuilder._make_env_vars(function1, file_env_vars, {})
        self.assertEqual(result, {"ENV_VAR1": "2"})

    def test_make_env_vars_with_inline_env(self):
        function1 = generate_function("Function1")
        inline_env_vars = {
            "Parameters": {"ENV_VAR1": "1"},
            "Function1": {"ENV_VAR2": "2"},
            "Function2": {"ENV_VAR3": "3"},
        }
        result = ApplicationBuilder._make_env_vars(function1, {}, inline_env_vars)
        self.assertEqual(result, {"ENV_VAR1": "1", "ENV_VAR2": "2"})

    def test_make_env_vars_with_both(self):
        function1 = generate_function("Function1")
        file_env_vars = {
            "Parameters": {"ENV_VAR1": "1"},
            "Function1": {"ENV_VAR2": "2"},
            "Function2": {"ENV_VAR3": "3"},
        }
        inline_env_vars = {
            "Parameters": {"ENV_VAR1": "2"},
            "Function1": {"ENV_VAR2": "3"},
            "Function2": {"ENV_VAR3": "3"},
        }
        result = ApplicationBuilder._make_env_vars(function1, file_env_vars, inline_env_vars)
        self.assertEqual(result, {"ENV_VAR1": "2", "ENV_VAR2": "3"})<|MERGE_RESOLUTION|>--- conflicted
+++ resolved
@@ -1169,10 +1169,7 @@
             "scratch_dir",
             "manifest_path",
             "runtime",
-<<<<<<< HEAD
             X86_64,
-=======
->>>>>>> a2efe02e
             None,
             None,
             True,
@@ -1216,10 +1213,7 @@
                 "scratch_dir",
                 "manifest_path",
                 "runtime",
-<<<<<<< HEAD
                 X86_64,
-=======
->>>>>>> a2efe02e
                 None,
                 None,
                 True,

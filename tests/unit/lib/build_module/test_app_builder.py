--- conflicted
+++ resolved
@@ -143,7 +143,6 @@
             any_order=True,
         )
 
-<<<<<<< HEAD
     @patch("samcli.lib.build.app_builder.DefaultBuildStrategy")
     def test_default_run_should_pick_default_strategy(self, mock_default_build_strategy_class):
         mock_default_build_strategy = Mock()
@@ -175,56 +174,6 @@
 
         mock_cached_build_strategy.build.assert_called_once()
         self.assertEqual(result, mock_cached_build_strategy.build())
-=======
-    @patch("samcli.lib.build.app_builder.AsyncContext")
-    def test_build_with_parallel(self, async_context_mock):
-        resources_to_build_collector = ResourcesToBuildCollector()
-        resources_to_build_collector.add_functions([Mock(), Mock()])
-        resources_to_build_collector.add_layers([Mock(), Mock()])
-
-        mock_return = [
-            {"function1": "build_location_1"},
-            {"function2": "build_location_2"},
-            {"layer1": "build_location_1"},
-            {"layer2": "build_location_2"},
-        ]
-        async_context_mock.return_value.run_async.return_value = mock_return
-
-        build_definitions_mock = Mock()
-        build_definitions_mock.get_function_build_definitions.return_value = [
-            FunctionBuildDefinition("runtime", "codeuri", {}),
-            FunctionBuildDefinition("runtime", "codeuri", {}),
-        ]
-        build_definitions_mock.get_layer_build_definitions.return_value = [
-            LayerBuildDefinition("layer1", "codeuri", "build_method", []),
-            LayerBuildDefinition("layer2", "codeuri", "build_method", []),
-        ]
-        build_graph_mock = Mock()
-        build_graph_mock.return_value = build_definitions_mock
-
-        builder = ApplicationBuilder(resources_to_build_collector, "builddir", "basedir", "cachedir", parallel=True)
-        builder._get_build_graph = build_graph_mock
-        builder._build_single_function_definition = Mock()
-
-        build_result = builder.build()
-
-        expected_result = {}
-        for mock_return_result in mock_return:
-            expected_result.update(mock_return_result)
-
-        self.assertEqual(build_result, expected_result)
-
-        async_context_mock.return_value.add_async_task.assert_has_calls(
-            [
-                call(builder._build_single_function_definition, ANY),
-                call(builder._build_single_function_definition, ANY),
-                call(builder._build_single_layer_definition, ANY),
-                call(builder._build_single_layer_definition, ANY),
-            ]
-        )
-
-        async_context_mock.return_value.run_async.assert_has_calls([call()])
->>>>>>> 5b83ce5f
 
 
 class TestApplicationBuilderForLayerBuild(TestCase):

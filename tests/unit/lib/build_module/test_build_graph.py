from unittest import TestCase
from unittest.mock import patch, Mock
from uuid import uuid4
from pathlib import Path

import tomlkit
from samcli.lib.utils.architecture import X86_64, ARM64
from parameterized import parameterized
from typing import Dict, cast

from samcli.lib.build.build_graph import (
    FunctionBuildDefinition,
    _function_build_definition_to_toml_table,
    _layer_build_definition_to_toml_table,
    CODE_URI_FIELD,
    RUNTIME_FIELD,
    PACKAGETYPE_FIELD,
    METADATA_FIELD,
    FUNCTIONS_FIELD,
    SOURCE_HASH_FIELD,
    ENV_VARS_FIELD,
    LAYER_NAME_FIELD,
    BUILD_METHOD_FIELD,
    COMPATIBLE_RUNTIMES_FIELD,
    LAYER_FIELD,
    ARCHITECTURE_FIELD,
    DIR_MOUNTS_FIELD,
    _toml_table_to_function_build_definition,
    _toml_table_to_layer_build_definition,
    BuildGraph,
    InvalidBuildGraphException,
    LayerBuildDefinition,
    MANIFEST_HASH_FIELD,
    BuildHashingInformation,
    HANDLER_FIELD,
)
from samcli.lib.providers.provider import Function, LayerVersion
from samcli.lib.utils import osutils
from samcli.lib.utils.packagetype import ZIP


def generate_function(
    function_id="name",
    name="name",
    function_name="function_name",
    runtime="runtime",
    memory="memory",
    timeout="timeout",
    handler="handler",
    imageuri="imageuri",
    packagetype=ZIP,
    imageconfig="imageconfig",
    codeuri="codeuri",
    environment="environment",
    rolearn="rolearn",
    layers="layers",
    events="events",
    codesign_config_arn="codesign_config_arn",
    metadata=None,
    inlinecode=None,
    architectures=[X86_64],
    stack_path="",
):
    if metadata is None:
        metadata = {}

    return Function(
        function_id,
        name,
        function_name,
        runtime,
        memory,
        timeout,
        handler,
        imageuri,
        packagetype,
        imageconfig,
        codeuri,
        environment,
        rolearn,
        layers,
        events,
        metadata,
        inlinecode,
        codesign_config_arn,
        architectures,
        stack_path,
    )


def generate_layer(
    arn="arn:aws:lambda:region:account-id:layer:layer-name:1",
    codeuri="codeuri",
    compatible_runtimes=None,
    metadata=None,
    stack_path="",
):
    if compatible_runtimes is None:
        compatible_runtimes = ["runtime"]
    if metadata is None:
        metadata = {}

    return LayerVersion(arn, codeuri, compatible_runtimes, metadata, stack_path)


class TestConversionFunctions(TestCase):
    def test_function_build_definition_to_toml_table(self):
        build_definition = FunctionBuildDefinition(
            "runtime",
            "codeuri",
            ZIP,
            X86_64,
            {"key": "value"},
            "source_hash",
            "manifest_hash",
            env_vars={"env_vars": "value1"},
            dir_mounts={"/local/dir": "/container/dir"},
        )
        build_definition.add_function(generate_function())

        toml_table = _function_build_definition_to_toml_table(build_definition)
        self.assertEqual(toml_table[CODE_URI_FIELD], build_definition.codeuri)
        self.assertEqual(toml_table[PACKAGETYPE_FIELD], build_definition.packagetype)
        self.assertEqual(toml_table[RUNTIME_FIELD], build_definition.runtime)
        self.assertEqual(toml_table[METADATA_FIELD], build_definition.metadata)
        self.assertEqual(toml_table[FUNCTIONS_FIELD], [f.name for f in build_definition.functions])
        self.assertEqual(toml_table[SOURCE_HASH_FIELD], build_definition.source_hash)
        self.assertEqual(toml_table[MANIFEST_HASH_FIELD], build_definition.manifest_hash)
        self.assertEqual(toml_table[ENV_VARS_FIELD], build_definition.env_vars)
        self.assertEqual(toml_table[DIR_MOUNTS_FIELD], build_definition.dir_mounts)
        self.assertEqual(toml_table[ARCHITECTURE_FIELD], build_definition.architecture)

    def test_layer_build_definition_to_toml_table(self):
        build_definition = LayerBuildDefinition(
            "name",
            "codeuri",
            "method",
            ["runtime"],
            ARM64,
            "source_hash",
            "manifest_hash",
            env_vars={"env_vars": "value"},
            dir_mounts={"/local/dir": "/container/dir"},
        )
        build_definition.layer = generate_function()

        toml_table = _layer_build_definition_to_toml_table(build_definition)

        self.assertEqual(toml_table[LAYER_NAME_FIELD], build_definition.full_path)
        self.assertEqual(toml_table[CODE_URI_FIELD], build_definition.codeuri)
        self.assertEqual(toml_table[BUILD_METHOD_FIELD], build_definition.build_method)
        self.assertEqual(toml_table[COMPATIBLE_RUNTIMES_FIELD], build_definition.compatible_runtimes)
        self.assertEqual(toml_table[LAYER_FIELD], build_definition.layer.name)
        self.assertEqual(toml_table[SOURCE_HASH_FIELD], build_definition.source_hash)
        self.assertEqual(toml_table[MANIFEST_HASH_FIELD], build_definition.manifest_hash)
        self.assertEqual(toml_table[ENV_VARS_FIELD], build_definition.env_vars)
        self.assertEqual(toml_table[DIR_MOUNTS_FIELD], build_definition.dir_mounts)
        self.assertEqual(toml_table[ARCHITECTURE_FIELD], build_definition.architecture)

    def test_toml_table_to_function_build_definition(self):
        toml_table = tomlkit.table()
        toml_table[CODE_URI_FIELD] = "codeuri"
        toml_table[RUNTIME_FIELD] = "runtime"
        toml_table[PACKAGETYPE_FIELD] = ZIP
        toml_table[METADATA_FIELD] = {"key": "value"}
        toml_table[FUNCTIONS_FIELD] = ["function1"]
        toml_table[SOURCE_HASH_FIELD] = "source_hash"
        toml_table[MANIFEST_HASH_FIELD] = "manifest_hash"
        toml_table[ENV_VARS_FIELD] = {"env_vars": "value"}
        toml_table[DIR_MOUNTS_FIELD] = {"/local/dir": "/container/dir"}
        toml_table[ARCHITECTURE_FIELD] = X86_64
        uuid = str(uuid4())

        build_definition = _toml_table_to_function_build_definition(uuid, toml_table)

        self.assertEqual(build_definition.codeuri, toml_table[CODE_URI_FIELD])
        self.assertEqual(build_definition.packagetype, toml_table[PACKAGETYPE_FIELD])
        self.assertEqual(build_definition.runtime, toml_table[RUNTIME_FIELD])
        self.assertEqual(build_definition.metadata, toml_table[METADATA_FIELD])
        self.assertEqual(build_definition.uuid, uuid)
        self.assertEqual(build_definition.functions, [])
        self.assertEqual(build_definition.source_hash, toml_table[SOURCE_HASH_FIELD])
        self.assertEqual(build_definition.manifest_hash, toml_table[MANIFEST_HASH_FIELD])
        self.assertEqual(build_definition.env_vars, toml_table[ENV_VARS_FIELD])
        self.assertEqual(build_definition.dir_mounts, toml_table[DIR_MOUNTS_FIELD])
        self.assertEqual(build_definition.architecture, toml_table[ARCHITECTURE_FIELD])

    def test_toml_table_to_layer_build_definition(self):
        toml_table = tomlkit.table()
        toml_table[LAYER_NAME_FIELD] = "name"
        toml_table[CODE_URI_FIELD] = "codeuri"
        toml_table[BUILD_METHOD_FIELD] = "method"
        toml_table[COMPATIBLE_RUNTIMES_FIELD] = "runtime"
        toml_table[COMPATIBLE_RUNTIMES_FIELD] = "layer1"
        toml_table[SOURCE_HASH_FIELD] = "source_hash"
        toml_table[MANIFEST_HASH_FIELD] = "manifest_hash"
        toml_table[ENV_VARS_FIELD] = {"env_vars": "value"}
        toml_table[DIR_MOUNTS_FIELD] = {"/local/dir": "/container/dir"}
        toml_table[ARCHITECTURE_FIELD] = ARM64
        uuid = str(uuid4())

        build_definition = _toml_table_to_layer_build_definition(uuid, toml_table)

        self.assertEqual(build_definition.full_path, toml_table[LAYER_NAME_FIELD])
        self.assertEqual(build_definition.codeuri, toml_table[CODE_URI_FIELD])
        self.assertEqual(build_definition.build_method, toml_table[BUILD_METHOD_FIELD])
        self.assertEqual(build_definition.uuid, uuid)
        self.assertEqual(build_definition.compatible_runtimes, toml_table[COMPATIBLE_RUNTIMES_FIELD])
        self.assertEqual(build_definition.layer, None)
        self.assertEqual(build_definition.source_hash, toml_table[SOURCE_HASH_FIELD])
        self.assertEqual(build_definition.manifest_hash, toml_table[MANIFEST_HASH_FIELD])
        self.assertEqual(build_definition.env_vars, toml_table[ENV_VARS_FIELD])
        self.assertEqual(build_definition.dir_mounts, toml_table[DIR_MOUNTS_FIELD])
        self.assertEqual(build_definition.architecture, toml_table[ARCHITECTURE_FIELD])

    def test_minimal_function_build_definition_to_toml_table(self):
        build_definition = FunctionBuildDefinition("runtime", "codeuri", ZIP, X86_64, {"key": "value"}, "handler")
        build_definition.add_function(generate_function())

        toml_table = _function_build_definition_to_toml_table(build_definition)
        self.assertEqual(toml_table[CODE_URI_FIELD], build_definition.codeuri)
        self.assertEqual(toml_table[PACKAGETYPE_FIELD], build_definition.packagetype)
        self.assertEqual(toml_table[RUNTIME_FIELD], build_definition.runtime)
        self.assertEqual(toml_table[METADATA_FIELD], build_definition.metadata)
        self.assertEqual(toml_table[HANDLER_FIELD], build_definition.handler)
        self.assertEqual(toml_table[FUNCTIONS_FIELD], [f.name for f in build_definition.functions])
        if build_definition.source_hash:
            self.assertEqual(toml_table[SOURCE_HASH_FIELD], build_definition.source_hash)
        self.assertEqual(toml_table[MANIFEST_HASH_FIELD], build_definition.manifest_hash)
        self.assertEqual(toml_table[ARCHITECTURE_FIELD], build_definition.architecture)

    def test_minimal_layer_build_definition_to_toml_table(self):
        build_definition = LayerBuildDefinition("name", "codeuri", "method", "runtime", ARM64)
        build_definition.layer = generate_function()

        toml_table = _layer_build_definition_to_toml_table(build_definition)

        self.assertEqual(toml_table[LAYER_NAME_FIELD], build_definition.full_path)
        self.assertEqual(toml_table[CODE_URI_FIELD], build_definition.codeuri)
        self.assertEqual(toml_table[BUILD_METHOD_FIELD], build_definition.build_method)
        self.assertEqual(toml_table[COMPATIBLE_RUNTIMES_FIELD], build_definition.compatible_runtimes)
        self.assertEqual(toml_table[LAYER_FIELD], build_definition.layer.name)
        if build_definition.source_hash:
            self.assertEqual(toml_table[SOURCE_HASH_FIELD], build_definition.source_hash)
        self.assertEqual(toml_table[MANIFEST_HASH_FIELD], build_definition.manifest_hash)
        self.assertEqual(toml_table[ARCHITECTURE_FIELD], build_definition.architecture)

    def test_minimal_toml_table_to_function_build_definition(self):
        toml_table = tomlkit.table()
        toml_table[CODE_URI_FIELD] = "codeuri"
        toml_table[RUNTIME_FIELD] = "runtime"
        toml_table[FUNCTIONS_FIELD] = ["function1"]
        uuid = str(uuid4())

        build_definition = _toml_table_to_function_build_definition(uuid, toml_table)

        self.assertEqual(build_definition.codeuri, toml_table[CODE_URI_FIELD])
        self.assertEqual(build_definition.packagetype, ZIP)
        self.assertEqual(build_definition.runtime, toml_table[RUNTIME_FIELD])
        self.assertEqual(build_definition.metadata, {})
        self.assertEqual(build_definition.uuid, uuid)
        self.assertEqual(build_definition.functions, [])
        self.assertEqual(build_definition.source_hash, "")
        self.assertEqual(build_definition.manifest_hash, "")
        self.assertEqual(build_definition.env_vars, {})
        self.assertEqual(build_definition.dir_mounts, {})
        self.assertEqual(build_definition.architecture, X86_64)

    def test_minimal_toml_table_to_layer_build_definition(self):
        toml_table = tomlkit.table()
        toml_table[LAYER_NAME_FIELD] = "name"
        toml_table[CODE_URI_FIELD] = "codeuri"
        toml_table[BUILD_METHOD_FIELD] = "method"
        toml_table[COMPATIBLE_RUNTIMES_FIELD] = "runtime"
        uuid = str(uuid4())

        build_definition = _toml_table_to_layer_build_definition(uuid, toml_table)

        self.assertEqual(build_definition.full_path, toml_table[LAYER_NAME_FIELD])
        self.assertEqual(build_definition.codeuri, toml_table[CODE_URI_FIELD])
        self.assertEqual(build_definition.build_method, toml_table[BUILD_METHOD_FIELD])
        self.assertEqual(build_definition.uuid, uuid)
        self.assertEqual(build_definition.compatible_runtimes, toml_table[COMPATIBLE_RUNTIMES_FIELD])
        self.assertEqual(build_definition.layer, None)
        self.assertEqual(build_definition.source_hash, "")
        self.assertEqual(build_definition.manifest_hash, "")
        self.assertEqual(build_definition.env_vars, {})
        self.assertEqual(build_definition.dir_mounts, {})
        self.assertEqual(build_definition.architecture, X86_64)


class TestBuildGraph(TestCase):
    CODEURI = "hello_world_python/"
    LAYER_CODEURI = "sum_layer/"
    LAYER_NAME = "SumLayer"
    ZIP = ZIP
    RUNTIME = "python3.8"
    LAYER_RUNTIME = "nodejs12.x"
    METADATA = {"Test": "hello", "Test2": "world"}
    UUID = "3c1c254e-cd4b-4d94-8c74-7ab870b36063"
    LAYER_UUID = "7dnc257e-cd4b-4d94-8c74-7ab870b3abc3"
    SOURCE_HASH = "cae49aa393d669e850bd49869905099d"
    MANIFEST_HASH = "rty87gh393d669e850bd49869905099e"
    ENV_VARS = {"env_vars": "value"}
    DIR_MOUNTS = {"/local/dir": "/container/dir"}
    ARCHITECTURE_FIELD = ARM64
    LAYER_ARCHITECTURE = X86_64
    HANDLER = "app.handler"

    BUILD_GRAPH_CONTENTS = f"""
    [function_build_definitions]
    [function_build_definitions.{UUID}]
    codeuri = "{CODEURI}"
    runtime = "{RUNTIME}"
    source_hash = "{SOURCE_HASH}"
    manifest_hash = "{MANIFEST_HASH}"
    packagetype = "{ZIP}"
    architecture = "{ARCHITECTURE_FIELD}"
    handler = "{HANDLER}"
    functions = ["HelloWorldPython", "HelloWorld2Python"]
    [function_build_definitions.{UUID}.metadata]
    Test = "{METADATA['Test']}"
    Test2 = "{METADATA['Test2']}"
    [function_build_definitions.{UUID}.env_vars]
    env_vars = "{ENV_VARS['env_vars']}"
    [function_build_definitions.{UUID}.dir_mounts]
    "/local/dir" = "{DIR_MOUNTS['/local/dir']}"

    [layer_build_definitions]
    [layer_build_definitions.{LAYER_UUID}]
    layer_name = "{LAYER_NAME}"
    codeuri = "{LAYER_CODEURI}"
    build_method = "{LAYER_RUNTIME}"
    compatible_runtimes = ["{LAYER_RUNTIME}"]
    architecture = "{LAYER_ARCHITECTURE}"
    source_hash = "{SOURCE_HASH}"
    manifest_hash = "{MANIFEST_HASH}"
    layer = "SumLayer"
    [layer_build_definitions.{LAYER_UUID}.env_vars]
    env_vars = "{ENV_VARS['env_vars']}"
    [layer_build_definitions.{LAYER_UUID}.dir_mounts]
    "/local/dir" = "{DIR_MOUNTS['/local/dir']}"
    """

    def test_should_instantiate_first_time(self):
        with osutils.mkdir_temp() as temp_base_dir:
            build_dir = Path(temp_base_dir, ".aws-sam", "build")
            build_dir.mkdir(parents=True)
            build_graph1 = BuildGraph(str(build_dir.resolve()))
            build_graph1.clean_redundant_definitions_and_update(True)

            build_graph2 = BuildGraph(str(build_dir.resolve()))

            self.assertEqual(
                build_graph1.get_function_build_definitions(), build_graph2.get_function_build_definitions()
            )
            self.assertEqual(build_graph1.get_layer_build_definitions(), build_graph2.get_layer_build_definitions())

    def test_should_instantiate_first_time_and_update(self):
        with osutils.mkdir_temp() as temp_base_dir:
            build_dir = Path(temp_base_dir, ".aws-sam", "build")
            build_dir.mkdir(parents=True)

            # create a build graph and persist it
            build_graph1 = BuildGraph(str(build_dir))
            function_build_definition1 = FunctionBuildDefinition(
                TestBuildGraph.RUNTIME,
                TestBuildGraph.CODEURI,
                TestBuildGraph.ZIP,
                TestBuildGraph.ARCHITECTURE_FIELD,
                TestBuildGraph.METADATA,
                TestBuildGraph.HANDLER,
                TestBuildGraph.SOURCE_HASH,
                TestBuildGraph.MANIFEST_HASH,
                TestBuildGraph.ENV_VARS,
            )
            function1 = generate_function(
                runtime=TestBuildGraph.RUNTIME, codeuri=TestBuildGraph.CODEURI, metadata=TestBuildGraph.METADATA
            )
            build_graph1.put_function_build_definition(function_build_definition1, function1)
            layer_build_definition1 = LayerBuildDefinition(
                TestBuildGraph.LAYER_NAME,
                TestBuildGraph.LAYER_CODEURI,
                TestBuildGraph.LAYER_RUNTIME,
                [TestBuildGraph.LAYER_RUNTIME],
                TestBuildGraph.SOURCE_HASH,
                TestBuildGraph.MANIFEST_HASH,
                TestBuildGraph.ENV_VARS,
            )
            layer1 = generate_layer(
                compatible_runtimes=[TestBuildGraph.RUNTIME],
                codeuri=TestBuildGraph.LAYER_CODEURI,
                metadata=TestBuildGraph.METADATA,
            )
            build_graph1.put_layer_build_definition(layer_build_definition1, layer1)

            build_graph1.clean_redundant_definitions_and_update(True)

            # read previously persisted graph and compare
            build_graph2 = BuildGraph(str(build_dir))
            self.assertEqual(
                len(build_graph1.get_function_build_definitions()), len(build_graph2.get_function_build_definitions())
            )
            self.assertEqual(
                len(build_graph1.get_layer_build_definitions()), len(build_graph2.get_layer_build_definitions())
            )
            self.assertEqual(
                list(build_graph1.get_function_build_definitions())[0],
                list(build_graph2.get_function_build_definitions())[0],
            )
            self.assertEqual(
                list(build_graph1.get_layer_build_definitions())[0],
                list(build_graph2.get_layer_build_definitions())[0],
            )

    def test_should_read_existing_build_graph(self):
        with osutils.mkdir_temp() as temp_base_dir:
            build_dir = Path(temp_base_dir, ".aws-sam", "build")
            build_dir.mkdir(parents=True)

            build_graph_path = Path(build_dir.parent, "build.toml")
            build_graph_path.write_text(TestBuildGraph.BUILD_GRAPH_CONTENTS)

            build_graph = BuildGraph(str(build_dir))
            for function_build_definition in build_graph.get_function_build_definitions():
                self.assertEqual(function_build_definition.codeuri, TestBuildGraph.CODEURI)
                self.assertEqual(function_build_definition.runtime, TestBuildGraph.RUNTIME)
                self.assertEqual(function_build_definition.packagetype, TestBuildGraph.ZIP)
                self.assertEqual(function_build_definition.architecture, TestBuildGraph.ARCHITECTURE_FIELD)
                self.assertEqual(function_build_definition.metadata, TestBuildGraph.METADATA)
                self.assertEqual(function_build_definition.source_hash, TestBuildGraph.SOURCE_HASH)
                self.assertEqual(function_build_definition.manifest_hash, TestBuildGraph.MANIFEST_HASH)
                self.assertEqual(function_build_definition.env_vars, TestBuildGraph.ENV_VARS)

            for layer_build_definition in build_graph.get_layer_build_definitions():
                self.assertEqual(layer_build_definition.full_path, TestBuildGraph.LAYER_NAME)
                self.assertEqual(layer_build_definition.codeuri, TestBuildGraph.LAYER_CODEURI)
                self.assertEqual(layer_build_definition.build_method, TestBuildGraph.LAYER_RUNTIME)
                self.assertEqual(layer_build_definition.source_hash, TestBuildGraph.SOURCE_HASH)
                self.assertEqual(layer_build_definition.manifest_hash, TestBuildGraph.MANIFEST_HASH)
                self.assertEqual(layer_build_definition.compatible_runtimes, [TestBuildGraph.LAYER_RUNTIME])
                self.assertEqual(layer_build_definition.env_vars, TestBuildGraph.ENV_VARS)

    def test_functions_should_be_added_existing_build_graph(self):
        with osutils.mkdir_temp() as temp_base_dir:
            build_dir = Path(temp_base_dir, ".aws-sam", "build")
            build_dir.mkdir(parents=True)

            build_graph_path = Path(build_dir.parent, "build.toml")
            build_graph_path.write_text(TestBuildGraph.BUILD_GRAPH_CONTENTS)

            build_graph = BuildGraph(str(build_dir))

            build_definition1 = FunctionBuildDefinition(
                TestBuildGraph.RUNTIME,
                TestBuildGraph.CODEURI,
                TestBuildGraph.ZIP,
                TestBuildGraph.ARCHITECTURE_FIELD,
                TestBuildGraph.METADATA,
                TestBuildGraph.HANDLER,
                TestBuildGraph.SOURCE_HASH,
                TestBuildGraph.MANIFEST_HASH,
                TestBuildGraph.DIR_MOUNTS,
                TestBuildGraph.ENV_VARS,
            )
            function1 = generate_function(
                runtime=TestBuildGraph.RUNTIME,
                codeuri=TestBuildGraph.CODEURI,
                metadata=TestBuildGraph.METADATA,
            )
            build_graph.put_function_build_definition(build_definition1, function1)

            build_definitions = build_graph.get_function_build_definitions()
            self.assertEqual(len(build_definitions), 1)
            self.assertEqual(len(build_definitions[0].functions), 1)
            self.assertEqual(build_definitions[0].functions[0], function1)
            self.assertEqual(build_definitions[0].uuid, TestBuildGraph.UUID)

            build_definition2 = FunctionBuildDefinition(
                "another_runtime",
                "another_codeuri",
                TestBuildGraph.ZIP,
                ARM64,
                None,
                "app.handler",
                "another_source_hash",
                "another_manifest_hash",
                {"env_vars": "value2"},
            )
            function2 = generate_function(name="another_function")
            build_graph.put_function_build_definition(build_definition2, function2)

            build_definitions = build_graph.get_function_build_definitions()
            self.assertEqual(len(build_definitions), 2)
            self.assertEqual(len(build_definitions[1].functions), 1)
            self.assertEqual(build_definitions[1].functions[0], function2)

    def test_layers_should_be_added_existing_build_graph(self):
        with osutils.mkdir_temp() as temp_base_dir:
            build_dir = Path(temp_base_dir, ".aws-sam", "build")
            build_dir.mkdir(parents=True)

            build_graph_path = Path(build_dir.parent, "build.toml")
            build_graph_path.write_text(TestBuildGraph.BUILD_GRAPH_CONTENTS)

            build_graph = BuildGraph(str(build_dir))

            build_definition1 = LayerBuildDefinition(
                TestBuildGraph.LAYER_NAME,
                TestBuildGraph.LAYER_CODEURI,
                TestBuildGraph.LAYER_RUNTIME,
                [TestBuildGraph.LAYER_RUNTIME],
                TestBuildGraph.LAYER_ARCHITECTURE,
                TestBuildGraph.SOURCE_HASH,
                TestBuildGraph.MANIFEST_HASH,
                TestBuildGraph.DIR_MOUNTS,
                TestBuildGraph.ENV_VARS,
            )
            layer1 = generate_layer(
                compatible_runtimes=[TestBuildGraph.RUNTIME],
                codeuri=TestBuildGraph.LAYER_CODEURI,
                metadata=TestBuildGraph.METADATA,
            )
            build_graph.put_layer_build_definition(build_definition1, layer1)

            build_definitions = build_graph.get_layer_build_definitions()
            self.assertEqual(len(build_definitions), 1)
            self.assertEqual(build_definitions[0].layer, layer1)
            self.assertEqual(build_definitions[0].uuid, TestBuildGraph.LAYER_UUID)

            build_definition2 = LayerBuildDefinition(
                "another_layername",
                "another_codeuri",
                "another_runtime",
                ["another_runtime"],
                "another_source_hash",
                "another_manifest_hash",
                {"env_vars": "value2"},
            )
            layer2 = generate_layer(arn="arn:aws:lambda:region:account-id:layer:another-layer-name:1")
            build_graph.put_layer_build_definition(build_definition2, layer2)

            build_definitions = build_graph.get_layer_build_definitions()
            self.assertEqual(len(build_definitions), 2)
            self.assertEqual(build_definitions[1].layer, layer2)

    @patch("samcli.lib.build.build_graph.BuildGraph._write_source_hash")
    @patch("samcli.lib.build.build_graph.BuildGraph._compare_hash_changes")
    def test_update_definition_hash_should_succeed(self, compare_hash_mock, write_hash_mock):
        compare_hash_mock.return_value = {"mock": "hash"}
        with osutils.mkdir_temp() as temp_base_dir:
            build_dir = Path(temp_base_dir, ".aws-sam", "build")
            build_dir.mkdir(parents=True)

            build_graph_path = Path(build_dir.parent, "build.toml")
            build_graph_path.write_text(TestBuildGraph.BUILD_GRAPH_CONTENTS)

            build_graph = BuildGraph(str(build_dir))
            build_graph.update_definition_hash()
            write_hash_mock.assert_called_with({"mock": "hash"}, {"mock": "hash"})

    def test_compare_hash_changes_should_succeed(self):
        with osutils.mkdir_temp() as temp_base_dir:
            build_dir = Path(temp_base_dir, ".aws-sam", "build")
            build_dir.mkdir(parents=True)

            build_graph_path = Path(build_dir.parent, "build.toml")
            build_graph_path.write_text(TestBuildGraph.BUILD_GRAPH_CONTENTS)

            build_graph = BuildGraph(str(build_dir))

            build_definition = FunctionBuildDefinition(
                TestBuildGraph.RUNTIME,
                TestBuildGraph.CODEURI,
                TestBuildGraph.ZIP,
                TestBuildGraph.ARCHITECTURE_FIELD,
                TestBuildGraph.METADATA,
                TestBuildGraph.HANDLER,
                TestBuildGraph.SOURCE_HASH,
                TestBuildGraph.MANIFEST_HASH,
                TestBuildGraph.ENV_VARS,
            )
            updated_definition = FunctionBuildDefinition(
                TestBuildGraph.RUNTIME,
                TestBuildGraph.CODEURI,
                TestBuildGraph.ZIP,
                TestBuildGraph.ARCHITECTURE_FIELD,
                TestBuildGraph.METADATA,
                TestBuildGraph.HANDLER,
                "new_value",
                "new_manifest_value",
                TestBuildGraph.ENV_VARS,
            )
            updated_definition.uuid = build_definition.uuid

            layer_definition = LayerBuildDefinition(
                TestBuildGraph.LAYER_NAME,
                TestBuildGraph.LAYER_CODEURI,
                TestBuildGraph.LAYER_RUNTIME,
                [TestBuildGraph.LAYER_RUNTIME],
                TestBuildGraph.ARCHITECTURE_FIELD,
                TestBuildGraph.SOURCE_HASH,
                TestBuildGraph.MANIFEST_HASH,
                TestBuildGraph.ENV_VARS,
            )
            updated_layer = LayerBuildDefinition(
                TestBuildGraph.LAYER_NAME,
                TestBuildGraph.LAYER_CODEURI,
                TestBuildGraph.LAYER_RUNTIME,
                [TestBuildGraph.LAYER_RUNTIME],
                TestBuildGraph.ARCHITECTURE_FIELD,
                "new_value",
                "new_manifest_value",
                TestBuildGraph.ENV_VARS,
            )
            updated_layer.uuid = layer_definition.uuid

            build_graph._function_build_definitions = [build_definition]
            build_graph._layer_build_definitions = [layer_definition]

            function_content = BuildGraph._compare_hash_changes(
                [updated_definition], build_graph._function_build_definitions
            )
            layer_content = BuildGraph._compare_hash_changes([updated_layer], build_graph._layer_build_definitions)
            self.assertEqual(function_content, {build_definition.uuid: ("new_value", "new_manifest_value")})
            self.assertEqual(layer_content, {layer_definition.uuid: ("new_value", "new_manifest_value")})

    @parameterized.expand(
        [
            ("manifest_hash", "manifest_hash", False),
            ("manifest_hash", "new_manifest_hash", True),
        ]
    )
    def test_compare_hash_changes_should_preserve_download_dependencies(
        self, old_manifest, new_manifest, download_dependencies
    ):
        updated_definition = FunctionBuildDefinition(
            "runtime", "codeuri", ZIP, X86_64, {}, "app.handler", manifest_hash=old_manifest
        )
        existing_definition = FunctionBuildDefinition(
            "runtime", "codeuri", ZIP, X86_64, {}, "app.handler", manifest_hash=new_manifest
        )
        BuildGraph._compare_hash_changes([updated_definition], [existing_definition])
        self.assertEqual(existing_definition.download_dependencies, download_dependencies)

    def test_write_source_hash_should_succeed(self):
        with osutils.mkdir_temp() as temp_base_dir:
            build_dir = Path(temp_base_dir, ".aws-sam", "build")
            build_dir.mkdir(parents=True)

            build_graph_path = Path(build_dir.parent, "build.toml")
            build_graph_path.write_text(TestBuildGraph.BUILD_GRAPH_CONTENTS)

            build_graph = BuildGraph(str(build_dir))

            build_graph._write_source_hash(
                {TestBuildGraph.UUID: BuildHashingInformation("new_value", "new_manifest_value")},
                {TestBuildGraph.LAYER_UUID: BuildHashingInformation("new_value", "new_manifest_value")},
            )

            txt = build_graph_path.read_text()
            document = cast(Dict, tomlkit.loads(txt))

            self.assertEqual(
                document["function_build_definitions"][TestBuildGraph.UUID][SOURCE_HASH_FIELD], "new_value"
            )
            self.assertEqual(
                document["function_build_definitions"][TestBuildGraph.UUID][MANIFEST_HASH_FIELD], "new_manifest_value"
            )
            self.assertEqual(
                document["layer_build_definitions"][TestBuildGraph.LAYER_UUID][SOURCE_HASH_FIELD], "new_value"
            )
            self.assertEqual(
                document["layer_build_definitions"][TestBuildGraph.LAYER_UUID][MANIFEST_HASH_FIELD],
                "new_manifest_value",
            )

    def test_empty_get_function_build_definition_with_logical_id(self):
        build_graph = BuildGraph("build_dir")
        self.assertIsNone(build_graph.get_function_build_definition_with_full_path("function_logical_id"))

    def test_get_function_build_definition_with_logical_id(self):
        build_graph = BuildGraph("build_dir")
        logical_id = "function_logical_id"
        function = Mock()
        function.full_path = logical_id
        function_build_definition = Mock(functions=[function])
        build_graph._function_build_definitions = [function_build_definition]

        self.assertEqual(
            build_graph.get_function_build_definition_with_full_path(logical_id), function_build_definition
        )


class TestBuildDefinition(TestCase):
    def test_single_function_should_return_function_and_handler_name(self):
        build_definition = FunctionBuildDefinition(
            "runtime", "codeuri", ZIP, X86_64, {}, "handler", "source_hash", "manifest_hash", {"env_vars": "value"}
        )
        build_definition.add_function(generate_function())
        self.assertEqual(build_definition.get_handler_name(), "handler")
        self.assertEqual(build_definition.get_function_name(), "name")

    def test_no_function_should_raise_exception(self):
        build_definition = FunctionBuildDefinition(
            "runtime", "codeuri", ZIP, X86_64, {}, "handler", "source_hash", "manifest_hash", {"env_vars": "value"}
        )

        self.assertRaises(InvalidBuildGraphException, build_definition.get_handler_name)
        self.assertRaises(InvalidBuildGraphException, build_definition.get_function_name)

    def test_same_runtime_codeuri_metadata_should_reflect_as_same_object(self):
        build_definition1 = FunctionBuildDefinition(
            "runtime", "codeuri", ZIP, ARM64, {"key": "value"}, "handler", "source_hash", "manifest_hash"
        )
        build_definition2 = FunctionBuildDefinition(
            "runtime", "codeuri", ZIP, ARM64, {"key": "value"}, "handler", "source_hash", "manifest_hash"
        )

        self.assertEqual(build_definition1, build_definition2)

    def test_skip_sam_related_metadata_should_reflect_as_same_object(self):
        build_definition1 = FunctionBuildDefinition(
            "runtime",
            "codeuri",
            ZIP,
            ARM64,
            {"key": "value", "SamResourceId": "resourceId1", "SamNormalized": True},
            "handler",
            "source_hash",
            "manifest_hash",
        )
        build_definition2 = FunctionBuildDefinition(
            "runtime",
            "codeuri",
            ZIP,
            ARM64,
            {"key": "value", "SamResourceId": "resourceId2", "SamNormalized": True},
            "handler",
            "source_hash",
            "manifest_hash",
        )

        self.assertEqual(build_definition1, build_definition2)

    def test_same_env_vars_reflect_as_same_object(self):
        build_definition1 = FunctionBuildDefinition(
            "runtime",
            "codeuri",
            ZIP,
            X86_64,
            {"key": "value"},
            "handler",
            "source_hash",
            "manifest_hash",
            {"env_vars": "value"},
        )
        build_definition2 = FunctionBuildDefinition(
            "runtime",
            "codeuri",
            ZIP,
            X86_64,
            {"key": "value"},
            "handler",
            "source_hash",
            "manifest_hash",
            {"env_vars": "value"},
        )

        self.assertEqual(build_definition1, build_definition2)

    @parameterized.expand(
        [
            (
                "runtime",
                "codeuri",
                ({"key": "value"}),
                "source_hash",
                "runtime",
                "codeuri",
                ({"key": "different_value"}),
                "source_hash",
            ),
            (
                "runtime",
                "codeuri",
                ({"key": "value"}),
                "source_hash",
                "different_runtime",
                "codeuri",
                ({"key": "value"}),
                "source_hash",
            ),
            (
                "runtime",
                "codeuri",
                ({"key": "value"}),
                "source_hash",
                "runtime",
                "different_codeuri",
                ({"key": "value"}),
                "source_hash",
            ),
            # custom build method with Makefile definition should always be identified as different
            (
                "runtime",
                "codeuri",
                ({"BuildMethod": "makefile"}),
                "source_hash",
                "runtime",
                "codeuri",
                ({"BuildMethod": "makefile"}),
                "source_hash",
            ),
        ]
    )
    def test_different_runtime_codeuri_metadata_should_not_reflect_as_same_object(
        self, runtime1, codeuri1, metadata1, source_hash_1, runtime2, codeuri2, metadata2, source_hash_2
    ):
        build_definition1 = FunctionBuildDefinition(runtime1, codeuri1, ZIP, ARM64, metadata1, source_hash_1)
        build_definition2 = FunctionBuildDefinition(runtime2, codeuri2, ZIP, ARM64, metadata2, source_hash_2)

        self.assertNotEqual(build_definition1, build_definition2)

    def test_different_architecture_should_not_reflect_as_same_object(self):
        build_definition1 = FunctionBuildDefinition(
            "runtime", "codeuri", ZIP, X86_64, {"key": "value"}, "handler", "source_md5", {"env_vars": "value"}
        )
        build_definition2 = FunctionBuildDefinition(
            "runtime", "codeuri", ZIP, ARM64, {"key": "value"}, "handler", "source_md5", {"env_vars": "value"}
        )

        self.assertNotEqual(build_definition1, build_definition2)

    def test_different_env_vars_should_not_reflect_as_same_object(self):
        build_definition1 = FunctionBuildDefinition(
            "runtime",
            "codeuri",
            ZIP,
            ARM64,
            {"key": "value"},
            "handler",
            "source_hash",
            "manifest_hash",
            {"env_vars": "value1"},
        )
        build_definition2 = FunctionBuildDefinition(
            "runtime",
            "codeuri",
            ZIP,
            ARM64,
            {"key": "value"},
            "handler",
            "source_hash",
            "manifest_hash",
            {"env_vars": "value2"},
        )

        self.assertNotEqual(build_definition1, build_definition2)

    def test_euqality_with_another_object(self):
        build_definition = FunctionBuildDefinition(
            "runtime", "codeuri", ZIP, X86_64, None, "source_hash", "manifest_hash"
        )
        self.assertNotEqual(build_definition, {})

    def test_str_representation(self):
        build_definition = FunctionBuildDefinition(
            "runtime", "codeuri", ZIP, ARM64, None, "handler", "source_hash", "manifest_hash"
        )
        self.assertEqual(
            str(build_definition),
<<<<<<< HEAD
            f"BuildDefinition(runtime, codeuri, Zip, source_hash, {build_definition.uuid}, {{}}, {{}}, {{}}, arm64, [])",
        )
=======
            f"BuildDefinition(runtime, codeuri, Zip, source_hash, {build_definition.uuid}, {{}}, {{}}, arm64, [])",
        )

    def test_esbuild_definitions_equal_objects_independent_build_method(self):
        build_graph = BuildGraph("build/path")
        metadata = {"BuildMethod": "esbuild"}
        build_definition1 = FunctionBuildDefinition(
            "runtime", "codeuri", ZIP, ARM64, metadata, "handler", "source_hash", "manifest_hash"
        )
        function1 = generate_function(
            runtime=TestBuildGraph.RUNTIME, codeuri=TestBuildGraph.CODEURI, metadata=metadata, handler="handler-1"
        )
        build_definition2 = FunctionBuildDefinition(
            "runtime", "codeuri", ZIP, ARM64, metadata, "app.handler", "source_hash", "manifest_hash"
        )
        function2 = generate_function(
            runtime=TestBuildGraph.RUNTIME, codeuri=TestBuildGraph.CODEURI, metadata=metadata, handler="handler-2"
        )
        build_graph.put_function_build_definition(build_definition1, function1)
        build_graph.put_function_build_definition(build_definition2, function2)

        build_definitions = build_graph.get_function_build_definitions()

        self.assertNotEqual(build_definition1, build_definition2)
        self.assertEqual(len(build_definitions), 2)
        self.assertEqual(len(build_definition1.functions), 1)
        self.assertEqual(len(build_definition2.functions), 1)

    def test_independent_build_definitions_equal_objects_one_esbuild_build_method(self):
        build_graph = BuildGraph("build/path")
        metadata = {"BuildMethod": "esbuild"}
        build_definition1 = FunctionBuildDefinition(
            "runtime", "codeuri", ZIP, ARM64, metadata, "handler", "source_hash", "manifest_hash"
        )
        function1 = generate_function(
            runtime=TestBuildGraph.RUNTIME, codeuri=TestBuildGraph.CODEURI, metadata=metadata, handler="handler-1"
        )
        build_definition2 = FunctionBuildDefinition(
            "runtime", "codeuri", ZIP, ARM64, {}, "handler", "source_hash", "manifest_hash"
        )
        function2 = generate_function(
            runtime=TestBuildGraph.RUNTIME, codeuri=TestBuildGraph.CODEURI, metadata={}, handler="handler-2"
        )
        build_graph.put_function_build_definition(build_definition1, function1)
        build_graph.put_function_build_definition(build_definition2, function2)

        build_definitions = build_graph.get_function_build_definitions()

        self.assertNotEqual(build_definition1, build_definition2)
        self.assertEqual(len(build_definitions), 2)
        self.assertEqual(len(build_definition1.functions), 1)
        self.assertEqual(len(build_definition2.functions), 1)

    def test_two_esbuild_methods_same_handler(self):
        build_graph = BuildGraph("build/path")
        metadata = {"BuildMethod": "esbuild"}
        build_definition1 = FunctionBuildDefinition(
            "runtime", "codeuri", ZIP, ARM64, metadata, "handler", "source_hash", "manifest_hash"
        )
        function1 = generate_function(
            runtime=TestBuildGraph.RUNTIME, codeuri=TestBuildGraph.CODEURI, metadata=metadata, handler="handler"
        )
        build_definition2 = FunctionBuildDefinition(
            "runtime", "codeuri", ZIP, ARM64, metadata, "handler", "source_hash", "manifest_hash"
        )
        function2 = generate_function(
            runtime=TestBuildGraph.RUNTIME, codeuri=TestBuildGraph.CODEURI, metadata={}, handler="handler"
        )
        build_graph.put_function_build_definition(build_definition1, function1)
        build_graph.put_function_build_definition(build_definition2, function2)

        build_definitions = build_graph.get_function_build_definitions()

        self.assertEqual(build_definition1, build_definition2)
        self.assertEqual(len(build_definitions), 1)
        self.assertEqual(len(build_definition1.functions), 2)
>>>>>>> 59d82ec6
<|MERGE_RESOLUTION|>--- conflicted
+++ resolved
@@ -870,11 +870,7 @@
         )
         self.assertEqual(
             str(build_definition),
-<<<<<<< HEAD
             f"BuildDefinition(runtime, codeuri, Zip, source_hash, {build_definition.uuid}, {{}}, {{}}, {{}}, arm64, [])",
-        )
-=======
-            f"BuildDefinition(runtime, codeuri, Zip, source_hash, {build_definition.uuid}, {{}}, {{}}, arm64, [])",
         )
 
     def test_esbuild_definitions_equal_objects_independent_build_method(self):
@@ -949,5 +945,4 @@
 
         self.assertEqual(build_definition1, build_definition2)
         self.assertEqual(len(build_definitions), 1)
-        self.assertEqual(len(build_definition1.functions), 2)
->>>>>>> 59d82ec6
+        self.assertEqual(len(build_definition1.functions), 2)
--- conflicted
+++ resolved
@@ -57,14 +57,8 @@
 
     @parameterized.expand(
         [
-<<<<<<< HEAD
-            ("java8", Architecture.ARM64.value),
             ("go1.x", Architecture.ARM64.value),
             ("provided", Architecture.ARM64.value),
-=======
-            ("go1.x", ARM64),
-            ("provided", ARM64),
->>>>>>> 2baffa99
         ]
     )
     def test_must_raise_for_unsupported_runtime_architecture(self, runtime, arch):

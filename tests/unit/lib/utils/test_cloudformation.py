--- conflicted
+++ resolved
@@ -29,35 +29,6 @@
 
 
 class TestCloudformationUtils(TestCase):
-<<<<<<< HEAD
-=======
-    @patch("samcli.lib.utils.cloudformation.get_resource_summaries")
-    def test_get_physical_id_mapping(self, patched_get_resource_summaries):
-        patched_get_resource_summaries.return_value = {
-            "Logical1": CloudFormationResourceSummary("", "Logical1", "Physical1"),
-            "Logical2": CloudFormationResourceSummary("", "Logical2", "Physical2"),
-            "Logical3": CloudFormationResourceSummary("", "Logical3", "Physical3"),
-        }
-
-        given_resource_provider = Mock()
-        given_resource_types = Mock()
-        given_stack_name = "stack_name"
-        physical_id_mapping = get_physical_id_mapping(given_resource_provider, given_stack_name, given_resource_types)
-
-        self.assertEqual(
-            physical_id_mapping,
-            {
-                "Logical1": "Physical1",
-                "Logical2": "Physical2",
-                "Logical3": "Physical3",
-            },
-        )
-
-        patched_get_resource_summaries.assert_called_with(
-            given_resource_provider, given_stack_name, given_resource_types
-        )
-
->>>>>>> 44dd18f9
     def test_get_resource_summaries(self):
         resource_provider_mock = Mock()
         given_stack_name = "stack_name"

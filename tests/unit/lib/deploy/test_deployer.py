from typing import Container, Iterable, Union
import uuid
import time
import math
from datetime import datetime, timedelta, timezone
from unittest import TestCase
from unittest.mock import patch, MagicMock, ANY, call

from botocore.exceptions import ClientError, WaiterError, BotoCoreError

from samcli.commands.deploy.exceptions import (
    DeployFailedError,
    ChangeSetError,
    DeployStackOutPutFailedError,
    DeployBucketInDifferentRegionError,
    DeployStackStatusMissingError,
)
from samcli.lib.deploy.deployer import Deployer
from samcli.lib.deploy.utils import FailureMode
from samcli.lib.package.s3_uploader import S3Uploader
from samcli.lib.utils.time import utc_to_timestamp, to_datetime


class MockPaginator:
    def __init__(self, resp):
        self.resp = resp

    def paginate(self, ChangeSetName=None, StackName=None):
        return self.resp


class MockChangesetWaiter:
    def __init__(self, ex=None):
        self.ex = ex

    def wait(self, ChangeSetName, StackName, WaiterConfig):
        if self.ex:
            raise self.ex
        return


class MockCreateUpdateWaiter:
    def __init__(self, ex=None):
        self.ex = ex

    def wait(self, StackName, WaiterConfig):
        if self.ex:
            raise self.ex
        return


class CustomTestCase(TestCase):
    def assertListSubset(self, l1: Iterable, l2: Union[Iterable, Container], msg=None) -> None:
        """
        Assert l2 contains all items in l1.
        Just like calling self.assertIn(l1[x], l2) in a loop.
        """
        for x in l1:
            self.assertIn(x, l2, msg)


class TestDeployer(CustomTestCase):
    def setUp(self):
        self.session = MagicMock()
        self.cloudformation_client = self.session.client("cloudformation")
        self.s3_client = self.session.client("s3")
        self.deployer = Deployer(self.cloudformation_client)

    def test_deployer_init(self):
        self.assertEqual(self.deployer._client, self.cloudformation_client)
        self.assertEqual(self.deployer.changeset_prefix, "samcli-deploy")

    def test_deployer_init_custom_sleep(self):
        deployer = Deployer(MagicMock().client("cloudformation"), client_sleep=10)
        self.assertEqual(deployer.client_sleep, 10)

    def test_deployer_init_custom_sleep_invalid(self):
        deployer = Deployer(MagicMock().client("cloudformation"), client_sleep="INVALID")
        self.assertEqual(deployer.client_sleep, 0.5)  # 0.5 is the default value

    def test_deployer_init_custom_sleep_negative(self):
        deployer = Deployer(MagicMock().client("cloudformation"), client_sleep=-5)
        self.assertEqual(deployer.client_sleep, 0.5)  # 0.5 is the default value

    def test_deployer_init_custom_sleep_zero(self):
        deployer = Deployer(MagicMock().client("cloudformation"), client_sleep=0)
        self.assertEqual(deployer.client_sleep, 0.5)  # 0.5 is the default value

    def test_deployer_init_default_sleep(self):
        deployer = Deployer(MagicMock().client("cloudformation"))
        self.assertEqual(deployer.client_sleep, 0.5)

    def test_deployer_has_no_stack(self):
        self.deployer._client.describe_stacks = MagicMock(return_value={"Stacks": []})
        self.assertEqual(self.deployer.has_stack("test"), False)

    def test_deployer_has_stack_in_review(self):
        self.deployer._client.describe_stacks = MagicMock(
            return_value={"Stacks": [{"StackStatus": "REVIEW_IN_PROGRESS"}]}
        )
        self.assertEqual(self.deployer.has_stack("test"), False)

    def test_deployer_has_stack_exception_non_exsistent(self):
        self.deployer._client.describe_stacks = MagicMock(
            side_effect=ClientError(
                error_response={"Error": {"Message": "Stack with id test does not exist"}},
                operation_name="stack_status",
            )
        )
        self.assertEqual(self.deployer.has_stack("test"), False)

    def test_deployer_has_stack_exception(self):
        self.deployer._client.describe_stacks = MagicMock(side_effect=Exception())
        with self.assertRaises(Exception):
            self.deployer.has_stack("test")

    def test_deployer_has_stack_exception_botocore(self):
        self.deployer._client.describe_stacks = MagicMock(side_effect=BotoCoreError())
        with self.assertRaises(DeployFailedError):
            self.deployer.has_stack("test")

    def test_create_changeset(self):
        self.deployer.has_stack = MagicMock(return_value=False)
        self.deployer.create_changeset(
            stack_name="test",
            cfn_template=" ",
            parameter_values=[
                {"ParameterKey": "a", "ParameterValue": "b"},
                {"ParameterKey": "c", "UsePreviousValue": True},
            ],
            capabilities=["CAPABILITY_IAM"],
            role_arn="role-arn",
            notification_arns=[],
            s3_uploader=S3Uploader(s3_client=self.s3_client, bucket_name="test_bucket"),
            tags={"unit": "true"},
        )

        self.assertEqual(self.deployer._client.create_change_set.call_count, 1)
        self.deployer._client.create_change_set.assert_called_with(
            Capabilities=["CAPABILITY_IAM"],
            ChangeSetName=ANY,
            ChangeSetType="CREATE",
            Description=ANY,
            NotificationARNs=[],
            Parameters=[{"ParameterKey": "a", "ParameterValue": "b"}],
            RoleARN="role-arn",
            StackName="test",
            Tags={"unit": "true"},
            TemplateURL=ANY,
        )

    def test_update_changeset(self):
        self.deployer.has_stack = MagicMock(return_value=True)
        self.deployer.create_changeset(
            stack_name="test",
            cfn_template=" ",
            parameter_values=[
                {"ParameterKey": "a", "ParameterValue": "b"},
                {"ParameterKey": "c", "UsePreviousValue": True},
            ],
            capabilities=["CAPABILITY_IAM"],
            role_arn="role-arn",
            notification_arns=[],
            s3_uploader=S3Uploader(s3_client=self.s3_client, bucket_name="test_bucket"),
            tags={"unit": "true"},
        )

        self.assertEqual(self.deployer._client.create_change_set.call_count, 1)
        self.deployer._client.create_change_set.assert_called_with(
            Capabilities=["CAPABILITY_IAM"],
            ChangeSetName=ANY,
            ChangeSetType="UPDATE",
            Description=ANY,
            NotificationARNs=[],
            Parameters=[{"ParameterKey": "a", "ParameterValue": "b"}],
            RoleARN="role-arn",
            StackName="test",
            Tags={"unit": "true"},
            TemplateURL=ANY,
        )

    def test_create_changeset_exception(self):
        self.deployer.has_stack = MagicMock(return_value=False)
        self.deployer._client.create_change_set = MagicMock(side_effect=Exception)
        with self.assertRaises(ChangeSetError):
            self.deployer.create_changeset(
                stack_name="test",
                cfn_template=" ",
                parameter_values=[
                    {"ParameterKey": "a", "ParameterValue": "b"},
                    {"ParameterKey": "c", "UsePreviousValue": True},
                ],
                capabilities=["CAPABILITY_IAM"],
                role_arn="role-arn",
                notification_arns=[],
                s3_uploader=S3Uploader(s3_client=self.s3_client, bucket_name="test_bucket"),
                tags={"unit": "true"},
            )

    def test_create_changeset_ClientErrorException(self):
        error_message = (
            "An error occurred (ValidationError) when calling the CreateChangeSet "
            "operation: S3 error: The bucket you are attempting to access must be "
            "addressed using the specified endpoint. "
            "Please send all future requests to this "
            "endpoint.\nFor more information "
            "check http://docs.aws.amazon.com/AmazonS3/latest/API/ErrorResponses.html"
        )
        self.deployer.has_stack = MagicMock(return_value=False)
        self.deployer._client.create_change_set = MagicMock(
            side_effect=ClientError(
                error_response={"Error": {"Message": error_message}}, operation_name="create_changeset"
            )
        )
        with self.assertRaises(DeployBucketInDifferentRegionError):
            self.deployer.create_changeset(
                stack_name="test",
                cfn_template=" ",
                parameter_values=[
                    {"ParameterKey": "a", "ParameterValue": "b"},
                    {"ParameterKey": "c", "UsePreviousValue": True},
                ],
                capabilities=["CAPABILITY_IAM"],
                role_arn="role-arn",
                notification_arns=[],
                s3_uploader=S3Uploader(s3_client=self.s3_client, bucket_name="test_bucket"),
                tags={"unit": "true"},
            )

    def test_create_changeset_ClientErrorException_generic(self):
        self.deployer.has_stack = MagicMock(return_value=False)
        self.deployer._client.create_change_set = MagicMock(
            side_effect=ClientError(error_response={"Error": {"Message": "Message"}}, operation_name="create_changeset")
        )
        with self.assertRaises(ChangeSetError):
            self.deployer.create_changeset(
                stack_name="test",
                cfn_template=" ",
                parameter_values=[
                    {"ParameterKey": "a", "ParameterValue": "b"},
                    {"ParameterKey": "c", "UsePreviousValue": True},
                ],
                capabilities=["CAPABILITY_IAM"],
                role_arn="role-arn",
                notification_arns=[],
                s3_uploader=S3Uploader(s3_client=self.s3_client, bucket_name="test_bucket"),
                tags={"unit": "true"},
            )

    def test_create_changeset_pass_through_optional_arguments_only_if_having_values(self):
        self.deployer.has_stack = MagicMock(return_value=False)
        # assert that the arguments; Capabilities, RoleARN & NotificationARNs are passed through if having values
        self.deployer.create_changeset(
            stack_name="test",
            cfn_template=" ",
            parameter_values=[
                {"ParameterKey": "a", "ParameterValue": "b"},
                {"ParameterKey": "c", "UsePreviousValue": True},
            ],
            capabilities=["CAPABILITY_IAM"],
            role_arn="role-arn",
            notification_arns=[],
            s3_uploader=S3Uploader(s3_client=self.s3_client, bucket_name="test_bucket"),
            tags={"unit": "true"},
        )
        self.deployer._client.create_change_set.assert_called_with(
            Capabilities=["CAPABILITY_IAM"],
            RoleARN="role-arn",
            NotificationARNs=[],
            ChangeSetName=ANY,
            ChangeSetType="CREATE",
            Description=ANY,
            Parameters=[{"ParameterKey": "a", "ParameterValue": "b"}],
            StackName="test",
            Tags={"unit": "true"},
            TemplateURL=ANY,
        )
        # assert that the arguments; Capabilities, RoleARN & NotificationARNs are not passed through if no values
        self.deployer.create_changeset(
            stack_name="test",
            cfn_template=" ",
            parameter_values=[
                {"ParameterKey": "a", "ParameterValue": "b"},
                {"ParameterKey": "c", "UsePreviousValue": True},
            ],
            capabilities=None,
            role_arn=None,
            notification_arns=None,
            s3_uploader=S3Uploader(s3_client=self.s3_client, bucket_name="test_bucket"),
            tags={"unit": "true"},
        )
        self.deployer._client.create_change_set.assert_called_with(
            ChangeSetName=ANY,
            ChangeSetType="CREATE",
            Description=ANY,
            Parameters=[{"ParameterKey": "a", "ParameterValue": "b"}],
            StackName="test",
            Tags={"unit": "true"},
            TemplateURL=ANY,
        )

    def test_describe_changeset_with_changes(self):
        response = [
            {
                "Changes": [
                    {"ResourceChange": {"LogicalResourceId": "resource_id1", "ResourceType": "s3", "Action": "Add"}}
                ]
            },
            {
                "Changes": [
                    {"ResourceChange": {"LogicalResourceId": "resource_id2", "ResourceType": "kms", "Action": "Add"}}
                ]
            },
            {
                "Changes": [
                    {"ResourceChange": {"LogicalResourceId": "resource_id3", "ResourceType": "lambda", "Action": "Add"}}
                ]
            },
        ]
        self.deployer._client.get_paginator = MagicMock(return_value=MockPaginator(resp=response))
        changes = self.deployer.describe_changeset("change_id", "test")
        self.assertEqual(
            changes,
            {
                "Add": [
                    {"LogicalResourceId": "resource_id1", "ResourceType": "s3", "Replacement": "N/A"},
                    {"LogicalResourceId": "resource_id2", "ResourceType": "kms", "Replacement": "N/A"},
                    {"LogicalResourceId": "resource_id3", "ResourceType": "lambda", "Replacement": "N/A"},
                ],
                "Modify": [],
                "Remove": [],
            },
        )

    def test_describe_changeset_with_no_changes(self):
        response = [{"Changes": []}]
        self.deployer._client.get_paginator = MagicMock(return_value=MockPaginator(resp=response))
        changes = self.deployer.describe_changeset("change_id", "test")
        self.assertEqual(changes, {"Add": [], "Modify": [], "Remove": []})

    def test_wait_for_changeset(self):
        self.deployer._client.get_waiter = MagicMock(return_value=MockChangesetWaiter())
        self.deployer.wait_for_changeset("test-id", "test-stack")

    def test_wait_for_changeset_exception_ChangeEmpty(self):
        self.deployer._client.get_waiter = MagicMock(
            return_value=MockChangesetWaiter(
                ex=WaiterError(
                    name="wait_for_changeset",
                    reason="unit-test",
                    last_response={"Status": "Failed", "StatusReason": "It's a unit test"},
                )
            )
        )
        with self.assertRaises(ChangeSetError):
            self.deployer.wait_for_changeset("test-id", "test-stack")

    @patch("time.time", MagicMock(return_value=1656278830.0544872))
    def test_execute_changeset(self):
        execution_time = self.deployer.execute_changeset("id", "test", True)
        self.deployer._client.execute_change_set.assert_called_with(
            ChangeSetName="id", StackName="test", DisableRollback=True
        )
        self.assertEquals(execution_time, 1656278830.0544872)

    def test_execute_changeset_exception(self):
        self.deployer._client.execute_change_set = MagicMock(
            side_effect=ClientError(error_response={"Error": {"Message": "Error"}}, operation_name="execute_changeset")
        )
        with self.assertRaises(DeployFailedError):
            self.deployer.execute_changeset("id", "test", True)

    def test_get_last_event_time(self):
        timestamp = datetime.utcnow()
        self.deployer._client.describe_stack_events = MagicMock(
            return_value={"StackEvents": [{"Timestamp": timestamp}]}
        )
        self.assertEqual(self.deployer.get_last_event_time("test"), utc_to_timestamp(timestamp))

    def test_get_last_event_time_unknown_last_time(self):
        current_timestamp = datetime.utcnow()
        self.deployer._client.describe_stack_events = MagicMock(side_effect=KeyError)
        # Convert to milliseconds from seconds
        last_stack_event_timestamp = to_datetime(self.deployer.get_last_event_time("test") * 1000)
        self.assertEqual(last_stack_event_timestamp.year, current_timestamp.year)
        self.assertEqual(last_stack_event_timestamp.month, current_timestamp.month)
        self.assertEqual(last_stack_event_timestamp.day, current_timestamp.day)
        self.assertEqual(last_stack_event_timestamp.hour, current_timestamp.hour)
        self.assertEqual(last_stack_event_timestamp.minute, current_timestamp.minute)
        self.assertEqual(last_stack_event_timestamp.second, current_timestamp.second)

    @patch("time.sleep")
    @patch("samcli.lib.deploy.deployer.pprint_columns")
    def test_describe_stack_events_chronological_order(self, patched_pprint_columns, patched_time):
        start_timestamp = datetime(2022, 1, 1, 16, 42, 0, 0, timezone.utc)

        self.deployer._client.get_paginator = MagicMock(
            return_value=MockPaginator(
                # describe_stack_events is in reverse chronological order
                [
                    {
                        "StackEvents": [
                            {
                                "StackId": "arn:aws:cloudformation:region:accountId:stack/test/uuid",
                                "EventId": str(uuid.uuid4()),
                                "StackName": "test",
                                "LogicalResourceId": "test",
                                "PhysicalResourceId": "arn:aws:cloudformation:region:accountId:stack/test/uuid",
                                "ResourceType": "AWS::CloudFormation::Stack",
                                "Timestamp": start_timestamp + timedelta(seconds=3),
                                "ResourceStatus": "CREATE_COMPLETE",
                            }
                        ]
                    },
                    {
                        "StackEvents": [
                            {
                                "EventId": str(uuid.uuid4()),
                                "Timestamp": start_timestamp + timedelta(seconds=2),
                                "ResourceStatus": "CREATE_COMPLETE",
                                "ResourceType": "kms",
                                "LogicalResourceId": "mykms",
                            }
                        ]
                    },
                    {
                        "StackEvents": [
                            {
                                "EventId": str(uuid.uuid4()),
                                "Timestamp": start_timestamp + timedelta(seconds=1),
                                "ResourceStatus": "CREATE_COMPLETE",
                                "ResourceType": "s3",
                                "LogicalResourceId": "mybucket",
                            }
                        ]
                    },
                    {
                        "StackEvents": [
                            {
                                "EventId": str(uuid.uuid4()),
                                "Timestamp": start_timestamp,
                                "ResourceStatus": "CREATE_IN_PROGRESS",
                                "ResourceType": "kms",
                                "LogicalResourceId": "mykms",
                            }
                        ]
                    },
                    {
                        "StackEvents": [
                            {
                                "EventId": str(uuid.uuid4()),
                                "Timestamp": start_timestamp,
                                "ResourceStatus": "CREATE_IN_PROGRESS",
                                "ResourceType": "s3",
                                "LogicalResourceId": "mybucket",
                            }
                        ]
                    },
                ]
            )
        )

        self.deployer.describe_stack_events("test", utc_to_timestamp(start_timestamp) - 1)
        self.assertEqual(patched_pprint_columns.call_count, 5)
        self.assertListSubset(
            ["CREATE_IN_PROGRESS", "s3", "mybucket"], patched_pprint_columns.call_args_list[0][1]["columns"]
        )
        self.assertListSubset(
            ["CREATE_IN_PROGRESS", "kms", "mykms"], patched_pprint_columns.call_args_list[1][1]["columns"]
        )
        self.assertListSubset(
            ["CREATE_COMPLETE", "s3", "mybucket"], patched_pprint_columns.call_args_list[2][1]["columns"]
        )
        self.assertListSubset(
            ["CREATE_COMPLETE", "kms", "mykms"], patched_pprint_columns.call_args_list[3][1]["columns"]
        )
        self.assertListSubset(
            ["CREATE_COMPLETE", "AWS::CloudFormation::Stack", "test"],
            patched_pprint_columns.call_args_list[4][1]["columns"],
        )

    @patch("time.sleep")
    @patch("samcli.lib.deploy.deployer.pprint_columns")
    def test_describe_stack_events_chronological_order_with_previous_event(self, patched_pprint_columns, patched_time):
        start_timestamp = datetime(2022, 1, 1, 16, 42, 0, 0, timezone.utc)
        last_event_timestamp = start_timestamp - timedelta(hours=6)

        self.deployer._client.get_paginator = MagicMock(
            return_value=MockPaginator(
                # describe_stack_events is in reverse chronological order
                [
                    {
                        "StackEvents": [
                            {
                                "StackId": "arn:aws:cloudformation:region:accountId:stack/test/uuid",
                                "EventId": str(uuid.uuid4()),
                                "StackName": "test",
                                "LogicalResourceId": "test",
                                "PhysicalResourceId": "arn:aws:cloudformation:region:accountId:stack/test/uuid",
                                "ResourceType": "AWS::CloudFormation::Stack",
                                "Timestamp": start_timestamp + timedelta(seconds=3),
                                "ResourceStatus": "UPDATE_COMPLETE",
                            }
                        ]
                    },
                    {
                        "StackEvents": [
                            {
                                "EventId": str(uuid.uuid4()),
                                "Timestamp": start_timestamp + timedelta(seconds=2),
                                "ResourceStatus": "UPDATE_COMPLETE",
                                "ResourceType": "kms",
                                "LogicalResourceId": "mykms",
                            }
                        ]
                    },
                    {
                        "StackEvents": [
                            {
                                "EventId": str(uuid.uuid4()),
                                "Timestamp": start_timestamp + timedelta(seconds=1),
                                "ResourceStatus": "UPDATE_COMPLETE",
                                "ResourceType": "s3",
                                "LogicalResourceId": "mybucket",
                            }
                        ]
                    },
                    {
                        "StackEvents": [
                            {
                                "EventId": str(uuid.uuid4()),
                                "Timestamp": start_timestamp,
                                "ResourceStatus": "UPDATE_IN_PROGRESS",
                                "ResourceType": "kms",
                                "LogicalResourceId": "mykms",
                            }
                        ]
                    },
                    {
                        "StackEvents": [
                            {
                                "EventId": str(uuid.uuid4()),
                                "Timestamp": start_timestamp,
                                "ResourceStatus": "UPDATE_IN_PROGRESS",
                                "ResourceType": "s3",
                                "LogicalResourceId": "mybucket",
                            }
                        ]
                    },
                    # Last event (from a former deployment)
                    {
                        "StackEvents": [
                            {
                                "StackId": "arn:aws:cloudformation:region:accountId:stack/test/uuid",
                                "EventId": str(uuid.uuid4()),
                                "StackName": "test",
                                "LogicalResourceId": "test",
                                "PhysicalResourceId": "arn:aws:cloudformation:region:accountId:stack/test/uuid",
                                "ResourceType": "AWS::CloudFormation::Stack",
                                "Timestamp": last_event_timestamp,
                                "ResourceStatus": "CREATE_COMPLETE",
                            }
                        ]
                    },
                ]
            )
        )

        self.deployer.describe_stack_events("test", utc_to_timestamp(last_event_timestamp))
        self.assertEqual(patched_pprint_columns.call_count, 5)
        self.assertListSubset(
            ["UPDATE_IN_PROGRESS", "s3", "mybucket"], patched_pprint_columns.call_args_list[0][1]["columns"]
        )
        self.assertListSubset(
            ["UPDATE_IN_PROGRESS", "kms", "mykms"], patched_pprint_columns.call_args_list[1][1]["columns"]
        )
        self.assertListSubset(
            ["UPDATE_COMPLETE", "s3", "mybucket"], patched_pprint_columns.call_args_list[2][1]["columns"]
        )
        self.assertListSubset(
            ["UPDATE_COMPLETE", "kms", "mykms"], patched_pprint_columns.call_args_list[3][1]["columns"]
        )
        self.assertListSubset(
            ["UPDATE_COMPLETE", "AWS::CloudFormation::Stack", "test"],
            patched_pprint_columns.call_args_list[4][1]["columns"],
        )

    @patch("time.sleep")
    @patch("samcli.lib.deploy.deployer.pprint_columns")
    def test_describe_stack_events_skip_old_event(self, patched_pprint_columns, patched_time):
        start_timestamp = datetime(2022, 1, 1, 16, 42, 0, 0, timezone.utc)
        last_event_timestamp = start_timestamp - timedelta(hours=6)

        sample_events = [
            # old deployment
            {
                "StackEvents": [
                    {
                        "StackId": "arn:aws:cloudformation:region:accountId:stack/test/uuid",
                        "EventId": str(uuid.uuid4()),
                        "StackName": "test",
                        "LogicalResourceId": "test",
                        "PhysicalResourceId": "arn:aws:cloudformation:region:accountId:stack/test/uuid",
                        "ResourceType": "AWS::CloudFormation::Stack",
                        "Timestamp": last_event_timestamp - timedelta(seconds=10),
                        "ResourceStatus": "CREATE_IN_PROGRESS",
                    }
                ]
            },
            {
                "StackEvents": [
                    {
                        "StackId": "arn:aws:cloudformation:region:accountId:stack/test/uuid",
                        "EventId": str(uuid.uuid4()),
                        "StackName": "test",
                        "LogicalResourceId": "test",
                        "PhysicalResourceId": "arn:aws:cloudformation:region:accountId:stack/test/uuid",
                        "ResourceType": "AWS::CloudFormation::Stack",
                        "Timestamp": last_event_timestamp,
                        "ResourceStatus": "CREATE_COMPLETE",
                    }
                ]
            },
            # new deployment
            {
                "StackEvents": [
                    {
                        "StackId": "arn:aws:cloudformation:region:accountId:stack/test/uuid",
                        "EventId": str(uuid.uuid4()),
                        "StackName": "test",
                        "LogicalResourceId": "test",
                        "PhysicalResourceId": "arn:aws:cloudformation:region:accountId:stack/test/uuid",
                        "ResourceType": "AWS::CloudFormation::Stack",
                        "Timestamp": start_timestamp,
                        "ResourceStatus": "UPDATE_IN_PROGRESS",
                    }
                ]
            },
            {
                "StackEvents": [
                    {
                        "EventId": str(uuid.uuid4()),
                        "Timestamp": start_timestamp + timedelta(seconds=10),
                        "ResourceStatus": "UPDATE_IN_PROGRESS",
                        "ResourceType": "s3",
                        "LogicalResourceId": "mybucket",
                    }
                ]
            },
            {
                "StackEvents": [
                    {
                        "EventId": str(uuid.uuid4()),
                        "Timestamp": start_timestamp + timedelta(seconds=20),
                        "ResourceStatus": "UPDATE_COMPLETE",
                        "ResourceType": "s3",
                        "LogicalResourceId": "mybucket",
                    }
                ]
            },
            {
                "StackEvents": [
                    {
                        "StackId": "arn:aws:cloudformation:region:accountId:stack/test/uuid",
                        "EventId": str(uuid.uuid4()),
                        "StackName": "test",
                        "LogicalResourceId": "test",
                        "PhysicalResourceId": "arn:aws:cloudformation:region:accountId:stack/test/uuid",
                        "ResourceType": "AWS::CloudFormation::Stack",
                        "Timestamp": start_timestamp + timedelta(seconds=30),
                        "ResourceStatus": "UPDATE_COMPLETE",
                    }
                ]
            },
        ]
        invalid_event = {"StackEvents": [{}]}  # if deployer() loop read this, KeyError would raise
        self.deployer._client.get_paginator = MagicMock(
            side_effect=[
                MockPaginator([sample_events[0], invalid_event]),
                MockPaginator([sample_events[1], sample_events[0], invalid_event]),
                MockPaginator([sample_events[2], sample_events[1], invalid_event]),
                MockPaginator([sample_events[3], sample_events[2], invalid_event]),
                MockPaginator([sample_events[4], sample_events[3], invalid_event]),
                MockPaginator([sample_events[5], sample_events[4], invalid_event]),
            ]
        )

        self.deployer.describe_stack_events("test", utc_to_timestamp(last_event_timestamp))
        self.assertEqual(patched_pprint_columns.call_count, 4)
        self.assertListSubset(
            ["UPDATE_IN_PROGRESS", "AWS::CloudFormation::Stack", "test"],
            patched_pprint_columns.call_args_list[0][1]["columns"],
        )
        self.assertListSubset(
            ["UPDATE_COMPLETE", "AWS::CloudFormation::Stack", "test"],
            patched_pprint_columns.call_args_list[3][1]["columns"],
        )

    @patch("time.sleep")
    @patch("samcli.lib.deploy.deployer.pprint_columns")
    def test_describe_stack_events_stop_at_first_not_in_progress(self, patched_pprint_columns, patched_time):
        start_timestamp = datetime(2022, 1, 1, 16, 42, 0, 0, timezone.utc)

        self.deployer._client.get_paginator = MagicMock(
            return_value=MockPaginator(
                # describe_stack_events is in reverse chronological order
                [
                    {
                        "StackEvents": [
                            {
                                "StackId": "arn:aws:cloudformation:region:accountId:stack/test/uuid",
                                "EventId": str(uuid.uuid4()),
                                "StackName": "test",
                                "LogicalResourceId": "test",
                                "PhysicalResourceId": "arn:aws:cloudformation:region:accountId:stack/test/uuid",
                                "ResourceType": "AWS::CloudFormation::Stack",
                                "Timestamp": start_timestamp + timedelta(seconds=33),
                                "ResourceStatus": "UPDATE_COMLPETE",
                            },
                        ]
                    },
                    {
                        "StackEvents": [
                            {
                                "EventId": str(uuid.uuid4()),
                                "Timestamp": start_timestamp + timedelta(seconds=32),
                                "ResourceStatus": "UPDATE_COMPLETE",
                                "ResourceType": "s3",
                                "LogicalResourceId": "mybucket",
                            },
                            {
                                "EventId": str(uuid.uuid4()),
                                "Timestamp": start_timestamp + timedelta(seconds=31),
                                "ResourceStatus": "UPDATE_IN_PROGRESS",
                                "ResourceType": "s3",
                                "LogicalResourceId": "mybucket",
                            },
                        ]
                    },
                    {
                        "StackEvents": [
                            {
                                "StackId": "arn:aws:cloudformation:region:accountId:stack/test/uuid",
                                "EventId": str(uuid.uuid4()),
                                "StackName": "test",
                                "LogicalResourceId": "test",
                                "PhysicalResourceId": "arn:aws:cloudformation:region:accountId:stack/test/uuid",
                                "ResourceType": "AWS::CloudFormation::Stack",
                                "Timestamp": start_timestamp + timedelta(seconds=30),
                                "ResourceStatus": "UPDATE_IN_PROGRESS",
                            },
                            {
                                # This event should stop the loop and ignore above events
                                "StackId": "arn:aws:cloudformation:region:accountId:stack/test/uuid",
                                "EventId": str(uuid.uuid4()),
                                "StackName": "test",
                                "LogicalResourceId": "test",
                                "PhysicalResourceId": "arn:aws:cloudformation:region:accountId:stack/test/uuid",
                                "ResourceType": "AWS::CloudFormation::Stack",
                                "Timestamp": start_timestamp + timedelta(seconds=3),
                                "ResourceStatus": "CREATE_COMPLETE",
                            },
                        ]
                    },
                    {
                        "StackEvents": [
                            {
                                "EventId": str(uuid.uuid4()),
                                "Timestamp": start_timestamp + timedelta(seconds=1),
                                "ResourceStatus": "CREATE_COMPLETE",
                                "ResourceType": "s3",
                                "LogicalResourceId": "mybucket",
                            }
                        ]
                    },
                    {
                        "StackEvents": [
                            {
                                "EventId": str(uuid.uuid4()),
                                "Timestamp": start_timestamp,
                                "ResourceStatus": "CREATE_IN_PROGRESS",
                                "ResourceType": "s3",
                                "LogicalResourceId": "mybucket",
                            }
                        ]
                    },
                ]
            )
        )

        self.deployer.describe_stack_events("test", utc_to_timestamp(start_timestamp) - 1)
        self.assertEqual(patched_pprint_columns.call_count, 3)
        self.assertListSubset(
            ["CREATE_IN_PROGRESS", "s3", "mybucket"], patched_pprint_columns.call_args_list[0][1]["columns"]
        )
        self.assertListSubset(
            ["CREATE_COMPLETE", "s3", "mybucket"], patched_pprint_columns.call_args_list[1][1]["columns"]
        )
        self.assertListSubset(
            ["CREATE_COMPLETE", "AWS::CloudFormation::Stack", "test"],
            patched_pprint_columns.call_args_list[2][1]["columns"],
        )

    @patch("samcli.lib.deploy.deployer.math")
    @patch("time.sleep")
    def test_describe_stack_events_exceptions(self, patched_time, patched_math):

        self.deployer._client.get_paginator = MagicMock(
            side_effect=[
                ClientError(
                    error_response={"Error": {"Message": "Rate Exceeded"}}, operation_name="describe_stack_events"
                ),
                ClientError(
                    error_response={"Error": {"Message": "Rate Exceeded"}}, operation_name="describe_stack_events"
                ),
                ClientError(
                    error_response={"Error": {"Message": "Rate Exceeded"}}, operation_name="describe_stack_events"
                ),
                ClientError(
                    error_response={"Error": {"Message": "Rate Exceeded"}}, operation_name="describe_stack_events"
                ),
            ]
        )
        # No exception raised, we return with a log message, this is because,
        # the changeset is still getting executed, but displaying them is getting throttled.
        self.deployer.describe_stack_events("test", time.time())
        self.assertEqual(patched_math.pow.call_count, 3)
        self.assertEqual(patched_math.pow.call_args_list, [call(2, 1), call(2, 2), call(2, 3)])

    @patch("samcli.lib.deploy.deployer.math")
    @patch("time.sleep")
    def test_describe_stack_events_resume_after_exceptions(self, patched_time, patched_math):
        start_timestamp = datetime(2022, 1, 1, 16, 42, 0, 0, timezone.utc)

        self.deployer._client.get_paginator = MagicMock(
            side_effect=[
                ClientError(
                    error_response={"Error": {"Message": "Rate Exceeded"}}, operation_name="describe_stack_events"
                ),
                ClientError(
                    error_response={"Error": {"Message": "Rate Exceeded"}}, operation_name="describe_stack_events"
                ),
                ClientError(
                    error_response={"Error": {"Message": "Rate Exceeded"}}, operation_name="describe_stack_events"
                ),
                MockPaginator(
                    [
                        {
                            "StackEvents": [
                                {
                                    "StackId": "arn:aws:cloudformation:region:accountId:stack/test/uuid",
                                    "EventId": str(uuid.uuid4()),
                                    "StackName": "test",
                                    "LogicalResourceId": "test",
                                    "PhysicalResourceId": "arn:aws:cloudformation:region:accountId:stack/test/uuid",
                                    "ResourceType": "AWS::CloudFormation::Stack",
                                    "Timestamp": start_timestamp,
                                    "ResourceStatus": "CREATE_COMPLETE",
                                },
                                {
                                    "EventId": str(uuid.uuid4()),
                                    "Timestamp": start_timestamp,
                                    "ResourceStatus": "CREATE_COMPLETE",
                                    "ResourceType": "kms",
                                    "LogicalResourceId": "mykms",
                                },
                            ]
                        },
                        {
                            "StackEvents": [
                                {
                                    "EventId": str(uuid.uuid4()),
                                    "Timestamp": start_timestamp,
                                    "ResourceStatus": "CREATE_COMPLETE",
                                    "ResourceType": "s3",
                                    "LogicalResourceId": "mybucket",
                                }
                            ]
                        },
                        {
                            "StackEvents": [
                                {
                                    "EventId": str(uuid.uuid4()),
                                    "Timestamp": start_timestamp,
                                    "ResourceStatus": "CREATE_IN_PROGRESS",
                                    "ResourceType": "kms",
                                    "LogicalResourceId": "mykms",
                                }
                            ]
                        },
                        {
                            "StackEvents": [
                                {
                                    "EventId": str(uuid.uuid4()),
                                    "Timestamp": start_timestamp,
                                    "ResourceStatus": "CREATE_IN_PROGRESS",
                                    "ResourceType": "s3",
                                    "LogicalResourceId": "mybucket",
                                }
                            ]
                        },
                    ]
                ),
            ]
        )

        self.deployer.describe_stack_events("test", utc_to_timestamp(start_timestamp) - 1)
        self.assertEqual(patched_math.pow.call_count, 3)
        self.assertEqual(patched_math.pow.call_args_list, [call(2, 1), call(2, 2), call(2, 3)])

    @patch("samcli.lib.deploy.deployer.math.pow", wraps=math.pow)
    @patch("time.sleep")
    def test_describe_stack_events_reset_retry_on_success_after_exceptions(self, patched_time, patched_pow):
        start_timestamp = datetime(2022, 1, 1, 16, 42, 0, 0, timezone.utc)

        self.deployer._client.get_paginator = MagicMock(
            side_effect=[
                MockPaginator(
                    [
                        {
                            "StackEvents": [
                                {
                                    "EventId": str(uuid.uuid4()),
                                    "Timestamp": start_timestamp,
                                    "ResourceStatus": "CREATE_IN_PROGRESS",
                                    "ResourceType": "s3",
                                    "LogicalResourceId": "mybucket",
                                },
                            ]
                        },
                    ]
                ),
                ClientError(
                    error_response={"Error": {"Message": "Rate Exceeded"}}, operation_name="describe_stack_events"
                ),
                ClientError(
                    error_response={"Error": {"Message": "Rate Exceeded"}}, operation_name="describe_stack_events"
                ),
                MockPaginator(
                    [
                        {
                            "StackEvents": [
                                {
                                    "EventId": str(uuid.uuid4()),
                                    "Timestamp": start_timestamp + timedelta(seconds=10),
                                    "ResourceStatus": "CREATE_COMPLETE",
                                    "ResourceType": "s3",
                                    "LogicalResourceId": "mybucket",
                                }
                            ]
                        },
                    ]
                ),
                ClientError(
                    error_response={"Error": {"Message": "Rate Exceeded"}}, operation_name="describe_stack_events"
                ),
                MockPaginator(
                    [
                        {
                            "StackEvents": [
                                {
                                    "StackId": "arn:aws:cloudformation:region:accountId:stack/test/uuid",
                                    "EventId": str(uuid.uuid4()),
                                    "StackName": "test",
                                    "LogicalResourceId": "test",
                                    "PhysicalResourceId": "arn:aws:cloudformation:region:accountId:stack/test/uuid",
                                    "ResourceType": "AWS::CloudFormation::Stack",
                                    "Timestamp": start_timestamp + timedelta(seconds=20),
                                    "ResourceStatus": "CREATE_COMPLETE",
                                },
                            ]
                        },
                    ]
                ),
            ]
        )

        self.deployer.describe_stack_events("test", utc_to_timestamp(start_timestamp) - 1)

        # There are 2 sleep call for exceptions (backoff + regular one at 0)
        self.assertEqual(patched_time.call_count, 9)
        self.assertEqual(
            patched_time.call_args_list,
            [call(0.5), call(0.5), call(2.0), call(0), call(4.0), call(0), call(0.5), call(2.0), call(0)],
        )
        self.assertEqual(patched_pow.call_count, 3)
        self.assertEqual(patched_pow.call_args_list, [call(2, 1), call(2, 2), call(2, 1)])

    def test_check_stack_status(self):
        self.assertEqual(self.deployer._check_stack_not_in_progress("CREATE_COMPLETE"), True)
        self.assertEqual(self.deployer._check_stack_not_in_progress("CREATE_FAILED"), True)
        self.assertEqual(self.deployer._check_stack_not_in_progress("CREATE_IN_PROGRESS"), False)
        self.assertEqual(self.deployer._check_stack_not_in_progress("DELETE_COMPLETE"), True)
        self.assertEqual(self.deployer._check_stack_not_in_progress("DELETE_FAILED"), True)
        self.assertEqual(self.deployer._check_stack_not_in_progress("DELETE_IN_PROGRESS"), False)
        self.assertEqual(self.deployer._check_stack_not_in_progress("REVIEW_IN_PROGRESS"), False)
        self.assertEqual(self.deployer._check_stack_not_in_progress("ROLLBACK_COMPLETE"), True)
        self.assertEqual(self.deployer._check_stack_not_in_progress("ROLLBACK_IN_PROGRESS"), False)
        self.assertEqual(self.deployer._check_stack_not_in_progress("UPDATE_COMPLETE"), True)
        self.assertEqual(self.deployer._check_stack_not_in_progress("UPDATE_COMPLETE_CLEANUP_IN_PROGRESS"), False)
        self.assertEqual(self.deployer._check_stack_not_in_progress("UPDATE_IN_PROGRESS"), False)
        self.assertEqual(
            self.deployer._check_stack_not_in_progress("UPDATE_ROLLBACK_COMPLETE_CLEANUP_IN_PROGRESS"), False
        )
        self.assertEqual(self.deployer._check_stack_not_in_progress("UPDATE_ROLLBACK_FAILED"), True)
        self.assertEqual(self.deployer._check_stack_not_in_progress("UPDATE_ROLLBACK_IN_PROGRESS"), False)

    @patch("time.sleep")
    def test_wait_for_execute(self, patched_time):
        self.deployer.describe_stack_events = MagicMock()
        self.deployer._client.get_waiter = MagicMock(return_value=MockCreateUpdateWaiter())
<<<<<<< HEAD
        self.deployer.wait_for_execute("test", "CREATE", False)
        self.deployer.wait_for_execute("test", "UPDATE", True)
        self.deployer.wait_for_execute("test", "ROLLBACK", False)
        self.deployer.wait_for_execute("test", "DELETE", True)
=======
        self.deployer.wait_for_execute("test", "CREATE", False, time.time())
        self.deployer.wait_for_execute("test", "UPDATE", True, time.time())
>>>>>>> 564fe95e
        with self.assertRaises(RuntimeError):
            self.deployer.wait_for_execute("test", "DESTRUCT", False, time.time())

        self.deployer._client.get_waiter = MagicMock(
            return_value=MockCreateUpdateWaiter(
                ex=WaiterError(
                    name="create_changeset",
                    reason="unit-test",
                    last_response={"Status": "Failed", "StatusReason": "It's a unit test"},
                )
            )
        )
        with self.assertRaises(DeployFailedError):
            self.deployer.wait_for_execute("test", "CREATE", False, time.time())

        self.deployer._client.get_waiter = MagicMock()
        self.deployer.get_stack_outputs = MagicMock(
            side_effect=DeployStackOutPutFailedError("test", "message"), return_value=None
        )
        self.deployer._display_stack_outputs = MagicMock()
        with self.assertRaises(DeployStackOutPutFailedError):
            self.deployer.wait_for_execute("test", "CREATE", False)

    def test_create_and_wait_for_changeset(self):
        self.deployer.create_changeset = MagicMock(return_value=({"Id": "test"}, "create"))
        self.deployer.wait_for_changeset = MagicMock()
        self.deployer.describe_changeset = MagicMock()

        result = self.deployer.create_and_wait_for_changeset(
            stack_name="test",
            cfn_template=" ",
            parameter_values=[
                {"ParameterKey": "a", "ParameterValue": "b"},
                {"ParameterKey": "c", "UsePreviousValue": True},
            ],
            capabilities=["CAPABILITY_IAM"],
            role_arn="role-arn",
            notification_arns=[],
            s3_uploader=S3Uploader(s3_client=self.s3_client, bucket_name="test_bucket"),
            tags={"unit": "true"},
        )

        self.assertEqual(result, ({"Id": "test"}, "create"))

    def test_create_and_wait_for_changeset_exception(self):
        self.deployer.create_changeset = MagicMock(
            side_effect=ClientError(
                error_response={"Error": {"Message": "Something Wrong"}}, operation_name="create_changeset"
            )
        )
        with self.assertRaises(DeployFailedError):
            self.deployer.create_and_wait_for_changeset(
                stack_name="test",
                cfn_template=" ",
                parameter_values=[
                    {"ParameterKey": "a", "ParameterValue": "b"},
                    {"ParameterKey": "c", "UsePreviousValue": True},
                ],
                capabilities=["CAPABILITY_IAM"],
                role_arn="role-arn",
                notification_arns=[],
                s3_uploader=S3Uploader(s3_client=self.s3_client, bucket_name="test_bucket"),
                tags={"unit": "true"},
            )

    def test_get_stack_outputs(self):
        outputs = {
            "Stacks": [
                {
                    "Outputs": [
                        {"OutputKey": "Key1", "OutputValue": "Value1", "Description": "output for s3"},
                        {"OutputKey": "Key2", "OutputValue": "Value2", "Description": "output for kms"},
                    ]
                }
            ]
        }
        self.deployer._client.describe_stacks = MagicMock(return_value=outputs)

        self.assertEqual(outputs["Stacks"][0]["Outputs"], self.deployer.get_stack_outputs(stack_name="test"))
        self.deployer._client.describe_stacks.assert_called_with(StackName="test")

    @patch("samcli.lib.deploy.deployer.pprint_columns")
    def test_get_stack_outputs_no_echo(self, mock_pprint_columns):
        outputs = {
            "Stacks": [
                {
                    "Outputs": [
                        {"OutputKey": "Key1", "OutputValue": "Value1", "Description": "output for s3"},
                        {"OutputKey": "Key2", "OutputValue": "Value2", "Description": "output for kms"},
                    ]
                }
            ]
        }
        self.deployer._client.describe_stacks = MagicMock(return_value=outputs)

        self.assertEqual(
            outputs["Stacks"][0]["Outputs"], self.deployer.get_stack_outputs(stack_name="test", echo=False)
        )
        self.deployer._client.describe_stacks.assert_called_with(StackName="test")
        self.assertEqual(mock_pprint_columns.call_count, 0)

    def test_get_stack_outputs_no_outputs_no_exception(self):
        outputs = {"Stacks": [{"SomeOtherKey": "Value"}]}
        self.deployer._client.describe_stacks = MagicMock(return_value=outputs)

        self.assertEqual(None, self.deployer.get_stack_outputs(stack_name="test"))
        self.deployer._client.describe_stacks.assert_called_with(StackName="test")

    def test_get_stack_outputs_exception(self):
        self.deployer._client.describe_stacks = MagicMock(
            side_effect=ClientError(error_response={"Error": {"Message": "Error"}}, operation_name="describe_stacks")
        )

        with self.assertRaises(DeployStackOutPutFailedError):
            self.deployer.get_stack_outputs(stack_name="test")

    @patch("time.sleep")
    def test_wait_for_execute_no_outputs(self, patched_time):
        self.deployer.describe_stack_events = MagicMock()
        self.deployer._client.get_waiter = MagicMock(return_value=MockCreateUpdateWaiter())
        self.deployer._display_stack_outputs = MagicMock()
        self.deployer.get_stack_outputs = MagicMock(return_value=None)
        self.deployer.wait_for_execute("test", "CREATE", False, time.time())
        self.assertEqual(self.deployer._display_stack_outputs.call_count, 0)

    @patch("time.sleep")
    def test_wait_for_execute_with_outputs(self, patched_time):
        self.deployer.describe_stack_events = MagicMock()
        outputs = {
            "Stacks": [
                {
                    "Outputs": [
                        {"OutputKey": "Key1", "OutputValue": "Value1", "Description": "output for s3"},
                        {"OutputKey": "Key2", "OutputValue": "Value2", "Description": "output for kms"},
                    ]
                }
            ]
        }
        self.deployer._client.get_waiter = MagicMock(return_value=MockCreateUpdateWaiter())
        self.deployer._display_stack_outputs = MagicMock()
        self.deployer.get_stack_outputs = MagicMock(return_value=outputs["Stacks"][0]["Outputs"])
        self.deployer.wait_for_execute("test", "CREATE", False, time.time())
        self.assertEqual(self.deployer._display_stack_outputs.call_count, 1)

    def test_sync_update_stack(self):
        self.deployer.has_stack = MagicMock(return_value=True)
        self.deployer.wait_for_execute = MagicMock()
        self.deployer.sync(
            stack_name="test",
            cfn_template=" ",
            parameter_values=[
                {"ParameterKey": "a", "ParameterValue": "b"},
            ],
            capabilities=["CAPABILITY_IAM"],
            role_arn="role-arn",
            notification_arns=[],
            s3_uploader=S3Uploader(s3_client=self.s3_client, bucket_name="test_bucket"),
            tags={"unit": "true"},
            on_failure=None,
        )

        self.assertEqual(self.deployer._client.update_stack.call_count, 1)
        self.deployer._client.update_stack.assert_called_with(
            Capabilities=["CAPABILITY_IAM"],
            NotificationARNs=[],
            Parameters=[{"ParameterKey": "a", "ParameterValue": "b"}],
            RoleARN="role-arn",
            StackName="test",
            Tags={"unit": "true"},
            TemplateURL=ANY,
            DisableRollback=False,
        )

    def test_sync_update_stack_exception(self):
        self.deployer.has_stack = MagicMock(return_value=True)
        self.deployer.wait_for_execute = MagicMock()
        self.deployer._client.update_stack = MagicMock(side_effect=Exception)
        with self.assertRaises(DeployFailedError):
            self.deployer.sync(
                stack_name="test",
                cfn_template=" ",
                parameter_values=[
                    {"ParameterKey": "a", "ParameterValue": "b"},
                ],
                capabilities=["CAPABILITY_IAM"],
                role_arn="role-arn",
                notification_arns=[],
                s3_uploader=S3Uploader(s3_client=self.s3_client, bucket_name="test_bucket"),
                tags={"unit": "true"},
                on_failure=None,
            )

    def test_sync_create_stack(self):
        self.deployer.has_stack = MagicMock(return_value=False)
        self.deployer.wait_for_execute = MagicMock()
        self.deployer.sync(
            stack_name="test",
            cfn_template=" ",
            parameter_values=[
                {"ParameterKey": "a", "ParameterValue": "b"},
            ],
            capabilities=["CAPABILITY_IAM"],
            role_arn="role-arn",
            notification_arns=[],
            s3_uploader=S3Uploader(s3_client=self.s3_client, bucket_name="test_bucket"),
            tags={"unit": "true"},
            on_failure=FailureMode.ROLLBACK,
        )

        self.assertEqual(self.deployer._client.create_stack.call_count, 1)
        self.deployer._client.create_stack.assert_called_with(
            Capabilities=["CAPABILITY_IAM"],
            NotificationARNs=[],
            Parameters=[{"ParameterKey": "a", "ParameterValue": "b"}],
            RoleARN="role-arn",
            StackName="test",
            Tags={"unit": "true"},
            TemplateURL=ANY,
            OnFailure=str(FailureMode.ROLLBACK),
        )

    def test_sync_create_stack_exception(self):
        self.deployer.has_stack = MagicMock(return_value=False)
        self.deployer.wait_for_execute = MagicMock()
        self.deployer._client.create_stack = MagicMock(side_effect=Exception)
        with self.assertRaises(DeployFailedError):
            self.deployer.sync(
                stack_name="test",
                cfn_template=" ",
                parameter_values=[
                    {"ParameterKey": "a", "ParameterValue": "b"},
                ],
                capabilities=["CAPABILITY_IAM"],
                role_arn="role-arn",
                notification_arns=[],
                s3_uploader=S3Uploader(s3_client=self.s3_client, bucket_name="test_bucket"),
                tags={"unit": "true"},
                on_failure=None,
            )

    def test_process_kwargs(self):
        kwargs = {"Capabilities": []}
        capabilities = ["CAPABILITY_IAM"]
        role_arn = "role-arn"
        notification_arns = ["arn"]

        expected = {
            "Capabilities": ["CAPABILITY_IAM"],
            "RoleARN": "role-arn",
            "NotificationARNs": ["arn"],
        }
        result = self.deployer._process_kwargs(kwargs, None, capabilities, role_arn, notification_arns)
        self.assertEqual(expected, result)

    def test_sync_disable_rollback_using_on_failure(self):
        self.deployer.has_stack = MagicMock(return_value=True)
        self.deployer.wait_for_execute = MagicMock()
        self.deployer.sync(
            stack_name="test",
            cfn_template=" ",
            parameter_values=[
                {"ParameterKey": "a", "ParameterValue": "b"},
            ],
            capabilities=["CAPABILITY_IAM"],
            role_arn="role-arn",
            notification_arns=[],
            s3_uploader=S3Uploader(s3_client=self.s3_client, bucket_name="test_bucket"),
            tags={"unit": "true"},
            on_failure=FailureMode.DO_NOTHING,
        )

        self.assertEqual(self.deployer._client.update_stack.call_count, 1)
        self.deployer._client.update_stack.assert_called_with(
            Capabilities=["CAPABILITY_IAM"],
            NotificationARNs=[],
            Parameters=[{"ParameterKey": "a", "ParameterValue": "b"}],
            RoleARN="role-arn",
            StackName="test",
            Tags={"unit": "true"},
            TemplateURL=ANY,
            DisableRollback=True,
        )

    def test_sync_create_stack_on_failure_delete(self):
        self.deployer.has_stack = MagicMock(return_value=False)
        self.deployer.wait_for_execute = MagicMock()
        self.deployer.sync(
            stack_name="test",
            cfn_template=" ",
            parameter_values=[
                {"ParameterKey": "a", "ParameterValue": "b"},
            ],
            capabilities=["CAPABILITY_IAM"],
            role_arn="role-arn",
            notification_arns=[],
            s3_uploader=S3Uploader(s3_client=self.s3_client, bucket_name="test_bucket"),
            tags={"unit": "true"},
            on_failure=str(FailureMode.DELETE),
        )

        self.assertEqual(self.deployer._client.create_stack.call_count, 1)
        self.deployer._client.create_stack.assert_called_with(
            Capabilities=["CAPABILITY_IAM"],
            NotificationARNs=[],
            Parameters=[{"ParameterKey": "a", "ParameterValue": "b"}],
            RoleARN="role-arn",
            StackName="test",
            Tags={"unit": "true"},
            TemplateURL=ANY,
            OnFailure=str(FailureMode.DELETE),
        )

    def test_rollback_stack_new_stack_failed(self):
        self.deployer._client.describe_stacks = MagicMock(return_value={"Stacks": [{"StackStatus": "CREATE_FAILED"}]})
        self.deployer.wait_for_execute = MagicMock()

        self.deployer.rollback_stack("test")

        self.assertEqual(self.deployer._client.rollback_stack.call_count, 0)
        self.assertEqual(self.deployer._client.delete_stack.call_count, 1)
        self.deployer._client.delete_stack.assert_called_with(StackName="test")

    def test_rollback_stack_update_stack_delete(self):
        self.deployer._client.describe_stacks = MagicMock(return_value={"Stacks": [{"StackStatus": "UPDATE_FAILED"}]})
        self.deployer.wait_for_execute = MagicMock()

        self.deployer.rollback_stack("test")

        self.assertEqual(self.deployer._client.rollback_stack.call_count, 1)
        self.deployer._client.delete_stack.assert_called_with(StackName="test")

        self.assertEqual(self.deployer._client.delete_stack.call_count, 1)
        self.deployer._client.delete_stack.assert_called_with(StackName="test")

    def test_rollback_invalid_stack_name(self):
        self.deployer._client.describe_stacks = MagicMock(
            side_effect=ClientError(error_response={"Error": {"Message": "Error"}}, operation_name="describe_stacks")
        )

        with self.assertRaises(DeployStackStatusMissingError):
            self.deployer.rollback_stack("test")

    def test_get_stack_status(self):
        self.deployer._client.describe_stacks = MagicMock(return_value={"Stacks": [{"StackStatus": "CREATE_FAILED"}]})

        result = self.deployer._get_stack_status("test")

        self.assertEqual(result, "CREATE_FAILED")<|MERGE_RESOLUTION|>--- conflicted
+++ resolved
@@ -1009,15 +1009,10 @@
     def test_wait_for_execute(self, patched_time):
         self.deployer.describe_stack_events = MagicMock()
         self.deployer._client.get_waiter = MagicMock(return_value=MockCreateUpdateWaiter())
-<<<<<<< HEAD
-        self.deployer.wait_for_execute("test", "CREATE", False)
-        self.deployer.wait_for_execute("test", "UPDATE", True)
-        self.deployer.wait_for_execute("test", "ROLLBACK", False)
-        self.deployer.wait_for_execute("test", "DELETE", True)
-=======
         self.deployer.wait_for_execute("test", "CREATE", False, time.time())
         self.deployer.wait_for_execute("test", "UPDATE", True, time.time())
->>>>>>> 564fe95e
+        self.deployer.wait_for_execute("test", "ROLLBACK", False, time.time())
+        self.deployer.wait_for_execute("test", "DELETE", True, time.time())
         with self.assertRaises(RuntimeError):
             self.deployer.wait_for_execute("test", "DESTRUCT", False, time.time())
 

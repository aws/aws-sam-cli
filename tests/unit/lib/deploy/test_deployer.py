from typing import Container, Iterable, Union
import uuid
import time
import math
from datetime import datetime, timedelta, timezone
from unittest import TestCase
from unittest.mock import patch, MagicMock, ANY, call

from botocore.exceptions import ClientError, WaiterError, BotoCoreError

from samcli.commands.deploy.exceptions import (
    DeployFailedError,
    ChangeSetError,
    DeployStackOutPutFailedError,
    DeployBucketInDifferentRegionError,
    DeployStackStatusMissingError,
)
from samcli.lib.deploy.deployer import Deployer
from samcli.lib.deploy.utils import FailureMode
from samcli.lib.package.s3_uploader import S3Uploader
from samcli.lib.utils.time import utc_to_timestamp, to_datetime


class MockPaginator:
    def __init__(self, resp):
        self.resp = resp

    def paginate(self, ChangeSetName=None, StackName=None):
        return self.resp


class MockChangesetWaiter:
    def __init__(self, ex=None):
        self.ex = ex

    def wait(self, ChangeSetName, StackName, WaiterConfig):
        if self.ex:
            raise self.ex
        return


class MockCreateUpdateWaiter:
    def __init__(self, ex=None):
        self.ex = ex

    def wait(self, StackName, WaiterConfig):
        if self.ex:
            raise self.ex
        return


class CustomTestCase(TestCase):
    def assertListSubset(self, l1: Iterable, l2: Union[Iterable, Container], msg=None) -> None:
        """
        Assert l2 contains all items in l1.
        Just like calling self.assertIn(l1[x], l2) in a loop.
        """
        for x in l1:
            self.assertIn(x, l2, msg)


class TestDeployer(CustomTestCase):
    def setUp(self):
        self.session = MagicMock()
        self.cloudformation_client = self.session.client("cloudformation")
        self.s3_client = self.session.client("s3")
        self.deployer = Deployer(self.cloudformation_client)

    def test_deployer_init(self):
        self.assertEqual(self.deployer._client, self.cloudformation_client)
        self.assertEqual(self.deployer.changeset_prefix, "samcli-deploy")

    def test_deployer_init_custom_sleep(self):
        deployer = Deployer(MagicMock().client("cloudformation"), client_sleep=10)
        self.assertEqual(deployer.client_sleep, 10)

    def test_deployer_init_custom_sleep_invalid(self):
        deployer = Deployer(MagicMock().client("cloudformation"), client_sleep="INVALID")
        self.assertEqual(deployer.client_sleep, 0.5)  # 0.5 is the default value

    def test_deployer_init_custom_sleep_negative(self):
        deployer = Deployer(MagicMock().client("cloudformation"), client_sleep=-5)
        self.assertEqual(deployer.client_sleep, 0.5)  # 0.5 is the default value

    def test_deployer_init_custom_sleep_zero(self):
        deployer = Deployer(MagicMock().client("cloudformation"), client_sleep=0)
        self.assertEqual(deployer.client_sleep, 0.5)  # 0.5 is the default value

    def test_deployer_init_default_sleep(self):
        deployer = Deployer(MagicMock().client("cloudformation"))
        self.assertEqual(deployer.client_sleep, 0.5)

    def test_deployer_has_no_stack(self):
        self.deployer._client.describe_stacks = MagicMock(return_value={"Stacks": []})
        self.assertEqual(self.deployer.has_stack("test"), False)

    def test_deployer_has_stack_in_review(self):
        self.deployer._client.describe_stacks = MagicMock(
            return_value={"Stacks": [{"StackStatus": "REVIEW_IN_PROGRESS"}]}
        )
        self.assertEqual(self.deployer.has_stack("test"), False)

    def test_deployer_has_stack_exception_non_exsistent(self):
        self.deployer._client.describe_stacks = MagicMock(
            side_effect=ClientError(
                error_response={"Error": {"Message": "Stack with id test does not exist"}},
                operation_name="stack_status",
            )
        )
        self.assertEqual(self.deployer.has_stack("test"), False)

    def test_deployer_has_stack_exception(self):
        self.deployer._client.describe_stacks = MagicMock(side_effect=Exception())
        with self.assertRaises(Exception):
            self.deployer.has_stack("test")

    def test_deployer_has_stack_exception_botocore(self):
        self.deployer._client.describe_stacks = MagicMock(side_effect=BotoCoreError())
        with self.assertRaises(DeployFailedError):
            self.deployer.has_stack("test")

    def test_create_changeset(self):
        self.deployer.has_stack = MagicMock(return_value=False)
        self.deployer.create_changeset(
            stack_name="test",
            cfn_template=" ",
            parameter_values=[
                {"ParameterKey": "a", "ParameterValue": "b"},
                {"ParameterKey": "c", "UsePreviousValue": True},
            ],
            capabilities=["CAPABILITY_IAM"],
            role_arn="role-arn",
            notification_arns=[],
            s3_uploader=S3Uploader(s3_client=self.s3_client, bucket_name="test_bucket"),
            tags={"unit": "true"},
        )

        self.assertEqual(self.deployer._client.create_change_set.call_count, 1)
        self.deployer._client.create_change_set.assert_called_with(
            Capabilities=["CAPABILITY_IAM"],
            ChangeSetName=ANY,
            ChangeSetType="CREATE",
            Description=ANY,
            NotificationARNs=[],
            Parameters=[{"ParameterKey": "a", "ParameterValue": "b"}],
            RoleARN="role-arn",
            StackName="test",
            Tags={"unit": "true"},
            TemplateURL=ANY,
        )

    def test_update_changeset(self):
        self.deployer.has_stack = MagicMock(return_value=True)
        self.deployer.create_changeset(
            stack_name="test",
            cfn_template=" ",
            parameter_values=[
                {"ParameterKey": "a", "ParameterValue": "b"},
                {"ParameterKey": "c", "UsePreviousValue": True},
            ],
            capabilities=["CAPABILITY_IAM"],
            role_arn="role-arn",
            notification_arns=[],
            s3_uploader=S3Uploader(s3_client=self.s3_client, bucket_name="test_bucket"),
            tags={"unit": "true"},
        )

        self.assertEqual(self.deployer._client.create_change_set.call_count, 1)
        self.deployer._client.create_change_set.assert_called_with(
            Capabilities=["CAPABILITY_IAM"],
            ChangeSetName=ANY,
            ChangeSetType="UPDATE",
            Description=ANY,
            NotificationARNs=[],
            Parameters=[{"ParameterKey": "a", "ParameterValue": "b"}],
            RoleARN="role-arn",
            StackName="test",
            Tags={"unit": "true"},
            TemplateURL=ANY,
        )

    def test_create_changeset_exception(self):
        self.deployer.has_stack = MagicMock(return_value=False)
        self.deployer._client.create_change_set = MagicMock(side_effect=Exception)
        with self.assertRaises(ChangeSetError):
            self.deployer.create_changeset(
                stack_name="test",
                cfn_template=" ",
                parameter_values=[
                    {"ParameterKey": "a", "ParameterValue": "b"},
                    {"ParameterKey": "c", "UsePreviousValue": True},
                ],
                capabilities=["CAPABILITY_IAM"],
                role_arn="role-arn",
                notification_arns=[],
                s3_uploader=S3Uploader(s3_client=self.s3_client, bucket_name="test_bucket"),
                tags={"unit": "true"},
            )

    def test_create_changeset_ClientErrorException(self):
        error_message = (
            "An error occurred (ValidationError) when calling the CreateChangeSet "
            "operation: S3 error: The bucket you are attempting to access must be "
            "addressed using the specified endpoint. "
            "Please send all future requests to this "
            "endpoint.\nFor more information "
            "check http://docs.aws.amazon.com/AmazonS3/latest/API/ErrorResponses.html"
        )
        self.deployer.has_stack = MagicMock(return_value=False)
        self.deployer._client.create_change_set = MagicMock(
            side_effect=ClientError(
                error_response={"Error": {"Message": error_message}}, operation_name="create_changeset"
            )
        )
        with self.assertRaises(DeployBucketInDifferentRegionError):
            self.deployer.create_changeset(
                stack_name="test",
                cfn_template=" ",
                parameter_values=[
                    {"ParameterKey": "a", "ParameterValue": "b"},
                    {"ParameterKey": "c", "UsePreviousValue": True},
                ],
                capabilities=["CAPABILITY_IAM"],
                role_arn="role-arn",
                notification_arns=[],
                s3_uploader=S3Uploader(s3_client=self.s3_client, bucket_name="test_bucket"),
                tags={"unit": "true"},
            )

    def test_create_changeset_ClientErrorException_generic(self):
        self.deployer.has_stack = MagicMock(return_value=False)
        self.deployer._client.create_change_set = MagicMock(
            side_effect=ClientError(error_response={"Error": {"Message": "Message"}}, operation_name="create_changeset")
        )
        with self.assertRaises(ChangeSetError):
            self.deployer.create_changeset(
                stack_name="test",
                cfn_template=" ",
                parameter_values=[
                    {"ParameterKey": "a", "ParameterValue": "b"},
                    {"ParameterKey": "c", "UsePreviousValue": True},
                ],
                capabilities=["CAPABILITY_IAM"],
                role_arn="role-arn",
                notification_arns=[],
                s3_uploader=S3Uploader(s3_client=self.s3_client, bucket_name="test_bucket"),
                tags={"unit": "true"},
            )

    def test_create_changeset_pass_through_optional_arguments_only_if_having_values(self):
        self.deployer.has_stack = MagicMock(return_value=False)
        # assert that the arguments; Capabilities, RoleARN & NotificationARNs are passed through if having values
        self.deployer.create_changeset(
            stack_name="test",
            cfn_template=" ",
            parameter_values=[
                {"ParameterKey": "a", "ParameterValue": "b"},
                {"ParameterKey": "c", "UsePreviousValue": True},
            ],
            capabilities=["CAPABILITY_IAM"],
            role_arn="role-arn",
            notification_arns=[],
            s3_uploader=S3Uploader(s3_client=self.s3_client, bucket_name="test_bucket"),
            tags={"unit": "true"},
        )
        self.deployer._client.create_change_set.assert_called_with(
            Capabilities=["CAPABILITY_IAM"],
            RoleARN="role-arn",
            NotificationARNs=[],
            ChangeSetName=ANY,
            ChangeSetType="CREATE",
            Description=ANY,
            Parameters=[{"ParameterKey": "a", "ParameterValue": "b"}],
            StackName="test",
            Tags={"unit": "true"},
            TemplateURL=ANY,
        )
        # assert that the arguments; Capabilities, RoleARN & NotificationARNs are not passed through if no values
        self.deployer.create_changeset(
            stack_name="test",
            cfn_template=" ",
            parameter_values=[
                {"ParameterKey": "a", "ParameterValue": "b"},
                {"ParameterKey": "c", "UsePreviousValue": True},
            ],
            capabilities=None,
            role_arn=None,
            notification_arns=None,
            s3_uploader=S3Uploader(s3_client=self.s3_client, bucket_name="test_bucket"),
            tags={"unit": "true"},
        )
        self.deployer._client.create_change_set.assert_called_with(
            ChangeSetName=ANY,
            ChangeSetType="CREATE",
            Description=ANY,
            Parameters=[{"ParameterKey": "a", "ParameterValue": "b"}],
            StackName="test",
            Tags={"unit": "true"},
            TemplateURL=ANY,
        )

    def test_describe_changeset_with_changes(self):
        response = [
            {
                "Changes": [
                    {"ResourceChange": {"LogicalResourceId": "resource_id1", "ResourceType": "s3", "Action": "Add"}}
                ]
            },
            {
                "Changes": [
                    {"ResourceChange": {"LogicalResourceId": "resource_id2", "ResourceType": "kms", "Action": "Add"}}
                ]
            },
            {
                "Changes": [
                    {"ResourceChange": {"LogicalResourceId": "resource_id3", "ResourceType": "lambda", "Action": "Add"}}
                ]
            },
        ]
        self.deployer._client.get_paginator = MagicMock(return_value=MockPaginator(resp=response))
        changes = self.deployer.describe_changeset("change_id", "test")
        self.assertEqual(
            changes,
            {
                "Add": [
                    {"LogicalResourceId": "resource_id1", "ResourceType": "s3", "Replacement": "N/A"},
                    {"LogicalResourceId": "resource_id2", "ResourceType": "kms", "Replacement": "N/A"},
                    {"LogicalResourceId": "resource_id3", "ResourceType": "lambda", "Replacement": "N/A"},
                ],
                "Modify": [],
                "Remove": [],
            },
        )

    def test_describe_changeset_with_no_changes(self):
        response = [{"Changes": []}]
        self.deployer._client.get_paginator = MagicMock(return_value=MockPaginator(resp=response))
        changes = self.deployer.describe_changeset("change_id", "test")
        self.assertEqual(changes, {"Add": [], "Modify": [], "Remove": []})

    def test_wait_for_changeset(self):
        self.deployer._client.get_waiter = MagicMock(return_value=MockChangesetWaiter())
        self.deployer.wait_for_changeset("test-id", "test-stack")

    def test_wait_for_changeset_exception_ChangeEmpty(self):
        self.deployer._client.get_waiter = MagicMock(
            return_value=MockChangesetWaiter(
                ex=WaiterError(
                    name="wait_for_changeset",
                    reason="unit-test",
                    last_response={"Status": "Failed", "StatusReason": "It's a unit test"},
                )
            )
        )
        with self.assertRaises(ChangeSetError):
            self.deployer.wait_for_changeset("test-id", "test-stack")

    def test_execute_changeset(self):
        self.deployer.execute_changeset("id", "test", True)
        self.deployer._client.execute_change_set.assert_called_with(
            ChangeSetName="id", StackName="test", DisableRollback=True
        )

    def test_execute_changeset_exception(self):
        self.deployer._client.execute_change_set = MagicMock(
            side_effect=ClientError(error_response={"Error": {"Message": "Error"}}, operation_name="execute_changeset")
        )
        with self.assertRaises(DeployFailedError):
            self.deployer.execute_changeset("id", "test", True)

    def test_get_last_event_time(self):
        timestamp = datetime.utcnow()
        self.deployer._client.describe_stack_events = MagicMock(
            return_value={"StackEvents": [{"Timestamp": timestamp}]}
        )
        self.assertEqual(self.deployer.get_last_event_time("test"), utc_to_timestamp(timestamp))

    def test_get_last_event_time_unknown_last_time(self):
        current_timestamp = datetime.utcnow()
        self.deployer._client.describe_stack_events = MagicMock(side_effect=KeyError)
        # Convert to milliseconds from seconds
        last_stack_event_timestamp = to_datetime(self.deployer.get_last_event_time("test") * 1000)
        self.assertEqual(last_stack_event_timestamp.year, current_timestamp.year)
        self.assertEqual(last_stack_event_timestamp.month, current_timestamp.month)
        self.assertEqual(last_stack_event_timestamp.day, current_timestamp.day)
        self.assertEqual(last_stack_event_timestamp.hour, current_timestamp.hour)
        self.assertEqual(last_stack_event_timestamp.minute, current_timestamp.minute)
        self.assertEqual(last_stack_event_timestamp.second, current_timestamp.second)

    @patch("time.sleep")
    @patch("samcli.lib.deploy.deployer.pprint_columns")
    def test_describe_stack_events_chronological_order(self, patched_pprint_columns, patched_time):
        start_timestamp = datetime(2022, 1, 1, 16, 42, 0, 0, timezone.utc)

        self.deployer._client.get_paginator = MagicMock(
            return_value=MockPaginator(
                # describe_stack_events is in reverse chronological order
                [
                    {
                        "StackEvents": [
                            {
                                "StackId": "arn:aws:cloudformation:region:accountId:stack/test/uuid",
                                "EventId": str(uuid.uuid4()),
                                "StackName": "test",
                                "LogicalResourceId": "test",
                                "PhysicalResourceId": "arn:aws:cloudformation:region:accountId:stack/test/uuid",
                                "ResourceType": "AWS::CloudFormation::Stack",
                                "Timestamp": start_timestamp + timedelta(seconds=3),
                                "ResourceStatus": "CREATE_COMPLETE",
                            }
                        ]
                    },
                    {
                        "StackEvents": [
                            {
                                "EventId": str(uuid.uuid4()),
                                "Timestamp": start_timestamp + timedelta(seconds=2),
                                "ResourceStatus": "CREATE_COMPLETE",
                                "ResourceType": "kms",
                                "LogicalResourceId": "mykms",
                            }
                        ]
                    },
                    {
                        "StackEvents": [
                            {
                                "EventId": str(uuid.uuid4()),
                                "Timestamp": start_timestamp + timedelta(seconds=1),
                                "ResourceStatus": "CREATE_COMPLETE",
                                "ResourceType": "s3",
                                "LogicalResourceId": "mybucket",
                            }
                        ]
                    },
                    {
                        "StackEvents": [
                            {
                                "EventId": str(uuid.uuid4()),
                                "Timestamp": start_timestamp,
                                "ResourceStatus": "CREATE_IN_PROGRESS",
                                "ResourceType": "kms",
                                "LogicalResourceId": "mykms",
                            }
                        ]
                    },
                    {
                        "StackEvents": [
                            {
                                "EventId": str(uuid.uuid4()),
                                "Timestamp": start_timestamp,
                                "ResourceStatus": "CREATE_IN_PROGRESS",
                                "ResourceType": "s3",
                                "LogicalResourceId": "mybucket",
                            }
                        ]
                    },
                ]
            )
        )

        self.deployer.describe_stack_events("test", utc_to_timestamp(start_timestamp) - 1)
        self.assertEqual(patched_pprint_columns.call_count, 5)
        self.assertListSubset(
            ["CREATE_IN_PROGRESS", "s3", "mybucket"], patched_pprint_columns.call_args_list[0][1]["columns"]
        )
        self.assertListSubset(
            ["CREATE_IN_PROGRESS", "kms", "mykms"], patched_pprint_columns.call_args_list[1][1]["columns"]
        )
        self.assertListSubset(
            ["CREATE_COMPLETE", "s3", "mybucket"], patched_pprint_columns.call_args_list[2][1]["columns"]
        )
        self.assertListSubset(
            ["CREATE_COMPLETE", "kms", "mykms"], patched_pprint_columns.call_args_list[3][1]["columns"]
        )
        self.assertListSubset(
            ["CREATE_COMPLETE", "AWS::CloudFormation::Stack", "test"],
            patched_pprint_columns.call_args_list[4][1]["columns"],
        )

    @patch("time.sleep")
    @patch("samcli.lib.deploy.deployer.pprint_columns")
    def test_describe_stack_events_chronological_order_with_previous_event(self, patched_pprint_columns, patched_time):
        start_timestamp = datetime(2022, 1, 1, 16, 42, 0, 0, timezone.utc)
        last_event_timestamp = start_timestamp - timedelta(hours=6)

        self.deployer._client.get_paginator = MagicMock(
            return_value=MockPaginator(
                # describe_stack_events is in reverse chronological order
                [
                    {
                        "StackEvents": [
                            {
                                "StackId": "arn:aws:cloudformation:region:accountId:stack/test/uuid",
                                "EventId": str(uuid.uuid4()),
                                "StackName": "test",
                                "LogicalResourceId": "test",
                                "PhysicalResourceId": "arn:aws:cloudformation:region:accountId:stack/test/uuid",
                                "ResourceType": "AWS::CloudFormation::Stack",
                                "Timestamp": start_timestamp + timedelta(seconds=3),
                                "ResourceStatus": "UPDATE_COMPLETE",
                            }
                        ]
                    },
                    {
                        "StackEvents": [
                            {
                                "EventId": str(uuid.uuid4()),
                                "Timestamp": start_timestamp + timedelta(seconds=2),
                                "ResourceStatus": "UPDATE_COMPLETE",
                                "ResourceType": "kms",
                                "LogicalResourceId": "mykms",
                            }
                        ]
                    },
                    {
                        "StackEvents": [
                            {
                                "EventId": str(uuid.uuid4()),
                                "Timestamp": start_timestamp + timedelta(seconds=1),
                                "ResourceStatus": "UPDATE_COMPLETE",
                                "ResourceType": "s3",
                                "LogicalResourceId": "mybucket",
                            }
                        ]
                    },
                    {
                        "StackEvents": [
                            {
                                "EventId": str(uuid.uuid4()),
                                "Timestamp": start_timestamp,
                                "ResourceStatus": "UPDATE_IN_PROGRESS",
                                "ResourceType": "kms",
                                "LogicalResourceId": "mykms",
                            }
                        ]
                    },
                    {
                        "StackEvents": [
                            {
                                "EventId": str(uuid.uuid4()),
                                "Timestamp": start_timestamp,
                                "ResourceStatus": "UPDATE_IN_PROGRESS",
                                "ResourceType": "s3",
                                "LogicalResourceId": "mybucket",
                            }
                        ]
                    },
                    # Last event (from a former deployment)
                    {
                        "StackEvents": [
                            {
                                "StackId": "arn:aws:cloudformation:region:accountId:stack/test/uuid",
                                "EventId": str(uuid.uuid4()),
                                "StackName": "test",
                                "LogicalResourceId": "test",
                                "PhysicalResourceId": "arn:aws:cloudformation:region:accountId:stack/test/uuid",
                                "ResourceType": "AWS::CloudFormation::Stack",
                                "Timestamp": last_event_timestamp,
                                "ResourceStatus": "CREATE_COMPLETE",
                            }
                        ]
                    },
                ]
            )
        )

        self.deployer.describe_stack_events("test", utc_to_timestamp(last_event_timestamp))
        self.assertEqual(patched_pprint_columns.call_count, 5)
        self.assertListSubset(
            ["UPDATE_IN_PROGRESS", "s3", "mybucket"], patched_pprint_columns.call_args_list[0][1]["columns"]
        )
        self.assertListSubset(
            ["UPDATE_IN_PROGRESS", "kms", "mykms"], patched_pprint_columns.call_args_list[1][1]["columns"]
        )
        self.assertListSubset(
            ["UPDATE_COMPLETE", "s3", "mybucket"], patched_pprint_columns.call_args_list[2][1]["columns"]
        )
        self.assertListSubset(
            ["UPDATE_COMPLETE", "kms", "mykms"], patched_pprint_columns.call_args_list[3][1]["columns"]
        )
        self.assertListSubset(
            ["UPDATE_COMPLETE", "AWS::CloudFormation::Stack", "test"],
            patched_pprint_columns.call_args_list[4][1]["columns"],
        )

    @patch("time.sleep")
    @patch("samcli.lib.deploy.deployer.pprint_columns")
    def test_describe_stack_events_skip_old_event(self, patched_pprint_columns, patched_time):
        start_timestamp = datetime(2022, 1, 1, 16, 42, 0, 0, timezone.utc)
        last_event_timestamp = start_timestamp - timedelta(hours=6)

        sample_events = [
            # old deployment
            {
                "StackEvents": [
                    {
                        "StackId": "arn:aws:cloudformation:region:accountId:stack/test/uuid",
                        "EventId": str(uuid.uuid4()),
                        "StackName": "test",
                        "LogicalResourceId": "test",
                        "PhysicalResourceId": "arn:aws:cloudformation:region:accountId:stack/test/uuid",
                        "ResourceType": "AWS::CloudFormation::Stack",
                        "Timestamp": last_event_timestamp - timedelta(seconds=10),
                        "ResourceStatus": "CREATE_IN_PROGRESS",
                    }
                ]
            },
            {
                "StackEvents": [
                    {
                        "StackId": "arn:aws:cloudformation:region:accountId:stack/test/uuid",
                        "EventId": str(uuid.uuid4()),
                        "StackName": "test",
                        "LogicalResourceId": "test",
                        "PhysicalResourceId": "arn:aws:cloudformation:region:accountId:stack/test/uuid",
                        "ResourceType": "AWS::CloudFormation::Stack",
                        "Timestamp": last_event_timestamp,
                        "ResourceStatus": "CREATE_COMPLETE",
                    }
                ]
            },
            # new deployment
            {
                "StackEvents": [
                    {
                        "StackId": "arn:aws:cloudformation:region:accountId:stack/test/uuid",
                        "EventId": str(uuid.uuid4()),
                        "StackName": "test",
                        "LogicalResourceId": "test",
                        "PhysicalResourceId": "arn:aws:cloudformation:region:accountId:stack/test/uuid",
                        "ResourceType": "AWS::CloudFormation::Stack",
                        "Timestamp": start_timestamp,
                        "ResourceStatus": "UPDATE_IN_PROGRESS",
                    }
                ]
            },
            {
                "StackEvents": [
                    {
                        "EventId": str(uuid.uuid4()),
                        "Timestamp": start_timestamp + timedelta(seconds=10),
                        "ResourceStatus": "UPDATE_IN_PROGRESS",
                        "ResourceType": "s3",
                        "LogicalResourceId": "mybucket",
                    }
                ]
            },
            {
                "StackEvents": [
                    {
                        "EventId": str(uuid.uuid4()),
                        "Timestamp": start_timestamp + timedelta(seconds=20),
                        "ResourceStatus": "UPDATE_COMPLETE",
                        "ResourceType": "s3",
                        "LogicalResourceId": "mybucket",
                    }
                ]
            },
            {
                "StackEvents": [
                    {
                        "StackId": "arn:aws:cloudformation:region:accountId:stack/test/uuid",
                        "EventId": str(uuid.uuid4()),
                        "StackName": "test",
                        "LogicalResourceId": "test",
                        "PhysicalResourceId": "arn:aws:cloudformation:region:accountId:stack/test/uuid",
                        "ResourceType": "AWS::CloudFormation::Stack",
                        "Timestamp": start_timestamp + timedelta(seconds=30),
                        "ResourceStatus": "UPDATE_COMPLETE",
                    }
                ]
            },
        ]
        invalid_event = {"StackEvents": [{}]}  # if deployer() loop read this, KeyError would raise
        self.deployer._client.get_paginator = MagicMock(
            side_effect=[
                MockPaginator([sample_events[0], invalid_event]),
                MockPaginator([sample_events[1], sample_events[0], invalid_event]),
                MockPaginator([sample_events[2], sample_events[1], invalid_event]),
                MockPaginator([sample_events[3], sample_events[2], invalid_event]),
                MockPaginator([sample_events[4], sample_events[3], invalid_event]),
                MockPaginator([sample_events[5], sample_events[4], invalid_event]),
            ]
        )

        self.deployer.describe_stack_events("test", utc_to_timestamp(last_event_timestamp))
        self.assertEqual(patched_pprint_columns.call_count, 4)
        self.assertListSubset(
            ["UPDATE_IN_PROGRESS", "AWS::CloudFormation::Stack", "test"],
            patched_pprint_columns.call_args_list[0][1]["columns"],
        )
        self.assertListSubset(
            ["UPDATE_COMPLETE", "AWS::CloudFormation::Stack", "test"],
            patched_pprint_columns.call_args_list[3][1]["columns"],
        )

    @patch("time.sleep")
    @patch("samcli.lib.deploy.deployer.pprint_columns")
    def test_describe_stack_events_stop_at_first_not_in_progress(self, patched_pprint_columns, patched_time):
        start_timestamp = datetime(2022, 1, 1, 16, 42, 0, 0, timezone.utc)

        self.deployer._client.get_paginator = MagicMock(
            return_value=MockPaginator(
                # describe_stack_events is in reverse chronological order
                [
                    {
                        "StackEvents": [
                            {
                                "StackId": "arn:aws:cloudformation:region:accountId:stack/test/uuid",
                                "EventId": str(uuid.uuid4()),
                                "StackName": "test",
                                "LogicalResourceId": "test",
                                "PhysicalResourceId": "arn:aws:cloudformation:region:accountId:stack/test/uuid",
                                "ResourceType": "AWS::CloudFormation::Stack",
                                "Timestamp": start_timestamp + timedelta(seconds=33),
                                "ResourceStatus": "UPDATE_COMLPETE",
                            },
                        ]
                    },
                    {
                        "StackEvents": [
                            {
                                "EventId": str(uuid.uuid4()),
                                "Timestamp": start_timestamp + timedelta(seconds=32),
                                "ResourceStatus": "UPDATE_COMPLETE",
                                "ResourceType": "s3",
                                "LogicalResourceId": "mybucket",
                            },
                            {
                                "EventId": str(uuid.uuid4()),
                                "Timestamp": start_timestamp + timedelta(seconds=31),
                                "ResourceStatus": "UPDATE_IN_PROGRESS",
                                "ResourceType": "s3",
                                "LogicalResourceId": "mybucket",
                            },
                        ]
                    },
                    {
                        "StackEvents": [
                            {
                                "StackId": "arn:aws:cloudformation:region:accountId:stack/test/uuid",
                                "EventId": str(uuid.uuid4()),
                                "StackName": "test",
                                "LogicalResourceId": "test",
                                "PhysicalResourceId": "arn:aws:cloudformation:region:accountId:stack/test/uuid",
                                "ResourceType": "AWS::CloudFormation::Stack",
                                "Timestamp": start_timestamp + timedelta(seconds=30),
                                "ResourceStatus": "UPDATE_IN_PROGRESS",
                            },
                            {
                                # This event should stop the loop and ignore above events
                                "StackId": "arn:aws:cloudformation:region:accountId:stack/test/uuid",
                                "EventId": str(uuid.uuid4()),
                                "StackName": "test",
                                "LogicalResourceId": "test",
                                "PhysicalResourceId": "arn:aws:cloudformation:region:accountId:stack/test/uuid",
                                "ResourceType": "AWS::CloudFormation::Stack",
                                "Timestamp": start_timestamp + timedelta(seconds=3),
                                "ResourceStatus": "CREATE_COMPLETE",
                            },
                        ]
                    },
                    {
                        "StackEvents": [
                            {
                                "EventId": str(uuid.uuid4()),
                                "Timestamp": start_timestamp + timedelta(seconds=1),
                                "ResourceStatus": "CREATE_COMPLETE",
                                "ResourceType": "s3",
                                "LogicalResourceId": "mybucket",
                            }
                        ]
                    },
                    {
                        "StackEvents": [
                            {
                                "EventId": str(uuid.uuid4()),
                                "Timestamp": start_timestamp,
                                "ResourceStatus": "CREATE_IN_PROGRESS",
                                "ResourceType": "s3",
                                "LogicalResourceId": "mybucket",
                            }
                        ]
                    },
                ]
            )
        )

        self.deployer.describe_stack_events("test", utc_to_timestamp(start_timestamp) - 1)
        self.assertEqual(patched_pprint_columns.call_count, 3)
        self.assertListSubset(
            ["CREATE_IN_PROGRESS", "s3", "mybucket"], patched_pprint_columns.call_args_list[0][1]["columns"]
        )
        self.assertListSubset(
            ["CREATE_COMPLETE", "s3", "mybucket"], patched_pprint_columns.call_args_list[1][1]["columns"]
        )
        self.assertListSubset(
            ["CREATE_COMPLETE", "AWS::CloudFormation::Stack", "test"],
            patched_pprint_columns.call_args_list[2][1]["columns"],
        )

    @patch("samcli.lib.deploy.deployer.math")
    @patch("time.sleep")
    def test_describe_stack_events_exceptions(self, patched_time, patched_math):

        self.deployer._client.get_paginator = MagicMock(
            side_effect=[
                ClientError(
                    error_response={"Error": {"Message": "Rate Exceeded"}}, operation_name="describe_stack_events"
                ),
                ClientError(
                    error_response={"Error": {"Message": "Rate Exceeded"}}, operation_name="describe_stack_events"
                ),
                ClientError(
                    error_response={"Error": {"Message": "Rate Exceeded"}}, operation_name="describe_stack_events"
                ),
                ClientError(
                    error_response={"Error": {"Message": "Rate Exceeded"}}, operation_name="describe_stack_events"
                ),
            ]
        )
        # No exception raised, we return with a log message, this is because,
        # the changeset is still getting executed, but displaying them is getting throttled.
        self.deployer.describe_stack_events("test", time.time())
        self.assertEqual(patched_math.pow.call_count, 3)
        self.assertEqual(patched_math.pow.call_args_list, [call(2, 1), call(2, 2), call(2, 3)])

    @patch("samcli.lib.deploy.deployer.math")
    @patch("time.sleep")
    def test_describe_stack_events_resume_after_exceptions(self, patched_time, patched_math):
        start_timestamp = datetime(2022, 1, 1, 16, 42, 0, 0, timezone.utc)

        self.deployer._client.get_paginator = MagicMock(
            side_effect=[
                ClientError(
                    error_response={"Error": {"Message": "Rate Exceeded"}}, operation_name="describe_stack_events"
                ),
                ClientError(
                    error_response={"Error": {"Message": "Rate Exceeded"}}, operation_name="describe_stack_events"
                ),
                ClientError(
                    error_response={"Error": {"Message": "Rate Exceeded"}}, operation_name="describe_stack_events"
                ),
                MockPaginator(
                    [
                        {
                            "StackEvents": [
                                {
                                    "StackId": "arn:aws:cloudformation:region:accountId:stack/test/uuid",
                                    "EventId": str(uuid.uuid4()),
                                    "StackName": "test",
                                    "LogicalResourceId": "test",
                                    "PhysicalResourceId": "arn:aws:cloudformation:region:accountId:stack/test/uuid",
                                    "ResourceType": "AWS::CloudFormation::Stack",
                                    "Timestamp": start_timestamp,
                                    "ResourceStatus": "CREATE_COMPLETE",
                                },
                                {
                                    "EventId": str(uuid.uuid4()),
                                    "Timestamp": start_timestamp,
                                    "ResourceStatus": "CREATE_COMPLETE",
                                    "ResourceType": "kms",
                                    "LogicalResourceId": "mykms",
                                },
                            ]
                        },
                        {
                            "StackEvents": [
                                {
                                    "EventId": str(uuid.uuid4()),
                                    "Timestamp": start_timestamp,
                                    "ResourceStatus": "CREATE_COMPLETE",
                                    "ResourceType": "s3",
                                    "LogicalResourceId": "mybucket",
                                }
                            ]
                        },
                        {
                            "StackEvents": [
                                {
                                    "EventId": str(uuid.uuid4()),
                                    "Timestamp": start_timestamp,
                                    "ResourceStatus": "CREATE_IN_PROGRESS",
                                    "ResourceType": "kms",
                                    "LogicalResourceId": "mykms",
                                }
                            ]
                        },
                        {
                            "StackEvents": [
                                {
                                    "EventId": str(uuid.uuid4()),
                                    "Timestamp": start_timestamp,
                                    "ResourceStatus": "CREATE_IN_PROGRESS",
                                    "ResourceType": "s3",
                                    "LogicalResourceId": "mybucket",
                                }
                            ]
                        },
                    ]
                ),
            ]
        )

        self.deployer.describe_stack_events("test", utc_to_timestamp(start_timestamp) - 1)
        self.assertEqual(patched_math.pow.call_count, 3)
        self.assertEqual(patched_math.pow.call_args_list, [call(2, 1), call(2, 2), call(2, 3)])

    @patch("samcli.lib.deploy.deployer.math.pow", wraps=math.pow)
    @patch("time.sleep")
    def test_describe_stack_events_reset_retry_on_success_after_exceptions(self, patched_time, patched_pow):
        start_timestamp = datetime(2022, 1, 1, 16, 42, 0, 0, timezone.utc)

        self.deployer._client.get_paginator = MagicMock(
            side_effect=[
                MockPaginator(
                    [
                        {
                            "StackEvents": [
                                {
                                    "EventId": str(uuid.uuid4()),
                                    "Timestamp": start_timestamp,
                                    "ResourceStatus": "CREATE_IN_PROGRESS",
                                    "ResourceType": "s3",
                                    "LogicalResourceId": "mybucket",
                                },
                            ]
                        },
                    ]
                ),
                ClientError(
                    error_response={"Error": {"Message": "Rate Exceeded"}}, operation_name="describe_stack_events"
                ),
                ClientError(
                    error_response={"Error": {"Message": "Rate Exceeded"}}, operation_name="describe_stack_events"
                ),
                MockPaginator(
                    [
                        {
                            "StackEvents": [
                                {
                                    "EventId": str(uuid.uuid4()),
                                    "Timestamp": start_timestamp + timedelta(seconds=10),
                                    "ResourceStatus": "CREATE_COMPLETE",
                                    "ResourceType": "s3",
                                    "LogicalResourceId": "mybucket",
                                }
                            ]
                        },
                    ]
                ),
                ClientError(
                    error_response={"Error": {"Message": "Rate Exceeded"}}, operation_name="describe_stack_events"
                ),
                MockPaginator(
                    [
                        {
                            "StackEvents": [
                                {
                                    "StackId": "arn:aws:cloudformation:region:accountId:stack/test/uuid",
                                    "EventId": str(uuid.uuid4()),
                                    "StackName": "test",
                                    "LogicalResourceId": "test",
                                    "PhysicalResourceId": "arn:aws:cloudformation:region:accountId:stack/test/uuid",
                                    "ResourceType": "AWS::CloudFormation::Stack",
                                    "Timestamp": start_timestamp + timedelta(seconds=20),
                                    "ResourceStatus": "CREATE_COMPLETE",
                                },
                            ]
                        },
                    ]
                ),
            ]
        )

        self.deployer.describe_stack_events("test", utc_to_timestamp(start_timestamp) - 1)

        # There are 2 sleep call for exceptions (backoff + regular one at 0)
        self.assertEqual(patched_time.call_count, 9)
        self.assertEqual(
            patched_time.call_args_list,
            [call(0.5), call(0.5), call(2.0), call(0), call(4.0), call(0), call(0.5), call(2.0), call(0)],
        )
        self.assertEqual(patched_pow.call_count, 3)
        self.assertEqual(patched_pow.call_args_list, [call(2, 1), call(2, 2), call(2, 1)])

    def test_check_stack_status(self):
        self.assertEqual(self.deployer._check_stack_not_in_progress("CREATE_COMPLETE"), True)
        self.assertEqual(self.deployer._check_stack_not_in_progress("CREATE_FAILED"), True)
        self.assertEqual(self.deployer._check_stack_not_in_progress("CREATE_IN_PROGRESS"), False)
        self.assertEqual(self.deployer._check_stack_not_in_progress("DELETE_COMPLETE"), True)
        self.assertEqual(self.deployer._check_stack_not_in_progress("DELETE_FAILED"), True)
        self.assertEqual(self.deployer._check_stack_not_in_progress("DELETE_IN_PROGRESS"), False)
        self.assertEqual(self.deployer._check_stack_not_in_progress("REVIEW_IN_PROGRESS"), False)
        self.assertEqual(self.deployer._check_stack_not_in_progress("ROLLBACK_COMPLETE"), True)
        self.assertEqual(self.deployer._check_stack_not_in_progress("ROLLBACK_IN_PROGRESS"), False)
        self.assertEqual(self.deployer._check_stack_not_in_progress("UPDATE_COMPLETE"), True)
        self.assertEqual(self.deployer._check_stack_not_in_progress("UPDATE_COMPLETE_CLEANUP_IN_PROGRESS"), False)
        self.assertEqual(self.deployer._check_stack_not_in_progress("UPDATE_IN_PROGRESS"), False)
        self.assertEqual(
            self.deployer._check_stack_not_in_progress("UPDATE_ROLLBACK_COMPLETE_CLEANUP_IN_PROGRESS"), False
        )
        self.assertEqual(self.deployer._check_stack_not_in_progress("UPDATE_ROLLBACK_FAILED"), True)
        self.assertEqual(self.deployer._check_stack_not_in_progress("UPDATE_ROLLBACK_IN_PROGRESS"), False)

    @patch("time.sleep")
    def test_wait_for_execute(self, patched_time):
        self.deployer.describe_stack_events = MagicMock()
        self.deployer._client.get_waiter = MagicMock(return_value=MockCreateUpdateWaiter())
<<<<<<< HEAD
        self.deployer.wait_for_execute("test", "CREATE", False, time.time())
        self.deployer.wait_for_execute("test", "UPDATE", True, time.time())
        self.deployer.wait_for_execute("test", "ROLLBACK", False, time.time())
        self.deployer.wait_for_execute("test", "DELETE", True, time.time())
=======
        self.deployer.wait_for_execute("test", "CREATE", False)
        self.deployer.wait_for_execute("test", "UPDATE", True)
>>>>>>> e7cb8d02
        with self.assertRaises(RuntimeError):
            self.deployer.wait_for_execute("test", "DESTRUCT", False)

        self.deployer._client.get_waiter = MagicMock(
            return_value=MockCreateUpdateWaiter(
                ex=WaiterError(
                    name="create_changeset",
                    reason="unit-test",
                    last_response={"Status": "Failed", "StatusReason": "It's a unit test"},
                )
            )
        )
        with self.assertRaises(DeployFailedError):
            self.deployer.wait_for_execute("test", "CREATE", False)

        self.deployer._client.get_waiter = MagicMock()
        self.deployer.get_stack_outputs = MagicMock(
            side_effect=DeployStackOutPutFailedError("test", "message"), return_value=None
        )
        self.deployer._display_stack_outputs = MagicMock()
        with self.assertRaises(DeployStackOutPutFailedError):
            self.deployer.wait_for_execute("test", "CREATE", False)

    def test_create_and_wait_for_changeset(self):
        self.deployer.create_changeset = MagicMock(return_value=({"Id": "test"}, "create"))
        self.deployer.wait_for_changeset = MagicMock()
        self.deployer.describe_changeset = MagicMock()

        result = self.deployer.create_and_wait_for_changeset(
            stack_name="test",
            cfn_template=" ",
            parameter_values=[
                {"ParameterKey": "a", "ParameterValue": "b"},
                {"ParameterKey": "c", "UsePreviousValue": True},
            ],
            capabilities=["CAPABILITY_IAM"],
            role_arn="role-arn",
            notification_arns=[],
            s3_uploader=S3Uploader(s3_client=self.s3_client, bucket_name="test_bucket"),
            tags={"unit": "true"},
        )

        self.assertEqual(result, ({"Id": "test"}, "create"))

    def test_create_and_wait_for_changeset_exception(self):
        self.deployer.create_changeset = MagicMock(
            side_effect=ClientError(
                error_response={"Error": {"Message": "Something Wrong"}}, operation_name="create_changeset"
            )
        )
        with self.assertRaises(DeployFailedError):
            self.deployer.create_and_wait_for_changeset(
                stack_name="test",
                cfn_template=" ",
                parameter_values=[
                    {"ParameterKey": "a", "ParameterValue": "b"},
                    {"ParameterKey": "c", "UsePreviousValue": True},
                ],
                capabilities=["CAPABILITY_IAM"],
                role_arn="role-arn",
                notification_arns=[],
                s3_uploader=S3Uploader(s3_client=self.s3_client, bucket_name="test_bucket"),
                tags={"unit": "true"},
            )

    def test_get_stack_outputs(self):
        outputs = {
            "Stacks": [
                {
                    "Outputs": [
                        {"OutputKey": "Key1", "OutputValue": "Value1", "Description": "output for s3"},
                        {"OutputKey": "Key2", "OutputValue": "Value2", "Description": "output for kms"},
                    ]
                }
            ]
        }
        self.deployer._client.describe_stacks = MagicMock(return_value=outputs)

        self.assertEqual(outputs["Stacks"][0]["Outputs"], self.deployer.get_stack_outputs(stack_name="test"))
        self.deployer._client.describe_stacks.assert_called_with(StackName="test")

    @patch("samcli.lib.deploy.deployer.pprint_columns")
    def test_get_stack_outputs_no_echo(self, mock_pprint_columns):
        outputs = {
            "Stacks": [
                {
                    "Outputs": [
                        {"OutputKey": "Key1", "OutputValue": "Value1", "Description": "output for s3"},
                        {"OutputKey": "Key2", "OutputValue": "Value2", "Description": "output for kms"},
                    ]
                }
            ]
        }
        self.deployer._client.describe_stacks = MagicMock(return_value=outputs)

        self.assertEqual(
            outputs["Stacks"][0]["Outputs"], self.deployer.get_stack_outputs(stack_name="test", echo=False)
        )
        self.deployer._client.describe_stacks.assert_called_with(StackName="test")
        self.assertEqual(mock_pprint_columns.call_count, 0)

    def test_get_stack_outputs_no_outputs_no_exception(self):
        outputs = {"Stacks": [{"SomeOtherKey": "Value"}]}
        self.deployer._client.describe_stacks = MagicMock(return_value=outputs)

        self.assertEqual(None, self.deployer.get_stack_outputs(stack_name="test"))
        self.deployer._client.describe_stacks.assert_called_with(StackName="test")

    def test_get_stack_outputs_exception(self):
        self.deployer._client.describe_stacks = MagicMock(
            side_effect=ClientError(error_response={"Error": {"Message": "Error"}}, operation_name="describe_stacks")
        )

        with self.assertRaises(DeployStackOutPutFailedError):
            self.deployer.get_stack_outputs(stack_name="test")

    @patch("time.sleep")
    def test_wait_for_execute_no_outputs(self, patched_time):
        self.deployer.describe_stack_events = MagicMock()
        self.deployer._client.get_waiter = MagicMock(return_value=MockCreateUpdateWaiter())
        self.deployer._display_stack_outputs = MagicMock()
        self.deployer.get_stack_outputs = MagicMock(return_value=None)
        self.deployer.wait_for_execute("test", "CREATE", False)
        self.assertEqual(self.deployer._display_stack_outputs.call_count, 0)

    @patch("time.sleep")
    def test_wait_for_execute_with_outputs(self, patched_time):
        self.deployer.describe_stack_events = MagicMock()
        outputs = {
            "Stacks": [
                {
                    "Outputs": [
                        {"OutputKey": "Key1", "OutputValue": "Value1", "Description": "output for s3"},
                        {"OutputKey": "Key2", "OutputValue": "Value2", "Description": "output for kms"},
                    ]
                }
            ]
        }
        self.deployer._client.get_waiter = MagicMock(return_value=MockCreateUpdateWaiter())
        self.deployer._display_stack_outputs = MagicMock()
        self.deployer.get_stack_outputs = MagicMock(return_value=outputs["Stacks"][0]["Outputs"])
        self.deployer.wait_for_execute("test", "CREATE", False)
        self.assertEqual(self.deployer._display_stack_outputs.call_count, 1)

    def test_sync_update_stack(self):
        self.deployer.has_stack = MagicMock(return_value=True)
        self.deployer.wait_for_execute = MagicMock()
        self.deployer.sync(
            stack_name="test",
            cfn_template=" ",
            parameter_values=[
                {"ParameterKey": "a", "ParameterValue": "b"},
            ],
            capabilities=["CAPABILITY_IAM"],
            role_arn="role-arn",
            notification_arns=[],
            s3_uploader=S3Uploader(s3_client=self.s3_client, bucket_name="test_bucket"),
            tags={"unit": "true"},
            on_failure=None,
        )

        self.assertEqual(self.deployer._client.update_stack.call_count, 1)
        self.deployer._client.update_stack.assert_called_with(
            Capabilities=["CAPABILITY_IAM"],
            NotificationARNs=[],
            Parameters=[{"ParameterKey": "a", "ParameterValue": "b"}],
            RoleARN="role-arn",
            StackName="test",
            Tags={"unit": "true"},
            TemplateURL=ANY,
            DisableRollback=False,
        )

    def test_sync_update_stack_exception(self):
        self.deployer.has_stack = MagicMock(return_value=True)
        self.deployer.wait_for_execute = MagicMock()
        self.deployer._client.update_stack = MagicMock(side_effect=Exception)
        with self.assertRaises(DeployFailedError):
            self.deployer.sync(
                stack_name="test",
                cfn_template=" ",
                parameter_values=[
                    {"ParameterKey": "a", "ParameterValue": "b"},
                ],
                capabilities=["CAPABILITY_IAM"],
                role_arn="role-arn",
                notification_arns=[],
                s3_uploader=S3Uploader(s3_client=self.s3_client, bucket_name="test_bucket"),
                tags={"unit": "true"},
                on_failure=None,
            )

    def test_sync_create_stack(self):
        self.deployer.has_stack = MagicMock(return_value=False)
        self.deployer.wait_for_execute = MagicMock()
        self.deployer.sync(
            stack_name="test",
            cfn_template=" ",
            parameter_values=[
                {"ParameterKey": "a", "ParameterValue": "b"},
            ],
            capabilities=["CAPABILITY_IAM"],
            role_arn="role-arn",
            notification_arns=[],
            s3_uploader=S3Uploader(s3_client=self.s3_client, bucket_name="test_bucket"),
            tags={"unit": "true"},
            on_failure=FailureMode.ROLLBACK,
        )

        self.assertEqual(self.deployer._client.create_stack.call_count, 1)
        self.deployer._client.create_stack.assert_called_with(
            Capabilities=["CAPABILITY_IAM"],
            NotificationARNs=[],
            Parameters=[{"ParameterKey": "a", "ParameterValue": "b"}],
            RoleARN="role-arn",
            StackName="test",
            Tags={"unit": "true"},
            TemplateURL=ANY,
            OnFailure=str(FailureMode.ROLLBACK),
        )

    def test_sync_create_stack_exception(self):
        self.deployer.has_stack = MagicMock(return_value=False)
        self.deployer.wait_for_execute = MagicMock()
        self.deployer._client.create_stack = MagicMock(side_effect=Exception)
        with self.assertRaises(DeployFailedError):
            self.deployer.sync(
                stack_name="test",
                cfn_template=" ",
                parameter_values=[
                    {"ParameterKey": "a", "ParameterValue": "b"},
                ],
                capabilities=["CAPABILITY_IAM"],
                role_arn="role-arn",
                notification_arns=[],
                s3_uploader=S3Uploader(s3_client=self.s3_client, bucket_name="test_bucket"),
                tags={"unit": "true"},
                on_failure=None,
            )

    def test_process_kwargs(self):
        kwargs = {"Capabilities": []}
        capabilities = ["CAPABILITY_IAM"]
        role_arn = "role-arn"
        notification_arns = ["arn"]

        expected = {
            "Capabilities": ["CAPABILITY_IAM"],
            "RoleARN": "role-arn",
            "NotificationARNs": ["arn"],
        }
        result = self.deployer._process_kwargs(kwargs, None, capabilities, role_arn, notification_arns)
        self.assertEqual(expected, result)

    def test_sync_disable_rollback_using_on_failure(self):
        self.deployer.has_stack = MagicMock(return_value=True)
        self.deployer.wait_for_execute = MagicMock()
        self.deployer.sync(
            stack_name="test",
            cfn_template=" ",
            parameter_values=[
                {"ParameterKey": "a", "ParameterValue": "b"},
            ],
            capabilities=["CAPABILITY_IAM"],
            role_arn="role-arn",
            notification_arns=[],
            s3_uploader=S3Uploader(s3_client=self.s3_client, bucket_name="test_bucket"),
            tags={"unit": "true"},
            on_failure=FailureMode.DO_NOTHING,
        )

        self.assertEqual(self.deployer._client.update_stack.call_count, 1)
        self.deployer._client.update_stack.assert_called_with(
            Capabilities=["CAPABILITY_IAM"],
            NotificationARNs=[],
            Parameters=[{"ParameterKey": "a", "ParameterValue": "b"}],
            RoleARN="role-arn",
            StackName="test",
            Tags={"unit": "true"},
            TemplateURL=ANY,
            DisableRollback=True,
        )

    def test_sync_create_stack_on_failure_delete(self):
        self.deployer.has_stack = MagicMock(return_value=False)
        self.deployer.wait_for_execute = MagicMock()
        self.deployer.sync(
            stack_name="test",
            cfn_template=" ",
            parameter_values=[
                {"ParameterKey": "a", "ParameterValue": "b"},
            ],
            capabilities=["CAPABILITY_IAM"],
            role_arn="role-arn",
            notification_arns=[],
            s3_uploader=S3Uploader(s3_client=self.s3_client, bucket_name="test_bucket"),
            tags={"unit": "true"},
            on_failure=str(FailureMode.DELETE),
        )

        self.assertEqual(self.deployer._client.create_stack.call_count, 1)
        self.deployer._client.create_stack.assert_called_with(
            Capabilities=["CAPABILITY_IAM"],
            NotificationARNs=[],
            Parameters=[{"ParameterKey": "a", "ParameterValue": "b"}],
            RoleARN="role-arn",
            StackName="test",
            Tags={"unit": "true"},
            TemplateURL=ANY,
            OnFailure=str(FailureMode.DELETE),
        )

    def test_rollback_stack_new_stack_failed(self):
        self.deployer._client.describe_stacks = MagicMock(return_value={"Stacks": [{"StackStatus": "CREATE_FAILED"}]})
        self.deployer.wait_for_execute = MagicMock()

        self.deployer.rollback_stack("test")

        self.assertEqual(self.deployer._client.rollback_stack.call_count, 0)
        self.assertEqual(self.deployer._client.delete_stack.call_count, 1)
        self.deployer._client.delete_stack.assert_called_with(StackName="test")

    def test_rollback_stack_update_stack_delete(self):
        self.deployer._get_stack_status = MagicMock(return_value="UPDATE_FAILED")
        self.deployer._wait_for_rollback = MagicMock(return_value="ROLLBACK_COMPLETE")
        self.deployer.wait_for_execute = MagicMock()

        self.deployer.rollback_stack("test")

        self.assertEqual(self.deployer._client.rollback_stack.call_count, 1)
        self.deployer._client.delete_stack.assert_called_with(StackName="test")

        self.assertEqual(self.deployer._client.delete_stack.call_count, 1)
        self.deployer._client.delete_stack.assert_called_with(StackName="test")

    def test_rollback_invalid_stack_name(self):
        self.deployer._client.describe_stacks = MagicMock(
            side_effect=ClientError(error_response={"Error": {"Message": "Error"}}, operation_name="describe_stacks")
        )

        with self.assertRaises(DeployStackStatusMissingError):
            self.deployer.rollback_stack("test")

    def test_get_stack_status(self):
        self.deployer._client.describe_stacks = MagicMock(return_value={"Stacks": [{"StackStatus": "CREATE_FAILED"}]})

        result = self.deployer._get_stack_status("test")

        self.assertEqual(result, "CREATE_FAILED")<|MERGE_RESOLUTION|>--- conflicted
+++ resolved
@@ -1007,15 +1007,10 @@
     def test_wait_for_execute(self, patched_time):
         self.deployer.describe_stack_events = MagicMock()
         self.deployer._client.get_waiter = MagicMock(return_value=MockCreateUpdateWaiter())
-<<<<<<< HEAD
-        self.deployer.wait_for_execute("test", "CREATE", False, time.time())
-        self.deployer.wait_for_execute("test", "UPDATE", True, time.time())
-        self.deployer.wait_for_execute("test", "ROLLBACK", False, time.time())
-        self.deployer.wait_for_execute("test", "DELETE", True, time.time())
-=======
         self.deployer.wait_for_execute("test", "CREATE", False)
         self.deployer.wait_for_execute("test", "UPDATE", True)
->>>>>>> e7cb8d02
+        self.deployer.wait_for_execute("test", "ROLLBACK", False)
+        self.deployer.wait_for_execute("test", "DELETE", True)
         with self.assertRaises(RuntimeError):
             self.deployer.wait_for_execute("test", "DESTRUCT", False)
 

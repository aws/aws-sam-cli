--- conflicted
+++ resolved
@@ -19,10 +19,7 @@
     _map_s3_sources_to_functions,
     _update_resources_paths,
     _build_lambda_function_image_config_property,
-<<<<<<< HEAD
-=======
     _check_image_config_value,
->>>>>>> 51bc0cc1
 )
 from samcli.lib.hook.exceptions import PrepareHookException
 from samcli.lib.utils.resources import (
@@ -94,11 +91,7 @@
             "Code": "file.zip",
         }
 
-<<<<<<< HEAD
-        self.tf_iamge_package_type_function_properties: dict = {
-=======
         self.tf_image_package_type_function_properties: dict = {
->>>>>>> 51bc0cc1
             **self.tf_image_package_type_function_common_properties,
             "image_config": [
                 {
@@ -259,11 +252,7 @@
 
         self.tf_image_package_type_lambda_function_resource: dict = {
             **self.tf_lambda_function_resource_common_attributes,
-<<<<<<< HEAD
-            "values": self.tf_iamge_package_type_function_properties,
-=======
             "values": self.tf_image_package_type_function_properties,
->>>>>>> 51bc0cc1
             "address": f"aws_lambda_function.{self.image_function_name}",
             "name": self.image_function_name,
         }
@@ -610,40 +599,24 @@
 
     def test_build_lambda_function_code_property_image(self):
         expected_cfn_property = self.expected_cfn_image_package_function_properties["Code"]
-<<<<<<< HEAD
-        translated_cfn_property = _build_lambda_function_code_property(self.tf_iamge_package_type_function_properties)
-=======
         translated_cfn_property = _build_lambda_function_code_property(self.tf_image_package_type_function_properties)
->>>>>>> 51bc0cc1
         self.assertEqual(translated_cfn_property, expected_cfn_property)
 
     def test_build_lambda_function_image_config_property(self):
         expected_cfn_property = self.expected_cfn_image_package_function_properties["ImageConfig"]
         translated_cfn_property = _build_lambda_function_image_config_property(
-<<<<<<< HEAD
-            self.tf_iamge_package_type_function_properties
-=======
             self.tf_image_package_type_function_properties
->>>>>>> 51bc0cc1
         )
         self.assertEqual(translated_cfn_property, expected_cfn_property)
 
     def test_build_lambda_function_image_config_property_no_image_config(self):
-<<<<<<< HEAD
-        tf_properties = {**self.tf_iamge_package_type_function_properties}
-=======
         tf_properties = {**self.tf_image_package_type_function_properties}
->>>>>>> 51bc0cc1
         del tf_properties["image_config"]
         translated_cfn_property = _build_lambda_function_image_config_property(tf_properties)
         self.assertEqual(translated_cfn_property, None)
 
     def test_build_lambda_function_image_config_property_empty_image_config_list(self):
-<<<<<<< HEAD
-        tf_properties = {**self.tf_iamge_package_type_function_properties}
-=======
         tf_properties = {**self.tf_image_package_type_function_properties}
->>>>>>> 51bc0cc1
         tf_properties["image_config"] = []
         translated_cfn_property = _build_lambda_function_image_config_property(tf_properties)
         self.assertEqual(translated_cfn_property, None)
@@ -656,11 +629,7 @@
     ):
         expected_cfn_property = {**self.expected_cfn_image_package_function_properties["ImageConfig"]}
         del expected_cfn_property[missing_cfn_property]
-<<<<<<< HEAD
-        tf_properties = {**self.tf_iamge_package_type_function_properties}
-=======
         tf_properties = {**self.tf_image_package_type_function_properties}
->>>>>>> 51bc0cc1
         del tf_properties["image_config"][0][missing_tf_property]
         translated_cfn_property = _build_lambda_function_image_config_property(tf_properties)
         self.assertEqual(translated_cfn_property, expected_cfn_property)
@@ -906,9 +875,6 @@
             },
         }
         _update_resources_paths(resources, terraform_application_root)
-<<<<<<< HEAD
-        self.assertDictEqual(resources, expected_resources)
-=======
         self.assertDictEqual(resources, expected_resources)
 
     def test_check_image_config_value_valid(self):
@@ -949,5 +915,4 @@
         expected_message = f"SAM CLI expects that there is only one item in the  image_config property of "
         f"aws_lambda_function resource in the terraform plan output, but there are {len(image_config)} items"
         with self.assertRaises(PrepareHookException, msg=expected_message):
-            _check_image_config_value(image_config)
->>>>>>> 51bc0cc1
+            _check_image_config_value(image_config)
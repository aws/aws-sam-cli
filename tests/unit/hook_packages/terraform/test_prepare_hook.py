"""Test Terraform prepare hook"""
from subprocess import CalledProcessError
from unittest import TestCase
from unittest.mock import Mock, call, patch, MagicMock
import copy
from parameterized import parameterized

from samcli.hook_packages.terraform.hooks.prepare import (
    AWS_LAMBDA_FUNCTION_PROPERTY_BUILDER_MAPPING,
    AWS_PROVIDER_NAME,
    prepare,
    _get_s3_object_hash,
    _build_cfn_logical_id,
    _get_property_extractor,
    _build_lambda_function_environment_property,
    _build_lambda_function_code_property,
    _translate_properties,
    _translate_to_cfn,
    _map_s3_sources_to_functions,
    _update_resources_paths,
    _build_lambda_function_image_config_property,
    _check_image_config_value,
    NULL_RESOURCE_PROVIDER_NAME,
    SamMetadataResource,
    _validate_referenced_resource_matches_sam_metadata_type,
    _get_lambda_function_source_code_path,
    _enrich_mapped_resources,
    _get_relevant_cfn_resource,
<<<<<<< HEAD
    _generate_custom_makefile,
=======
    _enrich_zip_lambda_function,
    _enrich_image_lambda_function,
>>>>>>> 79f5372b
)
from samcli.lib.hook.exceptions import PrepareHookException, InvalidSamMetadataPropertiesException
from samcli.lib.utils.resources import (
    AWS_LAMBDA_FUNCTION as CFN_AWS_LAMBDA_FUNCTION,
)


class TestPrepareHook(TestCase):
    def setUp(self) -> None:
        self.output_dir = "/output/dir"
        self.project_root = "/project/root"

        self.mock_logical_id_hash = "12AB34CD"

        self.s3_bucket = "mybucket"
        self.s3_key = "mykey"
        self.s3_source = "mysource1.zip"
        self.s3_bucket_2 = "mybucket2"
        self.s3_key_2 = "mykey2"
        self.s3_source_2 = "mysource2.zip"

        self.zip_function_name = "myfunc"
        self.zip_function_name_2 = "myfunc2"
        self.zip_function_name_3 = "myfunc3"
        self.zip_function_name_4 = "myfunc4"
        self.s3_function_name = "myfuncS3"
        self.s3_function_name_2 = "myfuncS3_2"
        self.image_function_name = "image_func"

        self.tf_function_common_properties: dict = {
            "function_name": self.zip_function_name,
            "architectures": ["x86_64"],
            "environment": [{"variables": {"foo": "bar", "hello": "world"}}],
            "handler": "index.handler",
            "package_type": "Zip",
            "runtime": "python3.7",
            "layers": ["layer_arn1", "layer_arn2"],
            "timeout": 3,
        }
        self.expected_cfn_function_common_properties: dict = {
            "FunctionName": self.zip_function_name,
            "Architectures": ["x86_64"],
            "Environment": {"Variables": {"foo": "bar", "hello": "world"}},
            "Handler": "index.handler",
            "PackageType": "Zip",
            "Runtime": "python3.7",
            "Layers": ["layer_arn1", "layer_arn2"],
            "Timeout": 3,
        }

        self.tf_image_package_type_function_common_properties: dict = {
            "function_name": self.image_function_name,
            "architectures": ["x86_64"],
            "environment": [{"variables": {"foo": "bar", "hello": "world"}}],
            "package_type": "Image",
            "timeout": 3,
        }
        self.expected_cfn_image_package_type_function_common_properties: dict = {
            "FunctionName": self.image_function_name,
            "Architectures": ["x86_64"],
            "Environment": {"Variables": {"foo": "bar", "hello": "world"}},
            "PackageType": "Image",
            "Timeout": 3,
        }

        self.tf_zip_function_properties: dict = {
            **self.tf_function_common_properties,
            "filename": "file.zip",
        }
        self.tf_zip_function_sam_metadata_properties: dict = {
            "triggers": {
                "built_output_path": "builds/func.zip",
                "original_source_code": "./src/lambda_func",
                "resource_name": f"aws_lambda_function.{self.zip_function_name}",
                "resource_type": "ZIP_LAMBDA_FUNCTION",
            },
        }
        self.expected_cfn_zip_function_properties: dict = {
            **self.expected_cfn_function_common_properties,
            "Code": "file.zip",
        }

        self.tf_image_package_type_function_properties: dict = {
            **self.tf_image_package_type_function_common_properties,
            "image_config": [
                {
                    "command": ["cmd1", "cmd2"],
                    "entry_point": ["entry1", "entry2"],
                    "working_directory": "/working/dir/path",
                }
            ],
            "image_uri": "image/uri:tag",
        }
        self.tf_image_package_type_function_sam_metadata_properties: dict = {
            "triggers": {
                "resource_name": f"aws_lambda_function.{self.image_function_name}",
                "docker_build_args": '{"FOO":"bar"}',
                "docker_context": "context",
                "docker_file": "Dockerfile",
                "docker_tag": "2.0",
                "resource_type": "IMAGE_LAMBDA_FUNCTION",
            },
        }
        self.expected_cfn_image_package_function_properties: dict = {
            **self.expected_cfn_image_package_type_function_common_properties,
            "ImageConfig": {
                "Command": ["cmd1", "cmd2"],
                "EntryPoint": ["entry1", "entry2"],
                "WorkingDirectory": "/working/dir/path",
            },
            "Code": {
                "ImageUri": "image/uri:tag",
            },
        }

        self.tf_s3_function_properties: dict = {
            **self.tf_function_common_properties,
            "function_name": self.s3_function_name,
            "s3_bucket": self.s3_bucket,
            "s3_key": self.s3_key,
        }
        self.expected_cfn_s3_function_properties: dict = {
            **self.expected_cfn_function_common_properties,
            "FunctionName": self.s3_function_name,
            "Code": {"S3Bucket": self.s3_bucket, "S3Key": self.s3_key},
        }
        self.expected_cfn_s3_function_properties_after_source_mapping: dict = {
            **self.expected_cfn_function_common_properties,
            "FunctionName": self.s3_function_name,
            "Code": self.s3_source,
        }

        self.tf_s3_function_properties_2: dict = {
            **self.tf_function_common_properties,
            "function_name": self.s3_function_name_2,
            "s3_bucket": self.s3_bucket_2,
            "s3_key": self.s3_key_2,
        }
        self.expected_cfn_s3_function_properties_2: dict = {
            **self.expected_cfn_function_common_properties,
            "FunctionName": self.s3_function_name_2,
            "Code": {"S3Bucket": self.s3_bucket_2, "S3Key": self.s3_key_2},
        }
        self.expected_cfn_s3_function_properties_after_source_mapping_2: dict = {
            **self.expected_cfn_function_common_properties,
            "FunctionName": self.s3_function_name_2,
            "Code": self.s3_source_2,
        }

        self.tf_function_properties_with_missing_or_none: dict = {
            "function_name": self.zip_function_name,
            "filename": "file.zip",
            "environment": None,
            "layers": None,
        }
        self.expected_cfn_function_properties_with_missing_or_none: dict = {
            "FunctionName": self.zip_function_name,
            "Code": "file.zip",
        }

        self.tf_zip_function_properties_2: dict = {
            "function_name": self.zip_function_name_2,
            "architectures": ["x86_64"],
            "environment": [{"variables": {"hi": "there"}}],
            "handler": "index.handler2",
            "package_type": "Zip",
            "runtime": "python3.8",
            "layers": ["layer_arn"],
            "filename": "file2.zip",
        }
        self.tf_zip_function_sam_metadata_properties_2: dict = {
            "triggers": {
                "built_output_path": "builds/func2.zip",
                "original_source_code": "./src/lambda_func2",
                "resource_name": f"aws_lambda_function.{self.zip_function_name_2}",
                "resource_type": "ZIP_LAMBDA_FUNCTION",
            },
        }
        self.expected_cfn_zip_function_properties_2: dict = {
            "FunctionName": self.zip_function_name_2,
            "Architectures": ["x86_64"],
            "Environment": {"Variables": {"hi": "there"}},
            "Handler": "index.handler2",
            "PackageType": "Zip",
            "Runtime": "python3.8",
            "Layers": ["layer_arn"],
            "Code": "file2.zip",
        }

        self.tf_zip_function_properties_3: dict = {
            **self.tf_zip_function_properties_2,
            "function_name": self.zip_function_name_3,
        }
        self.tf_zip_function_sam_metadata_properties_3: dict = {
            "triggers": {
                "built_output_path": "builds/func3.zip",
                "original_source_code": "./src/lambda_func3",
                "resource_name": f"aws_lambda_function.{self.zip_function_name_3}",
                "resource_type": "ZIP_LAMBDA_FUNCTION",
            },
        }
        self.expected_cfn_zip_function_properties_3: dict = {
            **self.expected_cfn_zip_function_properties_2,
            "FunctionName": self.zip_function_name_3,
        }
        self.tf_zip_function_properties_4: dict = {
            **self.tf_zip_function_properties_2,
            "function_name": self.zip_function_name_4,
        }
        self.tf_zip_function_sam_metadata_properties_4: dict = {
            "triggers": {
                "built_output_path": "builds/func4.zip",
                "original_source_code": "./src/lambda_func4",
                "resource_name": f"aws_lambda_function.{self.zip_function_name_4}",
                "resource_type": "ZIP_LAMBDA_FUNCTION",
            },
        }
        self.expected_cfn_zip_function_properties_4: dict = {
            **self.expected_cfn_zip_function_properties_2,
            "FunctionName": self.zip_function_name_4,
        }

        self.tf_lambda_function_resource_common_attributes: dict = {
            "type": "aws_lambda_function",
            "provider_name": AWS_PROVIDER_NAME,
        }

        self.tf_sam_metadata_resource_common_attributes: dict = {
            "type": "null_resource",
            "provider_name": NULL_RESOURCE_PROVIDER_NAME,
        }

        self.tf_lambda_function_resource_zip: dict = {
            **self.tf_lambda_function_resource_common_attributes,
            "values": self.tf_zip_function_properties,
            "address": f"aws_lambda_function.{self.zip_function_name}",
            "name": self.zip_function_name,
        }
        self.tf_lambda_function_resource_zip_sam_metadata: dict = {
            **self.tf_sam_metadata_resource_common_attributes,
            "values": self.tf_zip_function_sam_metadata_properties,
            "address": f"null_resource.sam_metadata_{self.zip_function_name}",
            "name": f"sam_metadata_{self.zip_function_name}",
        }
        self.expected_cfn_lambda_function_resource_zip: dict = {
            "Type": CFN_AWS_LAMBDA_FUNCTION,
            "Properties": self.expected_cfn_zip_function_properties,
            "Metadata": {"SamResourceId": f"aws_lambda_function.{self.zip_function_name}", "SkipBuild": True},
        }

        self.tf_lambda_function_resource_zip_2: dict = {
            **self.tf_lambda_function_resource_common_attributes,
            "values": self.tf_zip_function_properties_2,
            "address": f"aws_lambda_function.{self.zip_function_name_2}",
            "name": self.zip_function_name_2,
        }
        self.tf_lambda_function_resource_zip_2_sam_metadata: dict = {
            **self.tf_sam_metadata_resource_common_attributes,
            "values": self.tf_zip_function_sam_metadata_properties_2,
            "address": f"null_resource.sam_metadata_{self.zip_function_name_2}",
            "name": f"sam_metadata_{self.zip_function_name_2}",
        }
        self.expected_cfn_lambda_function_resource_zip_2: dict = {
            "Type": CFN_AWS_LAMBDA_FUNCTION,
            "Properties": self.expected_cfn_zip_function_properties_2,
            "Metadata": {"SamResourceId": f"aws_lambda_function.{self.zip_function_name_2}", "SkipBuild": True},
        }

        self.tf_lambda_function_resource_zip_3: dict = {
            **self.tf_lambda_function_resource_common_attributes,
            "values": self.tf_zip_function_properties_3,
            "address": f"aws_lambda_function.{self.zip_function_name_3}",
            "name": self.zip_function_name_3,
        }
        self.tf_lambda_function_resource_zip_3_sam_metadata: dict = {
            **self.tf_sam_metadata_resource_common_attributes,
            "values": self.tf_zip_function_sam_metadata_properties_3,
            "address": f"null_resource.sam_metadata_{self.zip_function_name_3}",
            "name": f"sam_metadata_{self.zip_function_name_3}",
        }
        self.expected_cfn_lambda_function_resource_zip_3: dict = {
            "Type": CFN_AWS_LAMBDA_FUNCTION,
            "Properties": self.expected_cfn_zip_function_properties_3,
            "Metadata": {"SamResourceId": f"aws_lambda_function.{self.zip_function_name_3}", "SkipBuild": True},
        }

        self.tf_lambda_function_resource_zip_4: dict = {
            **self.tf_lambda_function_resource_common_attributes,
            "values": self.tf_zip_function_properties_4,
            "address": f"aws_lambda_function.{self.zip_function_name_4}",
            "name": self.zip_function_name_4,
        }
        self.tf_lambda_function_resource_zip_4_sam_metadata: dict = {
            **self.tf_sam_metadata_resource_common_attributes,
            "values": self.tf_zip_function_sam_metadata_properties_4,
            "address": f"null_resource.sam_metadata_{self.zip_function_name_4}",
            "name": f"sam_metadata_{self.zip_function_name_4}",
        }
        self.expected_cfn_lambda_function_resource_zip_4: dict = {
            "Type": CFN_AWS_LAMBDA_FUNCTION,
            "Properties": self.expected_cfn_zip_function_properties_4,
            "Metadata": {"SamResourceId": f"aws_lambda_function.{self.zip_function_name_4}", "SkipBuild": True},
        }

        self.tf_image_package_type_lambda_function_resource: dict = {
            **self.tf_lambda_function_resource_common_attributes,
            "values": self.tf_image_package_type_function_properties,
            "address": f"aws_lambda_function.{self.image_function_name}",
            "name": self.image_function_name,
        }
        self.tf_image_package_type_lambda_function_resource_sam_metadata: dict = {
            **self.tf_sam_metadata_resource_common_attributes,
            "values": self.tf_image_package_type_function_sam_metadata_properties,
            "address": f"null_resource.sam_metadata_{self.image_function_name}",
            "name": f"sam_metadata_{self.image_function_name}",
        }
        self.expected_cfn_image_package_type_lambda_function_resource: dict = {
            "Type": CFN_AWS_LAMBDA_FUNCTION,
            "Properties": self.expected_cfn_image_package_function_properties,
            "Metadata": {"SamResourceId": f"aws_lambda_function.{self.image_function_name}", "SkipBuild": True},
        }

        self.tf_lambda_function_resource_s3: dict = {
            **self.tf_lambda_function_resource_common_attributes,
            "values": self.tf_s3_function_properties,
            "address": f"aws_lambda_function.{self.s3_function_name}",
            "name": self.s3_function_name,
        }
        self.expected_cfn_lambda_function_resource_s3: dict = {
            "Type": CFN_AWS_LAMBDA_FUNCTION,
            "Properties": self.expected_cfn_s3_function_properties,
            "Metadata": {"SamResourceId": f"aws_lambda_function.{self.s3_function_name}", "SkipBuild": True},
        }
        self.expected_cfn_lambda_function_resource_s3_after_source_mapping: dict = {
            **self.expected_cfn_lambda_function_resource_s3,
            "Properties": self.expected_cfn_s3_function_properties_after_source_mapping,
        }

        self.tf_lambda_function_resource_s3_2: dict = {
            **self.tf_lambda_function_resource_common_attributes,
            "values": self.tf_s3_function_properties_2,
            "address": f"aws_lambda_function.{self.s3_function_name_2}",
            "name": self.s3_function_name_2,
        }
        self.expected_cfn_lambda_function_resource_s3_2: dict = {
            "Type": CFN_AWS_LAMBDA_FUNCTION,
            "Properties": self.expected_cfn_s3_function_properties_2,
            "Metadata": {"SamResourceId": f"aws_lambda_function.{self.s3_function_name_2}", "SkipBuild": True},
        }
        self.expected_cfn_lambda_function_resource_s3_after_source_mapping_2: dict = {
            **self.expected_cfn_lambda_function_resource_s3_2,
            "Properties": self.expected_cfn_s3_function_properties_after_source_mapping_2,
        }

        self.tf_s3_object_resource_common_attributes: dict = {
            "type": "aws_s3_object",
            "provider_name": AWS_PROVIDER_NAME,
        }

        self.tf_s3_object_resource: dict = {
            **self.tf_s3_object_resource_common_attributes,
            "values": {"bucket": self.s3_bucket, "key": self.s3_key, "source": self.s3_source},
            "address": "aws_s3_object.s3_lambda_code",
            "name": "s3_lambda_code",
        }

        self.tf_s3_object_resource_2: dict = {
            **self.tf_s3_object_resource_common_attributes,
            "values": {"bucket": self.s3_bucket_2, "key": self.s3_key_2, "source": self.s3_source_2},
            "address": "aws_s3_object.s3_lambda_code_2",
            "name": "s3_lambda_code_2",
        }

        self.tf_json_with_root_module_only: dict = {
            "planned_values": {
                "root_module": {
                    "resources": [
                        self.tf_lambda_function_resource_zip,
                        self.tf_lambda_function_resource_zip_2,
                        self.tf_image_package_type_lambda_function_resource,
                    ]
                }
            }
        }
        self.expected_cfn_with_root_module_only: dict = {
            "AWSTemplateFormatVersion": "2010-09-09",
            "Resources": {
                f"AwsLambdaFunctionMyfunc{self.mock_logical_id_hash}": self.expected_cfn_lambda_function_resource_zip,
                f"AwsLambdaFunctionMyfunc2{self.mock_logical_id_hash}": self.expected_cfn_lambda_function_resource_zip_2,
                f"AwsLambdaFunctionImageFunc{self.mock_logical_id_hash}": self.expected_cfn_image_package_type_lambda_function_resource,
            },
        }

        self.tf_json_with_root_module_with_sam_metadata_resources: dict = {
            "planned_values": {
                "root_module": {
                    "resources": [
                        self.tf_lambda_function_resource_zip,
                        self.tf_lambda_function_resource_zip_2,
                        self.tf_image_package_type_lambda_function_resource,
                        self.tf_lambda_function_resource_zip_sam_metadata,
                        self.tf_lambda_function_resource_zip_2_sam_metadata,
                        self.tf_image_package_type_lambda_function_resource_sam_metadata,
                    ]
                }
            }
        }
        self.tf_json_with_child_modules: dict = {
            "planned_values": {
                "root_module": {
                    "resources": [
                        self.tf_lambda_function_resource_zip,
                    ],
                    "child_modules": [
                        {
                            "resources": [
                                {
                                    **self.tf_lambda_function_resource_zip_2,
                                    "address": f"module.mymodule1.aws_lambda_function.{self.zip_function_name_2}",
                                },
                            ],
                            "child_modules": [
                                {
                                    "resources": [
                                        {
                                            **self.tf_lambda_function_resource_zip_3,
                                            "address": f"module.mymodule1.module.mymodule2.aws_lambda_function.{self.zip_function_name_3}",
                                        },
                                    ],
                                },
                                {
                                    "resources": [
                                        {
                                            **self.tf_lambda_function_resource_zip_4,
                                            "address": f"module.mymodule1.module.mymodule2.aws_lambda_function.{self.zip_function_name_4}",
                                        },
                                    ],
                                },
                            ],
                        }
                    ],
                }
            }
        }
        self.tf_json_with_child_modules_with_sam_metadata_resource: dict = {
            "planned_values": {
                "root_module": {
                    "resources": [
                        self.tf_lambda_function_resource_zip,
                        self.tf_lambda_function_resource_zip_sam_metadata,
                    ],
                    "child_modules": [
                        {
                            "resources": [
                                {
                                    **self.tf_lambda_function_resource_zip_2,
                                    "address": f"module.mymodule1.aws_lambda_function.{self.zip_function_name_2}",
                                },
                                {
                                    **self.tf_lambda_function_resource_zip_2_sam_metadata,
                                    "address": f"module.mymodule1.null_resource.sam_metadata_{self.zip_function_name_2}",
                                },
                            ],
                            "address": "module.mymodule1",
                            "child_modules": [
                                {
                                    "resources": [
                                        {
                                            **self.tf_lambda_function_resource_zip_3,
                                            "address": f"module.mymodule1.module.mymodule2.aws_lambda_function.{self.zip_function_name_3}",
                                        },
                                        {
                                            **self.tf_lambda_function_resource_zip_3_sam_metadata,
                                            "address": f"module.mymodule1.module.mymodule2.null_resource.sam_metadata_{self.zip_function_name_3}",
                                        },
                                    ],
                                    "address": "module.mymodule1.module.mymodule2",
                                },
                                {
                                    "resources": [
                                        {
                                            **self.tf_lambda_function_resource_zip_4,
                                            "address": f"module.mymodule1.module.mymodule3.aws_lambda_function.{self.zip_function_name_4}",
                                        },
                                        {
                                            **self.tf_lambda_function_resource_zip_4_sam_metadata,
                                            "address": f"module.mymodule1.module.mymodule3.null_resource.sam_metadata_{self.zip_function_name_4}",
                                        },
                                    ],
                                    "address": "module.mymodule1.module.mymodule3",
                                },
                            ],
                        }
                    ],
                }
            }
        }
        self.expected_cfn_with_child_modules: dict = {
            "AWSTemplateFormatVersion": "2010-09-09",
            "Resources": {
                f"AwsLambdaFunctionMyfunc{self.mock_logical_id_hash}": self.expected_cfn_lambda_function_resource_zip,
                f"ModuleMymodule1AwsLambdaFunctionMyfunc2{self.mock_logical_id_hash}": {
                    **self.expected_cfn_lambda_function_resource_zip_2,
                    "Metadata": {
                        "SamResourceId": f"module.mymodule1.aws_lambda_function.{self.zip_function_name_2}",
                        "SkipBuild": True,
                    },
                },
                f"ModuleMymodule1ModuleMymodule2AwsLambdaFunctionMyfunc3{self.mock_logical_id_hash}": {
                    **self.expected_cfn_lambda_function_resource_zip_3,
                    "Metadata": {
                        "SamResourceId": f"module.mymodule1.module.mymodule2.aws_lambda_function.{self.zip_function_name_3}",
                        "SkipBuild": True,
                    },
                },
                f"ModuleMymodule1ModuleMymodule2AwsLambdaFunctionMyfunc4{self.mock_logical_id_hash}": {
                    **self.expected_cfn_lambda_function_resource_zip_4,
                    "Metadata": {
                        "SamResourceId": f"module.mymodule1.module.mymodule2.aws_lambda_function.{self.zip_function_name_4}",
                        "SkipBuild": True,
                    },
                },
            },
        }

        self.tf_json_with_unsupported_provider: dict = {
            "planned_values": {
                "root_module": {
                    "resources": [
                        self.tf_lambda_function_resource_zip,
                        {**self.tf_lambda_function_resource_zip, "provider": "some.other.provider"},
                        self.tf_lambda_function_resource_zip_2,
                    ]
                }
            }
        }
        self.expected_cfn_with_unsupported_provider: dict = {
            "AWSTemplateFormatVersion": "2010-09-09",
            "Resources": {
                f"AwsLambdaFunctionMyfunc{self.mock_logical_id_hash}": self.expected_cfn_lambda_function_resource_zip,
                f"AwsLambdaFunctionMyfunc2{self.mock_logical_id_hash}": self.expected_cfn_lambda_function_resource_zip_2,
            },
        }

        self.tf_json_with_unsupported_resource_type: dict = {
            "planned_values": {
                "root_module": {
                    "resources": [
                        self.tf_lambda_function_resource_zip,
                        {**self.tf_lambda_function_resource_zip, "type": "aws_iam_role"},
                        self.tf_lambda_function_resource_zip_2,
                    ]
                }
            }
        }
        self.expected_cfn_with_unsupported_resource_type: dict = {
            "AWSTemplateFormatVersion": "2010-09-09",
            "Resources": {
                f"AwsLambdaFunctionMyfunc{self.mock_logical_id_hash}": self.expected_cfn_lambda_function_resource_zip,
                f"AwsLambdaFunctionMyfunc2{self.mock_logical_id_hash}": self.expected_cfn_lambda_function_resource_zip_2,
            },
        }

        self.tf_json_with_child_modules_and_s3_source_mapping: dict = {
            "planned_values": {
                "root_module": {
                    "resources": [
                        self.tf_lambda_function_resource_zip,
                        self.tf_lambda_function_resource_s3,
                        self.tf_s3_object_resource,
                    ],
                    "child_modules": [
                        {
                            "resources": [
                                {
                                    **self.tf_lambda_function_resource_zip_2,
                                    "address": f"module.mymodule1.aws_lambda_function.{self.zip_function_name_2}",
                                },
                                {
                                    **self.tf_s3_object_resource_2,
                                    "address": "module.mymodule1.aws_lambda_function.s3_lambda_code_2",
                                },
                            ],
                            "child_modules": [
                                {
                                    "resources": [
                                        {
                                            **self.tf_lambda_function_resource_s3_2,
                                            "address": f"module.mymodule1.module.mymodule2.aws_lambda_function.{self.s3_function_name_2}",
                                        },
                                    ],
                                },
                                {
                                    "resources": [
                                        {
                                            **self.tf_lambda_function_resource_zip_4,
                                            "address": f"module.mymodule1.module.mymodule2.aws_lambda_function.{self.zip_function_name_4}",
                                        },
                                    ],
                                },
                            ],
                        }
                    ],
                }
            }
        }
        self.expected_cfn_with_child_modules_and_s3_source_mapping: dict = {
            "AWSTemplateFormatVersion": "2010-09-09",
            "Resources": {
                f"AwsLambdaFunctionMyfunc{self.mock_logical_id_hash}": self.expected_cfn_lambda_function_resource_zip,
                f"AwsLambdaFunctionMyfuncS3{self.mock_logical_id_hash}": self.expected_cfn_lambda_function_resource_s3_after_source_mapping,
                f"ModuleMymodule1AwsLambdaFunctionMyfunc2{self.mock_logical_id_hash}": {
                    **self.expected_cfn_lambda_function_resource_zip_2,
                    "Metadata": {
                        "SamResourceId": f"module.mymodule1.aws_lambda_function.{self.zip_function_name_2}",
                        "SkipBuild": True,
                    },
                },
                f"ModuleMymodule1ModuleMymodule2AwsLambdaFunctionMyfuncS32{self.mock_logical_id_hash}": {
                    **self.expected_cfn_lambda_function_resource_s3_after_source_mapping_2,
                    "Metadata": {
                        "SamResourceId": f"module.mymodule1.module.mymodule2.aws_lambda_function.{self.s3_function_name_2}",
                        "SkipBuild": True,
                    },
                },
                f"ModuleMymodule1ModuleMymodule2AwsLambdaFunctionMyfunc4{self.mock_logical_id_hash}": {
                    **self.expected_cfn_lambda_function_resource_zip_4,
                    "Metadata": {
                        "SamResourceId": f"module.mymodule1.module.mymodule2.aws_lambda_function.{self.zip_function_name_4}",
                        "SkipBuild": True,
                    },
                },
            },
        }

        self.prepare_params: dict = {
            "IACProjectPath": "iac/project/path",
            "OutputDirPath": "output/dir/path",
            "Debug": False,
            "Profile": None,
            "Region": None,
        }

    def test_get_s3_object_hash(self):
        self.assertEqual(
            _get_s3_object_hash(self.s3_bucket, self.s3_key), _get_s3_object_hash(self.s3_bucket, self.s3_key)
        )
        self.assertNotEqual(
            _get_s3_object_hash(self.s3_bucket, self.s3_key), _get_s3_object_hash(self.s3_bucket_2, self.s3_key_2)
        )
        self.assertNotEqual(
            _get_s3_object_hash(self.s3_bucket, self.s3_key), _get_s3_object_hash(self.s3_bucket_2, self.s3_key)
        )
        self.assertNotEqual(
            _get_s3_object_hash(self.s3_bucket, self.s3_key), _get_s3_object_hash(self.s3_bucket, self.s3_key_2)
        )

    @parameterized.expand(
        [
            ("aws_lambda_function.s3_lambda", "AwsLambdaFunctionS3Lambda"),
            ("aws_lambda_function.S3-Lambda", "AwsLambdaFunctionS3Lambda"),
            ("aws_lambda_function.s3Lambda", "AwsLambdaFunctionS3Lambda"),
            (
                "module.lambda1.module.lambda5.aws_iam_role.iam_for_lambda",
                "ModuleLambda1ModuleLambda5AwsIamRoleIamForLambda",
            ),
            (
                # Name too long, logical id human (non-hash) part will be cut to 247 characters max
                "module.lambda1.module.lambda5.aws_iam_role.reallyreallyreallyreallyreallyreallyreallyreally"
                "reallyreallyreallyreallyreallyreallyreallyreallyreallyreallyreallyreallyreallyreallyreallyreally"
                "reallyreallyreallyreallyreallyreallyreallyreallyreallyreallyreallyreallyreallyreally_long_name",
                "ModuleLambda1ModuleLambda5AwsIamRoleReallyreallyreallyreallyreallyreallyreallyreallyreally"
                "reallyreallyreallyreallyreallyreallyreallyreallyreallyreallyreallyreallyreallyreallyreallyreally"
                "reallyreallyreallyreallyreallyreallyreallyreallyreallyreallyr",
            ),
        ]
    )
    @patch("samcli.hook_packages.terraform.hooks.prepare.str_checksum")
    def test_build_cfn_logical_id(self, tf_address, expected_logical_id_human_part, checksum_mock):
        checksum_mock.return_value = self.mock_logical_id_hash

        logical_id = _build_cfn_logical_id(tf_address)
        checksum_mock.assert_called_once_with(tf_address)
        self.assertEqual(logical_id, expected_logical_id_human_part + self.mock_logical_id_hash)

    def test_build_cfn_logical_id_hash(self):
        # these two addresses should end up with the same human part of the logical id but should
        # have different logical IDs overall because of the hash
        tf_address1 = "aws_lambda_function.s3_lambda"
        tf_address2 = "aws_lambda_function.S3-Lambda"

        logical_id1 = _build_cfn_logical_id(tf_address1)
        logical_id2 = _build_cfn_logical_id(tf_address2)
        self.assertNotEqual(logical_id1, logical_id2)

    @parameterized.expand(["function_name", "handler"])
    def test_get_property_extractor(self, tf_property_name):
        property_extractor = _get_property_extractor(tf_property_name)
        self.assertEqual(
            property_extractor(self.tf_zip_function_properties), self.tf_zip_function_properties[tf_property_name]
        )

    def test_build_lambda_function_environment_property(self):
        expected_cfn_property = self.expected_cfn_zip_function_properties["Environment"]
        translated_cfn_property = _build_lambda_function_environment_property(self.tf_zip_function_properties)
        self.assertEqual(translated_cfn_property, expected_cfn_property)

    def test_build_lambda_function_environment_property_no_variables(self):
        tf_properties = {"function_name": self.zip_function_name}
        self.assertIsNone(_build_lambda_function_environment_property(tf_properties))

        tf_properties = {"environment": [], "function_name": self.zip_function_name}
        self.assertIsNone(_build_lambda_function_environment_property(tf_properties))

    def test_build_lambda_function_code_property_zip(self):
        expected_cfn_property = self.expected_cfn_zip_function_properties["Code"]
        translated_cfn_property = _build_lambda_function_code_property(self.tf_zip_function_properties)
        self.assertEqual(translated_cfn_property, expected_cfn_property)

    def test_build_lambda_function_code_property_s3(self):
        expected_cfn_property = self.expected_cfn_s3_function_properties["Code"]
        translated_cfn_property = _build_lambda_function_code_property(self.tf_s3_function_properties)
        self.assertEqual(translated_cfn_property, expected_cfn_property)

    def test_build_lambda_function_code_property_image(self):
        expected_cfn_property = self.expected_cfn_image_package_function_properties["Code"]
        translated_cfn_property = _build_lambda_function_code_property(self.tf_image_package_type_function_properties)
        self.assertEqual(translated_cfn_property, expected_cfn_property)

    def test_build_lambda_function_image_config_property(self):
        expected_cfn_property = self.expected_cfn_image_package_function_properties["ImageConfig"]
        translated_cfn_property = _build_lambda_function_image_config_property(
            self.tf_image_package_type_function_properties
        )
        self.assertEqual(translated_cfn_property, expected_cfn_property)

    def test_build_lambda_function_image_config_property_no_image_config(self):
        tf_properties = {**self.tf_image_package_type_function_properties}
        del tf_properties["image_config"]
        translated_cfn_property = _build_lambda_function_image_config_property(tf_properties)
        self.assertEqual(translated_cfn_property, None)

    def test_build_lambda_function_image_config_property_empty_image_config_list(self):
        tf_properties = {**self.tf_image_package_type_function_properties}
        tf_properties["image_config"] = []
        translated_cfn_property = _build_lambda_function_image_config_property(tf_properties)
        self.assertEqual(translated_cfn_property, None)

    @parameterized.expand(
        [("command", "Command"), ("entry_point", "EntryPoint"), ("working_directory", "WorkingDirectory")]
    )
    def test_build_lambda_function_image_config_property_not_all_properties_exist(
        self, missing_tf_property, missing_cfn_property
    ):
        expected_cfn_property = {**self.expected_cfn_image_package_function_properties["ImageConfig"]}
        del expected_cfn_property[missing_cfn_property]
        tf_properties = {**self.tf_image_package_type_function_properties}
        del tf_properties["image_config"][0][missing_tf_property]
        translated_cfn_property = _build_lambda_function_image_config_property(tf_properties)
        self.assertEqual(translated_cfn_property, expected_cfn_property)

    def test_translate_properties_function(self):
        translated_cfn_properties = _translate_properties(
            self.tf_zip_function_properties, AWS_LAMBDA_FUNCTION_PROPERTY_BUILDER_MAPPING
        )
        self.assertEqual(translated_cfn_properties, self.expected_cfn_zip_function_properties)

    def test_translate_properties_function_with_missing_or_none_properties(self):
        translated_cfn_properties = _translate_properties(
            self.tf_function_properties_with_missing_or_none, AWS_LAMBDA_FUNCTION_PROPERTY_BUILDER_MAPPING
        )
        self.assertEqual(translated_cfn_properties, self.expected_cfn_function_properties_with_missing_or_none)

    @patch("samcli.hook_packages.terraform.hooks.prepare._get_s3_object_hash")
    def test_map_s3_sources_to_functions(self, mock_get_s3_object_hash):
        mock_get_s3_object_hash.side_effect = ["hash1", "hash2"]

        s3_hash_to_source = {"hash1": self.s3_source, "hash2": self.s3_source_2}
        cfn_resources = {
            "s3Function1": copy.deepcopy(self.expected_cfn_lambda_function_resource_s3),
            "s3Function2": copy.deepcopy(self.expected_cfn_lambda_function_resource_s3_2),
            "nonS3Function": self.expected_cfn_lambda_function_resource_zip,
        }

        expected_cfn_resources_after_mapping_s3_sources = {
            "s3Function1": self.expected_cfn_lambda_function_resource_s3_after_source_mapping,
            "s3Function2": {
                **self.expected_cfn_lambda_function_resource_s3_2,
                "Properties": {
                    **self.expected_cfn_lambda_function_resource_s3_2["Properties"],
                    "Code": self.s3_source_2,
                },
            },
            "nonS3Function": self.expected_cfn_lambda_function_resource_zip,  # should be unchanged
        }
        _map_s3_sources_to_functions(s3_hash_to_source, cfn_resources)

        s3Function1CodeBeforeMapping = self.expected_cfn_lambda_function_resource_s3["Properties"]["Code"]
        s3Function2CodeBeforeMapping = self.expected_cfn_lambda_function_resource_s3_2["Properties"]["Code"]
        mock_get_s3_object_hash.assert_has_calls(
            [
                call(s3Function1CodeBeforeMapping["S3Bucket"], s3Function1CodeBeforeMapping["S3Key"]),
                call(s3Function2CodeBeforeMapping["S3Bucket"], s3Function2CodeBeforeMapping["S3Key"]),
            ]
        )
        self.assertEqual(cfn_resources, expected_cfn_resources_after_mapping_s3_sources)

    @patch("samcli.hook_packages.terraform.hooks.prepare._enrich_mapped_resources")
    def test_translate_to_cfn_empty(self, mock_enrich_mapped_resources):
        expected_empty_cfn_dict = {"AWSTemplateFormatVersion": "2010-09-09", "Resources": {}}

        tf_json_empty = {}
        tf_json_empty_planned_values = {"planned_values": {}}
        tf_json_empty_root_module = {"planned_values": {"root_module": {}}}
        tf_json_no_child_modules_and_no_resources = {"planned_values": {"root_module": {"resources": []}}}

        tf_jsons = [
            tf_json_empty,
            tf_json_empty_planned_values,
            tf_json_empty_root_module,
            tf_json_no_child_modules_and_no_resources,
        ]

        for tf_json in tf_jsons:
            translated_cfn_dict = _translate_to_cfn(tf_json, self.output_dir, self.project_root)
            self.assertEqual(translated_cfn_dict, expected_empty_cfn_dict)
            mock_enrich_mapped_resources.assert_not_called()

    @patch("samcli.hook_packages.terraform.hooks.prepare._generate_custom_makefile")
    @patch("samcli.hook_packages.terraform.hooks.prepare._enrich_mapped_resources")
    @patch("samcli.hook_packages.terraform.hooks.prepare.str_checksum")
    def test_translate_to_cfn_with_root_module_only(
        self, checksum_mock, mock_enrich_mapped_resources, mock_generate_custom_makefile
    ):
        checksum_mock.return_value = self.mock_logical_id_hash
        translated_cfn_dict = _translate_to_cfn(self.tf_json_with_root_module_only, self.output_dir, self.project_root)
        self.assertEqual(translated_cfn_dict, self.expected_cfn_with_root_module_only)
        mock_enrich_mapped_resources.assert_not_called()
        mock_generate_custom_makefile.assert_not_called()

    @patch("samcli.hook_packages.terraform.hooks.prepare._generate_custom_makefile")
    @patch("samcli.hook_packages.terraform.hooks.prepare._enrich_mapped_resources")
    @patch("samcli.hook_packages.terraform.hooks.prepare.str_checksum")
    def test_translate_to_cfn_with_child_modules(
        self, checksum_mock, mock_enrich_mapped_resources, mock_generate_custom_makefile
    ):
        checksum_mock.return_value = self.mock_logical_id_hash
        translated_cfn_dict = _translate_to_cfn(self.tf_json_with_child_modules, self.output_dir, self.project_root)
        self.assertEqual(translated_cfn_dict, self.expected_cfn_with_child_modules)
        mock_enrich_mapped_resources.assert_not_called()
        mock_generate_custom_makefile.assert_not_called()

    @patch("samcli.hook_packages.terraform.hooks.prepare._generate_custom_makefile")
    @patch("samcli.hook_packages.terraform.hooks.prepare._enrich_mapped_resources")
    @patch("samcli.hook_packages.terraform.hooks.prepare.str_checksum")
    def test_translate_to_cfn_with_root_module_with_sam_metadata_resource(
        self, checksum_mock, mock_enrich_mapped_resources, mock_generate_custom_makefile
    ):
        checksum_mock.return_value = self.mock_logical_id_hash
        translated_cfn_dict = _translate_to_cfn(
            self.tf_json_with_root_module_with_sam_metadata_resources, self.output_dir, self.project_root
        )

        expected_arguments_in_call = (
            [
                SamMetadataResource(
                    current_module_address=None, resource=self.tf_lambda_function_resource_zip_sam_metadata
                ),
                SamMetadataResource(
                    current_module_address=None,
                    resource=self.tf_lambda_function_resource_zip_2_sam_metadata,
                ),
                SamMetadataResource(
                    current_module_address=None,
                    resource=self.tf_image_package_type_lambda_function_resource_sam_metadata,
                ),
            ],
            translated_cfn_dict["Resources"],
            self.output_dir,
            self.project_root,
        )

        mock_enrich_mapped_resources.assert_called_once_with(*expected_arguments_in_call)
        mock_generate_custom_makefile.assert_called_once_with(*expected_arguments_in_call)

    @patch("samcli.hook_packages.terraform.hooks.prepare._generate_custom_makefile")
    @patch("samcli.hook_packages.terraform.hooks.prepare._enrich_mapped_resources")
    @patch("samcli.hook_packages.terraform.hooks.prepare.str_checksum")
    def test_translate_to_cfn_with_child_modules_with_sam_metadata_resource(
        self, checksum_mock, mock_enrich_mapped_resources, mock_generate_custom_makefile
    ):
        checksum_mock.return_value = self.mock_logical_id_hash
        translated_cfn_dict = _translate_to_cfn(
            self.tf_json_with_child_modules_with_sam_metadata_resource, self.output_dir, self.project_root
        )

        expected_arguments_in_call = (
            [
                SamMetadataResource(
                    current_module_address=None, resource=self.tf_lambda_function_resource_zip_sam_metadata
                ),
                SamMetadataResource(
                    current_module_address="module.mymodule1",
                    resource={
                        **self.tf_lambda_function_resource_zip_2_sam_metadata,
                        "address": f"module.mymodule1.null_resource.sam_metadata_{self.zip_function_name_2}",
                    },
                ),
                SamMetadataResource(
                    current_module_address="module.mymodule1.module.mymodule2",
                    resource={
                        **self.tf_lambda_function_resource_zip_3_sam_metadata,
                        "address": f"module.mymodule1.module.mymodule2.null_resource.sam_metadata_{self.zip_function_name_3}",
                    },
                ),
                SamMetadataResource(
                    current_module_address="module.mymodule1.module.mymodule3",
                    resource={
                        **self.tf_lambda_function_resource_zip_4_sam_metadata,
                        "address": f"module.mymodule1.module.mymodule3.null_resource.sam_metadata_{self.zip_function_name_4}",
                    },
                ),
            ],
            translated_cfn_dict["Resources"],
            self.output_dir,
            self.project_root,
        )

        mock_enrich_mapped_resources.assert_called_once_with(*expected_arguments_in_call)
        mock_generate_custom_makefile.assert_called_once_with(*expected_arguments_in_call)

    @patch("samcli.hook_packages.terraform.hooks.prepare._enrich_mapped_resources")
    @patch("samcli.hook_packages.terraform.hooks.prepare.str_checksum")
    def test_translate_to_cfn_with_unsupported_provider(self, checksum_mock, mock_enrich_mapped_resources):
        checksum_mock.return_value = self.mock_logical_id_hash
        translated_cfn_dict = _translate_to_cfn(
            self.tf_json_with_unsupported_provider, self.output_dir, self.project_root
        )
        self.assertEqual(translated_cfn_dict, self.expected_cfn_with_unsupported_provider)
        mock_enrich_mapped_resources.assert_not_called()

    @patch("samcli.hook_packages.terraform.hooks.prepare._enrich_mapped_resources")
    @patch("samcli.hook_packages.terraform.hooks.prepare.str_checksum")
    def test_translate_to_cfn_with_unsupported_resource_type(self, checksum_mock, mock_enrich_mapped_resources):
        checksum_mock.return_value = self.mock_logical_id_hash
        translated_cfn_dict = _translate_to_cfn(
            self.tf_json_with_unsupported_resource_type, self.output_dir, self.project_root
        )
        self.assertEqual(translated_cfn_dict, self.expected_cfn_with_unsupported_resource_type)
        mock_enrich_mapped_resources.assert_not_called()

    @patch("samcli.hook_packages.terraform.hooks.prepare._enrich_mapped_resources")
    @patch("samcli.hook_packages.terraform.hooks.prepare.str_checksum")
    def test_translate_to_cfn_with_mapping_s3_source_to_function(self, checksum_mock, mock_enrich_mapped_resources):
        checksum_mock.return_value = self.mock_logical_id_hash
        translated_cfn_dict = _translate_to_cfn(
            self.tf_json_with_child_modules_and_s3_source_mapping, self.output_dir, self.project_root
        )
        self.assertEqual(translated_cfn_dict, self.expected_cfn_with_child_modules_and_s3_source_mapping)
        mock_enrich_mapped_resources.assert_not_called()

    @parameterized.expand(
        [
            ("expected_cfn_lambda_function_resource_zip", "tf_lambda_function_resource_zip_sam_metadata", "Zip"),
            (
                "expected_cfn_image_package_type_lambda_function_resource",
                "tf_image_package_type_lambda_function_resource_sam_metadata",
                "Image",
            ),
        ]
    )
    def test_validate_referenced_resource_matches_sam_metadata_type_valid_types(
        self, cfn_resource_name, sam_metadata_attributes_name, expected_package_type
    ):
        cfn_resource = self.__getattribute__(cfn_resource_name)
        sam_metadata_attributes = self.__getattribute__(sam_metadata_attributes_name).get("values").get("triggers")
        try:
            _validate_referenced_resource_matches_sam_metadata_type(
                cfn_resource, sam_metadata_attributes, "resource_address", expected_package_type
            )
        except InvalidSamMetadataPropertiesException:
            self.fail("The testing sam metadata resource type should be valid.")

    @parameterized.expand(
        [
            (
                "expected_cfn_lambda_function_resource_zip",
                "tf_image_package_type_lambda_function_resource_sam_metadata",
                "Image",
                "IMAGE_LAMBDA_FUNCTION",
            ),
            (
                "expected_cfn_image_package_type_lambda_function_resource",
                "tf_lambda_function_resource_zip_sam_metadata",
                "Zip",
                "ZIP_LAMBDA_FUNCTION",
            ),
        ]
    )
    def test_validate_referenced_resource_matches_sam_metadata_type_invalid_types(
        self, cfn_resource_name, sam_metadata_attributes_name, expected_package_type, metadata_source_type
    ):
        cfn_resource = self.__getattribute__(cfn_resource_name)
        sam_metadata_attributes = self.__getattribute__(sam_metadata_attributes_name).get("values").get("triggers")
        with self.assertRaises(
            InvalidSamMetadataPropertiesException,
            msg=f"The sam metadata resource resource_address is referring to a resource that does not "
            f"match the resource type {metadata_source_type}.",
        ):
            _validate_referenced_resource_matches_sam_metadata_type(
                cfn_resource, sam_metadata_attributes, "resource_address", expected_package_type
            )

    @parameterized.expand(
        [
            ("/src/code/path", None, "/src/code/path", True),
            ("src/code/path", None, "src/code/path", False),
            ('"/src/code/path"', None, "/src/code/path", True),
            ('"src/code/path"', None, "src/code/path", False),
            ('{"path":"/src/code/path"}', "path", "/src/code/path", True),
            ('{"path":"src/code/path"}', "path", "src/code/path", False),
            ({"path": "/src/code/path"}, "path", "/src/code/path", True),
            ({"path": "src/code/path"}, "path", "src/code/path", False),
            ('["/src/code/path"]', "None", "/src/code/path", True),
            ('["src/code/path"]', "None", "src/code/path", False),
            (["/src/code/path"], "None", "/src/code/path", True),
            (["src/code/path"], "None", "src/code/path", False),
            ('["/src/code/path", "/src/code/path2"]', "None", "/src/code/path", True),
            ('["src/code/path", "src/code/path2"]', "None", "src/code/path", False),
            (["/src/code/path", "/src/code/path2"], "None", "/src/code/path", True),
            (["src/code/path", "/src/code/path2"], "None", "src/code/path", False),
        ]
    )
    @patch("samcli.hook_packages.terraform.hooks.prepare.os")
    def test_get_lambda_function_source_code_path_valid_metadata_resource(
        self, original_source_code, source_code_property, expected_path, is_abs, mock_os
    ):
        mock_path = Mock()
        mock_os.path = mock_path
        mock_isabs = Mock()
        mock_isabs.return_value = is_abs
        mock_path.isabs = mock_isabs

        mock_exists = Mock()
        mock_exists.return_value = True
        mock_path.exists = mock_exists

        if not is_abs:
            mock_normpath = Mock()
            mock_normpath.return_value = f"/project/root/dir/{expected_path}"
            expected_path = f"/project/root/dir/{expected_path}"
            mock_path.normpath = mock_normpath
            mock_join = Mock()
            mock_join.return_value = expected_path
            mock_path.join = mock_join
        sam_metadata_attributes = {
            **self.tf_zip_function_sam_metadata_properties,
            "original_source_code": original_source_code,
        }
        if source_code_property:
            sam_metadata_attributes = {
                **sam_metadata_attributes,
                "source_code_property": source_code_property,
            }
        path = _get_lambda_function_source_code_path(
            sam_metadata_attributes,
            "resource_address",
            "/project/root/dir",
            "original_source_code",
            "source_code_property",
            "source code",
        )
        self.assertEquals(path, expected_path)

    @parameterized.expand(
        [
            (
                "/src/code/path",
                None,
                False,
                "The sam metadata resource resource_address should contain a valid lambda function source code path",
            ),
            (
                None,
                None,
                True,
                "The sam metadata resource resource_address should contain the lambda function source code in "
                "property original_source_code",
            ),
            (
                '{"path":"/src/code/path"}',
                None,
                True,
                "The sam metadata resource resource_address should contain the lambda function source code property in "
                "property source_code_property as the original_source_code value is an object",
            ),
            (
                {"path": "/src/code/path"},
                None,
                True,
                "The sam metadata resource resource_address should contain the lambda function source code property "
                "in property source_code_property as the original_source_code value is an object",
            ),
            (
                '{"path":"/src/code/path"}',
                "path1",
                True,
                "The sam metadata resource resource_address should contain a valid lambda function source code "
                "property in property source_code_property as the original_source_code value is an object",
            ),
            (
                {"path": "/src/code/path"},
                "path1",
                True,
                "The sam metadata resource resource_address should contain a valid lambda function source code "
                "property in property source_code_property as the original_source_code value is an object",
            ),
            (
                "[]",
                None,
                True,
                "The sam metadata resource resource_address should contain the lambda function  source code in "
                "property original_source_code, and it should not be an empty list",
            ),
            (
                [],
                None,
                True,
                "The sam metadata resource resource_address should contain the lambda function  source code in "
                "property original_source_code, and it should not be an empty list",
            ),
            (
                "[null]",
                None,
                True,
                "The sam metadata resource resource_address should contain a valid lambda function source code in "
                "property original_source_code",
            ),
            (
                [None],
                None,
                True,
                "The sam metadata resource resource_address should contain a valid lambda function source code in "
                "property original_source_code",
            ),
        ]
    )
    @patch("samcli.hook_packages.terraform.hooks.prepare.os")
    def test_get_lambda_function_source_code_path_invalid_metadata_resources(
        self, original_source_code, source_code_property, does_exist, exception_message, mock_os
    ):
        mock_path = Mock()
        mock_os.path = mock_path
        mock_isabs = Mock()
        mock_isabs.return_value = True
        mock_path.isabs = mock_isabs

        mock_exists = Mock()
        mock_exists.return_value = does_exist
        mock_path.exists = mock_exists

        sam_metadata_attributes = {
            **self.tf_zip_function_sam_metadata_properties,
            "original_source_code": original_source_code,
        }
        if source_code_property:
            sam_metadata_attributes = {
                **sam_metadata_attributes,
                "source_code_property": source_code_property,
            }
        with self.assertRaises(InvalidSamMetadataPropertiesException, msg=exception_message):
            _get_lambda_function_source_code_path(
                sam_metadata_attributes,
                "resource_address",
                "/project/root/dir",
                "original_source_code",
                "source_code_property",
                "source code",
            )

    @patch("samcli.hook_packages.terraform.hooks.prepare._build_cfn_logical_id")
    def test_get_relevant_cfn_resource(self, mock_build_cfn_logical_id):
        sam_metadata_resource = SamMetadataResource(
            current_module_address="module.mymodule1",
            resource={
                **self.tf_lambda_function_resource_zip_2_sam_metadata,
                "address": f"module.mymodule1.null_resource.sam_metadata_{self.zip_function_name_2}",
            },
        )
        cfn_resources = {
            "ABCDEFG": self.expected_cfn_lambda_function_resource_zip_2,
            "logical_id_3": self.expected_cfn_lambda_function_resource_zip_3,
        }
        mock_build_cfn_logical_id.side_effect = ["ABCDEFG"]
        relevant_resource, return_logical_id = _get_relevant_cfn_resource(sam_metadata_resource, cfn_resources)

        mock_build_cfn_logical_id.assert_called_once_with(
            f"module.mymodule1.aws_lambda_function.{self.zip_function_name_2}"
        )
        self.assertEquals(relevant_resource, self.expected_cfn_lambda_function_resource_zip_2)
        self.assertEquals(return_logical_id, "ABCDEFG")

    @parameterized.expand(
        [
            (
                None,
                "module.mymodule1",
                ["ABCDEFG"],
                "sam cli expects the sam metadata resource null_resource.sam_metadata_func2 to contain a resource name "
                "that will be enriched using this metadata resource",
            ),
            (
                "resource_name_value",
                None,
                ["Not_valid"],
                "There is no resource found that match the provided resource name null_resource.sam_metadata_func2",
            ),
            (
                "resource_name_value",
                "module.mymodule1",
                ["Not_valid", "Not_valid"],
                "There is no resource found that match the provided resource name null_resource.sam_metadata_func2",
            ),
        ]
    )
    @patch("samcli.hook_packages.terraform.hooks.prepare._build_cfn_logical_id")
    def test_get_relevant_cfn_resource_exceptions(
        self, resource_name, module_name, build_logical_id_output, exception_message, mock_build_cfn_logical_id
    ):
        sam_metadata_resource = SamMetadataResource(
            current_module_address=module_name,
            resource={
                **self.tf_sam_metadata_resource_common_attributes,
                "values": {
                    "triggers": {
                        "built_output_path": "builds/func2.zip",
                        "original_source_code": "./src/lambda_func2",
                        "resource_name": resource_name,
                        "resource_type": "ZIP_LAMBDA_FUNCTION",
                    },
                },
                "address": "null_resource.sam_metadata_func2",
                "name": "sam_metadata_func2",
            },
        )
        cfn_resources = {
            "ABCDEFG": self.expected_cfn_lambda_function_resource_zip_2,
            "logical_id_3": self.expected_cfn_lambda_function_resource_zip_3,
        }
        mock_build_cfn_logical_id.side_effect = build_logical_id_output
        with self.assertRaises(InvalidSamMetadataPropertiesException, msg=exception_message):
            _get_relevant_cfn_resource(sam_metadata_resource, cfn_resources)

    @patch("samcli.hook_packages.terraform.hooks.prepare._get_relevant_cfn_resource")
    @patch("samcli.hook_packages.terraform.hooks.prepare._validate_referenced_resource_matches_sam_metadata_type")
    @patch("samcli.hook_packages.terraform.hooks.prepare._get_lambda_function_source_code_path")
    def test_enrich_mapped_resources_zip_functions(
        self,
        mock_get_lambda_function_source_code_path,
        mock_validate_referenced_resource_matches_sam_metadata_type,
        mock_get_relevant_cfn_resource,
    ):
        mock_get_lambda_function_source_code_path.side_effect = ["src/code/path1", "src/code/path2"]
        zip_function_1 = {
            "Type": CFN_AWS_LAMBDA_FUNCTION,
            "Properties": {
                **self.expected_cfn_function_common_properties,
                "Code": "file.zip",
            },
            "Metadata": {"SamResourceId": f"aws_lambda_function.func1", "SkipBuild": True},
        }
        zip_function_2 = {
            "Type": CFN_AWS_LAMBDA_FUNCTION,
            "Properties": {
                **self.expected_cfn_function_common_properties,
                "Code": "file2.zip",
            },
            "Metadata": {"SamResourceId": f"aws_lambda_function.func2", "SkipBuild": True},
        }
        cfn_resources = {
            "logical_id1": zip_function_1,
            "logical_id2": zip_function_2,
        }
        mock_get_relevant_cfn_resource.side_effect = [
            (zip_function_1, "logical_id1"),
            (zip_function_2, "logical_id2"),
        ]
        sam_metadata_resources = [
            SamMetadataResource(
                current_module_address=None, resource=self.tf_lambda_function_resource_zip_sam_metadata
            ),
            SamMetadataResource(
                current_module_address=None, resource=self.tf_lambda_function_resource_zip_2_sam_metadata
            ),
        ]

        expected_zip_function_1 = {
            "Type": CFN_AWS_LAMBDA_FUNCTION,
            "Properties": {
                **self.expected_cfn_function_common_properties,
                "Code": "src/code/path1",
            },
            "Metadata": {
                "SamResourceId": "aws_lambda_function.func1",
                "SkipBuild": False,
                "BuildMethod": "makefile",
                "ContextPath": "/output/dir",
                "WorkingDirectory": "/terraform/project/root",
                "ProjectRootDirectory": "/terraform/project/root",
            },
        }
        expected_zip_function_2 = {
            "Type": CFN_AWS_LAMBDA_FUNCTION,
            "Properties": {
                **self.expected_cfn_function_common_properties,
                "Code": "src/code/path2",
            },
            "Metadata": {
                "SamResourceId": "aws_lambda_function.func2",
                "SkipBuild": False,
                "BuildMethod": "makefile",
                "ContextPath": "/output/dir",
                "WorkingDirectory": "/terraform/project/root",
                "ProjectRootDirectory": "/terraform/project/root",
            },
        }

        expected_cfn_resources = {
            "logical_id1": expected_zip_function_1,
            "logical_id2": expected_zip_function_2,
        }

        _enrich_mapped_resources(sam_metadata_resources, cfn_resources, "/output/dir", "/terraform/project/root")
        self.assertEquals(cfn_resources, expected_cfn_resources)

    @patch("samcli.hook_packages.terraform.hooks.prepare._get_relevant_cfn_resource")
    @patch("samcli.hook_packages.terraform.hooks.prepare._validate_referenced_resource_matches_sam_metadata_type")
    @patch("samcli.hook_packages.terraform.hooks.prepare._get_lambda_function_source_code_path")
    @patch("samcli.hook_packages.terraform.hooks.prepare._enrich_image_lambda_function")
    @patch("samcli.hook_packages.terraform.hooks.prepare._enrich_zip_lambda_function")
    def test_enrich_mapped_resources_mock_enrich_zip_functions(
        self,
        mock_enrich_zip_lambda_function,
        mock_enrich_image_lambda_function,
        mock_get_lambda_function_source_code_path,
        mock_validate_referenced_resource_matches_sam_metadata_type,
        mock_get_relevant_cfn_resource,
    ):
        mock_get_lambda_function_source_code_path.side_effect = ["src/code/path1", "src/code/path2"]
        zip_function_1 = {
            "Type": CFN_AWS_LAMBDA_FUNCTION,
            "Properties": {
                **self.expected_cfn_function_common_properties,
                "Code": "file.zip",
            },
            "Metadata": {"SamResourceId": f"aws_lambda_function.func1", "SkipBuild": True},
        }
        zip_function_2 = {
            "Type": CFN_AWS_LAMBDA_FUNCTION,
            "Properties": {
                **self.expected_cfn_function_common_properties,
                "Code": "file2.zip",
            },
            "Metadata": {"SamResourceId": f"aws_lambda_function.func2", "SkipBuild": True},
        }
        cfn_resources = {
            "logical_id1": zip_function_1,
            "logical_id2": zip_function_2,
        }
        mock_get_relevant_cfn_resource.side_effect = [
            (zip_function_1, "logical_id1"),
            (zip_function_2, "logical_id2"),
        ]
        sam_metadata_resources = [
            SamMetadataResource(
                current_module_address=None, resource=self.tf_lambda_function_resource_zip_sam_metadata
            ),
            SamMetadataResource(
                current_module_address=None, resource=self.tf_lambda_function_resource_zip_2_sam_metadata
            ),
        ]

        _enrich_mapped_resources(sam_metadata_resources, cfn_resources, "/output/dir", "/terraform/project/root")
        mock_enrich_zip_lambda_function.assert_has_calls(
            [
                call(
                    self.tf_lambda_function_resource_zip_sam_metadata,
                    zip_function_1,
                    "logical_id1",
                    "/terraform/project/root",
                    "/output/dir",
                ),
                call(
                    self.tf_lambda_function_resource_zip_2_sam_metadata,
                    zip_function_2,
                    "logical_id2",
                    "/terraform/project/root",
                    "/output/dir",
                ),
            ]
        )
        mock_enrich_image_lambda_function.assert_not_called()

    @patch("samcli.hook_packages.terraform.hooks.prepare._get_relevant_cfn_resource")
    @patch("samcli.hook_packages.terraform.hooks.prepare._validate_referenced_resource_matches_sam_metadata_type")
    @patch("samcli.hook_packages.terraform.hooks.prepare._get_lambda_function_source_code_path")
    def test_enrich_mapped_resource_zip_function(
        self,
        mock_get_lambda_function_source_code_path,
        mock_validate_referenced_resource_matches_sam_metadata_type,
        mock_get_relevant_cfn_resource,
    ):
        mock_get_lambda_function_source_code_path.side_effect = ["src/code/path1", "src/code/path2"]
        zip_function_1 = {
            "Type": CFN_AWS_LAMBDA_FUNCTION,
            "Properties": {
                **self.expected_cfn_function_common_properties,
                "Code": "file.zip",
            },
            "Metadata": {"SamResourceId": f"aws_lambda_function.func1", "SkipBuild": True},
        }
        mock_get_relevant_cfn_resource.side_effect = [
            (zip_function_1, "logical_id1"),
        ]

        expected_zip_function_1 = {
            "Type": CFN_AWS_LAMBDA_FUNCTION,
            "Properties": {
                **self.expected_cfn_function_common_properties,
                "Code": "src/code/path1",
            },
            "Metadata": {
                "SamResourceId": "aws_lambda_function.func1",
                "SkipBuild": False,
                "BuildMethod": "makefile",
                "ContextPath": "/output/dir",
                "WorkingDirectory": "/terraform/project/root",
                "ProjectRootDirectory": "/terraform/project/root",
            },
        }

        _enrich_zip_lambda_function(
            self.tf_lambda_function_resource_zip_sam_metadata,
            zip_function_1,
            "logical_id1",
            "/terraform/project/root",
            "/output/dir",
        )
        self.assertEquals(zip_function_1, expected_zip_function_1)

    @patch("samcli.hook_packages.terraform.hooks.prepare._get_relevant_cfn_resource")
    @patch("samcli.hook_packages.terraform.hooks.prepare._validate_referenced_resource_matches_sam_metadata_type")
    @patch("samcli.hook_packages.terraform.hooks.prepare._get_lambda_function_source_code_path")
    def test_enrich_mapped_resources_image_functions(
        self,
        mock_get_lambda_function_source_code_path,
        mock_validate_referenced_resource_matches_sam_metadata_type,
        mock_get_relevant_cfn_resource,
    ):
        mock_get_lambda_function_source_code_path.side_effect = ["src/code/path1", "src/code/path2"]
        image_function_1 = {
            "Type": CFN_AWS_LAMBDA_FUNCTION,
            "Properties": {
                **self.expected_cfn_image_package_type_function_common_properties,
                "ImageConfig": {
                    "Command": ["cmd1", "cmd2"],
                    "EntryPoint": ["entry1", "entry2"],
                    "WorkingDirectory": "/working/dir/path",
                },
                "Code": {
                    "ImageUri": "image/uri:tag",
                },
            },
            "Metadata": {"SamResourceId": f"aws_lambda_function.func1", "SkipBuild": True},
        }

        cfn_resources = {
            "logical_id1": image_function_1,
        }
        mock_get_relevant_cfn_resource.side_effect = [
            (image_function_1, "logical_id1"),
        ]
        sam_metadata_resources = [
            SamMetadataResource(
                current_module_address=None,
                resource=self.tf_image_package_type_lambda_function_resource_sam_metadata,
            ),
        ]

        expected_image_function_1 = {
            "Type": CFN_AWS_LAMBDA_FUNCTION,
            "Properties": {
                **self.expected_cfn_image_package_type_function_common_properties,
                "ImageConfig": {
                    "Command": ["cmd1", "cmd2"],
                    "EntryPoint": ["entry1", "entry2"],
                    "WorkingDirectory": "/working/dir/path",
                },
            },
            "Metadata": {
                "SamResourceId": "aws_lambda_function.func1",
                "SkipBuild": False,
                "DockerContext": "src/code/path1",
                "Dockerfile": "Dockerfile",
                "DockerTag": "2.0",
                "DockerBuildArgs": {"FOO": "bar"},
            },
        }

        expected_cfn_resources = {
            "logical_id1": expected_image_function_1,
        }

        _enrich_mapped_resources(sam_metadata_resources, cfn_resources, "/output/dir", "/terraform/project/root")
        self.assertEquals(cfn_resources, expected_cfn_resources)

    @patch("samcli.hook_packages.terraform.hooks.prepare._get_relevant_cfn_resource")
    @patch("samcli.hook_packages.terraform.hooks.prepare._validate_referenced_resource_matches_sam_metadata_type")
    @patch("samcli.hook_packages.terraform.hooks.prepare._get_lambda_function_source_code_path")
    def test_enrich_mapped_resource_image_function(
        self,
        mock_get_lambda_function_source_code_path,
        mock_validate_referenced_resource_matches_sam_metadata_type,
        mock_get_relevant_cfn_resource,
    ):
        mock_get_lambda_function_source_code_path.side_effect = ["src/code/path1", "src/code/path2"]
        image_function_1 = {
            "Type": CFN_AWS_LAMBDA_FUNCTION,
            "Properties": {
                **self.expected_cfn_image_package_type_function_common_properties,
                "ImageConfig": {
                    "Command": ["cmd1", "cmd2"],
                    "EntryPoint": ["entry1", "entry2"],
                    "WorkingDirectory": "/working/dir/path",
                },
                "Code": {
                    "ImageUri": "image/uri:tag",
                },
            },
            "Metadata": {"SamResourceId": f"aws_lambda_function.func1", "SkipBuild": True},
        }

        mock_get_relevant_cfn_resource.side_effect = [
            (image_function_1, "logical_id1"),
        ]

        expected_image_function_1 = {
            "Type": CFN_AWS_LAMBDA_FUNCTION,
            "Properties": {
                **self.expected_cfn_image_package_type_function_common_properties,
                "ImageConfig": {
                    "Command": ["cmd1", "cmd2"],
                    "EntryPoint": ["entry1", "entry2"],
                    "WorkingDirectory": "/working/dir/path",
                },
            },
            "Metadata": {
                "SamResourceId": "aws_lambda_function.func1",
                "SkipBuild": False,
                "DockerContext": "src/code/path1",
                "Dockerfile": "Dockerfile",
                "DockerTag": "2.0",
                "DockerBuildArgs": {"FOO": "bar"},
            },
        }

        _enrich_image_lambda_function(
            self.tf_image_package_type_lambda_function_resource_sam_metadata,
            image_function_1,
            "logical_id1",
            "/terraform/project/root",
            "/output/dir",
        )
        self.assertEquals(image_function_1, expected_image_function_1)

    @patch("samcli.hook_packages.terraform.hooks.prepare._get_relevant_cfn_resource")
    @patch("samcli.hook_packages.terraform.hooks.prepare._validate_referenced_resource_matches_sam_metadata_type")
    @patch("samcli.hook_packages.terraform.hooks.prepare._get_lambda_function_source_code_path")
    @patch("samcli.hook_packages.terraform.hooks.prepare._enrich_image_lambda_function")
    @patch("samcli.hook_packages.terraform.hooks.prepare._enrich_zip_lambda_function")
    def test_enrich_mapped_resources_mock_enrich_image_functions(
        self,
        mock_enrich_zip_lambda_function,
        mock_enrich_image_lambda_function,
        mock_get_lambda_function_source_code_path,
        mock_validate_referenced_resource_matches_sam_metadata_type,
        mock_get_relevant_cfn_resource,
    ):
        mock_get_lambda_function_source_code_path.side_effect = ["src/code/path1", "src/code/path2"]
        image_function_1 = {
            "Type": CFN_AWS_LAMBDA_FUNCTION,
            "Properties": {
                **self.expected_cfn_image_package_type_function_common_properties,
                "ImageConfig": {
                    "Command": ["cmd1", "cmd2"],
                    "EntryPoint": ["entry1", "entry2"],
                    "WorkingDirectory": "/working/dir/path",
                },
                "Code": {
                    "ImageUri": "image/uri:tag",
                },
            },
            "Metadata": {"SamResourceId": f"aws_lambda_function.func1", "SkipBuild": True},
        }

        cfn_resources = {
            "logical_id1": image_function_1,
        }
        mock_get_relevant_cfn_resource.side_effect = [
            (image_function_1, "logical_id1"),
        ]
        sam_metadata_resources = [
            SamMetadataResource(
                current_module_address=None,
                resource=self.tf_image_package_type_lambda_function_resource_sam_metadata,
            ),
        ]

        _enrich_mapped_resources(sam_metadata_resources, cfn_resources, "/output/dir", "/terraform/project/root")
        mock_enrich_image_lambda_function.assert_called_once_with(
            self.tf_image_package_type_lambda_function_resource_sam_metadata,
            image_function_1,
            "logical_id1",
            "/terraform/project/root",
            "/output/dir",
        )
        mock_enrich_zip_lambda_function.assert_not_called()

    @parameterized.expand(
        [
            ("ABCDEFG",),
            ('"ABCDEFG"',),
        ]
    )
    @patch("samcli.hook_packages.terraform.hooks.prepare._get_relevant_cfn_resource")
    @patch("samcli.hook_packages.terraform.hooks.prepare._validate_referenced_resource_matches_sam_metadata_type")
    @patch("samcli.hook_packages.terraform.hooks.prepare._get_lambda_function_source_code_path")
    def test_enrich_mapped_resource_image_function_invalid_docker_args(
        self,
        docker_args_value,
        mock_get_lambda_function_source_code_path,
        mock_validate_referenced_resource_matches_sam_metadata_type,
        mock_get_relevant_cfn_resource,
    ):
        mock_get_lambda_function_source_code_path.side_effect = ["src/code/path1", "src/code/path2"]
        image_function_1 = {
            "Type": CFN_AWS_LAMBDA_FUNCTION,
            "Properties": {
                **self.expected_cfn_image_package_type_function_common_properties,
                "ImageConfig": {
                    "Command": ["cmd1", "cmd2"],
                    "EntryPoint": ["entry1", "entry2"],
                    "WorkingDirectory": "/working/dir/path",
                },
                "Code": {
                    "ImageUri": "image/uri:tag",
                },
            },
            "Metadata": {"SamResourceId": f"aws_lambda_function.func1", "SkipBuild": True},
        }

        mock_get_relevant_cfn_resource.side_effect = [
            (image_function_1, "logical_id1"),
        ]
        sam_metadata_resource = {
            **self.tf_sam_metadata_resource_common_attributes,
            "values": {
                "triggers": {
                    "resource_name": f"aws_lambda_function.{self.image_function_name}",
                    "docker_build_args": docker_args_value,
                    "docker_context": "context",
                    "docker_file": "Dockerfile",
                    "docker_tag": "2.0",
                    "resource_type": "IMAGE_LAMBDA_FUNCTION",
                },
            },
            "address": f"null_resource.sam_metadata_{self.image_function_name}",
            "name": f"sam_metadata_{self.image_function_name}",
        }

        with self.assertRaises(
            InvalidSamMetadataPropertiesException,
            msg="The sam metadata resource null_resource.sam_metadata_func1 should contain a valid json encoded "
            "string for the lambda function docker build arguments.",
        ):
            _enrich_image_lambda_function(
                sam_metadata_resource, image_function_1, "logical_id1", "/terraform/project/root", "/output/dir"
            )

    def test_enrich_mapped_resources_invalid_source_type(self):
        image_function_1 = {
            "Type": CFN_AWS_LAMBDA_FUNCTION,
            "Properties": {
                **self.expected_cfn_image_package_type_function_common_properties,
                "ImageConfig": {
                    "Command": ["cmd1", "cmd2"],
                    "EntryPoint": ["entry1", "entry2"],
                    "WorkingDirectory": "/working/dir/path",
                },
                "Code": {
                    "ImageUri": "image/uri:tag",
                },
            },
            "Metadata": {"SamResourceId": f"aws_lambda_function.func1", "SkipBuild": True},
        }

        cfn_resources = {
            "logical_id1": image_function_1,
        }
        sam_metadata_resources = [
            SamMetadataResource(
                current_module_address=None,
                resource={
                    **self.tf_sam_metadata_resource_common_attributes,
                    "values": {
                        "triggers": {
                            "resource_name": f"aws_lambda_function.{self.image_function_name}",
                            "docker_build_args": '{"FOO":"bar"}',
                            "docker_context": "context",
                            "docker_file": "Dockerfile",
                            "docker_tag": "2.0",
                            "resource_type": "Invalid_resource_type",
                        },
                    },
                    "address": f"null_resource.sam_metadata_func1",
                    "name": f"sam_metadata_func1",
                },
            ),
        ]
        with self.assertRaises(
            InvalidSamMetadataPropertiesException,
            msg="The resource type Invalid_resource_type found in the sam metadata resource "
            "null_resource.sam_metadata_func1 is not a correct resource type. The resource type should be one of "
            "these values [ZIP_LAMBDA_FUNCTION, IMAGE_LAMBDA_FUNCTION]",
        ):
            _enrich_mapped_resources(sam_metadata_resources, cfn_resources, "/output/dir", "/terraform/project/root")

    @patch("samcli.hook_packages.terraform.hooks.prepare._update_resources_paths")
    @patch("samcli.hook_packages.terraform.hooks.prepare._translate_to_cfn")
    @patch("builtins.open")
    @patch("samcli.hook_packages.terraform.hooks.prepare.osutils.tempfile_platform_independent")
    @patch("samcli.hook_packages.terraform.hooks.prepare.os")
    @patch("samcli.hook_packages.terraform.hooks.prepare.json")
    @patch("samcli.hook_packages.terraform.hooks.prepare.run")
    def test_prepare(
        self,
        mock_subprocess_run,
        mock_json,
        mock_os,
        named_temporary_file_mock,
        mock_open,
        mock_translate_to_cfn,
        mock_update_resources_paths,
    ):
        tf_plan_filename = "tf_plan"
        output_dir_path = self.prepare_params.get("OutputDirPath")
        metadata_file_path = f"{output_dir_path}/template.json"
        mock_cfn_dict = Mock()
        mock_metadata_file = Mock()
        mock_cfn_dict_resources = Mock()
        mock_cfn_dict.get.return_value = mock_cfn_dict_resources

        mock_path = Mock()
        mock_isabs = Mock()
        mock_path.isabs = mock_isabs
        mock_os.path = mock_path
        mock_isabs.return_value = True

        named_temporary_file_mock.return_value.__enter__.return_value.name = tf_plan_filename
        mock_json.loads.return_value = self.tf_json_with_child_modules_and_s3_source_mapping
        mock_translate_to_cfn.return_value = mock_cfn_dict
        mock_os.path.exists.return_value = True
        mock_os.path.join.return_value = metadata_file_path
        mock_open.return_value.__enter__.return_value = mock_metadata_file

        expected_prepare_output_dict = {"iac_applications": {"MainApplication": {"metadata_file": metadata_file_path}}}
        iac_prepare_output = prepare(self.prepare_params)

        mock_subprocess_run.assert_has_calls(
            [
                call(["terraform", "init"], check=True, capture_output=True, cwd="iac/project/path"),
                call(
                    ["terraform", "plan", "-out", tf_plan_filename],
                    check=True,
                    capture_output=True,
                    cwd="iac/project/path",
                ),
                call(
                    ["terraform", "show", "-json", tf_plan_filename],
                    check=True,
                    capture_output=True,
                    cwd="iac/project/path",
                ),
            ]
        )
        mock_translate_to_cfn.assert_called_once_with(
            self.tf_json_with_child_modules_and_s3_source_mapping, output_dir_path, "iac/project/path"
        )
        mock_json.dump.assert_called_once_with(mock_cfn_dict, mock_metadata_file)
        mock_update_resources_paths.assert_called_once_with(mock_cfn_dict_resources, "iac/project/path")
        self.assertEqual(expected_prepare_output_dict, iac_prepare_output)

    @patch("samcli.hook_packages.terraform.hooks.prepare._update_resources_paths")
    @patch("samcli.hook_packages.terraform.hooks.prepare._translate_to_cfn")
    @patch("builtins.open")
    @patch("samcli.hook_packages.terraform.hooks.prepare.osutils.tempfile_platform_independent")
    @patch("samcli.hook_packages.terraform.hooks.prepare.os")
    @patch("samcli.hook_packages.terraform.hooks.prepare.json")
    @patch("samcli.hook_packages.terraform.hooks.prepare.run")
    def test_prepare_with_relative_paths(
        self,
        mock_subprocess_run,
        mock_json,
        mock_os,
        named_temporary_file_mock,
        mock_open,
        mock_translate_to_cfn,
        mock_update_resources_paths,
    ):
        tf_plan_filename = "tf_plan"
        output_dir_path = self.prepare_params.get("OutputDirPath")
        metadata_file_path = f"/current/dir/iac/project/path/{output_dir_path}/template.json"
        mock_cfn_dict = Mock()
        mock_metadata_file = Mock()
        mock_cfn_dict_resources = Mock()
        mock_cfn_dict.get.return_value = mock_cfn_dict_resources

        mock_os.getcwd.return_value = "/current/dir"

        mock_path = Mock()
        mock_isabs = Mock()
        mock_normpath = Mock()
        mock_join = Mock()
        mock_path.isabs = mock_isabs
        mock_path.normpath = mock_normpath
        mock_path.join = mock_join
        mock_os.path = mock_path
        mock_isabs.return_value = False
        mock_join.side_effect = [
            "/current/dir/iac/project/path",
            f"/current/dir/iac/project/path/{output_dir_path}",
            f"/current/dir/iac/project/path/{output_dir_path}/template.json",
        ]
        mock_normpath.side_effect = [
            "/current/dir/iac/project/path",
            f"/current/dir/iac/project/path/{output_dir_path}",
        ]

        named_temporary_file_mock.return_value.__enter__.return_value.name = tf_plan_filename
        mock_json.loads.return_value = self.tf_json_with_child_modules_and_s3_source_mapping
        mock_translate_to_cfn.return_value = mock_cfn_dict
        mock_os.path.exists.return_value = True
        mock_os.path.join.return_value = metadata_file_path
        mock_open.return_value.__enter__.return_value = mock_metadata_file

        expected_prepare_output_dict = {"iac_applications": {"MainApplication": {"metadata_file": metadata_file_path}}}
        iac_prepare_output = prepare(self.prepare_params)

        mock_subprocess_run.assert_has_calls(
            [
                call(["terraform", "init"], check=True, capture_output=True, cwd="/current/dir/iac/project/path"),
                call(
                    ["terraform", "plan", "-out", tf_plan_filename],
                    check=True,
                    capture_output=True,
                    cwd="/current/dir/iac/project/path",
                ),
                call(
                    ["terraform", "show", "-json", tf_plan_filename],
                    check=True,
                    capture_output=True,
                    cwd="/current/dir/iac/project/path",
                ),
            ]
        )
        mock_translate_to_cfn.assert_called_once_with(
            self.tf_json_with_child_modules_and_s3_source_mapping,
            f"/current/dir/iac/project/path/{output_dir_path}",
            "/current/dir/iac/project/path",
        )
        mock_json.dump.assert_called_once_with(mock_cfn_dict, mock_metadata_file)
        mock_update_resources_paths.assert_called_once_with(mock_cfn_dict_resources, "/current/dir/iac/project/path")
        self.assertEqual(expected_prepare_output_dict, iac_prepare_output)

    @patch("samcli.hook_packages.terraform.hooks.prepare.run")
    def test_prepare_with_called_process_error(self, mock_subprocess_run):
        mock_subprocess_run.side_effect = CalledProcessError(-2, "terraform init")
        with self.assertRaises(PrepareHookException):
            prepare(self.prepare_params)

    @patch("samcli.hook_packages.terraform.hooks.prepare._translate_to_cfn")
    @patch("samcli.hook_packages.terraform.hooks.prepare.osutils.tempfile_platform_independent")
    @patch("samcli.hook_packages.terraform.hooks.prepare.os")
    @patch("samcli.hook_packages.terraform.hooks.prepare.json")
    @patch("samcli.hook_packages.terraform.hooks.prepare.run")
    def test_prepare_with_os_error(
        self, mock_subprocess_run, mock_json, mock_os, named_temporary_file_mock, mock_translate_to_cfn
    ):
        mock_os.path.exists.return_value = False
        mock_os.mkdir.side_effect = OSError()
        with self.assertRaises(PrepareHookException):
            prepare(self.prepare_params)

    def test_prepare_with_no_output_dir_path(self):
        with self.assertRaises(PrepareHookException, msg="OutputDirPath was not supplied"):
            prepare({})

    @patch("samcli.hook_packages.terraform.hooks.prepare.os")
    @patch("samcli.hook_packages.terraform.hooks.prepare.Path")
    def test_update_resources_paths(self, mock_path, mock_os):
        abs_path = "/abs/path/value"
        relative_path = "relative/path/value"
        terraform_application_root = "/path/terraform/app/root"

        def side_effect_func(value):
            return value == abs_path

        mock_os.path.isabs = MagicMock(side_effect=side_effect_func)
        updated_relative_path = f"{terraform_application_root}/{relative_path}"
        mock_path_init = Mock()
        mock_path.return_value = mock_path_init
        mock_path_init.joinpath.return_value = updated_relative_path
        resources = {
            "AbsResource1": {
                "Type": "AWS::Lambda::Function",
                "Properties": {"Code": abs_path, "Timeout": 10, "Handler": "app.func"},
            },
            "S3Resource1": {
                "Type": "AWS::Lambda::Function",
                "Properties": {
                    "Code": {
                        "S3Bucket": "s3_bucket_name",
                        "S3Key": "s3_key_name",
                    },
                    "Timeout": 10,
                    "Handler": "app.func",
                },
            },
            "RelativeResource1": {
                "Type": "AWS::Lambda::Function",
                "Properties": {"Code": relative_path, "Timeout": 10, "Handler": "app.func"},
            },
            "OtherResource1": {
                "Type": "AWS::Lambda::NotFunction",
                "Properties": {"Code": relative_path, "Timeout": 10, "Handler": "app.func"},
            },
        }
        expected_resources = {
            "AbsResource1": {
                "Type": "AWS::Lambda::Function",
                "Properties": {"Code": abs_path, "Timeout": 10, "Handler": "app.func"},
            },
            "S3Resource1": {
                "Type": "AWS::Lambda::Function",
                "Properties": {
                    "Code": {
                        "S3Bucket": "s3_bucket_name",
                        "S3Key": "s3_key_name",
                    },
                    "Timeout": 10,
                    "Handler": "app.func",
                },
            },
            "RelativeResource1": {
                "Type": "AWS::Lambda::Function",
                "Properties": {"Code": updated_relative_path, "Timeout": 10, "Handler": "app.func"},
            },
            "OtherResource1": {
                "Type": "AWS::Lambda::NotFunction",
                "Properties": {"Code": relative_path, "Timeout": 10, "Handler": "app.func"},
            },
        }
        _update_resources_paths(resources, terraform_application_root)
        self.assertDictEqual(resources, expected_resources)

    def test_check_image_config_value_valid(self):
        image_config = [
            {
                "command": ["cmd1", "cmd2"],
                "entry_point": ["entry1", "entry2"],
                "working_directory": "/working/dir/path",
            }
        ]
        res = _check_image_config_value(image_config)
        self.assertTrue(res)

    def test_check_image_config_value_invalid_type(self):
        image_config = {
            "command": ["cmd1", "cmd2"],
            "entry_point": ["entry1", "entry2"],
            "working_directory": "/working/dir/path",
        }
        expected_message = f"SAM CLI expects that the value of image_config of aws_lambda_function resource in "
        f"the terraform plan output to be of type list instead of {type(image_config)}"
        with self.assertRaises(PrepareHookException, msg=expected_message):
            _check_image_config_value(image_config)

    def test_check_image_config_value_invalid_length(self):
        image_config = [
            {
                "command": ["cmd1", "cmd2"],
                "entry_point": ["entry1", "entry2"],
                "working_directory": "/working/dir/path",
            },
            {
                "command": ["cmd1", "cmd2"],
                "entry_point": ["entry1", "entry2"],
                "working_directory": "/working/dir/path",
            },
        ]
        expected_message = f"SAM CLI expects that there is only one item in the  image_config property of "
        f"aws_lambda_function resource in the terraform plan output, but there are {len(image_config)} items"
        with self.assertRaises(PrepareHookException, msg=expected_message):
            _check_image_config_value(image_config)<|MERGE_RESOLUTION|>--- conflicted
+++ resolved
@@ -26,12 +26,9 @@
     _get_lambda_function_source_code_path,
     _enrich_mapped_resources,
     _get_relevant_cfn_resource,
-<<<<<<< HEAD
-    _generate_custom_makefile,
-=======
     _enrich_zip_lambda_function,
     _enrich_image_lambda_function,
->>>>>>> 79f5372b
+    _generate_custom_makefile,
 )
 from samcli.lib.hook.exceptions import PrepareHookException, InvalidSamMetadataPropertiesException
 from samcli.lib.utils.resources import (

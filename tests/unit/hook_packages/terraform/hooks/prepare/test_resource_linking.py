import os
from copy import deepcopy
from unittest import TestCase
from unittest.mock import Mock, patch, call
from uuid import uuid4

from parameterized import parameterized
from samcli.hook_packages.terraform.hooks.prepare.exceptions import (
    GatewayAuthorizerToLambdaFunctionLocalVariablesLinkingLimitationException,
<<<<<<< HEAD
    GatewayAuthorizerToRestApiLocalVariablesLinkingLimitationException,
=======
    GatewayMethodToGatewayAuthorizerLocalVariablesLinkingLimitationException,
>>>>>>> 2e79b503
    InvalidResourceLinkingException,
    LocalVariablesLinkingLimitationException,
    ONE_LAMBDA_LAYER_LINKING_ISSUE_LINK,
    LOCAL_VARIABLES_SUPPORT_ISSUE_LINK,
    APPLY_WORK_AROUND_MESSAGE,
    OneGatewayAuthorizerToLambdaFunctionLinkingLimitationException,
<<<<<<< HEAD
    OneGatewayAuthorizerToRestApiLinkingLimitationException,
=======
    OneGatewayMethodToGatewayAuthorizerLinkingLimitationException,
>>>>>>> 2e79b503
    OneLambdaLayerLinkingLimitationException,
    FunctionLayerLocalVariablesLinkingLimitationException,
    OneGatewayResourceToApiGatewayMethodLinkingLimitationException,
    GatewayResourceToApiGatewayMethodLocalVariablesLinkingLimitationException,
    RestApiToApiGatewayStageLocalVariablesLinkingLimitationException,
    OneRestApiToApiGatewayStageLinkingLimitationException,
    OneGatewayResourceToRestApiLinkingLimitationException,
    GatewayResourceToGatewayRestApiLocalVariablesLinkingLimitationException,
    OneRestApiToApiGatewayMethodLinkingLimitationException,
    RestApiToApiGatewayMethodLocalVariablesLinkingLimitationException,
    OneRestApiToApiGatewayIntegrationLinkingLimitationException,
    RestApiToApiGatewayIntegrationLocalVariablesLinkingLimitationException,
    OneGatewayResourceToApiGatewayIntegrationLinkingLimitationException,
    GatewayResourceToApiGatewayIntegrationLocalVariablesLinkingLimitationException,
    LambdaFunctionToApiGatewayIntegrationLocalVariablesLinkingLimitationException,
    OneLambdaFunctionResourceToApiGatewayIntegrationLinkingLimitationException,
    OneRestApiToApiGatewayIntegrationResponseLinkingLimitationException,
    RestApiToApiGatewayIntegrationResponseLocalVariablesLinkingLimitationException,
    OneGatewayResourceToApiGatewayIntegrationResponseLinkingLimitationException,
    GatewayResourceToApiGatewayIntegrationResponseLocalVariablesLinkingLimitationException,
)

from samcli.hook_packages.terraform.hooks.prepare.resource_linking import (
    API_GATEWAY_AUTHORIZER_RESOURCE_ADDRESS_PREFIX,
    _clean_references_list,
    _link_gateway_authorizer_to_lambda_function,
    _link_gateway_authorizer_to_lambda_function_call_back,
<<<<<<< HEAD
    _link_gateway_authorizer_to_rest_api,
=======
    _link_gateway_method_to_gateway_authorizer,
    _link_gateway_method_to_gateway_authorizer_call_back,
>>>>>>> 2e79b503
    _resolve_module_output,
    _resolve_module_variable,
    _build_module,
    _build_expression_from_configuration,
    _build_module_full_address,
    _build_child_modules_from_configuration,
    _build_module_outputs_from_configuration,
    _build_module_resources_from_configuration,
    _build_module_variables_from_configuration,
    _resolve_resource_attribute,
    ResourceLinkingPair,
    ResourcePairExceptions,
    LAMBDA_LAYER_RESOURCE_ADDRESS_PREFIX,
    ResourceLinker,
    LogicalIdReference,
    ExistingResourceReference,
    _link_gateway_resource_to_gateway_rest_apis_parent_id_call_back,
    _link_gateway_resource_to_gateway_resource_call_back,
    _link_gateway_resource_to_gateway_rest_apis_rest_api_id_call_back,
    _link_gateway_method_to_gateway_resource,
    API_GATEWAY_RESOURCE_RESOURCE_ADDRESS_PREFIX,
    API_GATEWAY_REST_API_RESOURCE_ADDRESS_PREFIX,
    _link_gateway_stage_to_rest_api,
    _link_gateway_resources_to_gateway_rest_apis,
    _link_gateway_methods_to_gateway_rest_apis,
    _link_lambda_functions_to_layers_call_back,
    _link_lambda_functions_to_layers,
    _link_gateway_integrations_to_gateway_rest_apis,
    _link_gateway_integrations_to_gateway_resource,
    _link_gateway_integrations_to_function_resource,
    LAMBDA_FUNCTION_RESOURCE_ADDRESS_PREFIX,
    _link_gateway_integration_to_function_call_back,
    _link_gateway_integration_responses_to_gateway_rest_apis,
    _link_gateway_integration_responses_to_gateway_resource,
)
from samcli.hook_packages.terraform.hooks.prepare.utilities import get_configuration_address
from samcli.hook_packages.terraform.hooks.prepare.types import (
    ConstantValue,
    References,
    ResolvedReference,
    TFModule,
    TFResource,
)


class TestResourceLinking(TestCase):
    @parameterized.expand(
        [
            ([], []),
            (["aws_lambda_layer_version.layer1[0].arn"], ["aws_lambda_layer_version.layer1[0].arn"]),
            (["aws_lambda_layer_version.layer1[0]"], ["aws_lambda_layer_version.layer1[0]"]),
            (["aws_lambda_layer_version.layer1"], ["aws_lambda_layer_version.layer1"]),
            (
                [
                    "aws_lambda_layer_version.layer1[0].arn",
                    "aws_lambda_layer_version.layer1[0]",
                    "aws_lambda_layer_version.layer1",
                ],
                ["aws_lambda_layer_version.layer1[0].arn"],
            ),
            (
                [
                    "aws_lambda_layer_version.layer1[0].arn",
                    "aws_lambda_layer_version.layer1[0]",
                    "aws_lambda_layer_version.layer1",
                    "module.const_layer1.layer_arn",
                    "module.const_layer1",
                    "module.const_layer2.layer_arn",
                    "module.const_layer2",
                ],
                [
                    "module.const_layer2.layer_arn",
                    "module.const_layer1.layer_arn",
                    "aws_lambda_layer_version.layer1[0].arn",
                ],
            ),
            (
                [
                    'aws_lambda_layer_version.layer1["key1"].arn',
                    'aws_lambda_layer_version.layer1["key1"]',
                    "aws_lambda_layer_version.layer1",
                ],
                ['aws_lambda_layer_version.layer1["key1"].arn'],
            ),
        ]
    )
    def test_clean_references_list(self, references, expected):
        cleaned_references = _clean_references_list(references)
        self.assertEqual(cleaned_references, expected)

    def test_ensure_original_references_not_mutated(self):
        references = [
            "aws_lambda_layer_version.layer1[0].arn",
            "aws_lambda_layer_version.layer1[0]",
            "aws_lambda_layer_version.layer1",
            "module.const_layer1.layer_arn",
            "module.const_layer1",
            "module.const_layer2.layer_arn",
            "module.const_layer2",
        ]
        original_references = deepcopy(references)
        cleaned_references_list = _clean_references_list(references)
        self.assertEqual(references, original_references)
        self.assertNotEqual(references, cleaned_references_list)

    @parameterized.expand(
        [
            (
                "module.get_language_function.aws_lambda_function.this[0]",
                "module.get_language_function.aws_lambda_function.this",
            ),
            (
                "module.get_language_function.aws_lambda_function.this[1]",
                "module.get_language_function.aws_lambda_function.this",
            ),
            ("module.functions[0].aws_lambda_function.this[0]", "module.functions.aws_lambda_function.this"),
            ("module.functions[1].aws_lambda_function.this[1]", "module.functions.aws_lambda_function.this"),
            (
                'module.functions["get_function"].aws_lambda_function.this[0]',
                "module.functions.aws_lambda_function.this",
            ),
            (
                "module.functions.aws_lambda_function.this",
                "module.functions.aws_lambda_function.this",
            ),
        ]
    )
    def test_get_configation_address(self, input_addr, expected_addr):
        cleaned_addr = get_configuration_address(input_addr)

        self.assertEqual(cleaned_addr, expected_addr)

    def test_module_get_all_resources(self):
        root_module_resources = [Mock(), Mock()]
        child_module1_resources = [Mock(), Mock()]
        child_module2_resources = [Mock(), Mock()]
        grandchild_module_resources = [Mock(), Mock()]

        root_module = TFModule(None, None, {}, {str(uuid4()): resource for resource in root_module_resources}, {}, {})
        child_module1 = TFModule(
            "module.child_module1",
            root_module,
            {},
            {str(uuid4()): resource for resource in child_module1_resources},
            {},
            {},
        )
        child_module2 = TFModule(
            "module.child_module2",
            root_module,
            {},
            {str(uuid4()): resource for resource in child_module2_resources},
            {},
            {},
        )
        grandchild_module = TFModule(
            "module.child_module.grandchild_module",
            child_module1,
            {},
            {str(uuid4()): resource for resource in grandchild_module_resources},
            {},
            {},
        )

        root_module.child_modules.update({"child_module1": child_module1, "child_module2": child_module2})
        child_module1.child_modules.update({"grandchild_module": grandchild_module})

        self.assertEqual(
            len(root_module.get_all_resources()),
            len(
                root_module_resources + child_module1_resources + child_module2_resources + grandchild_module_resources
            ),
        )

    def test_resource_full_address(self):
        module = TFModule("module.full_address", None, {}, {}, {}, {})
        resource = TFResource("resource_address", "type", module, {})
        self.assertEqual(resource.full_address, "module.full_address.resource_address")

    def test_resource_full_address_root_module(self):
        module = TFModule(None, None, {}, {}, {}, {})
        resource = TFResource("resource_address", "type", module, {})
        self.assertEqual(resource.full_address, "resource_address")

    @patch("samcli.hook_packages.terraform.hooks.prepare.resource_linking._resolve_module_variable")
    @patch("samcli.hook_packages.terraform.hooks.prepare.resource_linking.get_configuration_address")
    @patch("samcli.hook_packages.terraform.hooks.prepare.resource_linking._clean_references_list")
    def test_resolve_module_output_with_var(self, clean_ref_mock, config_mock, resolve_var_mock):
        constant_val = ConstantValue("mycoolvar")

        module = TFModule(
            None,
            None,
            {"mycoolref": constant_val},
            [],
            {},
            {"mycooloutput": References(["var.mycoolref"])},
        )

        config_mock.return_value = "mycoolref"
        clean_ref_mock.return_value = ["var.mycoolref"]
        resolve_var_mock.return_value = [constant_val]

        results = _resolve_module_output(module, "mycooloutput")

        # assert we are calling the right funcs
        config_mock.assert_called_with("mycoolref")
        resolve_var_mock.assert_called_with(module, "mycoolref")

        # assert we still return valid results
        self.assertEqual(len(results), 1)
        self.assertEqual(results[0].value, "mycoolvar")
        self.assertIsInstance(results[0], ConstantValue)

    @patch("samcli.hook_packages.terraform.hooks.prepare.resource_linking.get_configuration_address")
    @patch("samcli.hook_packages.terraform.hooks.prepare.resource_linking._clean_references_list")
    def test_resolve_module_output_with_module(self, clean_ref_mock, config_mock):
        module = TFModule(None, None, {}, [], {}, {"mycooloutput": References(["module.mycoolmod.mycooloutput2"])})
        module2 = TFModule("module.mycoolmod", module, {}, [], {}, {"mycooloutput2": ConstantValue("mycoolconst")})
        module.child_modules.update({"mycoolmod": module2})

        config_mock.return_value = "mycoolmod"
        clean_ref_mock.return_value = ["module.mycoolmod.mycooloutput2"]

        results = _resolve_module_output(module, "mycooloutput")

        self.assertEqual(len(results), 1)
        self.assertEqual(results[0].value, "mycoolconst")

    @patch("samcli.hook_packages.terraform.hooks.prepare.resource_linking.get_configuration_address")
    @patch("samcli.hook_packages.terraform.hooks.prepare.resource_linking._clean_references_list")
    def test_resolve_module_output_already_resolved_constant(self, clean_ref_mock, config_mock):
        module = TFModule(None, None, {}, [], {}, {"mycooloutput": ConstantValue("mycoolconst")})

        results = _resolve_module_output(module, "mycooloutput")

        self.assertEqual(len(results), 1)
        self.assertEqual(results[0].value, "mycoolconst")
        self.assertIsInstance(results[0], ConstantValue)

    @parameterized.expand(
        [
            (
                TFModule("module.name", None, {}, {}, {}, {"mycooloutput": References(["local.mycoolconst"])}),
                "module.name",
            ),
            (TFModule(None, None, {}, {}, {}, {"mycooloutput": References(["local.mycoolconst"])}), None),
        ]
    )
    @patch("samcli.hook_packages.terraform.hooks.prepare.resource_linking.get_configuration_address")
    @patch("samcli.hook_packages.terraform.hooks.prepare.resource_linking._clean_references_list")
    def test_resolve_module_output_already_resolved_reference(self, module, expected_addr, clean_ref_mock, config_mock):
        clean_ref_mock.return_value = ["local.mycoolconst"]

        results = _resolve_module_output(module, "mycooloutput")

        self.assertEqual(len(results), 1)
        self.assertEqual(results[0].value, "local.mycoolconst")
        self.assertEqual(results[0].module_address, expected_addr)
        self.assertIsInstance(results[0], ResolvedReference)

    @patch("samcli.hook_packages.terraform.hooks.prepare.resource_linking.get_configuration_address")
    @patch("samcli.hook_packages.terraform.hooks.prepare.resource_linking._clean_references_list")
    def test_resolve_module_output_raises_exception_empty_output(self, clean_ref_mock, get_config_mock):
        module = TFModule("module.mymod", None, {}, [], {}, {})

        with self.assertRaises(InvalidResourceLinkingException) as err:
            _resolve_module_output(module, "empty")

        self.assertEqual(
            str(err.exception),
            "An error occurred when attempting to link two resources: Output empty was not found in module module.mymod",
        )

    @patch("samcli.hook_packages.terraform.hooks.prepare.resource_linking.get_configuration_address")
    @patch("samcli.hook_packages.terraform.hooks.prepare.resource_linking._clean_references_list")
    def test_resolve_module_output_raises_exception_empty_children(self, clean_ref_mock, get_config_mock):
        module = TFModule("module.mymod", None, {}, [], {}, {"search": References(["module.nonexist.output"])})

        clean_ref_mock.return_value = ["module.nonexist.output"]
        get_config_mock.return_value = "nonexist"

        with self.assertRaises(InvalidResourceLinkingException) as err:
            _resolve_module_output(module, "search")

        self.assertEqual(
            str(err.exception),
            "An error occurred when attempting to link two resources: Module module.mymod does not have child modules defined",
        )

    @patch("samcli.hook_packages.terraform.hooks.prepare.resource_linking.get_configuration_address")
    @patch("samcli.hook_packages.terraform.hooks.prepare.resource_linking._clean_references_list")
    def test_resolve_module_output_raises_exception_non_exist_child(self, clean_ref_mock, get_config_mock):
        module = TFModule(
            "module.mymod", None, {}, [], {"othermod": Mock()}, {"search": References(["module.nonexist.output"])}
        )
        clean_ref_mock.return_value = ["module.nonexist.output"]
        get_config_mock.return_value = "nonexist"

        with self.assertRaises(InvalidResourceLinkingException) as err:
            _resolve_module_output(module, "search")

        self.assertEqual(
            str(err.exception),
            "An error occurred when attempting to link two resources: Module module.mymod does not have nonexist as a child module",
        )

    @parameterized.expand(
        [
            "module.",
            "module..",
            "module.....",
            "module.name",
            "module.name.output.again",
        ]
    )
    @patch("samcli.hook_packages.terraform.hooks.prepare.resource_linking.get_configuration_address")
    @patch("samcli.hook_packages.terraform.hooks.prepare.resource_linking._clean_references_list")
    def test_resolve_module_output_invalid_module_name(self, invalid_reference, clean_ref_mock, get_config_mock):
        module = TFModule("module.name", None, {}, [], {}, {"output1": References([invalid_reference])})
        clean_ref_mock.return_value = [invalid_reference]

        with self.assertRaises(InvalidResourceLinkingException) as err:
            _resolve_module_output(module, "output1")

        self.assertEqual(
            str(err.exception),
            f"An error occurred when attempting to link two resources: Module module.name contains an invalid reference {invalid_reference}",
        )

    def test_resolve_module_variable_constant_value(self):
        constant_value = ConstantValue(value="layer.arn")
        module = TFModule(
            variables={"layer": constant_value},
            resources=[],
            child_modules={},
            outputs={},
            full_address="",
            parent_module=None,
        )
        results = _resolve_module_variable(module, "layer")
        self.assertEqual(len(results), 1)
        self.assertEqual(results[0].value, "layer.arn")

    @patch("samcli.hook_packages.terraform.hooks.prepare.resource_linking.get_configuration_address")
    @patch("samcli.hook_packages.terraform.hooks.prepare.resource_linking._clean_references_list")
    def test_resolve_module_variable_nested_variables(self, mock_clean_references, mock_get_configuration_address):
        references = ["var.layer_name"]
        mock_clean_references.return_value = references
        mock_get_configuration_address.return_value = "layer_name"
        references = References(value=references)
        constant_value = ConstantValue(value="layer.arn")
        parent_module = TFModule(
            variables={"layer_name": constant_value},
            resources=[],
            child_modules={},
            outputs={},
            full_address="",
            parent_module=None,
        )
        child_module = TFModule(
            variables={"layer": references},
            resources=[],
            child_modules={},
            outputs={},
            full_address="",
            parent_module=parent_module,
        )
        results = _resolve_module_variable(child_module, "layer")
        self.assertEqual(len(results), 1)
        self.assertEqual(results[0].value, "layer.arn")

    @patch("samcli.hook_packages.terraform.hooks.prepare.resource_linking.get_configuration_address")
    @patch("samcli.hook_packages.terraform.hooks.prepare.resource_linking._clean_references_list")
    def test_resolve_module_variable_local_variable(self, mock_clean_references, mock_get_configuration_address):
        references = ["local.layer_arn"]
        mock_clean_references.return_value = references
        mock_get_configuration_address.return_value = "layer_arn"
        local_reference = References(value=references)
        parent_module = TFModule(
            variables={},
            resources=[],
            child_modules={},
            outputs={},
            full_address="full/address",
            parent_module=None,
        )
        module = TFModule(
            variables={"layer": local_reference},
            resources=[],
            child_modules={},
            outputs={},
            full_address="full/address",
            parent_module=parent_module,
        )
        results = _resolve_module_variable(module, "layer")
        self.assertEqual(len(results), 1)
        self.assertEqual(results[0].value, "local.layer_arn")
        self.assertEqual(results[0].module_address, "full/address")

    @patch("samcli.hook_packages.terraform.hooks.prepare.resource_linking.get_configuration_address")
    @patch("samcli.hook_packages.terraform.hooks.prepare.resource_linking._resolve_module_output")
    @patch("samcli.hook_packages.terraform.hooks.prepare.resource_linking._clean_references_list")
    def test_resolve_module_variable_nested_modules(
        self, mock_clean_references, mock_resolve_module_output, mock_get_configuration_address
    ):
        references = ["module.layer_module.layer_arn"]
        mock_resolve_module_output.return_value = [ConstantValue(value="layer_arn")]
        mock_clean_references.return_value = references
        mock_get_configuration_address.return_value = "layer_module"
        references = References(value=references)
        constant_value = ConstantValue(value="layer_arn")
        parent_module = TFModule(
            variables={"layer_name": constant_value},
            resources=[],
            child_modules={},
            outputs={},
            full_address="",
            parent_module=None,
        )
        child_module = TFModule(
            variables={"layer": references},
            resources=[],
            child_modules={},
            outputs={},
            full_address="",
            parent_module=parent_module,
        )
        parent_module.child_modules.update({"layer_module": child_module})
        results = _resolve_module_variable(child_module, "layer")
        self.assertEqual(len(results), 1)
        self.assertEqual(results[0].value, "layer_arn")

    @patch("samcli.hook_packages.terraform.hooks.prepare.resource_linking.get_configuration_address")
    @patch("samcli.hook_packages.terraform.hooks.prepare.resource_linking._resolve_module_output")
    @patch("samcli.hook_packages.terraform.hooks.prepare.resource_linking._clean_references_list")
    def test_resolve_module_variable_combined_nested_modules(
        self, mock_clean_references, mock_resolve_module_output, mock_get_configuration_address
    ):
        references = ["module.layer_module.layer_arn", "var.layer_name_b"]
        mock_resolve_module_output.return_value = [ConstantValue(value="layer_arn_a")]
        mock_clean_references.return_value = references
        mock_get_configuration_address.side_effect = ["layer_module", "layer_name_b"]
        references = References(value=references)
        parent_module = TFModule(
            variables={
                "layer_name": ConstantValue(value="layer_arn_a"),
                "layer_name_b": ConstantValue(value="layer_arn_b"),
            },
            resources=[],
            child_modules={},
            outputs={},
            full_address="",
            parent_module=None,
        )
        child_module = TFModule(
            variables={"layer": references, "layer_name_c": ConstantValue(value="layer_arn_c")},
            resources=[],
            child_modules={},
            outputs={},
            full_address="",
            parent_module=parent_module,
        )
        parent_module.child_modules.update({"layer_module": child_module})
        results_a = _resolve_module_variable(child_module, "layer")
        results_b = _resolve_module_variable(child_module, "layer_name_c")
        self.assertEqual(len(results_a), 2)
        self.assertEqual(len(results_b), 1)
        self.assertEqual(
            results_a[0].value,
            "layer_arn_a",
        )
        self.assertEqual(
            results_a[1].value,
            "layer_arn_b",
        )
        self.assertEqual(results_b[0].value, "layer_arn_c")

    def test_resolve_module_variable_invalid_variable(self):
        constant_value = None
        module = TFModule(
            variables={"layer": constant_value},
            resources=[],
            child_modules={},
            outputs={},
            full_address="",
            parent_module=None,
        )

        with self.assertRaises(InvalidResourceLinkingException) as ex:
            _resolve_module_variable(module, "layer")

        self.assertEqual(
            ex.exception.args[0],
            "An error occurred when attempting to link two resources: The variable "
            "layer could not be found in module root module.",
        )

    @patch("samcli.hook_packages.terraform.hooks.prepare.resource_linking.get_configuration_address")
    @patch("samcli.hook_packages.terraform.hooks.prepare.resource_linking._clean_references_list")
    def test_resolve_module_variable_enters_invalid_state(self, mock_clean_references, mock_get_configuration_address):
        references = ["local.layer_arn"]
        mock_clean_references.return_value = references
        mock_get_configuration_address.return_value = "layer_arn"
        local_reference = References(value=references)
        module = TFModule(
            variables={"layer": local_reference},
            resources=[],
            child_modules={},
            outputs={},
            full_address="full/address",
            parent_module=None,
        )

        with self.assertRaises(InvalidResourceLinkingException) as ex:
            _resolve_module_variable(module, "layer")

        self.assertEqual(
            ex.exception.args[0],
            "An error occurred when attempting to link two resources: Resource linking entered an invalid state.",
        )

    @patch("samcli.hook_packages.terraform.hooks.prepare.resource_linking.get_configuration_address")
    @patch("samcli.hook_packages.terraform.hooks.prepare.resource_linking._clean_references_list")
    def test_resolve_module_variable_invalid_module_reference(
        self, mock_clean_references, mock_get_configuration_address
    ):
        references = ["module.layer_module"]
        mock_clean_references.return_value = references
        mock_get_configuration_address.return_value = "layer_module"
        references = References(value=references)
        child_module = TFModule(
            variables={"layer": references},
            resources=[],
            child_modules={},
            outputs={},
            full_address="",
            parent_module=None,
        )
        with self.assertRaises(InvalidResourceLinkingException) as ex:
            _resolve_module_variable(child_module, "layer")

        self.assertEqual(
            ex.exception.args[0],
            "An error occurred when attempting to link two resources: Couldn't find child module layer_module.",
        )

    @patch("samcli.hook_packages.terraform.hooks.prepare.resource_linking._build_module_full_address")
    @patch("samcli.hook_packages.terraform.hooks.prepare.resource_linking._build_module_variables_from_configuration")
    @patch("samcli.hook_packages.terraform.hooks.prepare.resource_linking._build_module_resources_from_configuration")
    @patch("samcli.hook_packages.terraform.hooks.prepare.resource_linking._build_module_outputs_from_configuration")
    @patch("samcli.hook_packages.terraform.hooks.prepare.resource_linking._build_child_modules_from_configuration")
    def test_build_module(
        self,
        patched_build_child_modules_from_configuration,
        patched_build_module_outputs_from_configuration,
        patched_build_module_resources_from_configuration,
        patched_build_module_variables_from_configuration,
        patched_build_module_full_address,
    ):
        mock_full_address = Mock()
        patched_build_module_full_address.return_value = mock_full_address

        mock_variables = Mock()
        patched_build_module_variables_from_configuration.return_value = mock_variables

        mock_resources = Mock()
        patched_build_module_resources_from_configuration.return_value = mock_resources

        mock_outputs = Mock()
        patched_build_module_outputs_from_configuration.return_value = mock_outputs

        mock_child_modules = Mock()
        patched_build_child_modules_from_configuration.return_value = mock_child_modules

        result = _build_module(Mock(), Mock(), Mock(), Mock())
        expected_module = TFModule(
            mock_full_address, None, mock_variables, mock_resources, mock_child_modules, mock_outputs
        )

        self.assertEqual(result, expected_module)

    @parameterized.expand(
        [
            (None, None, None),
            ("some_module", None, "module.some_module"),
            ("some_module", "parent_module_address", "parent_module_address.module.some_module"),
        ]
    )
    def test_build_module_full_address(self, module_name, parent_module_address, expected_full_address):
        result = _build_module_full_address(module_name, parent_module_address)
        self.assertEqual(result, expected_full_address)

    def test_build_module_variables_from_configuration(self):
        module_configuration = {
            "variables": {
                "var1": {"default": "var1_default_value"},
                "var2": {"default": "var2_default_value"},
                "var3": {},
                "var4": {},
            },
        }

        input_variables = {
            "var2": ConstantValue("var2_input_value"),
            "var4": ConstantValue("var4_input_value"),
        }

        result = _build_module_variables_from_configuration(module_configuration, input_variables)

        self.assertEqual(result["var1"], ConstantValue("var1_default_value"))
        self.assertEqual(result["var2"], input_variables["var2"])
        self.assertEqual(result["var3"], ConstantValue(None))
        self.assertEqual(result["var4"], ConstantValue("var4_input_value"))

    @patch("samcli.hook_packages.terraform.hooks.prepare.resource_linking._build_expression_from_configuration")
    def test_build_module_resources_from_configuration(
        self,
        patched_build_expression_from_configuration,
    ):
        mock_parsed_expression = Mock()
        patched_build_expression_from_configuration.return_value = mock_parsed_expression

        module_configuration = {
            "resources": [
                {
                    "address": "resource1_address",
                    "type": "resource1_type",
                    "expressions": {
                        "expression1": Mock(),
                        "expression2": Mock(),
                    },
                },
                {
                    "address": "resource2_address",
                    "type": "resource2_type",
                    "expressions": {
                        "expression3": Mock(),
                        "expression4": Mock(),
                    },
                },
            ]
        }

        mock_module = Mock()

        result = _build_module_resources_from_configuration(module_configuration, mock_module)

        expected_resources = {
            "resource1_address": TFResource(
                "resource1_address",
                "resource1_type",
                mock_module,
                {"expression1": mock_parsed_expression, "expression2": mock_parsed_expression},
            ),
            "resource2_address": TFResource(
                "resource2_address",
                "resource2_type",
                mock_module,
                {"expression3": mock_parsed_expression, "expression4": mock_parsed_expression},
            ),
        }

        self.assertEqual(result, expected_resources)

    @patch("samcli.hook_packages.terraform.hooks.prepare.resource_linking._build_expression_from_configuration")
    def test_build_module_outputs_from_configuration(
        self,
        patched_build_expression_from_configuration,
    ):
        parsed_expression = Mock()
        patched_build_expression_from_configuration.return_value = parsed_expression

        module_configuration = {
            "outputs": {
                "output1": {
                    "expression": Mock(),
                },
                "output2": {
                    "expression": Mock(),
                },
            }
        }

        result = _build_module_outputs_from_configuration(module_configuration)

        expected_outputs = {
            "output1": parsed_expression,
            "output2": parsed_expression,
        }

        self.assertEqual(result, expected_outputs)

    @patch("samcli.hook_packages.terraform.hooks.prepare.resource_linking._build_expression_from_configuration")
    @patch("samcli.hook_packages.terraform.hooks.prepare.resource_linking._build_module")
    def test_build_child_modules_from_configuration(
        self,
        patched_build_module,
        patched_build_expression_from_configuration,
    ):
        mock_parsed_expression = Mock()
        patched_build_expression_from_configuration.return_value = mock_parsed_expression

        child_built_modules = [Mock(), Mock()]
        patched_build_module.side_effect = child_built_modules

        mock_child_config1 = Mock()
        mock_child_config2 = Mock()
        module_configuration = {
            "module_calls": {
                "module1": {
                    "expressions": {
                        "expression1": Mock(),
                        "expression2": Mock(),
                    },
                    "module": mock_child_config1,
                },
                "module2": {
                    "expressions": {
                        "expression3": Mock(),
                        "expression4": Mock(),
                    },
                    "module": mock_child_config2,
                },
            },
        }

        mock_module = Mock(full_address="module.some_address")

        result = _build_child_modules_from_configuration(module_configuration, mock_module)

        # check it builds child modules
        patched_build_module.assert_has_calls(
            [
                call(
                    "module1",
                    mock_child_config1,
                    {"expression1": mock_parsed_expression, "expression2": mock_parsed_expression},
                    "module.some_address",
                ),
                call(
                    "module2",
                    mock_child_config2,
                    {"expression3": mock_parsed_expression, "expression4": mock_parsed_expression},
                    "module.some_address",
                ),
            ]
        )

        # check it sets parent module of each child
        for child in child_built_modules:
            self.assertEqual(child.parent_module, mock_module)

        # check return result
        self.assertCountEqual(list(result.keys()), ["module1", "module2"])
        self.assertCountEqual(list(result.values()), child_built_modules)

    @parameterized.expand(
        [
            ({"constant_value": "hello"}, ConstantValue("hello")),
            ({"references": ["hello", "world"]}, References(["hello", "world"])),
        ]
    )
    def test_build_expression_from_configuration(
        self,
        expression_configuration,
        expected_parsed_expression,
    ):
        result = _build_expression_from_configuration(expression_configuration)
        self.assertEqual(result, expected_parsed_expression)

    def test_resolve_resource_attribute_constant_value(self):
        resource = TFResource(
            address="aws_lambda_function.func",
            type="aws_lambda_function",
            module=TFModule(None, None, {}, [], {}, {}),
            attributes={
                "Code": ConstantValue(value="/path/code"),
                "Layers": ConstantValue(value=["layer1.arn", "layer2.arn"]),
            },
        )
        results = _resolve_resource_attribute(resource, "Layers")
        self.assertEqual(len(results), 1)
        self.assertEqual(results[0].value, ["layer1.arn", "layer2.arn"])

    @patch("samcli.hook_packages.terraform.hooks.prepare.resource_linking._resolve_module_variable")
    @patch("samcli.hook_packages.terraform.hooks.prepare.resource_linking._clean_references_list")
    @patch("samcli.hook_packages.terraform.hooks.prepare.resource_linking.get_configuration_address")
    def test_resolve_resource_attribute_variable_reference(
        self, get_configuration_address_mock, clean_references_mock, resolve_module_variable_mock
    ):
        value1 = Mock()
        value2 = Mock()
        resolve_module_variable_mock.side_effect = [[value1], [value2]]
        clean_references_mock.return_value = ["var.layer_arn_1", "var.layer_arn_2"]
        get_configuration_address_mock.side_effect = ["layer_arn_1", "layer_arn_2"]

        parent_module = TFModule(None, None, {}, [], {}, {})
        resource = TFResource(
            address="aws_lambda_function.func",
            type="aws_lambda_function",
            module=parent_module,
            attributes={
                "Code": ConstantValue(value="/path/code"),
                "Layers": References(value=["var.layer_arn_1", "var.layer_arn_2"]),
            },
        )
        results = _resolve_resource_attribute(resource, "Layers")
        self.assertEqual(len(results), 2)
        self.assertEqual(results[0], value1)
        self.assertEqual(results[1], value2)
        get_configuration_address_mock.has_calls([call("layer_arn_1"), call("layer_arn_2")])
        resolve_module_variable_mock.assert_has_calls(
            [
                call(
                    parent_module,
                    "layer_arn_1",
                ),
                call(
                    parent_module,
                    "layer_arn_2",
                ),
            ]
        )

    @patch("samcli.hook_packages.terraform.hooks.prepare.resource_linking._resolve_module_output")
    @patch("samcli.hook_packages.terraform.hooks.prepare.resource_linking._clean_references_list")
    @patch("samcli.hook_packages.terraform.hooks.prepare.resource_linking.get_configuration_address")
    def test_resolve_resource_attribute_module_reference(
        self, get_configuration_address_mock, clean_references_mock, resolve_module_output_mock
    ):
        value1 = Mock()
        value2 = Mock()
        resolve_module_output_mock.side_effect = [[value1], [value2]]
        clean_references_mock.return_value = ["module.layer1.arn", "module.layer2.arn"]
        get_configuration_address_mock.side_effect = ["layer1", "layer2"]

        layer1_module = TFModule(None, None, {}, [], {}, {"id": "layer1_id", "arn": "layer1.arn"})
        layer2_module = TFModule(None, None, {}, [], {}, {"id": "layer2_id", "arn": "layer2.arn"})
        other_module = TFModule(None, None, {}, [], {}, {})
        parent_module = TFModule(
            None,
            None,
            {},
            [],
            {
                "layer2": layer2_module,
                "layer1": layer1_module,
                "other": other_module,
            },
            {},
        )

        resource = TFResource(
            address="aws_lambda_function.func",
            type="aws_lambda_function",
            module=parent_module,
            attributes={
                "Code": ConstantValue(value="/path/code"),
                "Layers": References(value=["module.layer1.arn", "module.layer2.arn"]),
            },
        )
        results = _resolve_resource_attribute(resource, "Layers")
        self.assertEqual(len(results), 2)
        self.assertEqual(results[0], value1)
        self.assertEqual(results[1], value2)

        get_configuration_address_mock.has_calls([call("layer1"), call("layer2")])

        resolve_module_output_mock.assert_has_calls(
            [
                call(
                    layer1_module,
                    "arn",
                ),
                call(
                    layer2_module,
                    "arn",
                ),
            ]
        )

    @patch("samcli.hook_packages.terraform.hooks.prepare.resource_linking._clean_references_list")
    def test_resolve_resource_attribute_resource_reference(self, clean_references_mock):
        clean_references_mock.return_value = ["aws_lambda_layer.arn"]
        parent_module = TFModule(None, None, {}, [], {}, {})

        resource = TFResource(
            address="aws_lambda_function.func",
            type="aws_lambda_function",
            module=parent_module,
            attributes={
                "Code": ConstantValue(value="/path/code"),
                "Layers": References(value=["aws_lambda_layer.arn"]),
            },
        )
        results = _resolve_resource_attribute(resource, "Layers")
        self.assertEqual(len(results), 1)
        self.assertEqual(results[0], ResolvedReference("aws_lambda_layer.arn", None))

    @patch("samcli.hook_packages.terraform.hooks.prepare.resource_linking._resolve_module_variable")
    @patch("samcli.hook_packages.terraform.hooks.prepare.resource_linking._resolve_module_output")
    @patch("samcli.hook_packages.terraform.hooks.prepare.resource_linking._clean_references_list")
    @patch("samcli.hook_packages.terraform.hooks.prepare.resource_linking.get_configuration_address")
    def test_resolve_resource_attribute_module_and_variable_references(
        self,
        get_configuration_address_mock,
        clean_references_mock,
        resolve_module_output_mock,
        resolve_module_variable_mock,
    ):
        variable_reference_value = Mock()
        resolve_module_variable_mock.return_value = [variable_reference_value]
        module_reference_value = Mock()
        resolve_module_output_mock.return_value = [module_reference_value]

        clean_references_mock.return_value = ["module.layer1.arn", "var.layer2_arn"]
        get_configuration_address_mock.side_effect = ["layer1", "layer2_arn"]

        layer1_module = TFModule(None, None, {}, [], {}, {"id": "layer1_id", "arn": "layer1.arn"})
        other_module = TFModule(None, None, {}, [], {}, {})
        parent_module = TFModule(
            None,
            None,
            {},
            [],
            {
                "layer1": layer1_module,
                "other": other_module,
            },
            {},
        )

        resource = TFResource(
            address="aws_lambda_function.func",
            type="aws_lambda_function",
            module=parent_module,
            attributes={
                "Code": ConstantValue(value="/path/code"),
                "Layers": References(value=["module.layer1.arn", "var.layer2_arn"]),
            },
        )
        results = _resolve_resource_attribute(resource, "Layers")
        self.assertEqual(len(results), 2)
        self.assertEqual(results[0], module_reference_value)
        self.assertEqual(results[1], variable_reference_value)

        get_configuration_address_mock.has_calls([call("layer1"), call("layer2_arn")])

        resolve_module_output_mock.assert_has_calls(
            [
                call(
                    layer1_module,
                    "arn",
                ),
            ]
        )
        resolve_module_variable_mock.assert_has_calls(
            [
                call(
                    parent_module,
                    "layer2_arn",
                ),
            ]
        )

    @patch("samcli.hook_packages.terraform.hooks.prepare.resource_linking._clean_references_list")
    def test_resolve_resource_attribute_empty_child_module_for_module_output_case_exception_scenario(
        self, clean_references_mock
    ):
        resource = TFResource(
            address="aws_lambda_function.func",
            type="aws_lambda_function",
            module=TFModule(None, None, {}, [], {}, {}),
            attributes={
                "Code": ConstantValue(value="/path/code"),
                "Layers": References(value=["module.layer1.arn"]),
            },
        )
        expected_exception_message = (
            "An error occurred when attempting to link two resources: The input resource "
            "aws_lambda_function.func does not have a parent module, or we could not find the "
            "child module layer1."
        )

        if resource.attributes.get("Layers"):
            clean_references_mock.return_value = resource.attributes["Layers"].value

        with self.assertRaises(InvalidResourceLinkingException) as exc:
            _resolve_resource_attribute(resource, "Layers")

        self.assertEqual(exc.exception.args[0], expected_exception_message)

    @patch("samcli.hook_packages.terraform.hooks.prepare.resource_linking._clean_references_list")
    def test_resolve_resource_attribute_no_child_module_for_module_output_case_exception_scenario(
        self, clean_references_mock
    ):
        resource = TFResource(
            address="aws_lambda_function.func",
            type="aws_lambda_function",
            module=TFModule(None, None, {}, [], {"layer2": TFModule(None, None, {}, [], {}, {})}, {}),
            attributes={
                "Code": ConstantValue(value="/path/code"),
                "Layers": References(value=["module.layer1.arn"]),
            },
        )
        expected_exception_message = (
            "An error occurred when attempting to link two resources: The input resource "
            "aws_lambda_function.func does not have a parent module, or we could not find the "
            "child module layer1."
        )

        if resource.attributes.get("Layers"):
            clean_references_mock.return_value = resource.attributes["Layers"].value

        with self.assertRaises(InvalidResourceLinkingException) as exc:
            _resolve_resource_attribute(resource, "Layers")

        self.assertEqual(exc.exception.args[0], expected_exception_message)

    @parameterized.expand(["module.layer1", "module.layer1.arn.other", "module.", "module.."])
    @patch("samcli.hook_packages.terraform.hooks.prepare.resource_linking._clean_references_list")
    def test_resolve_resource_attribute_invalid_module_output_references_exception_scenario(
        self, module_output_reference, clean_references_mock
    ):
        resource = TFResource(
            address="aws_lambda_function.func",
            type="aws_lambda_function",
            module=TFModule(None, None, {}, [], {}, {}),
            attributes={
                "Code": ConstantValue(value="/path/code"),
                "Layers": References(value=[module_output_reference]),
            },
        )
        expected_exception_message = (
            "An error occurred when attempting to link two resources: The attribute Layers "
            f"in Resource aws_lambda_function.func has an invalid reference "
            f"{module_output_reference} value"
        )

        if resource.attributes.get("Layers"):
            clean_references_mock.return_value = resource.attributes["Layers"].value

        with self.assertRaises(InvalidResourceLinkingException) as exc:
            _resolve_resource_attribute(resource, "Layers")

        self.assertEqual(exc.exception.args[0], expected_exception_message)

    @patch("samcli.hook_packages.terraform.hooks.prepare.resource_linking._clean_references_list")
    def test_resolve_resource_attribute_no_value_use_case(self, clean_references_mock):
        resource = TFResource(
            address="aws_lambda_function.func",
            type="aws_lambda_function",
            module=TFModule(None, None, {}, [], {}, {}),
            attributes={
                "Code": ConstantValue(value="/path/code"),
            },
        )

        results = _resolve_resource_attribute(resource, "Layers")
        self.assertEqual(len(results), 0)


class TestResourceLinker(TestCase):
    def setUp(self) -> None:
        self.linker_exceptions = ResourcePairExceptions(
            multiple_resource_linking_exception=OneLambdaLayerLinkingLimitationException,
            local_variable_linking_exception=FunctionLayerLocalVariablesLinkingLimitationException,
        )
        self.sample_resource_linking_pair = ResourceLinkingPair(
            source_resource_cfn_resource=Mock(),
            source_resource_tf_config=Mock(),
            destination_resource_tf={
                "applied_layer1_logical_id": {"values": {"arn": "applied_layer1.arn", "filename": "/some/path"}},
                "applied_layer2_logical_id": {"values": {"arn": "applied_layer2.arn", "filename": "/some/path"}},
                "noo_applied_layer3_logical_id": {"values": {"filename": "/some/path"}},
            },
            tf_destination_attribute_name="arn",
            terraform_link_field_name="layers",
            cfn_link_field_name="Layers",
            terraform_resource_type_prefix=LAMBDA_LAYER_RESOURCE_ADDRESS_PREFIX,
            cfn_resource_update_call_back_function=Mock(),
            linking_exceptions=self.linker_exceptions,
        )

    def test_handle_linking_mix_of_applied_and_non_applied_resources(self):
        cfn_resource_depend_on_applied_resources = {
            "Type": "AWS::Lambda::Function",
            "Properties": {
                "FunctionName": "func1",
                "Runtime": "Python3.7",
                "Layers": ["applied_layer1.arn", "existing_layer1.arn"],
            },
        }
        cfn_resource_depend_on_at_least_one_non_applied_resource = {
            "Type": "AWS::Lambda::Function",
            "Properties": {"FunctionName": "func2", "Runtime": "Python3.7"},
        }
        cfn_resources = [
            cfn_resource_depend_on_applied_resources,
            cfn_resource_depend_on_at_least_one_non_applied_resource,
        ]
        source_tf_resource = Mock()
        resource_linker = ResourceLinker(self.sample_resource_linking_pair)

        resource_linker._link_using_terraform_config = Mock()
        resource_linker._link_using_linking_fields = Mock()

        resource_linker._handle_linking(source_tf_resource, cfn_resources)
        resource_linker._link_using_terraform_config.assert_called_with(
            source_tf_resource, [cfn_resource_depend_on_at_least_one_non_applied_resource]
        )
        resource_linker._link_using_linking_fields.assert_called_with(cfn_resource_depend_on_applied_resources)

    def test_handle_linking_only_applied_resources(self):
        cfn_resource1_depend_on_applied_resources = {
            "Type": "AWS::Lambda::Function",
            "Properties": {
                "FunctionName": "func1",
                "Runtime": "Python3.7",
                "Layers": ["applied_layer1.arn", "existing_layer1.arn"],
            },
        }
        cfn_resource2_depend_on_applied_resources = {
            "Type": "AWS::Lambda::Function",
            "Properties": {
                "FunctionName": "func2",
                "Runtime": "Python3.7",
                "Layers": ["applied_layer2.arn", "existing_layer2.arn"],
            },
        }
        cfn_resources = [
            cfn_resource1_depend_on_applied_resources,
            cfn_resource2_depend_on_applied_resources,
        ]
        source_tf_resource = Mock()
        resource_linker = ResourceLinker(self.sample_resource_linking_pair)

        resource_linker._link_using_terraform_config = Mock()
        resource_linker._link_using_linking_fields = Mock()

        resource_linker._handle_linking(source_tf_resource, cfn_resources)
        resource_linker._link_using_terraform_config.assert_called_with(source_tf_resource, [])
        resource_linker._link_using_linking_fields.assert_has_calls(
            [
                call(cfn_resource1_depend_on_applied_resources),
                call(cfn_resource2_depend_on_applied_resources),
            ]
        )

    def test_handle_linking_only_non_applied_resources(self):
        cfn_resource1_depend_on_at_least_one_non_applied_resource = {
            "Type": "AWS::Lambda::Function",
            "Properties": {"FunctionName": "func2", "Runtime": "Python3.7"},
        }
        cfn_resource2_depend_on_at_least_one_non_applied_resource = {
            "Type": "AWS::Lambda::Function",
            "Properties": {"FunctionName": "func3", "Runtime": "Python3.7"},
        }
        cfn_resources = [
            cfn_resource1_depend_on_at_least_one_non_applied_resource,
            cfn_resource2_depend_on_at_least_one_non_applied_resource,
        ]
        source_tf_resource = Mock()
        resource_linker = ResourceLinker(self.sample_resource_linking_pair)

        resource_linker._link_using_terraform_config = Mock()
        resource_linker._link_using_linking_fields = Mock()

        resource_linker._handle_linking(source_tf_resource, cfn_resources)
        resource_linker._link_using_terraform_config.assert_called_once_with(source_tf_resource, cfn_resources)
        resource_linker._link_using_linking_fields.assert_not_called()

    @patch("samcli.hook_packages.terraform.hooks.prepare.resource_linking._resolve_resource_attribute")
    def test_link_using_terraform_config_valid_scenario(self, resolve_resource_attribute_mock):
        source_resources = [Mock()]
        dest_resources = [Mock()]
        resource = Mock()

        resource_linker = ResourceLinker(self.sample_resource_linking_pair)

        resolved_dest_resources = Mock()
        resolve_resource_attribute_mock.return_value = resolved_dest_resources

        resource_linker._process_resolved_resources = Mock()
        resource_linker._process_resolved_resources.return_value = dest_resources

        resource_linker._update_mapped_parent_resource_with_resolved_child_resources = Mock()

        resource_linker._link_using_terraform_config(resource, source_resources)

        resource_linker._process_resolved_resources.assert_called_with(resource, resolved_dest_resources)
        self.sample_resource_linking_pair.cfn_resource_update_call_back_function.assert_called_with(
            source_resources[0], dest_resources
        )
        resolve_resource_attribute_mock.assert_called_with(resource, "layers")

    @patch("samcli.hook_packages.terraform.hooks.prepare.resource_linking._resolve_resource_attribute")
    def test_link_using_terraform_config_multiple_destinations_exception(self, resolve_resource_attribute_mock):
        source_resources = [Mock()]
        dest_resources = ["layer2.arn", {"Ref": "layer1_logical_id"}]

        resource_linker = ResourceLinker(self.sample_resource_linking_pair)

        resource_linker._process_resolved_resources = Mock()
        resource_linker._process_resolved_resources.return_value = dest_resources

        resource_linker._update_mapped_parent_resource_with_resolved_child_resources = Mock()

        resolved_destination_resources = [ResolvedReference("aws_lambda_layer_version.layer1.arn", "module.layer1")]
        resolve_resource_attribute_mock.return_value = resolved_destination_resources

        resource = Mock()
        resource.full_address = "func_full_address"
        expected_exception = (
            "AWS SAM CLI could not process a Terraform project that contains a source resource that is linked to more than "
            f"one destination resource. Destination resource(s) defined by {dest_resources} "
            f"could not be linked to source resource func_full_address."
            f"{os.linesep}Related issue: {ONE_LAMBDA_LAYER_LINKING_ISSUE_LINK}."
            f"{os.linesep}{os.linesep}{APPLY_WORK_AROUND_MESSAGE}"
        )
        with self.assertRaises(OneLambdaLayerLinkingLimitationException) as exc:
            resource_linker._link_using_terraform_config(resource, source_resources)
        self.assertEqual(exc.exception.args[0], expected_exception)

    def test_link_using_linking_fields_mix_existing_and_applied_resources(self):
        cfn_resource = {
            "Type": "AWS::Lambda::Function",
            "Properties": {"Layers": ["applied_layer1.arn", "existing_layer1.arn"]},
        }
        resource_linker = ResourceLinker(self.sample_resource_linking_pair)
        resource_linker._link_using_linking_fields(cfn_resource)
        dest_resources = [
            LogicalIdReference("applied_layer1_logical_id"),
            ExistingResourceReference("existing_layer1.arn"),
        ]
        self.sample_resource_linking_pair.cfn_resource_update_call_back_function.assert_called_with(
            cfn_resource, dest_resources
        )

    def test_process_resolved_resources_constant_only(self):
        resource = Mock()

        resource_linker = ResourceLinker(self.sample_resource_linking_pair)
        resource_linker._process_reference_resource_value = Mock()

        constant_value_resolved_resource = ConstantValue("layer1.arn")
        resolved_resources = [constant_value_resolved_resource]

        destination_resources = resource_linker._process_resolved_resources(resource, resolved_resources)

        self.assertEqual(destination_resources, [])
        resource_linker._process_reference_resource_value.assert_not_called()

    def test_process_resolved_resources_references_only(self):
        resource = Mock()

        resource_linker = ResourceLinker(self.sample_resource_linking_pair)
        resource_linker._process_reference_resource_value = Mock()

        reference_resolved_layer = ResolvedReference("aws_lambda_layer_version.layer1.arn", "module.layer1")
        resolved_resources = [reference_resolved_layer]
        resource_linker._process_reference_resource_value = Mock()
        resource_linker._process_reference_resource_value.return_value = [{"Ref": "Layer1LogicalId"}]

        destination_resources = resource_linker._process_resolved_resources(resource, resolved_resources)

        self.assertEqual(destination_resources, [{"Ref": "Layer1LogicalId"}])
        resource_linker._process_reference_resource_value.assert_called_with(resource, reference_resolved_layer)

    def test_process_resolved_resources_mixed_constant_and_references(self):
        resource = Mock()
        resource.full_address = "func_full_address"

        resource_linker = ResourceLinker(self.sample_resource_linking_pair)
        resource_linker._process_reference_resource_value = Mock()

        constant_value_resolved_resource = ConstantValue("layer1.arn")
        reference_resolved_resource = ResolvedReference("aws_lambda_layer_version.layer1.arn", "module.layer1")
        resolved_resources = [reference_resolved_resource, constant_value_resolved_resource]
        resource_linker._process_reference_resource_value.return_value = [{"Ref": "Layer1LogicalId"}]
        expected_exception = (
            "AWS SAM CLI could not process a Terraform project that contains a source resource that is linked to more than "
            f"one destination resource. Destination resource(s) defined by {resolved_resources} "
            f"could not be linked to source resource func_full_address."
            f"{os.linesep}Related issue: {ONE_LAMBDA_LAYER_LINKING_ISSUE_LINK}."
            f"{os.linesep}{os.linesep}{APPLY_WORK_AROUND_MESSAGE}"
        )
        with self.assertRaises(OneLambdaLayerLinkingLimitationException) as exc:
            resource_linker._process_resolved_resources(resource, resolved_resources)
        self.assertEqual(exc.exception.args[0], expected_exception)
        resource_linker._process_reference_resource_value.assert_called_with(resource, reference_resolved_resource)

    def test_process_resolved_resources_mixed_data_sources_and_references(self):
        resource = Mock()
        resource.full_address = "func_full_address"

        resource_linker = ResourceLinker(self.sample_resource_linking_pair)
        resource_linker._process_reference_resource_value = Mock()

        data_resources_resolved_resources = ResolvedReference("data.aws_region.current.name", "module.layer1")
        reference_resolved_resources = ResolvedReference("aws_lambda_layer_version.layer1.arn", "module.layer1")
        resolved_resources = [reference_resolved_resources, data_resources_resolved_resources]
        resource_linker._process_reference_resource_value.side_effect = [[{"Ref": "Layer1LogicalId"}], []]

        expected_exception = (
            "AWS SAM CLI could not process a Terraform project that contains a source resource "
            "that is linked to more than one destination resource. Destination resource(s) defined "
            f"by {resolved_resources} could not be linked to source resource func_full_address."
            f"{os.linesep}Related issue: {ONE_LAMBDA_LAYER_LINKING_ISSUE_LINK}."
            f"{os.linesep}{os.linesep}{APPLY_WORK_AROUND_MESSAGE}"
        )
        with self.assertRaises(OneLambdaLayerLinkingLimitationException) as exc:
            resource_linker._process_resolved_resources(resource, resolved_resources)
        self.assertEqual(exc.exception.args[0], expected_exception)
        resource_linker._process_reference_resource_value.assert_has_calls(
            [
                call(resource, reference_resolved_resources),
                call(resource, data_resources_resolved_resources),
            ]
        )

    def test_process_reference_resource_value_data_resource_reference(self):
        reference_resolved_resource = ResolvedReference("data.aws_lambda_layer_version.layer1", "module.layer1")
        resource = Mock()
        resource_linker = ResourceLinker(self.sample_resource_linking_pair)
        layers = resource_linker._process_reference_resource_value(resource, reference_resolved_resource)
        self.assertEqual(len(layers), 0)

    def test_process_reference_resource_value_reference_to_local_variables(self):
        reference_resolved_resources = ResolvedReference("local.layer_arn", "module.layer1")
        resource = Mock()
        resource.full_address = "func_full_address"
        resource_linker = ResourceLinker(self.sample_resource_linking_pair)
        expected_exception = (
            "AWS SAM CLI could not process a Terraform project that uses local variables to define linked resources. "
            "Destination resource(s) defined by local.layer_arn could not be linked to destination resource "
            f"func_full_address.{os.linesep}Related issue: {LOCAL_VARIABLES_SUPPORT_ISSUE_LINK}."
            f"{os.linesep}{os.linesep}{APPLY_WORK_AROUND_MESSAGE}"
        )
        with self.assertRaises(LocalVariablesLinkingLimitationException) as exc:
            resource_linker._process_reference_resource_value(resource, reference_resolved_resources)
        self.assertEqual(exc.exception.args[0], expected_exception)

    @patch("samcli.hook_packages.terraform.hooks.prepare.resource_linking.build_cfn_logical_id")
    def test_process_reference_resource_value_reference_to_an_existing_layer_resource(self, build_cfn_logical_id_mock):
        build_cfn_logical_id_mock.return_value = "layer1LogicalId"
        reference_resolved_layer = ResolvedReference("aws_lambda_layer_version.layer.arn", "module.layer1")
        resource = Mock()
        resource_linker = ResourceLinker(self.sample_resource_linking_pair)
        resource_linker._resource_pair.destination_resource_tf = {"layer1LogicalId": Mock()}

        resources = resource_linker._process_reference_resource_value(resource, reference_resolved_layer)
        self.assertEqual(len(resources), 1)
        self.assertEqual(resources[0], LogicalIdReference("layer1LogicalId"))
        build_cfn_logical_id_mock.assert_called_with("module.layer1.aws_lambda_layer_version.layer")

    @patch("samcli.hook_packages.terraform.hooks.prepare.resource_linking.build_cfn_logical_id")
    def test_process_reference_resource_value_reference_to_non_exist_layer_resource(self, build_cfn_logical_id_mock):
        build_cfn_logical_id_mock.return_value = "layer1LogicalId"
        reference_resolved_resources = ResolvedReference("aws_lambda_layer_version.layer.arn", None)
        resource = Mock()
        resource_linker = ResourceLinker(self.sample_resource_linking_pair)
        resource_linker._resource_pair.destination_resource_tf = {"layer2LogicalId": Mock()}

        resources = resource_linker._process_reference_resource_value(resource, reference_resolved_resources)
        self.assertEqual(len(resources), 0)
        build_cfn_logical_id_mock.assert_called_with("aws_lambda_layer_version.layer")

    def test_process_reference_layer_value_reference_to_not_layer_resource_arn_property(self):
        reference_resolved_resource = ResolvedReference("aws_lambda_layer_version.layer.name", None)
        resource = Mock()
        resource.full_address = "func_full_address"
        expected_exception = (
            f"An error occurred when attempting to link two resources: Could not use the value "
            f"aws_lambda_layer_version.layer.name as a destination resource for the source "
            f"resource func_full_address. The source resource value should refer to valid destination "
            f"resource ARN property."
        )
        resource_linker = ResourceLinker(self.sample_resource_linking_pair)
        with self.assertRaises(InvalidResourceLinkingException) as exc:
            resource_linker._process_reference_resource_value(resource, reference_resolved_resource)
        self.assertEqual(exc.exception.args[0], expected_exception)

    def test_process_reference_resource_value_reference_to_invalid_destination_resource(self):
        reference_resolved_resource = ResolvedReference("aws_lambda_layer_version2.layer.arn", None)
        resource = Mock()
        resource.full_address = "func_full_address"
        expected_exception = (
            f"An error occurred when attempting to link two resources: Could not use the value "
            f"aws_lambda_layer_version2.layer.arn as a destination for the source resource func_full_address. "
            f"The source resource value should refer to valid destination ARN property."
        )
        resource_linker = ResourceLinker(self.sample_resource_linking_pair)
        with self.assertRaises(InvalidResourceLinkingException) as exc:
            resource_linker._process_reference_resource_value(resource, reference_resolved_resource)
        self.assertEqual(exc.exception.args[0], expected_exception)

    def test_link_resources(self):
        source_config_resources = {
            "aws_lambda_function.remote_lambda_code": [
                {
                    "Type": "AWS::Lambda::Function",
                    "Properties": {
                        "FunctionName": "s3_remote_lambda_function",
                        "Code": {"S3Bucket": "lambda_code_bucket", "S3Key": "remote_lambda_code_key"},
                        "Handler": "app.lambda_handler",
                        "PackageType": "Zip",
                        "Runtime": "python3.8",
                        "Timeout": 3,
                    },
                    "Metadata": {"SamResourceId": "aws_lambda_function.remote_lambda_code", "SkipBuild": True},
                }
            ],
            "aws_lambda_function.root_lambda": [
                {
                    "Type": "AWS::Lambda::Function",
                    "Properties": {
                        "FunctionName": "root_lambda",
                        "Code": "HelloWorldFunction.zip",
                        "Handler": "app.lambda_handler",
                        "PackageType": "Zip",
                        "Runtime": "python3.8",
                        "Timeout": 3,
                    },
                    "Metadata": {"SamResourceId": "aws_lambda_function.root_lambda", "SkipBuild": True},
                }
            ],
        }
        resources = {
            "aws_lambda_function.remote_lambda_code": TFResource(
                "aws_lambda_function.remote_lambda_code", "", None, {}
            ),
            "aws_lambda_function.root_lambda": TFResource("aws_lambda_function.root_lambda", "", None, {}),
        }
        resource_linker = ResourceLinker(self.sample_resource_linking_pair)
        resource_linker._resource_pair.source_resource_cfn_resource = source_config_resources
        resource_linker._resource_pair.source_resource_tf_config = resources
        resource_linker._handle_linking = Mock()

        resource_linker.link_resources()

        resource_linker._handle_linking.assert_has_calls(
            [
                call(
                    resources["aws_lambda_function.remote_lambda_code"],
                    source_config_resources.get("aws_lambda_function.remote_lambda_code"),
                ),
                call(
                    resources["aws_lambda_function.root_lambda"],
                    source_config_resources.get("aws_lambda_function.root_lambda"),
                ),
            ]
        )

    @patch("samcli.hook_packages.terraform.hooks.prepare.resource_linking._link_lambda_functions_to_layers_call_back")
    @patch("samcli.hook_packages.terraform.hooks.prepare.resource_linking.ResourceLinker")
    @patch("samcli.hook_packages.terraform.hooks.prepare.resource_linking.ResourceLinkingPair")
    @patch("samcli.hook_packages.terraform.hooks.prepare.resource_linking.ResourcePairExceptions")
    def test_link_lambda_functions_to_layers(
        self,
        mock_resource_linking_exceptions,
        mock_resource_linking_pair,
        mock_resource_linker,
        mock_link_lambda_functions_to_layers_call_back,
    ):
        lambda_funcs_config_resources = {
            "aws_lambda_function.remote_lambda_code": [
                {
                    "Type": "AWS::Lambda::Function",
                    "Properties": {
                        "FunctionName": "s3_remote_lambda_function",
                        "Code": {"S3Bucket": "lambda_code_bucket", "S3Key": "remote_lambda_code_key"},
                        "Handler": "app.lambda_handler",
                        "PackageType": "Zip",
                        "Runtime": "python3.8",
                        "Timeout": 3,
                    },
                    "Metadata": {"SamResourceId": "aws_lambda_function.remote_lambda_code", "SkipBuild": True},
                }
            ],
            "aws_lambda_function.root_lambda": [
                {
                    "Type": "AWS::Lambda::Function",
                    "Properties": {
                        "FunctionName": "root_lambda",
                        "Code": "HelloWorldFunction.zip",
                        "Handler": "app.lambda_handler",
                        "PackageType": "Zip",
                        "Runtime": "python3.8",
                        "Timeout": 3,
                    },
                    "Metadata": {"SamResourceId": "aws_lambda_function.root_lambda", "SkipBuild": True},
                }
            ],
        }
        terraform_layers_resources = {
            "AwsLambdaLayerVersionLambdaLayer556B22D0": {
                "address": "aws_lambda_layer_version.lambda_layer",
                "mode": "managed",
                "type": "aws_lambda_layer_version",
                "name": "lambda_layer",
                "provider_name": "registry.terraform.io/hashicorp/aws",
                "schema_version": 0,
                "values": {
                    "compatible_architectures": ["arm64"],
                    "compatible_runtimes": ["nodejs14.x", "nodejs16.x"],
                    "description": None,
                    "filename": None,
                    "layer_name": "lambda_layer_name",
                    "license_info": None,
                    "s3_bucket": "layer_code_bucket",
                    "s3_key": "s3_lambda_layer_code_key",
                    "s3_object_version": "1",
                    "skip_destroy": False,
                },
                "sensitive_values": {"compatible_architectures": [False], "compatible_runtimes": [False, False]},
            }
        }
        resources = {
            "aws_lambda_function.remote_lambda_code": TFResource(
                "aws_lambda_function.remote_lambda_code", "", None, {}
            ),
            "aws_lambda_function.root_lambda": TFResource("aws_lambda_function.root_lambda", "", None, {}),
        }
        _link_lambda_functions_to_layers(resources, lambda_funcs_config_resources, terraform_layers_resources)
        mock_resource_linking_exceptions.assert_called_once_with(
            multiple_resource_linking_exception=OneLambdaLayerLinkingLimitationException,
            local_variable_linking_exception=FunctionLayerLocalVariablesLinkingLimitationException,
        )
        mock_resource_linking_pair.assert_called_once_with(
            source_resource_cfn_resource=lambda_funcs_config_resources,
            source_resource_tf_config=resources,
            destination_resource_tf=terraform_layers_resources,
            tf_destination_attribute_name="arn",
            terraform_link_field_name="layers",
            cfn_link_field_name="Layers",
            terraform_resource_type_prefix=LAMBDA_LAYER_RESOURCE_ADDRESS_PREFIX,
            cfn_resource_update_call_back_function=mock_link_lambda_functions_to_layers_call_back,
            linking_exceptions=mock_resource_linking_exceptions(),
        )
        mock_resource_linker.assert_called_once_with(mock_resource_linking_pair())

    @parameterized.expand(
        [
            (
                {
                    "Type": "AWS::Lambda::Function",
                    "Properties": {"FunctionName": "func", "Layers": ["existing_layer1.arn", "applied_layer1.arn"]},
                    "Metadata": {"SamResourceId": "aws_lambda_function.remote_lambda_code", "SkipBuild": True},
                },
                [ExistingResourceReference("existing_layer1.arn"), LogicalIdReference("Layer1LogicaId")],
                ["existing_layer1.arn", {"Ref": "Layer1LogicaId"}],
            ),
            (
                {
                    "Type": "AWS::Lambda::Function",
                    "Properties": {"FunctionName": "func", "Layers": ["existing_layer1.arn", "existing_layer2.arn"]},
                    "Metadata": {"SamResourceId": "aws_lambda_function.remote_lambda_code", "SkipBuild": True},
                },
                [ExistingResourceReference("existing_layer1.arn"), ExistingResourceReference("existing_layer2.arn")],
                ["existing_layer1.arn", "existing_layer2.arn"],
            ),
            (
                {
                    "Type": "AWS::Lambda::Function",
                    "Properties": {
                        "FunctionName": "func",
                    },
                    "Metadata": {"SamResourceId": "aws_lambda_function.remote_lambda_code", "SkipBuild": True},
                },
                [LogicalIdReference("Layer1LogicaId")],
                [{"Ref": "Layer1LogicaId"}],
            ),
        ]
    )
    def test_link_lambda_functions_to_layers_call_back(self, input_function, logical_ids, expected_layers):
        lambda_function = deepcopy(input_function)
        _link_lambda_functions_to_layers_call_back(lambda_function, logical_ids)
        input_function["Properties"]["Layers"] = expected_layers
        self.assertEqual(lambda_function, input_function)

    @patch(
        "samcli.hook_packages.terraform.hooks.prepare.resource_linking._link_gateway_resource_to_gateway_rest_apis_rest_api_id_call_back"
    )
    @patch("samcli.hook_packages.terraform.hooks.prepare.resource_linking.ResourceLinker")
    @patch("samcli.hook_packages.terraform.hooks.prepare.resource_linking.ResourceLinkingPair")
    @patch("samcli.hook_packages.terraform.hooks.prepare.resource_linking.ResourcePairExceptions")
    def test_link_gateway_methods_to_gateway_rest_apis(
        self,
        mock_resource_linking_exceptions,
        mock_resource_linking_pair,
        mock_resource_linker,
        mock_link_gateway_methods_to_gateway_rest_apis_call_back,
    ):
        gateway_method_config_resources = Mock()
        terraform_rest_apis_resources = Mock()
        resources = Mock()
        _link_gateway_methods_to_gateway_rest_apis(
            resources, gateway_method_config_resources, terraform_rest_apis_resources
        )
        mock_resource_linking_exceptions.assert_called_once_with(
            multiple_resource_linking_exception=OneRestApiToApiGatewayMethodLinkingLimitationException,
            local_variable_linking_exception=RestApiToApiGatewayMethodLocalVariablesLinkingLimitationException,
        )
        mock_resource_linking_pair.assert_called_once_with(
            source_resource_cfn_resource=gateway_method_config_resources,
            source_resource_tf_config=resources,
            destination_resource_tf=terraform_rest_apis_resources,
            tf_destination_attribute_name="id",
            terraform_link_field_name="rest_api_id",
            cfn_link_field_name="RestApiId",
            terraform_resource_type_prefix=API_GATEWAY_REST_API_RESOURCE_ADDRESS_PREFIX,
            cfn_resource_update_call_back_function=mock_link_gateway_methods_to_gateway_rest_apis_call_back,
            linking_exceptions=mock_resource_linking_exceptions(),
        )
        mock_resource_linker.assert_called_once_with(mock_resource_linking_pair())

    @patch(
        "samcli.hook_packages.terraform.hooks.prepare.resource_linking._link_gateway_resource_to_gateway_rest_apis_rest_api_id_call_back"
    )
    @patch(
        "samcli.hook_packages.terraform.hooks.prepare.resource_linking._link_gateway_resource_to_gateway_rest_apis_parent_id_call_back"
    )
    @patch("samcli.hook_packages.terraform.hooks.prepare.resource_linking.ResourceLinker")
    @patch("samcli.hook_packages.terraform.hooks.prepare.resource_linking.ResourceLinkingPair")
    @patch("samcli.hook_packages.terraform.hooks.prepare.resource_linking.ResourcePairExceptions")
    def test_link_gateway_resources_to_gateway_rest_apis(
        self,
        mock_resource_linking_exceptions,
        mock_resource_linking_pair,
        mock_resource_linker,
        mock_link_gateway_methods_to_gateway_rest_apis_parent_id_call_back,
        mock_link_gateway_methods_to_gateway_rest_apis_rest_api_id_call_back,
    ):
        gateway_resource_config_resources = Mock()
        terraform_rest_apis_resources = Mock()
        resources = Mock()
        _link_gateway_resources_to_gateway_rest_apis(
            resources, gateway_resource_config_resources, terraform_rest_apis_resources
        )
        mock_resource_linking_exceptions.assert_has_calls(
            [
                call(
                    multiple_resource_linking_exception=OneGatewayResourceToRestApiLinkingLimitationException,
                    local_variable_linking_exception=GatewayResourceToGatewayRestApiLocalVariablesLinkingLimitationException,
                ),
                call(
                    multiple_resource_linking_exception=OneGatewayResourceToRestApiLinkingLimitationException,
                    local_variable_linking_exception=GatewayResourceToGatewayRestApiLocalVariablesLinkingLimitationException,
                ),
            ]
        )

        mock_resource_linking_pair.assert_has_calls(
            [
                call(
                    source_resource_cfn_resource=gateway_resource_config_resources,
                    source_resource_tf_config=resources,
                    destination_resource_tf=terraform_rest_apis_resources,
                    tf_destination_attribute_name="id",
                    terraform_link_field_name="rest_api_id",
                    cfn_link_field_name="RestApiId",
                    terraform_resource_type_prefix=API_GATEWAY_REST_API_RESOURCE_ADDRESS_PREFIX,
                    cfn_resource_update_call_back_function=mock_link_gateway_methods_to_gateway_rest_apis_rest_api_id_call_back,
                    linking_exceptions=mock_resource_linking_exceptions(),
                ),
                call(
                    source_resource_cfn_resource=gateway_resource_config_resources,
                    source_resource_tf_config=resources,
                    destination_resource_tf=terraform_rest_apis_resources,
                    tf_destination_attribute_name="root_resource_id",
                    terraform_link_field_name="parent_id",
                    cfn_link_field_name="ResourceId",
                    terraform_resource_type_prefix=API_GATEWAY_REST_API_RESOURCE_ADDRESS_PREFIX,
                    cfn_resource_update_call_back_function=mock_link_gateway_methods_to_gateway_rest_apis_parent_id_call_back,
                    linking_exceptions=mock_resource_linking_exceptions(),
                ),
            ]
        )
        mock_resource_linker.assert_has_calls(
            [
                call(mock_resource_linking_pair()),
                call().link_resources(),
                call(mock_resource_linking_pair()),
                call().link_resources(),
            ]
        )

    @patch(
        "samcli.hook_packages.terraform.hooks.prepare.resource_linking._link_gateway_resource_to_gateway_rest_apis_rest_api_id_call_back"
    )
    @patch("samcli.hook_packages.terraform.hooks.prepare.resource_linking.ResourceLinker")
    @patch("samcli.hook_packages.terraform.hooks.prepare.resource_linking.ResourceLinkingPair")
    @patch("samcli.hook_packages.terraform.hooks.prepare.resource_linking.ResourcePairExceptions")
    def test_link_gateway_stage_to_gateway_rest_apis(
        self,
        mock_resource_linking_exceptions,
        mock_resource_linking_pair,
        mock_resource_linker,
        mock_link_gateway_resource_to_gateway_rest_apis_call_back,
    ):
        gateway_stage_config_resources = Mock()
        terraform_rest_apis_resources = Mock()
        resources = Mock()
        _link_gateway_stage_to_rest_api(resources, gateway_stage_config_resources, terraform_rest_apis_resources)
        mock_resource_linking_exceptions.assert_called_once_with(
            multiple_resource_linking_exception=OneRestApiToApiGatewayStageLinkingLimitationException,
            local_variable_linking_exception=RestApiToApiGatewayStageLocalVariablesLinkingLimitationException,
        )
        mock_resource_linking_pair.assert_called_once_with(
            source_resource_cfn_resource=gateway_stage_config_resources,
            source_resource_tf_config=resources,
            destination_resource_tf=terraform_rest_apis_resources,
            tf_destination_attribute_name="id",
            terraform_link_field_name="rest_api_id",
            cfn_link_field_name="RestApiId",
            terraform_resource_type_prefix=API_GATEWAY_REST_API_RESOURCE_ADDRESS_PREFIX,
            cfn_resource_update_call_back_function=mock_link_gateway_resource_to_gateway_rest_apis_call_back,
            linking_exceptions=mock_resource_linking_exceptions(),
        )
        mock_resource_linker.assert_called_once_with(mock_resource_linking_pair())

    @patch(
        "samcli.hook_packages.terraform.hooks.prepare.resource_linking._link_gateway_resource_to_gateway_resource_call_back"
    )
    @patch("samcli.hook_packages.terraform.hooks.prepare.resource_linking.ResourceLinker")
    @patch("samcli.hook_packages.terraform.hooks.prepare.resource_linking.ResourceLinkingPair")
    @patch("samcli.hook_packages.terraform.hooks.prepare.resource_linking.ResourcePairExceptions")
    def test_link_gateway_methods_to_gateway_resources(
        self,
        mock_resource_linking_exceptions,
        mock_resource_linking_pair,
        mock_resource_linker,
        mock_link_gateway_method_to_gateway_resource_call_back,
    ):
        gateway_method_config_resources = Mock()
        terraform_resources_resources = Mock()
        resources = Mock()
        _link_gateway_method_to_gateway_resource(
            resources, gateway_method_config_resources, terraform_resources_resources
        )
        mock_resource_linking_exceptions.assert_called_once_with(
            multiple_resource_linking_exception=OneGatewayResourceToApiGatewayMethodLinkingLimitationException,
            local_variable_linking_exception=GatewayResourceToApiGatewayMethodLocalVariablesLinkingLimitationException,
        )
        mock_resource_linking_pair.assert_called_once_with(
            source_resource_cfn_resource=gateway_method_config_resources,
            source_resource_tf_config=resources,
            destination_resource_tf=terraform_resources_resources,
            tf_destination_attribute_name="id",
            terraform_link_field_name="resource_id",
            cfn_link_field_name="ResourceId",
            terraform_resource_type_prefix=API_GATEWAY_RESOURCE_RESOURCE_ADDRESS_PREFIX,
            cfn_resource_update_call_back_function=mock_link_gateway_method_to_gateway_resource_call_back,
            linking_exceptions=mock_resource_linking_exceptions(),
        )
        mock_resource_linker.assert_called_once_with(mock_resource_linking_pair())

    @patch(
        "samcli.hook_packages.terraform.hooks.prepare.resource_linking._link_gateway_resource_to_gateway_rest_apis_rest_api_id_call_back"
    )
    @patch("samcli.hook_packages.terraform.hooks.prepare.resource_linking.ResourceLinker")
    @patch("samcli.hook_packages.terraform.hooks.prepare.resource_linking.ResourceLinkingPair")
    @patch("samcli.hook_packages.terraform.hooks.prepare.resource_linking.ResourcePairExceptions")
    def test_link_gateway_integrations_to_gateway_rest_apis(
        self,
        mock_resource_linking_exceptions,
        mock_resource_linking_pair,
        mock_resource_linker,
        mock_link_gateway_integrations_to_gateway_rest_apis,
    ):
        gateway_integrations_config_resources = Mock()
        terraform_resources_resources = Mock()
        resources = Mock()
        _link_gateway_integrations_to_gateway_rest_apis(
            resources, gateway_integrations_config_resources, terraform_resources_resources
        )
        mock_resource_linking_exceptions.assert_called_once_with(
            multiple_resource_linking_exception=OneRestApiToApiGatewayIntegrationLinkingLimitationException,
            local_variable_linking_exception=RestApiToApiGatewayIntegrationLocalVariablesLinkingLimitationException,
        )
        mock_resource_linking_pair.assert_called_once_with(
            source_resource_cfn_resource=gateway_integrations_config_resources,
            source_resource_tf_config=resources,
            destination_resource_tf=terraform_resources_resources,
            tf_destination_attribute_name="id",
            terraform_link_field_name="rest_api_id",
            cfn_link_field_name="RestApiId",
            terraform_resource_type_prefix=API_GATEWAY_REST_API_RESOURCE_ADDRESS_PREFIX,
            cfn_resource_update_call_back_function=mock_link_gateway_integrations_to_gateway_rest_apis,
            linking_exceptions=mock_resource_linking_exceptions(),
        )
        mock_resource_linker.assert_called_once_with(mock_resource_linking_pair())

    @patch(
        "samcli.hook_packages.terraform.hooks.prepare.resource_linking._link_gateway_resource_to_gateway_resource_call_back"
    )
    @patch("samcli.hook_packages.terraform.hooks.prepare.resource_linking.ResourceLinker")
    @patch("samcli.hook_packages.terraform.hooks.prepare.resource_linking.ResourceLinkingPair")
    @patch("samcli.hook_packages.terraform.hooks.prepare.resource_linking.ResourcePairExceptions")
    def test_link_gateway_integrations_to_gateway_resource(
        self,
        mock_resource_linking_exceptions,
        mock_resource_linking_pair,
        mock_resource_linker,
        mock_link_gateway_resource_to_gateway_resource_call_back,
    ):
        gateway_integrations_config_resources = Mock()
        terraform_resources_resources = Mock()
        resources = Mock()
        _link_gateway_integrations_to_gateway_resource(
            resources, gateway_integrations_config_resources, terraform_resources_resources
        )
        mock_resource_linking_exceptions.assert_called_once_with(
            multiple_resource_linking_exception=OneGatewayResourceToApiGatewayIntegrationLinkingLimitationException,
            local_variable_linking_exception=GatewayResourceToApiGatewayIntegrationLocalVariablesLinkingLimitationException,
        )
        mock_resource_linking_pair.assert_called_once_with(
            source_resource_cfn_resource=gateway_integrations_config_resources,
            source_resource_tf_config=resources,
            destination_resource_tf=terraform_resources_resources,
            tf_destination_attribute_name="id",
            terraform_link_field_name="resource_id",
            cfn_link_field_name="ResourceId",
            terraform_resource_type_prefix=API_GATEWAY_RESOURCE_RESOURCE_ADDRESS_PREFIX,
            cfn_resource_update_call_back_function=mock_link_gateway_resource_to_gateway_resource_call_back,
            linking_exceptions=mock_resource_linking_exceptions(),
        )
        mock_resource_linker.assert_called_once_with(mock_resource_linking_pair())

    @patch(
        "samcli.hook_packages.terraform.hooks.prepare.resource_linking._link_gateway_integration_to_function_call_back"
    )
    @patch("samcli.hook_packages.terraform.hooks.prepare.resource_linking.ResourceLinker")
    @patch("samcli.hook_packages.terraform.hooks.prepare.resource_linking.ResourceLinkingPair")
    @patch("samcli.hook_packages.terraform.hooks.prepare.resource_linking.ResourcePairExceptions")
    def test_link_gateway_integrations_to_function_resource(
        self,
        mock_resource_linking_exceptions,
        mock_resource_linking_pair,
        mock_resource_linker,
        mock_link_gateway_integration_to_function_call_back,
    ):
        gateway_integrations_config_resources = Mock()
        terraform_resources_resources = Mock()
        proxy_resource = TFResource("resource_address", "type", Mock(), {"type": ConstantValue("AWS_PROXY")})
        resources = {
            "ResourceA": proxy_resource,
            "ResourceB": TFResource("resource_address", "type", Mock(), {"type": ConstantValue("MOCK")}),
        }
        expected_aws_proxy_integrations = {"ResourceA": proxy_resource}
        _link_gateway_integrations_to_function_resource(
            resources, gateway_integrations_config_resources, terraform_resources_resources
        )
        mock_resource_linking_exceptions.assert_called_once_with(
            multiple_resource_linking_exception=OneLambdaFunctionResourceToApiGatewayIntegrationLinkingLimitationException,
            local_variable_linking_exception=LambdaFunctionToApiGatewayIntegrationLocalVariablesLinkingLimitationException,
        )
        mock_resource_linking_pair.assert_called_once_with(
            source_resource_cfn_resource=gateway_integrations_config_resources,
            source_resource_tf_config=expected_aws_proxy_integrations,
            destination_resource_tf=terraform_resources_resources,
            tf_destination_attribute_name="invoke_arn",
            terraform_link_field_name="uri",
            cfn_link_field_name="Uri",
            terraform_resource_type_prefix=LAMBDA_FUNCTION_RESOURCE_ADDRESS_PREFIX,
            cfn_resource_update_call_back_function=mock_link_gateway_integration_to_function_call_back,
            linking_exceptions=mock_resource_linking_exceptions(),
        )
        mock_resource_linker.assert_called_once_with(mock_resource_linking_pair())

    @parameterized.expand(
        [
            (
                {
                    "Type": "AWS::ApiGateway::Method",
                    "Properties": {"HttpMethod": "post", "RestApiId": "restapi.id"},
                },
                [LogicalIdReference("RestApi1")],
                {"Ref": "RestApi1"},
            ),
            (
                {
                    "Type": "AWS::ApiGateway::Method",
                    "Properties": {"HttpMethod": "post", "RestApiId": "restapi.id"},
                },
                [ExistingResourceReference("restapi.id")],
                "restapi.id",
            ),
            (
                {
                    "Type": "AWS::ApiGateway::Method",
                    "Properties": {"HttpMethod": "post"},
                },
                [LogicalIdReference("RestApi1")],
                {"Ref": "RestApi1"},
            ),
        ]
    )
    def test_link_gateway_methods_to_gateway_rest_apis_call_back(
        self, input_gateway_method, logical_ids, expected_rest_api
    ):
        gateway_method = deepcopy(input_gateway_method)
        _link_gateway_resource_to_gateway_rest_apis_rest_api_id_call_back(gateway_method, logical_ids)
        input_gateway_method["Properties"]["RestApiId"] = expected_rest_api
        self.assertEqual(gateway_method, input_gateway_method)

    @parameterized.expand(
        [
            (
                {
                    "Type": "AWS::ApiGateway::Method",
                    "Properties": {"HttpMethod": "post", "ResourceId": "resource.id"},
                },
                [LogicalIdReference("Resource1")],
                {"Ref": "Resource1"},
            ),
            (
                {
                    "Type": "AWS::ApiGateway::Method",
                    "Properties": {"HttpMethod": "post", "ResourceId": "resource.id"},
                },
                [ExistingResourceReference("resource.id")],
                "resource.id",
            ),
            (
                {
                    "Type": "AWS::ApiGateway::Method",
                    "Properties": {"HttpMethod": "post"},
                },
                [LogicalIdReference("Resource1")],
                {"Ref": "Resource1"},
            ),
        ]
    )
    def test_link_gateway_method_to_gateway_resource_call_back(
        self, input_gateway_method, logical_ids, expected_resource
    ):
        gateway_method = deepcopy(input_gateway_method)
        _link_gateway_resource_to_gateway_resource_call_back(gateway_method, logical_ids)
        input_gateway_method["Properties"]["ResourceId"] = expected_resource
        self.assertEqual(gateway_method, input_gateway_method)

    @parameterized.expand(
        [
            (
                {
                    "Type": "AWS::ApiGateway::Resource",
                    "Properties": {"ParentId": "restapi.parent_id"},
                },
                [LogicalIdReference("RestApi")],
                {"Fn::GetAtt": ["RestApi", "RootResourceId"]},
            ),
            (
                {
                    "Type": "AWS::ApiGateway::Resource",
                    "Properties": {"ParentId": "restapi.parent_id"},
                },
                [ExistingResourceReference("restapi.parent_id")],
                "restapi.parent_id",
            ),
            (
                {
                    "Type": "AWS::ApiGateway::Resource",
                    "Properties": {},
                },
                [LogicalIdReference("RestApi")],
                {"Fn::GetAtt": ["RestApi", "RootResourceId"]},
            ),
        ]
    )
    def test_link_gateway_resource_to_gateway_rest_api_parent_id_call_back(
        self, input_gateway_resource, logical_ids, expected_rest_api
    ):
        gateway_resource = deepcopy(input_gateway_resource)
        _link_gateway_resource_to_gateway_rest_apis_parent_id_call_back(gateway_resource, logical_ids)
        input_gateway_resource["Properties"]["ParentId"] = expected_rest_api
        self.assertEqual(gateway_resource, input_gateway_resource)

    @parameterized.expand(
        [
            (
                {
                    "Type": "Internal::ApiGateway::Method::Integration",
                    "Properties": {"Uri": "invoke_arn"},
                },
                [LogicalIdReference("FunctionA")],
                {
                    "Fn::Sub": "arn:${AWS::Partition}:apigateway:${AWS::Region}:lambda:path/2015-03-31/functions/${FunctionA.Arn}/invocations"
                },
            ),
            (
                {
                    "Type": "Internal::ApiGateway::Method::Integration",
                    "Properties": {"Uri": "invoke_arn"},
                },
                [ExistingResourceReference("invoke_arn")],
                "invoke_arn",
            ),
            (
                {
                    "Type": "Internal::ApiGateway::Method::Integration",
                    "Properties": {"Uri": "invoke_arn"},
                },
                [LogicalIdReference("RestApi")],
                {
                    "Fn::Sub": "arn:${AWS::Partition}:apigateway:${AWS::Region}:lambda:path/2015-03-31/functions/${RestApi.Arn}/invocations"
                },
            ),
        ]
    )
    def test_link_gateway_integration_to_function_call_back(
        self, input_gateway_integration, logical_ids, expected_integration
    ):
        gateway_resource = deepcopy(input_gateway_integration)
        _link_gateway_integration_to_function_call_back(gateway_resource, logical_ids)
        input_gateway_integration["Properties"]["Uri"] = expected_integration
        self.assertEqual(gateway_resource, input_gateway_integration)

    @parameterized.expand(
        [
            (
                _link_gateway_integration_to_function_call_back,
                "Could not link multiple Lambda functions to one Gateway integration resource",
            ),
            (
                _link_gateway_authorizer_to_lambda_function_call_back,
                "Could not link multiple Lambda functions to one Gateway Authorizer",
            ),
            (
                _link_gateway_resource_to_gateway_rest_apis_parent_id_call_back,
                "Could not link multiple Rest APIs to one Gateway resource",
            ),
            (
                _link_gateway_resource_to_gateway_resource_call_back,
                "Could not link multiple Gateway Resources to one Gateway resource",
            ),
            (
                _link_gateway_resource_to_gateway_rest_apis_rest_api_id_call_back,
                "Could not link multiple Rest APIs to one Gateway resource",
            ),
            (
                _link_gateway_method_to_gateway_authorizer_call_back,
                "Could not link multiple Lambda Authorizers to one Gateway Method",
            ),
        ]
    )
    def test_linking_callbacks_raises_multiple_reference_exception(self, linking_call_back_method, expected_message):
        with self.assertRaisesRegex(InvalidResourceLinkingException, expected_regex=expected_message):
            linking_call_back_method(Mock(), [Mock(), Mock()])

    @parameterized.expand(
        [
            (_link_gateway_integration_to_function_call_back,),
            (_link_gateway_authorizer_to_lambda_function_call_back,),
            (_link_gateway_resource_to_gateway_rest_apis_parent_id_call_back,),
            (_link_gateway_resource_to_gateway_resource_call_back,),
            (_link_gateway_resource_to_gateway_rest_apis_rest_api_id_call_back,),
            (_link_gateway_method_to_gateway_authorizer_call_back,),
        ]
    )
    def test_linking_callbacks_skips_empty_references(self, linking_call_back_method):
        original_props = {"Properties": {}}
        passed_props = deepcopy(original_props)

        linking_call_back_method(passed_props, [])

        self.assertEqual(original_props, passed_props)

    @patch(
        "samcli.hook_packages.terraform.hooks.prepare.resource_linking._link_gateway_resource_to_gateway_rest_apis_rest_api_id_call_back"
    )
    @patch("samcli.hook_packages.terraform.hooks.prepare.resource_linking.ResourceLinker")
    @patch("samcli.hook_packages.terraform.hooks.prepare.resource_linking.ResourceLinkingPair")
    @patch("samcli.hook_packages.terraform.hooks.prepare.resource_linking.ResourcePairExceptions")
    def test_link_gateway_integration_responses_to_gateway_rest_apis(
        self,
        mock_resource_linking_exceptions,
        mock_resource_linking_pair,
        mock_resource_linker,
        mock_link_gateway_integrations_to_gateway_rest_apis,
    ):
        gateway_integration_responses_config_resources = Mock()
        terraform_resources_resources = Mock()
        resources = Mock()
        _link_gateway_integration_responses_to_gateway_rest_apis(
            resources, gateway_integration_responses_config_resources, terraform_resources_resources
        )
        mock_resource_linking_exceptions.assert_called_once_with(
            OneRestApiToApiGatewayIntegrationResponseLinkingLimitationException,
            RestApiToApiGatewayIntegrationResponseLocalVariablesLinkingLimitationException,
        )
        mock_resource_linking_pair.assert_called_once_with(
            source_resource_cfn_resource=gateway_integration_responses_config_resources,
            source_resource_tf_config=resources,
            destination_resource_tf=terraform_resources_resources,
            tf_destination_attribute_name="id",
            terraform_link_field_name="rest_api_id",
            cfn_link_field_name="RestApiId",
            terraform_resource_type_prefix=API_GATEWAY_REST_API_RESOURCE_ADDRESS_PREFIX,
            cfn_resource_update_call_back_function=mock_link_gateway_integrations_to_gateway_rest_apis,
            linking_exceptions=mock_resource_linking_exceptions(),
        )
        mock_resource_linker.assert_called_once_with(mock_resource_linking_pair())

    @patch(
        "samcli.hook_packages.terraform.hooks.prepare.resource_linking._link_gateway_resource_to_gateway_resource_call_back"
    )
    @patch("samcli.hook_packages.terraform.hooks.prepare.resource_linking.ResourceLinker")
    @patch("samcli.hook_packages.terraform.hooks.prepare.resource_linking.ResourceLinkingPair")
    @patch("samcli.hook_packages.terraform.hooks.prepare.resource_linking.ResourcePairExceptions")
    def test_link_gateway_integration_response_to_gateway_resource(
        self,
        mock_resource_linking_exceptions,
        mock_resource_linking_pair,
        mock_resource_linker,
        mock_link_gateway_resource_to_gateway_resource_call_back,
    ):
        gateway_integration_responses_config_resources = Mock()
        terraform_resources_resources = Mock()
        resources = Mock()
        _link_gateway_integration_responses_to_gateway_resource(
            resources, gateway_integration_responses_config_resources, terraform_resources_resources
        )
        mock_resource_linking_exceptions.assert_called_once_with(
            OneGatewayResourceToApiGatewayIntegrationResponseLinkingLimitationException,
            GatewayResourceToApiGatewayIntegrationResponseLocalVariablesLinkingLimitationException,
        )
        mock_resource_linking_pair.assert_called_once_with(
            source_resource_cfn_resource=gateway_integration_responses_config_resources,
            source_resource_tf_config=resources,
            destination_resource_tf=terraform_resources_resources,
            tf_destination_attribute_name="id",
            terraform_link_field_name="resource_id",
            cfn_link_field_name="ResourceId",
            terraform_resource_type_prefix=API_GATEWAY_RESOURCE_RESOURCE_ADDRESS_PREFIX,
            cfn_resource_update_call_back_function=mock_link_gateway_resource_to_gateway_resource_call_back,
            linking_exceptions=mock_resource_linking_exceptions(),
        )
        mock_resource_linker.assert_called_once_with(mock_resource_linking_pair())

    @parameterized.expand(
        [
            (
                {
                    "Type": "AWS::ApiGateway::Authorizer",
                    "Properties": {"Uri": "invoke_arn"},
                },
                [LogicalIdReference("Function")],
                {
                    "Fn::Sub": "arn:${AWS::Partition}:apigateway:${AWS::Region}:lambda:path/2015-03-31/functions/${Function.Arn}/invocations"
                },
            ),
            (
                {
                    "Type": "AWS::ApiGateway::Authorizer",
                    "Properties": {"Uri": "invoke_arn"},
                },
                [ExistingResourceReference("invoke_arn")],
                "invoke_arn",
            ),
        ]
    )
    def test_link_gateway_authorizer_to_lambda_function_call_back(
        self, input_gateway_authorizer, logical_ids, expected_integration
    ):
        authorizer = deepcopy(input_gateway_authorizer)
        _link_gateway_authorizer_to_lambda_function_call_back(authorizer, logical_ids)
        input_gateway_authorizer["Properties"]["AuthorizerUri"] = expected_integration
        self.assertEqual(authorizer, input_gateway_authorizer)

    @patch(
        "samcli.hook_packages.terraform.hooks.prepare.resource_linking._link_gateway_authorizer_to_lambda_function_call_back"
    )
    @patch("samcli.hook_packages.terraform.hooks.prepare.resource_linking.ResourceLinker")
    @patch("samcli.hook_packages.terraform.hooks.prepare.resource_linking.ResourceLinkingPair")
    @patch("samcli.hook_packages.terraform.hooks.prepare.resource_linking.ResourcePairExceptions")
    def test_link_gateway_authorizer_to_lambda_function(
        self,
        mock_resource_linking_exceptions,
        mock_resource_linking_pair,
        mock_resource_linker,
        mock_link_gateway_authorizer_to_lambda_function_call_back,
    ):
        authorizer_cfn_resources = Mock()
        authorizer_config_resources = Mock()
        authorizer_tf_resources = Mock()

        _link_gateway_authorizer_to_lambda_function(
            authorizer_config_resources, authorizer_cfn_resources, authorizer_tf_resources
        )

        mock_resource_linking_exceptions.assert_called_once_with(
            multiple_resource_linking_exception=OneGatewayAuthorizerToLambdaFunctionLinkingLimitationException,
            local_variable_linking_exception=GatewayAuthorizerToLambdaFunctionLocalVariablesLinkingLimitationException,
        )

        mock_resource_linking_pair.assert_called_once_with(
            source_resource_cfn_resource=authorizer_cfn_resources,
            source_resource_tf_config=authorizer_config_resources,
            destination_resource_tf=authorizer_tf_resources,
            tf_destination_attribute_name="invoke_arn",
            terraform_link_field_name="authorizer_uri",
            cfn_link_field_name="AuthorizerUri",
            terraform_resource_type_prefix=LAMBDA_FUNCTION_RESOURCE_ADDRESS_PREFIX,
            cfn_resource_update_call_back_function=mock_link_gateway_authorizer_to_lambda_function_call_back,
            linking_exceptions=mock_resource_linking_exceptions(),
        )

        mock_resource_linker.assert_called_once_with(mock_resource_linking_pair())

<<<<<<< HEAD
    @patch(
        "samcli.hook_packages.terraform.hooks.prepare.resource_linking._link_gateway_resource_to_gateway_rest_apis_rest_api_id_call_back"
=======
    @parameterized.expand(
        [
            (
                [LogicalIdReference("Authorizer")],
                {"Ref": "Authorizer"},
            ),
            (
                [ExistingResourceReference("Existing123")],
                "Existing123",
            ),
        ]
    )
    def test_link_gateway_method_to_gateway_authorizer_call_back(self, logical_ids, expected_reference):
        original_method = {
            "Type": "AWS::ApiGateway::Method",
            "Properties": {"AuthorizerId": "id here"},
        }
        new_method = deepcopy(original_method)

        _link_gateway_method_to_gateway_authorizer_call_back(new_method, logical_ids)

        original_method["Properties"]["AuthorizerId"] = expected_reference
        self.assertEqual(original_method, new_method)

    @patch(
        "samcli.hook_packages.terraform.hooks.prepare.resource_linking._link_gateway_method_to_gateway_authorizer_call_back"
>>>>>>> 2e79b503
    )
    @patch("samcli.hook_packages.terraform.hooks.prepare.resource_linking.ResourceLinker")
    @patch("samcli.hook_packages.terraform.hooks.prepare.resource_linking.ResourceLinkingPair")
    @patch("samcli.hook_packages.terraform.hooks.prepare.resource_linking.ResourcePairExceptions")
<<<<<<< HEAD
    def test_link_gateway_authorizer_to_rest_api(
=======
    def test_link_gateway_method_to_gateway_authorizer(
>>>>>>> 2e79b503
        self,
        mock_resource_linking_exceptions,
        mock_resource_linking_pair,
        mock_resource_linker,
<<<<<<< HEAD
        mock_link_resource_to_rest_api_call_back,
    ):
        authorizer_cfn_resources = Mock()
        authorizer_config_resources = Mock()
        rest_api_resources = Mock()

        _link_gateway_authorizer_to_rest_api(authorizer_config_resources, authorizer_cfn_resources, rest_api_resources)

        mock_resource_linking_exceptions.assert_called_once_with(
            multiple_resource_linking_exception=OneGatewayAuthorizerToRestApiLinkingLimitationException,
            local_variable_linking_exception=GatewayAuthorizerToRestApiLocalVariablesLinkingLimitationException,
        )

        mock_resource_linking_pair.assert_called_once_with(
            source_resource_cfn_resource=authorizer_cfn_resources,
            source_resource_tf_config=authorizer_config_resources,
            destination_resource_tf=rest_api_resources,
            tf_destination_attribute_name="id",
            terraform_link_field_name="rest_api_id",
            cfn_link_field_name="RestApiId",
            terraform_resource_type_prefix=API_GATEWAY_REST_API_RESOURCE_ADDRESS_PREFIX,
            cfn_resource_update_call_back_function=mock_link_resource_to_rest_api_call_back,
=======
        mock_link_gateway_method_to_gateway_authorizer_call_back,
    ):
        method_cfn_resources = Mock()
        method_config_resources = Mock()
        authorizer_tf_resources = Mock()

        _link_gateway_method_to_gateway_authorizer(
            method_config_resources, method_cfn_resources, authorizer_tf_resources
        )

        mock_resource_linking_exceptions.assert_called_once_with(
            multiple_resource_linking_exception=OneGatewayMethodToGatewayAuthorizerLinkingLimitationException,
            local_variable_linking_exception=GatewayMethodToGatewayAuthorizerLocalVariablesLinkingLimitationException,
        )

        mock_resource_linking_pair.assert_called_once_with(
            source_resource_cfn_resource=method_cfn_resources,
            source_resource_tf_config=method_config_resources,
            destination_resource_tf=authorizer_tf_resources,
            tf_destination_attribute_name="id",
            terraform_link_field_name="authorizer_id",
            cfn_link_field_name="AuthorizerId",
            terraform_resource_type_prefix=API_GATEWAY_AUTHORIZER_RESOURCE_ADDRESS_PREFIX,
            cfn_resource_update_call_back_function=mock_link_gateway_method_to_gateway_authorizer_call_back,
>>>>>>> 2e79b503
            linking_exceptions=mock_resource_linking_exceptions(),
        )

        mock_resource_linker.assert_called_once_with(mock_resource_linking_pair())<|MERGE_RESOLUTION|>--- conflicted
+++ resolved
@@ -7,22 +7,16 @@
 from parameterized import parameterized
 from samcli.hook_packages.terraform.hooks.prepare.exceptions import (
     GatewayAuthorizerToLambdaFunctionLocalVariablesLinkingLimitationException,
-<<<<<<< HEAD
     GatewayAuthorizerToRestApiLocalVariablesLinkingLimitationException,
-=======
     GatewayMethodToGatewayAuthorizerLocalVariablesLinkingLimitationException,
->>>>>>> 2e79b503
     InvalidResourceLinkingException,
     LocalVariablesLinkingLimitationException,
     ONE_LAMBDA_LAYER_LINKING_ISSUE_LINK,
     LOCAL_VARIABLES_SUPPORT_ISSUE_LINK,
     APPLY_WORK_AROUND_MESSAGE,
     OneGatewayAuthorizerToLambdaFunctionLinkingLimitationException,
-<<<<<<< HEAD
     OneGatewayAuthorizerToRestApiLinkingLimitationException,
-=======
     OneGatewayMethodToGatewayAuthorizerLinkingLimitationException,
->>>>>>> 2e79b503
     OneLambdaLayerLinkingLimitationException,
     FunctionLayerLocalVariablesLinkingLimitationException,
     OneGatewayResourceToApiGatewayMethodLinkingLimitationException,
@@ -50,12 +44,9 @@
     _clean_references_list,
     _link_gateway_authorizer_to_lambda_function,
     _link_gateway_authorizer_to_lambda_function_call_back,
-<<<<<<< HEAD
     _link_gateway_authorizer_to_rest_api,
-=======
     _link_gateway_method_to_gateway_authorizer,
     _link_gateway_method_to_gateway_authorizer_call_back,
->>>>>>> 2e79b503
     _resolve_module_output,
     _resolve_module_variable,
     _build_module,
@@ -2268,10 +2259,6 @@
 
         mock_resource_linker.assert_called_once_with(mock_resource_linking_pair())
 
-<<<<<<< HEAD
-    @patch(
-        "samcli.hook_packages.terraform.hooks.prepare.resource_linking._link_gateway_resource_to_gateway_rest_apis_rest_api_id_call_back"
-=======
     @parameterized.expand(
         [
             (
@@ -2297,22 +2284,16 @@
         self.assertEqual(original_method, new_method)
 
     @patch(
-        "samcli.hook_packages.terraform.hooks.prepare.resource_linking._link_gateway_method_to_gateway_authorizer_call_back"
->>>>>>> 2e79b503
+        "samcli.hook_packages.terraform.hooks.prepare.resource_linking._link_gateway_resource_to_gateway_rest_apis_rest_api_id_call_back"
     )
     @patch("samcli.hook_packages.terraform.hooks.prepare.resource_linking.ResourceLinker")
     @patch("samcli.hook_packages.terraform.hooks.prepare.resource_linking.ResourceLinkingPair")
     @patch("samcli.hook_packages.terraform.hooks.prepare.resource_linking.ResourcePairExceptions")
-<<<<<<< HEAD
     def test_link_gateway_authorizer_to_rest_api(
-=======
-    def test_link_gateway_method_to_gateway_authorizer(
->>>>>>> 2e79b503
         self,
         mock_resource_linking_exceptions,
         mock_resource_linking_pair,
         mock_resource_linker,
-<<<<<<< HEAD
         mock_link_resource_to_rest_api_call_back,
     ):
         authorizer_cfn_resources = Mock()
@@ -2335,7 +2316,22 @@
             cfn_link_field_name="RestApiId",
             terraform_resource_type_prefix=API_GATEWAY_REST_API_RESOURCE_ADDRESS_PREFIX,
             cfn_resource_update_call_back_function=mock_link_resource_to_rest_api_call_back,
-=======
+            linking_exceptions=mock_resource_linking_exceptions(),
+        )
+
+        mock_resource_linker.assert_called_once_with(mock_resource_linking_pair())
+
+    @patch(
+        "samcli.hook_packages.terraform.hooks.prepare.resource_linking._link_gateway_method_to_gateway_authorizer_call_back"
+    )
+    @patch("samcli.hook_packages.terraform.hooks.prepare.resource_linking.ResourceLinker")
+    @patch("samcli.hook_packages.terraform.hooks.prepare.resource_linking.ResourceLinkingPair")
+    @patch("samcli.hook_packages.terraform.hooks.prepare.resource_linking.ResourcePairExceptions")
+    def test_link_gateway_method_to_gateway_authorizer(
+        self,
+        mock_resource_linking_exceptions,
+        mock_resource_linking_pair,
+        mock_resource_linker,
         mock_link_gateway_method_to_gateway_authorizer_call_back,
     ):
         method_cfn_resources = Mock()
@@ -2360,7 +2356,6 @@
             cfn_link_field_name="AuthorizerId",
             terraform_resource_type_prefix=API_GATEWAY_AUTHORIZER_RESOURCE_ADDRESS_PREFIX,
             cfn_resource_update_call_back_function=mock_link_gateway_method_to_gateway_authorizer_call_back,
->>>>>>> 2e79b503
             linking_exceptions=mock_resource_linking_exceptions(),
         )
 

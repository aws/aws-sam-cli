import os
from copy import deepcopy
from unittest import TestCase
from unittest.mock import Mock, patch, call
from uuid import uuid4

from parameterized import parameterized
from samcli.hook_packages.terraform.hooks.prepare.exceptions import (
    GatewayAuthorizerToLambdaFunctionLocalVariablesLinkingLimitationException,
    GatewayAuthorizerToRestApiLocalVariablesLinkingLimitationException,
    GatewayMethodToGatewayAuthorizerLocalVariablesLinkingLimitationException,
    GatewayV2AuthorizerToLambdaFunctionLocalVariablesLinkingLimitationException,
    InvalidResourceLinkingException,
    LocalVariablesLinkingLimitationException,
    ONE_LAMBDA_LAYER_LINKING_ISSUE_LINK,
    LOCAL_VARIABLES_SUPPORT_ISSUE_LINK,
    APPLY_WORK_AROUND_MESSAGE,
    OneGatewayAuthorizerToLambdaFunctionLinkingLimitationException,
    OneGatewayAuthorizerToRestApiLinkingLimitationException,
    OneGatewayMethodToGatewayAuthorizerLinkingLimitationException,
    OneGatewayV2AuthorizerToLambdaFunctionLinkingLimitationException,
    OneLambdaLayerLinkingLimitationException,
    FunctionLayerLocalVariablesLinkingLimitationException,
    OneGatewayResourceToApiGatewayMethodLinkingLimitationException,
    GatewayResourceToApiGatewayMethodLocalVariablesLinkingLimitationException,
    RestApiToApiGatewayStageLocalVariablesLinkingLimitationException,
    OneRestApiToApiGatewayStageLinkingLimitationException,
    OneGatewayResourceToRestApiLinkingLimitationException,
    GatewayResourceToGatewayRestApiLocalVariablesLinkingLimitationException,
    OneRestApiToApiGatewayMethodLinkingLimitationException,
    RestApiToApiGatewayMethodLocalVariablesLinkingLimitationException,
    OneRestApiToApiGatewayIntegrationLinkingLimitationException,
    RestApiToApiGatewayIntegrationLocalVariablesLinkingLimitationException,
    OneGatewayResourceToApiGatewayIntegrationLinkingLimitationException,
    GatewayResourceToApiGatewayIntegrationLocalVariablesLinkingLimitationException,
    LambdaFunctionToApiGatewayIntegrationLocalVariablesLinkingLimitationException,
    OneLambdaFunctionResourceToApiGatewayIntegrationLinkingLimitationException,
    OneRestApiToApiGatewayIntegrationResponseLinkingLimitationException,
    RestApiToApiGatewayIntegrationResponseLocalVariablesLinkingLimitationException,
    OneGatewayResourceToApiGatewayIntegrationResponseLinkingLimitationException,
    GatewayResourceToApiGatewayIntegrationResponseLocalVariablesLinkingLimitationException,
    OneGatewayV2RouteToGatewayV2IntegrationLinkingLimitationException,
    GatewayV2RouteToGatewayV2IntegrationLocalVariablesLinkingLimitationException,
    OneGatewayV2IntegrationToLambdaFunctionLinkingLimitationException,
    GatewayV2IntegrationToLambdaFunctionLocalVariablesLinkingLimitationException,
    OneGatewayV2IntegrationToGatewayV2ApiLinkingLimitationException,
    GatewayV2IntegrationToGatewayV2ApiLocalVariablesLinkingLimitationException,
    OneGatewayV2RouteToGatewayV2ApiLinkingLimitationException,
    GatewayV2RouteToGatewayV2ApiLocalVariablesLinkingLimitationException,
    OneGatewayV2ApiToLambdaFunctionLinkingLimitationException,
    GatewayV2ApiToLambdaFunctionLocalVariablesLinkingLimitationException,
    OneGatewayV2StageToGatewayV2ApiLinkingLimitationException,
    GatewayV2StageToGatewayV2ApiLocalVariablesLinkingLimitationException,
)

from samcli.hook_packages.terraform.hooks.prepare.resource_linking import (
    API_GATEWAY_AUTHORIZER_RESOURCE_ADDRESS_PREFIX,
    _clean_references_list,
    _link_gateway_authorizer_to_lambda_function,
    _link_gateway_authorizer_to_lambda_function_call_back,
    _link_gateway_authorizer_to_rest_api,
    _link_gateway_method_to_gateway_authorizer,
    _link_gateway_method_to_gateway_authorizer_call_back,
    _link_gateway_v2_authorizer_to_lambda_function,
    _resolve_module_output,
    _resolve_module_variable,
    _build_module,
    _build_expression_from_configuration,
    _build_module_full_address,
    _build_child_modules_from_configuration,
    _build_module_outputs_from_configuration,
    _build_module_resources_from_configuration,
    _build_module_variables_from_configuration,
    _resolve_resource_attribute,
    ResourceLinkingPair,
    ResourcePairExceptions,
    LAMBDA_LAYER_RESOURCE_ADDRESS_PREFIX,
    ResourceLinker,
    LogicalIdReference,
    ExistingResourceReference,
    _link_gateway_resource_to_gateway_rest_apis_parent_id_call_back,
    _link_gateway_resource_to_gateway_resource_call_back,
    _link_gateway_resource_to_gateway_rest_apis_rest_api_id_call_back,
    _link_gateway_method_to_gateway_resource,
    API_GATEWAY_RESOURCE_RESOURCE_ADDRESS_PREFIX,
    API_GATEWAY_REST_API_RESOURCE_ADDRESS_PREFIX,
    _link_gateway_stage_to_rest_api,
    _link_gateway_resources_to_gateway_rest_apis,
    _link_gateway_methods_to_gateway_rest_apis,
    _link_lambda_functions_to_layers_call_back,
    _link_lambda_functions_to_layers,
    _link_gateway_integrations_to_gateway_rest_apis,
    _link_gateway_integrations_to_gateway_resource,
    _link_gateway_integrations_to_function_resource,
    LAMBDA_FUNCTION_RESOURCE_ADDRESS_PREFIX,
    _link_gateway_integration_to_function_call_back,
    _link_gateway_integration_responses_to_gateway_rest_apis,
    _link_gateway_integration_responses_to_gateway_resource,
    _link_gateway_v2_route_to_integration,
    API_GATEWAY_V2_INTEGRATION_RESOURCE_ADDRESS_PREFIX,
    _link_gateway_v2_route_to_integration_callback,
    _link_gateway_v2_integration_to_lambda_function_callback,
    _link_gateway_v2_integration_to_lambda_function,
    _extract_gateway_v2_integration_id_from_route_target_value,
    _link_gateway_v2_integration_to_api,
    API_GATEWAY_V2_API_RESOURCE_ADDRESS_PREFIX,
    _link_gateway_v2_resource_to_api_callback,
    _link_gateway_v2_route_to_api,
    _link_gateway_v2_api_to_function,
    _link_gateway_v2_api_to_function_callback,
    _link_gateway_v2_stage_to_api,
)
from samcli.hook_packages.terraform.hooks.prepare.utilities import get_configuration_address
from samcli.hook_packages.terraform.hooks.prepare.types import (
    ConstantValue,
    References,
    ResolvedReference,
    TFModule,
    TFResource,
)


class TestResourceLinking(TestCase):
    @parameterized.expand(
        [
            ([], []),
            (["aws_lambda_layer_version.layer1[0].arn"], ["aws_lambda_layer_version.layer1[0].arn"]),
            (["aws_lambda_layer_version.layer1[0]"], ["aws_lambda_layer_version.layer1[0]"]),
            (["aws_lambda_layer_version.layer1"], ["aws_lambda_layer_version.layer1"]),
            (
                [
                    "aws_lambda_layer_version.layer1[0].arn",
                    "aws_lambda_layer_version.layer1[0]",
                    "aws_lambda_layer_version.layer1",
                ],
                ["aws_lambda_layer_version.layer1[0].arn"],
            ),
            (
                [
                    "aws_lambda_layer_version.layer1[0].arn",
                    "aws_lambda_layer_version.layer1[0]",
                    "aws_lambda_layer_version.layer1",
                    "module.const_layer1.layer_arn",
                    "module.const_layer1",
                    "module.const_layer2.layer_arn",
                    "module.const_layer2",
                ],
                [
                    "module.const_layer2.layer_arn",
                    "module.const_layer1.layer_arn",
                    "aws_lambda_layer_version.layer1[0].arn",
                ],
            ),
            (
                [
                    'aws_lambda_layer_version.layer1["key1"].arn',
                    'aws_lambda_layer_version.layer1["key1"]',
                    "aws_lambda_layer_version.layer1",
                ],
                ['aws_lambda_layer_version.layer1["key1"].arn'],
            ),
        ]
    )
    def test_clean_references_list(self, references, expected):
        cleaned_references = _clean_references_list(references)
        self.assertEqual(cleaned_references, expected)

    def test_ensure_original_references_not_mutated(self):
        references = [
            "aws_lambda_layer_version.layer1[0].arn",
            "aws_lambda_layer_version.layer1[0]",
            "aws_lambda_layer_version.layer1",
            "module.const_layer1.layer_arn",
            "module.const_layer1",
            "module.const_layer2.layer_arn",
            "module.const_layer2",
        ]
        original_references = deepcopy(references)
        cleaned_references_list = _clean_references_list(references)
        self.assertEqual(references, original_references)
        self.assertNotEqual(references, cleaned_references_list)

    @parameterized.expand(
        [
            (
                "module.get_language_function.aws_lambda_function.this[0]",
                "module.get_language_function.aws_lambda_function.this",
            ),
            (
                "module.get_language_function.aws_lambda_function.this[1]",
                "module.get_language_function.aws_lambda_function.this",
            ),
            ("module.functions[0].aws_lambda_function.this[0]", "module.functions.aws_lambda_function.this"),
            ("module.functions[1].aws_lambda_function.this[1]", "module.functions.aws_lambda_function.this"),
            (
                'module.functions["get_function"].aws_lambda_function.this[0]',
                "module.functions.aws_lambda_function.this",
            ),
            (
                "module.functions.aws_lambda_function.this",
                "module.functions.aws_lambda_function.this",
            ),
        ]
    )
    def test_get_configation_address(self, input_addr, expected_addr):
        cleaned_addr = get_configuration_address(input_addr)

        self.assertEqual(cleaned_addr, expected_addr)

    def test_module_get_all_resources(self):
        root_module_resources = [Mock(), Mock()]
        child_module1_resources = [Mock(), Mock()]
        child_module2_resources = [Mock(), Mock()]
        grandchild_module_resources = [Mock(), Mock()]

        root_module = TFModule(None, None, {}, {str(uuid4()): resource for resource in root_module_resources}, {}, {})
        child_module1 = TFModule(
            "module.child_module1",
            root_module,
            {},
            {str(uuid4()): resource for resource in child_module1_resources},
            {},
            {},
        )
        child_module2 = TFModule(
            "module.child_module2",
            root_module,
            {},
            {str(uuid4()): resource for resource in child_module2_resources},
            {},
            {},
        )
        grandchild_module = TFModule(
            "module.child_module.grandchild_module",
            child_module1,
            {},
            {str(uuid4()): resource for resource in grandchild_module_resources},
            {},
            {},
        )

        root_module.child_modules.update({"child_module1": child_module1, "child_module2": child_module2})
        child_module1.child_modules.update({"grandchild_module": grandchild_module})

        self.assertEqual(
            len(root_module.get_all_resources()),
            len(
                root_module_resources + child_module1_resources + child_module2_resources + grandchild_module_resources
            ),
        )

    def test_resource_full_address(self):
        module = TFModule("module.full_address", None, {}, {}, {}, {})
        resource = TFResource("resource_address", "type", module, {})
        self.assertEqual(resource.full_address, "module.full_address.resource_address")

    def test_resource_full_address_root_module(self):
        module = TFModule(None, None, {}, {}, {}, {})
        resource = TFResource("resource_address", "type", module, {})
        self.assertEqual(resource.full_address, "resource_address")

    @patch("samcli.hook_packages.terraform.hooks.prepare.resource_linking._resolve_module_variable")
    @patch("samcli.hook_packages.terraform.hooks.prepare.resource_linking.get_configuration_address")
    @patch("samcli.hook_packages.terraform.hooks.prepare.resource_linking._clean_references_list")
    def test_resolve_module_output_with_var(self, clean_ref_mock, config_mock, resolve_var_mock):
        constant_val = ConstantValue("mycoolvar")

        module = TFModule(
            None,
            None,
            {"mycoolref": constant_val},
            [],
            {},
            {"mycooloutput": References(["var.mycoolref"])},
        )

        config_mock.return_value = "mycoolref"
        clean_ref_mock.return_value = ["var.mycoolref"]
        resolve_var_mock.return_value = [constant_val]

        results = _resolve_module_output(module, "mycooloutput")

        # assert we are calling the right funcs
        config_mock.assert_called_with("mycoolref")
        resolve_var_mock.assert_called_with(module, "mycoolref")

        # assert we still return valid results
        self.assertEqual(len(results), 1)
        self.assertEqual(results[0].value, "mycoolvar")
        self.assertIsInstance(results[0], ConstantValue)

    @patch("samcli.hook_packages.terraform.hooks.prepare.resource_linking.get_configuration_address")
    @patch("samcli.hook_packages.terraform.hooks.prepare.resource_linking._clean_references_list")
    def test_resolve_module_output_with_module(self, clean_ref_mock, config_mock):
        module = TFModule(None, None, {}, [], {}, {"mycooloutput": References(["module.mycoolmod.mycooloutput2"])})
        module2 = TFModule("module.mycoolmod", module, {}, [], {}, {"mycooloutput2": ConstantValue("mycoolconst")})
        module.child_modules.update({"mycoolmod": module2})

        config_mock.return_value = "mycoolmod"
        clean_ref_mock.return_value = ["module.mycoolmod.mycooloutput2"]

        results = _resolve_module_output(module, "mycooloutput")

        self.assertEqual(len(results), 1)
        self.assertEqual(results[0].value, "mycoolconst")

    @patch("samcli.hook_packages.terraform.hooks.prepare.resource_linking.get_configuration_address")
    @patch("samcli.hook_packages.terraform.hooks.prepare.resource_linking._clean_references_list")
    def test_resolve_module_output_already_resolved_constant(self, clean_ref_mock, config_mock):
        module = TFModule(None, None, {}, [], {}, {"mycooloutput": ConstantValue("mycoolconst")})

        results = _resolve_module_output(module, "mycooloutput")

        self.assertEqual(len(results), 1)
        self.assertEqual(results[0].value, "mycoolconst")
        self.assertIsInstance(results[0], ConstantValue)

    @parameterized.expand(
        [
            (
                TFModule("module.name", None, {}, {}, {}, {"mycooloutput": References(["local.mycoolconst"])}),
                "module.name",
            ),
            (TFModule(None, None, {}, {}, {}, {"mycooloutput": References(["local.mycoolconst"])}), None),
        ]
    )
    @patch("samcli.hook_packages.terraform.hooks.prepare.resource_linking.get_configuration_address")
    @patch("samcli.hook_packages.terraform.hooks.prepare.resource_linking._clean_references_list")
    def test_resolve_module_output_already_resolved_reference(self, module, expected_addr, clean_ref_mock, config_mock):
        clean_ref_mock.return_value = ["local.mycoolconst"]

        results = _resolve_module_output(module, "mycooloutput")

        self.assertEqual(len(results), 1)
        self.assertEqual(results[0].value, "local.mycoolconst")
        self.assertEqual(results[0].module_address, expected_addr)
        self.assertIsInstance(results[0], ResolvedReference)

    @patch("samcli.hook_packages.terraform.hooks.prepare.resource_linking.get_configuration_address")
    @patch("samcli.hook_packages.terraform.hooks.prepare.resource_linking._clean_references_list")
    def test_resolve_module_output_raises_exception_empty_output(self, clean_ref_mock, get_config_mock):
        module = TFModule("module.mymod", None, {}, [], {}, {})

        with self.assertRaises(InvalidResourceLinkingException) as err:
            _resolve_module_output(module, "empty")

        self.assertEqual(
            str(err.exception),
            "An error occurred when attempting to link two resources: Output empty was not found in module module.mymod",
        )

    @patch("samcli.hook_packages.terraform.hooks.prepare.resource_linking.get_configuration_address")
    @patch("samcli.hook_packages.terraform.hooks.prepare.resource_linking._clean_references_list")
    def test_resolve_module_output_raises_exception_empty_children(self, clean_ref_mock, get_config_mock):
        module = TFModule("module.mymod", None, {}, [], {}, {"search": References(["module.nonexist.output"])})

        clean_ref_mock.return_value = ["module.nonexist.output"]
        get_config_mock.return_value = "nonexist"

        with self.assertRaises(InvalidResourceLinkingException) as err:
            _resolve_module_output(module, "search")

        self.assertEqual(
            str(err.exception),
            "An error occurred when attempting to link two resources: Module module.mymod does not have child modules defined",
        )

    @patch("samcli.hook_packages.terraform.hooks.prepare.resource_linking.get_configuration_address")
    @patch("samcli.hook_packages.terraform.hooks.prepare.resource_linking._clean_references_list")
    def test_resolve_module_output_raises_exception_non_exist_child(self, clean_ref_mock, get_config_mock):
        module = TFModule(
            "module.mymod", None, {}, [], {"othermod": Mock()}, {"search": References(["module.nonexist.output"])}
        )
        clean_ref_mock.return_value = ["module.nonexist.output"]
        get_config_mock.return_value = "nonexist"

        with self.assertRaises(InvalidResourceLinkingException) as err:
            _resolve_module_output(module, "search")

        self.assertEqual(
            str(err.exception),
            "An error occurred when attempting to link two resources: Module module.mymod does not have nonexist as a child module",
        )

    @parameterized.expand(
        [
            "module.",
            "module..",
            "module.....",
            "module.name",
            "module.name.output.again",
        ]
    )
    @patch("samcli.hook_packages.terraform.hooks.prepare.resource_linking.get_configuration_address")
    @patch("samcli.hook_packages.terraform.hooks.prepare.resource_linking._clean_references_list")
    def test_resolve_module_output_invalid_module_name(self, invalid_reference, clean_ref_mock, get_config_mock):
        module = TFModule("module.name", None, {}, [], {}, {"output1": References([invalid_reference])})
        clean_ref_mock.return_value = [invalid_reference]

        with self.assertRaises(InvalidResourceLinkingException) as err:
            _resolve_module_output(module, "output1")

        self.assertEqual(
            str(err.exception),
            f"An error occurred when attempting to link two resources: Module module.name contains an invalid reference {invalid_reference}",
        )

    def test_resolve_module_variable_constant_value(self):
        constant_value = ConstantValue(value="layer.arn")
        module = TFModule(
            variables={"layer": constant_value},
            resources=[],
            child_modules={},
            outputs={},
            full_address="",
            parent_module=None,
        )
        results = _resolve_module_variable(module, "layer")
        self.assertEqual(len(results), 1)
        self.assertEqual(results[0].value, "layer.arn")

    @patch("samcli.hook_packages.terraform.hooks.prepare.resource_linking.get_configuration_address")
    @patch("samcli.hook_packages.terraform.hooks.prepare.resource_linking._clean_references_list")
    def test_resolve_module_variable_nested_variables(self, mock_clean_references, mock_get_configuration_address):
        references = ["var.layer_name"]
        mock_clean_references.return_value = references
        mock_get_configuration_address.return_value = "layer_name"
        references = References(value=references)
        constant_value = ConstantValue(value="layer.arn")
        parent_module = TFModule(
            variables={"layer_name": constant_value},
            resources=[],
            child_modules={},
            outputs={},
            full_address="",
            parent_module=None,
        )
        child_module = TFModule(
            variables={"layer": references},
            resources=[],
            child_modules={},
            outputs={},
            full_address="",
            parent_module=parent_module,
        )
        results = _resolve_module_variable(child_module, "layer")
        self.assertEqual(len(results), 1)
        self.assertEqual(results[0].value, "layer.arn")

    @patch("samcli.hook_packages.terraform.hooks.prepare.resource_linking.get_configuration_address")
    @patch("samcli.hook_packages.terraform.hooks.prepare.resource_linking._clean_references_list")
    def test_resolve_module_variable_local_variable(self, mock_clean_references, mock_get_configuration_address):
        references = ["local.layer_arn"]
        mock_clean_references.return_value = references
        mock_get_configuration_address.return_value = "layer_arn"
        local_reference = References(value=references)
        parent_module = TFModule(
            variables={},
            resources=[],
            child_modules={},
            outputs={},
            full_address="full/address",
            parent_module=None,
        )
        module = TFModule(
            variables={"layer": local_reference},
            resources=[],
            child_modules={},
            outputs={},
            full_address="full/address",
            parent_module=parent_module,
        )
        results = _resolve_module_variable(module, "layer")
        self.assertEqual(len(results), 1)
        self.assertEqual(results[0].value, "local.layer_arn")
        self.assertEqual(results[0].module_address, "full/address")

    @patch("samcli.hook_packages.terraform.hooks.prepare.resource_linking.get_configuration_address")
    @patch("samcli.hook_packages.terraform.hooks.prepare.resource_linking._resolve_module_output")
    @patch("samcli.hook_packages.terraform.hooks.prepare.resource_linking._clean_references_list")
    def test_resolve_module_variable_nested_modules(
        self, mock_clean_references, mock_resolve_module_output, mock_get_configuration_address
    ):
        references = ["module.layer_module.layer_arn"]
        mock_resolve_module_output.return_value = [ConstantValue(value="layer_arn")]
        mock_clean_references.return_value = references
        mock_get_configuration_address.return_value = "layer_module"
        references = References(value=references)
        constant_value = ConstantValue(value="layer_arn")
        parent_module = TFModule(
            variables={"layer_name": constant_value},
            resources=[],
            child_modules={},
            outputs={},
            full_address="",
            parent_module=None,
        )
        child_module = TFModule(
            variables={"layer": references},
            resources=[],
            child_modules={},
            outputs={},
            full_address="",
            parent_module=parent_module,
        )
        parent_module.child_modules.update({"layer_module": child_module})
        results = _resolve_module_variable(child_module, "layer")
        self.assertEqual(len(results), 1)
        self.assertEqual(results[0].value, "layer_arn")

    @patch("samcli.hook_packages.terraform.hooks.prepare.resource_linking.get_configuration_address")
    @patch("samcli.hook_packages.terraform.hooks.prepare.resource_linking._resolve_module_output")
    @patch("samcli.hook_packages.terraform.hooks.prepare.resource_linking._clean_references_list")
    def test_resolve_module_variable_combined_nested_modules(
        self, mock_clean_references, mock_resolve_module_output, mock_get_configuration_address
    ):
        references = ["module.layer_module.layer_arn", "var.layer_name_b"]
        mock_resolve_module_output.return_value = [ConstantValue(value="layer_arn_a")]
        mock_clean_references.return_value = references
        mock_get_configuration_address.side_effect = ["layer_module", "layer_name_b"]
        references = References(value=references)
        parent_module = TFModule(
            variables={
                "layer_name": ConstantValue(value="layer_arn_a"),
                "layer_name_b": ConstantValue(value="layer_arn_b"),
            },
            resources=[],
            child_modules={},
            outputs={},
            full_address="",
            parent_module=None,
        )
        child_module = TFModule(
            variables={"layer": references, "layer_name_c": ConstantValue(value="layer_arn_c")},
            resources=[],
            child_modules={},
            outputs={},
            full_address="",
            parent_module=parent_module,
        )
        parent_module.child_modules.update({"layer_module": child_module})
        results_a = _resolve_module_variable(child_module, "layer")
        results_b = _resolve_module_variable(child_module, "layer_name_c")
        self.assertEqual(len(results_a), 2)
        self.assertEqual(len(results_b), 1)
        self.assertEqual(
            results_a[0].value,
            "layer_arn_a",
        )
        self.assertEqual(
            results_a[1].value,
            "layer_arn_b",
        )
        self.assertEqual(results_b[0].value, "layer_arn_c")

    def test_resolve_module_variable_invalid_variable(self):
        constant_value = None
        module = TFModule(
            variables={"layer": constant_value},
            resources=[],
            child_modules={},
            outputs={},
            full_address="",
            parent_module=None,
        )

        with self.assertRaises(InvalidResourceLinkingException) as ex:
            _resolve_module_variable(module, "layer")

        self.assertEqual(
            ex.exception.args[0],
            "An error occurred when attempting to link two resources: The variable "
            "layer could not be found in module root module.",
        )

    @patch("samcli.hook_packages.terraform.hooks.prepare.resource_linking.get_configuration_address")
    @patch("samcli.hook_packages.terraform.hooks.prepare.resource_linking._clean_references_list")
    def test_resolve_module_variable_enters_invalid_state(self, mock_clean_references, mock_get_configuration_address):
        references = ["local.layer_arn"]
        mock_clean_references.return_value = references
        mock_get_configuration_address.return_value = "layer_arn"
        local_reference = References(value=references)
        module = TFModule(
            variables={"layer": local_reference},
            resources=[],
            child_modules={},
            outputs={},
            full_address="full/address",
            parent_module=None,
        )

        with self.assertRaises(InvalidResourceLinkingException) as ex:
            _resolve_module_variable(module, "layer")

        self.assertEqual(
            ex.exception.args[0],
            "An error occurred when attempting to link two resources: Resource linking entered an invalid state.",
        )

    @patch("samcli.hook_packages.terraform.hooks.prepare.resource_linking.get_configuration_address")
    @patch("samcli.hook_packages.terraform.hooks.prepare.resource_linking._clean_references_list")
    def test_resolve_module_variable_invalid_module_reference(
        self, mock_clean_references, mock_get_configuration_address
    ):
        references = ["module.layer_module"]
        mock_clean_references.return_value = references
        mock_get_configuration_address.return_value = "layer_module"
        references = References(value=references)
        child_module = TFModule(
            variables={"layer": references},
            resources=[],
            child_modules={},
            outputs={},
            full_address="",
            parent_module=None,
        )
        with self.assertRaises(InvalidResourceLinkingException) as ex:
            _resolve_module_variable(child_module, "layer")

        self.assertEqual(
            ex.exception.args[0],
            "An error occurred when attempting to link two resources: Couldn't find child module layer_module.",
        )

    @patch("samcli.hook_packages.terraform.hooks.prepare.resource_linking._build_module_full_address")
    @patch("samcli.hook_packages.terraform.hooks.prepare.resource_linking._build_module_variables_from_configuration")
    @patch("samcli.hook_packages.terraform.hooks.prepare.resource_linking._build_module_resources_from_configuration")
    @patch("samcli.hook_packages.terraform.hooks.prepare.resource_linking._build_module_outputs_from_configuration")
    @patch("samcli.hook_packages.terraform.hooks.prepare.resource_linking._build_child_modules_from_configuration")
    def test_build_module(
        self,
        patched_build_child_modules_from_configuration,
        patched_build_module_outputs_from_configuration,
        patched_build_module_resources_from_configuration,
        patched_build_module_variables_from_configuration,
        patched_build_module_full_address,
    ):
        mock_full_address = Mock()
        patched_build_module_full_address.return_value = mock_full_address

        mock_variables = Mock()
        patched_build_module_variables_from_configuration.return_value = mock_variables

        mock_resources = Mock()
        patched_build_module_resources_from_configuration.return_value = mock_resources

        mock_outputs = Mock()
        patched_build_module_outputs_from_configuration.return_value = mock_outputs

        mock_child_modules = Mock()
        patched_build_child_modules_from_configuration.return_value = mock_child_modules

        result = _build_module(Mock(), Mock(), Mock(), Mock())
        expected_module = TFModule(
            mock_full_address, None, mock_variables, mock_resources, mock_child_modules, mock_outputs
        )

        self.assertEqual(result, expected_module)

    @parameterized.expand(
        [
            (None, None, None),
            ("some_module", None, "module.some_module"),
            ("some_module", "parent_module_address", "parent_module_address.module.some_module"),
        ]
    )
    def test_build_module_full_address(self, module_name, parent_module_address, expected_full_address):
        result = _build_module_full_address(module_name, parent_module_address)
        self.assertEqual(result, expected_full_address)

    def test_build_module_variables_from_configuration(self):
        module_configuration = {
            "variables": {
                "var1": {"default": "var1_default_value"},
                "var2": {"default": "var2_default_value"},
                "var3": {},
                "var4": {},
            },
        }

        input_variables = {
            "var2": ConstantValue("var2_input_value"),
            "var4": ConstantValue("var4_input_value"),
        }

        result = _build_module_variables_from_configuration(module_configuration, input_variables)

        self.assertEqual(result["var1"], ConstantValue("var1_default_value"))
        self.assertEqual(result["var2"], input_variables["var2"])
        self.assertEqual(result["var3"], ConstantValue(None))
        self.assertEqual(result["var4"], ConstantValue("var4_input_value"))

    @patch("samcli.hook_packages.terraform.hooks.prepare.resource_linking._build_expression_from_configuration")
    def test_build_module_resources_from_configuration(
        self,
        patched_build_expression_from_configuration,
    ):
        mock_parsed_expression = Mock()
        patched_build_expression_from_configuration.return_value = mock_parsed_expression

        module_configuration = {
            "resources": [
                {
                    "address": "resource1_address",
                    "type": "resource1_type",
                    "expressions": {
                        "expression1": Mock(),
                        "expression2": Mock(),
                    },
                },
                {
                    "address": "resource2_address",
                    "type": "resource2_type",
                    "expressions": {
                        "expression3": Mock(),
                        "expression4": Mock(),
                    },
                },
            ]
        }

        mock_module = Mock()

        result = _build_module_resources_from_configuration(module_configuration, mock_module)

        expected_resources = {
            "resource1_address": TFResource(
                "resource1_address",
                "resource1_type",
                mock_module,
                {"expression1": mock_parsed_expression, "expression2": mock_parsed_expression},
            ),
            "resource2_address": TFResource(
                "resource2_address",
                "resource2_type",
                mock_module,
                {"expression3": mock_parsed_expression, "expression4": mock_parsed_expression},
            ),
        }

        self.assertEqual(result, expected_resources)

    @patch("samcli.hook_packages.terraform.hooks.prepare.resource_linking._build_expression_from_configuration")
    def test_build_module_outputs_from_configuration(
        self,
        patched_build_expression_from_configuration,
    ):
        parsed_expression = Mock()
        patched_build_expression_from_configuration.return_value = parsed_expression

        module_configuration = {
            "outputs": {
                "output1": {
                    "expression": Mock(),
                },
                "output2": {
                    "expression": Mock(),
                },
            }
        }

        result = _build_module_outputs_from_configuration(module_configuration)

        expected_outputs = {
            "output1": parsed_expression,
            "output2": parsed_expression,
        }

        self.assertEqual(result, expected_outputs)

    @patch("samcli.hook_packages.terraform.hooks.prepare.resource_linking._build_expression_from_configuration")
    @patch("samcli.hook_packages.terraform.hooks.prepare.resource_linking._build_module")
    def test_build_child_modules_from_configuration(
        self,
        patched_build_module,
        patched_build_expression_from_configuration,
    ):
        mock_parsed_expression = Mock()
        patched_build_expression_from_configuration.return_value = mock_parsed_expression

        child_built_modules = [Mock(), Mock()]
        patched_build_module.side_effect = child_built_modules

        mock_child_config1 = Mock()
        mock_child_config2 = Mock()
        module_configuration = {
            "module_calls": {
                "module1": {
                    "expressions": {
                        "expression1": Mock(),
                        "expression2": Mock(),
                    },
                    "module": mock_child_config1,
                },
                "module2": {
                    "expressions": {
                        "expression3": Mock(),
                        "expression4": Mock(),
                    },
                    "module": mock_child_config2,
                },
            },
        }

        mock_module = Mock(full_address="module.some_address")

        result = _build_child_modules_from_configuration(module_configuration, mock_module)

        # check it builds child modules
        patched_build_module.assert_has_calls(
            [
                call(
                    "module1",
                    mock_child_config1,
                    {"expression1": mock_parsed_expression, "expression2": mock_parsed_expression},
                    "module.some_address",
                ),
                call(
                    "module2",
                    mock_child_config2,
                    {"expression3": mock_parsed_expression, "expression4": mock_parsed_expression},
                    "module.some_address",
                ),
            ]
        )

        # check it sets parent module of each child
        for child in child_built_modules:
            self.assertEqual(child.parent_module, mock_module)

        # check return result
        self.assertCountEqual(list(result.keys()), ["module1", "module2"])
        self.assertCountEqual(list(result.values()), child_built_modules)

    @parameterized.expand(
        [
            ({"constant_value": "hello"}, ConstantValue("hello")),
            ({"references": ["hello", "world"]}, References(["hello", "world"])),
        ]
    )
    def test_build_expression_from_configuration(
        self,
        expression_configuration,
        expected_parsed_expression,
    ):
        result = _build_expression_from_configuration(expression_configuration)
        self.assertEqual(result, expected_parsed_expression)

    def test_resolve_resource_attribute_constant_value(self):
        resource = TFResource(
            address="aws_lambda_function.func",
            type="aws_lambda_function",
            module=TFModule(None, None, {}, [], {}, {}),
            attributes={
                "Code": ConstantValue(value="/path/code"),
                "Layers": ConstantValue(value=["layer1.arn", "layer2.arn"]),
            },
        )
        results = _resolve_resource_attribute(resource, "Layers")
        self.assertEqual(len(results), 1)
        self.assertEqual(results[0].value, ["layer1.arn", "layer2.arn"])

    @patch("samcli.hook_packages.terraform.hooks.prepare.resource_linking._resolve_module_variable")
    @patch("samcli.hook_packages.terraform.hooks.prepare.resource_linking._clean_references_list")
    @patch("samcli.hook_packages.terraform.hooks.prepare.resource_linking.get_configuration_address")
    def test_resolve_resource_attribute_variable_reference(
        self, get_configuration_address_mock, clean_references_mock, resolve_module_variable_mock
    ):
        value1 = Mock()
        value2 = Mock()
        resolve_module_variable_mock.side_effect = [[value1], [value2]]
        clean_references_mock.return_value = ["var.layer_arn_1", "var.layer_arn_2"]
        get_configuration_address_mock.side_effect = ["layer_arn_1", "layer_arn_2"]

        parent_module = TFModule(None, None, {}, [], {}, {})
        resource = TFResource(
            address="aws_lambda_function.func",
            type="aws_lambda_function",
            module=parent_module,
            attributes={
                "Code": ConstantValue(value="/path/code"),
                "Layers": References(value=["var.layer_arn_1", "var.layer_arn_2"]),
            },
        )
        results = _resolve_resource_attribute(resource, "Layers")
        self.assertEqual(len(results), 2)
        self.assertEqual(results[0], value1)
        self.assertEqual(results[1], value2)
        get_configuration_address_mock.has_calls([call("layer_arn_1"), call("layer_arn_2")])
        resolve_module_variable_mock.assert_has_calls(
            [
                call(
                    parent_module,
                    "layer_arn_1",
                ),
                call(
                    parent_module,
                    "layer_arn_2",
                ),
            ]
        )

    @patch("samcli.hook_packages.terraform.hooks.prepare.resource_linking._resolve_module_output")
    @patch("samcli.hook_packages.terraform.hooks.prepare.resource_linking._clean_references_list")
    @patch("samcli.hook_packages.terraform.hooks.prepare.resource_linking.get_configuration_address")
    def test_resolve_resource_attribute_module_reference(
        self, get_configuration_address_mock, clean_references_mock, resolve_module_output_mock
    ):
        value1 = Mock()
        value2 = Mock()
        resolve_module_output_mock.side_effect = [[value1], [value2]]
        clean_references_mock.return_value = ["module.layer1.arn", "module.layer2.arn"]
        get_configuration_address_mock.side_effect = ["layer1", "layer2"]

        layer1_module = TFModule(None, None, {}, [], {}, {"id": "layer1_id", "arn": "layer1.arn"})
        layer2_module = TFModule(None, None, {}, [], {}, {"id": "layer2_id", "arn": "layer2.arn"})
        other_module = TFModule(None, None, {}, [], {}, {})
        parent_module = TFModule(
            None,
            None,
            {},
            [],
            {
                "layer2": layer2_module,
                "layer1": layer1_module,
                "other": other_module,
            },
            {},
        )

        resource = TFResource(
            address="aws_lambda_function.func",
            type="aws_lambda_function",
            module=parent_module,
            attributes={
                "Code": ConstantValue(value="/path/code"),
                "Layers": References(value=["module.layer1.arn", "module.layer2.arn"]),
            },
        )
        results = _resolve_resource_attribute(resource, "Layers")
        self.assertEqual(len(results), 2)
        self.assertEqual(results[0], value1)
        self.assertEqual(results[1], value2)

        get_configuration_address_mock.has_calls([call("layer1"), call("layer2")])

        resolve_module_output_mock.assert_has_calls(
            [
                call(
                    layer1_module,
                    "arn",
                ),
                call(
                    layer2_module,
                    "arn",
                ),
            ]
        )

    @patch("samcli.hook_packages.terraform.hooks.prepare.resource_linking._clean_references_list")
    def test_resolve_resource_attribute_resource_reference(self, clean_references_mock):
        clean_references_mock.return_value = ["aws_lambda_layer.arn"]
        parent_module = TFModule(None, None, {}, [], {}, {})

        resource = TFResource(
            address="aws_lambda_function.func",
            type="aws_lambda_function",
            module=parent_module,
            attributes={
                "Code": ConstantValue(value="/path/code"),
                "Layers": References(value=["aws_lambda_layer.arn"]),
            },
        )
        results = _resolve_resource_attribute(resource, "Layers")
        self.assertEqual(len(results), 1)
        self.assertEqual(results[0], ResolvedReference("aws_lambda_layer.arn", None))

    @patch("samcli.hook_packages.terraform.hooks.prepare.resource_linking._resolve_module_variable")
    @patch("samcli.hook_packages.terraform.hooks.prepare.resource_linking._resolve_module_output")
    @patch("samcli.hook_packages.terraform.hooks.prepare.resource_linking._clean_references_list")
    @patch("samcli.hook_packages.terraform.hooks.prepare.resource_linking.get_configuration_address")
    def test_resolve_resource_attribute_module_and_variable_references(
        self,
        get_configuration_address_mock,
        clean_references_mock,
        resolve_module_output_mock,
        resolve_module_variable_mock,
    ):
        variable_reference_value = Mock()
        resolve_module_variable_mock.return_value = [variable_reference_value]
        module_reference_value = Mock()
        resolve_module_output_mock.return_value = [module_reference_value]

        clean_references_mock.return_value = ["module.layer1.arn", "var.layer2_arn"]
        get_configuration_address_mock.side_effect = ["layer1", "layer2_arn"]

        layer1_module = TFModule(None, None, {}, [], {}, {"id": "layer1_id", "arn": "layer1.arn"})
        other_module = TFModule(None, None, {}, [], {}, {})
        parent_module = TFModule(
            None,
            None,
            {},
            [],
            {
                "layer1": layer1_module,
                "other": other_module,
            },
            {},
        )

        resource = TFResource(
            address="aws_lambda_function.func",
            type="aws_lambda_function",
            module=parent_module,
            attributes={
                "Code": ConstantValue(value="/path/code"),
                "Layers": References(value=["module.layer1.arn", "var.layer2_arn"]),
            },
        )
        results = _resolve_resource_attribute(resource, "Layers")
        self.assertEqual(len(results), 2)
        self.assertEqual(results[0], module_reference_value)
        self.assertEqual(results[1], variable_reference_value)

        get_configuration_address_mock.has_calls([call("layer1"), call("layer2_arn")])

        resolve_module_output_mock.assert_has_calls(
            [
                call(
                    layer1_module,
                    "arn",
                ),
            ]
        )
        resolve_module_variable_mock.assert_has_calls(
            [
                call(
                    parent_module,
                    "layer2_arn",
                ),
            ]
        )

    @patch("samcli.hook_packages.terraform.hooks.prepare.resource_linking._clean_references_list")
    def test_resolve_resource_attribute_empty_child_module_for_module_output_case_exception_scenario(
        self, clean_references_mock
    ):
        resource = TFResource(
            address="aws_lambda_function.func",
            type="aws_lambda_function",
            module=TFModule(None, None, {}, [], {}, {}),
            attributes={
                "Code": ConstantValue(value="/path/code"),
                "Layers": References(value=["module.layer1.arn"]),
            },
        )
        expected_exception_message = (
            "An error occurred when attempting to link two resources: The input resource "
            "aws_lambda_function.func does not have a parent module, or we could not find the "
            "child module layer1."
        )

        if resource.attributes.get("Layers"):
            clean_references_mock.return_value = resource.attributes["Layers"].value

        with self.assertRaises(InvalidResourceLinkingException) as exc:
            _resolve_resource_attribute(resource, "Layers")

        self.assertEqual(exc.exception.args[0], expected_exception_message)

    @patch("samcli.hook_packages.terraform.hooks.prepare.resource_linking._clean_references_list")
    def test_resolve_resource_attribute_no_child_module_for_module_output_case_exception_scenario(
        self, clean_references_mock
    ):
        resource = TFResource(
            address="aws_lambda_function.func",
            type="aws_lambda_function",
            module=TFModule(None, None, {}, [], {"layer2": TFModule(None, None, {}, [], {}, {})}, {}),
            attributes={
                "Code": ConstantValue(value="/path/code"),
                "Layers": References(value=["module.layer1.arn"]),
            },
        )
        expected_exception_message = (
            "An error occurred when attempting to link two resources: The input resource "
            "aws_lambda_function.func does not have a parent module, or we could not find the "
            "child module layer1."
        )

        if resource.attributes.get("Layers"):
            clean_references_mock.return_value = resource.attributes["Layers"].value

        with self.assertRaises(InvalidResourceLinkingException) as exc:
            _resolve_resource_attribute(resource, "Layers")

        self.assertEqual(exc.exception.args[0], expected_exception_message)

    @parameterized.expand(["module.layer1", "module.layer1.arn.other", "module.", "module.."])
    @patch("samcli.hook_packages.terraform.hooks.prepare.resource_linking._clean_references_list")
    def test_resolve_resource_attribute_invalid_module_output_references_exception_scenario(
        self, module_output_reference, clean_references_mock
    ):
        resource = TFResource(
            address="aws_lambda_function.func",
            type="aws_lambda_function",
            module=TFModule(None, None, {}, [], {}, {}),
            attributes={
                "Code": ConstantValue(value="/path/code"),
                "Layers": References(value=[module_output_reference]),
            },
        )
        expected_exception_message = (
            "An error occurred when attempting to link two resources: The attribute Layers "
            f"in Resource aws_lambda_function.func has an invalid reference "
            f"{module_output_reference} value"
        )

        if resource.attributes.get("Layers"):
            clean_references_mock.return_value = resource.attributes["Layers"].value

        with self.assertRaises(InvalidResourceLinkingException) as exc:
            _resolve_resource_attribute(resource, "Layers")

        self.assertEqual(exc.exception.args[0], expected_exception_message)

    @patch("samcli.hook_packages.terraform.hooks.prepare.resource_linking._clean_references_list")
    def test_resolve_resource_attribute_no_value_use_case(self, clean_references_mock):
        resource = TFResource(
            address="aws_lambda_function.func",
            type="aws_lambda_function",
            module=TFModule(None, None, {}, [], {}, {}),
            attributes={
                "Code": ConstantValue(value="/path/code"),
            },
        )

        results = _resolve_resource_attribute(resource, "Layers")
        self.assertEqual(len(results), 0)


class TestResourceLinker(TestCase):
    def setUp(self) -> None:
        self.linker_exceptions = ResourcePairExceptions(
            multiple_resource_linking_exception=OneLambdaLayerLinkingLimitationException,
            local_variable_linking_exception=FunctionLayerLocalVariablesLinkingLimitationException,
        )
        self.sample_resource_linking_pair = ResourceLinkingPair(
            source_resource_cfn_resource=Mock(),
            source_resource_tf_config=Mock(),
            destination_resource_tf={
                "applied_layer1_logical_id": {"values": {"arn": "applied_layer1.arn", "filename": "/some/path"}},
                "applied_layer2_logical_id": {"values": {"arn": "applied_layer2.arn", "filename": "/some/path"}},
                "noo_applied_layer3_logical_id": {"values": {"filename": "/some/path"}},
            },
            tf_destination_attribute_name="arn",
            terraform_link_field_name="layers",
            cfn_link_field_name="Layers",
            terraform_resource_type_prefix=LAMBDA_LAYER_RESOURCE_ADDRESS_PREFIX,
            cfn_resource_update_call_back_function=Mock(),
            linking_exceptions=self.linker_exceptions,
        )

    def test_applied_empty_destination_skip_call_back(self):
        resource_linker = ResourceLinker(self.sample_resource_linking_pair)
        resource_linker._link_using_linking_fields({"Properties": {"Layers": []}})

        self.sample_resource_linking_pair.cfn_resource_update_call_back_function.assert_not_called()

    @patch("samcli.hook_packages.terraform.hooks.prepare.resource_linking._resolve_resource_attribute")
    @patch("samcli.hook_packages.terraform.hooks.prepare.resource_linking.ResourceLinker._process_resolved_resources")
    def test_config_empty_destination_skip_call_back(self, proccess_resolved_res_mock, resolve_resource_attr_mock):
        resource_linker = ResourceLinker(self.sample_resource_linking_pair)
        proccess_resolved_res_mock.return_value = []
        resource_linker._link_using_terraform_config(Mock(), Mock())

        self.sample_resource_linking_pair.cfn_resource_update_call_back_function.assert_not_called()

    def test_handle_linking_mix_of_applied_and_non_applied_resources(self):
        cfn_resource_depend_on_applied_resources = {
            "Type": "AWS::Lambda::Function",
            "Properties": {
                "FunctionName": "func1",
                "Runtime": "Python3.7",
                "Layers": ["applied_layer1.arn", "existing_layer1.arn"],
            },
        }
        cfn_resource_depend_on_at_least_one_non_applied_resource = {
            "Type": "AWS::Lambda::Function",
            "Properties": {"FunctionName": "func2", "Runtime": "Python3.7"},
        }
        cfn_resources = [
            cfn_resource_depend_on_applied_resources,
            cfn_resource_depend_on_at_least_one_non_applied_resource,
        ]
        source_tf_resource = Mock()
        resource_linker = ResourceLinker(self.sample_resource_linking_pair)

        resource_linker._link_using_terraform_config = Mock()
        resource_linker._link_using_linking_fields = Mock()

        resource_linker._handle_linking(source_tf_resource, cfn_resources)
        resource_linker._link_using_terraform_config.assert_called_with(
            source_tf_resource, [cfn_resource_depend_on_at_least_one_non_applied_resource]
        )
        resource_linker._link_using_linking_fields.assert_called_with(cfn_resource_depend_on_applied_resources)

    def test_handle_linking_only_applied_resources(self):
        cfn_resource1_depend_on_applied_resources = {
            "Type": "AWS::Lambda::Function",
            "Properties": {
                "FunctionName": "func1",
                "Runtime": "Python3.7",
                "Layers": ["applied_layer1.arn", "existing_layer1.arn"],
            },
        }
        cfn_resource2_depend_on_applied_resources = {
            "Type": "AWS::Lambda::Function",
            "Properties": {
                "FunctionName": "func2",
                "Runtime": "Python3.7",
                "Layers": ["applied_layer2.arn", "existing_layer2.arn"],
            },
        }
        cfn_resources = [
            cfn_resource1_depend_on_applied_resources,
            cfn_resource2_depend_on_applied_resources,
        ]
        source_tf_resource = Mock()
        resource_linker = ResourceLinker(self.sample_resource_linking_pair)

        resource_linker._link_using_terraform_config = Mock()
        resource_linker._link_using_linking_fields = Mock()

        resource_linker._handle_linking(source_tf_resource, cfn_resources)
        resource_linker._link_using_terraform_config.assert_called_with(source_tf_resource, [])
        resource_linker._link_using_linking_fields.assert_has_calls(
            [
                call(cfn_resource1_depend_on_applied_resources),
                call(cfn_resource2_depend_on_applied_resources),
            ]
        )

    def test_handle_linking_only_non_applied_resources(self):
        cfn_resource1_depend_on_at_least_one_non_applied_resource = {
            "Type": "AWS::Lambda::Function",
            "Properties": {"FunctionName": "func2", "Runtime": "Python3.7"},
        }
        cfn_resource2_depend_on_at_least_one_non_applied_resource = {
            "Type": "AWS::Lambda::Function",
            "Properties": {"FunctionName": "func3", "Runtime": "Python3.7"},
        }
        cfn_resources = [
            cfn_resource1_depend_on_at_least_one_non_applied_resource,
            cfn_resource2_depend_on_at_least_one_non_applied_resource,
        ]
        source_tf_resource = Mock()
        resource_linker = ResourceLinker(self.sample_resource_linking_pair)

        resource_linker._link_using_terraform_config = Mock()
        resource_linker._link_using_linking_fields = Mock()

        resource_linker._handle_linking(source_tf_resource, cfn_resources)
        resource_linker._link_using_terraform_config.assert_called_once_with(source_tf_resource, cfn_resources)
        resource_linker._link_using_linking_fields.assert_not_called()

    @patch("samcli.hook_packages.terraform.hooks.prepare.resource_linking._resolve_resource_attribute")
    def test_link_using_terraform_config_valid_scenario(self, resolve_resource_attribute_mock):
        source_resources = [Mock()]
        dest_resources = [Mock()]
        resource = Mock()

        resource_linker = ResourceLinker(self.sample_resource_linking_pair)

        resolved_dest_resources = Mock()
        resolve_resource_attribute_mock.return_value = resolved_dest_resources

        resource_linker._process_resolved_resources = Mock()
        resource_linker._process_resolved_resources.return_value = dest_resources

        resource_linker._update_mapped_parent_resource_with_resolved_child_resources = Mock()

        resource_linker._link_using_terraform_config(resource, source_resources)

        resource_linker._process_resolved_resources.assert_called_with(resource, resolved_dest_resources)
        self.sample_resource_linking_pair.cfn_resource_update_call_back_function.assert_called_with(
            source_resources[0], dest_resources
        )
        resolve_resource_attribute_mock.assert_called_with(resource, "layers")

    @patch("samcli.hook_packages.terraform.hooks.prepare.resource_linking._resolve_resource_attribute")
    def test_link_using_terraform_config_multiple_destinations_exception(self, resolve_resource_attribute_mock):
        source_resources = [Mock()]
        dest_resources = ["layer2.arn", {"Ref": "layer1_logical_id"}]

        resource_linker = ResourceLinker(self.sample_resource_linking_pair)

        resource_linker._process_resolved_resources = Mock()
        resource_linker._process_resolved_resources.return_value = dest_resources

        resource_linker._update_mapped_parent_resource_with_resolved_child_resources = Mock()

        resolved_destination_resources = [ResolvedReference("aws_lambda_layer_version.layer1.arn", "module.layer1")]
        resolve_resource_attribute_mock.return_value = resolved_destination_resources

        resource = Mock()
        resource.full_address = "func_full_address"
        expected_exception = (
            "AWS SAM CLI could not process a Terraform project that contains a source resource that is linked to more than "
            f"one destination resource. Destination resource(s) defined by {dest_resources} "
            f"could not be linked to source resource func_full_address."
            f"{os.linesep}Related issue: {ONE_LAMBDA_LAYER_LINKING_ISSUE_LINK}."
            f"{os.linesep}{os.linesep}{APPLY_WORK_AROUND_MESSAGE}"
        )
        with self.assertRaises(OneLambdaLayerLinkingLimitationException) as exc:
            resource_linker._link_using_terraform_config(resource, source_resources)
        self.assertEqual(exc.exception.args[0], expected_exception)

    def test_link_using_linking_fields_mix_existing_and_applied_resources(self):
        cfn_resource = {
            "Type": "AWS::Lambda::Function",
            "Properties": {"Layers": ["applied_layer1.arn", "existing_layer1.arn"]},
        }
        resource_linker = ResourceLinker(self.sample_resource_linking_pair)
        resource_linker._link_using_linking_fields(cfn_resource)
        dest_resources = [
            LogicalIdReference("applied_layer1_logical_id"),
            ExistingResourceReference("existing_layer1.arn"),
        ]
        self.sample_resource_linking_pair.cfn_resource_update_call_back_function.assert_called_with(
            cfn_resource, dest_resources
        )

    def test_process_resolved_resources_constant_only(self):
        resource = Mock()

        resource_linker = ResourceLinker(self.sample_resource_linking_pair)
        resource_linker._process_reference_resource_value = Mock()

        constant_value_resolved_resource = ConstantValue("layer1.arn")
        resolved_resources = [constant_value_resolved_resource]

        destination_resources = resource_linker._process_resolved_resources(resource, resolved_resources)

        self.assertEqual(destination_resources, [])
        resource_linker._process_reference_resource_value.assert_not_called()

    def test_process_resolved_resources_references_only(self):
        resource = Mock()

        resource_linker = ResourceLinker(self.sample_resource_linking_pair)
        resource_linker._process_reference_resource_value = Mock()

        reference_resolved_layer = ResolvedReference("aws_lambda_layer_version.layer1.arn", "module.layer1")
        resolved_resources = [reference_resolved_layer]
        resource_linker._process_reference_resource_value = Mock()
        resource_linker._process_reference_resource_value.return_value = [{"Ref": "Layer1LogicalId"}]

        destination_resources = resource_linker._process_resolved_resources(resource, resolved_resources)

        self.assertEqual(destination_resources, [{"Ref": "Layer1LogicalId"}])
        resource_linker._process_reference_resource_value.assert_called_with(resource, reference_resolved_layer)

    def test_process_resolved_resources_mixed_constant_and_references(self):
        resource = Mock()
        resource.full_address = "func_full_address"

        resource_linker = ResourceLinker(self.sample_resource_linking_pair)
        resource_linker._process_reference_resource_value = Mock()

        constant_value_resolved_resource = ConstantValue("layer1.arn")
        reference_resolved_resource = ResolvedReference("aws_lambda_layer_version.layer1.arn", "module.layer1")
        resolved_resources = [reference_resolved_resource, constant_value_resolved_resource]
        resource_linker._process_reference_resource_value.return_value = [{"Ref": "Layer1LogicalId"}]
        expected_exception = (
            "AWS SAM CLI could not process a Terraform project that contains a source resource that is linked to more than "
            f"one destination resource. Destination resource(s) defined by {resolved_resources} "
            f"could not be linked to source resource func_full_address."
            f"{os.linesep}Related issue: {ONE_LAMBDA_LAYER_LINKING_ISSUE_LINK}."
            f"{os.linesep}{os.linesep}{APPLY_WORK_AROUND_MESSAGE}"
        )
        with self.assertRaises(OneLambdaLayerLinkingLimitationException) as exc:
            resource_linker._process_resolved_resources(resource, resolved_resources)
        self.assertEqual(exc.exception.args[0], expected_exception)
        resource_linker._process_reference_resource_value.assert_called_with(resource, reference_resolved_resource)

    def test_process_resolved_resources_mixed_data_sources_and_references(self):
        resource = Mock()
        resource.full_address = "func_full_address"

        resource_linker = ResourceLinker(self.sample_resource_linking_pair)
        resource_linker._process_reference_resource_value = Mock()

        data_resources_resolved_resources = ResolvedReference("data.aws_region.current.name", "module.layer1")
        reference_resolved_resources = ResolvedReference("aws_lambda_layer_version.layer1.arn", "module.layer1")
        resolved_resources = [reference_resolved_resources, data_resources_resolved_resources]
        resource_linker._process_reference_resource_value.side_effect = [[{"Ref": "Layer1LogicalId"}], []]

        expected_exception = (
            "AWS SAM CLI could not process a Terraform project that contains a source resource "
            "that is linked to more than one destination resource. Destination resource(s) defined "
            f"by {resolved_resources} could not be linked to source resource func_full_address."
            f"{os.linesep}Related issue: {ONE_LAMBDA_LAYER_LINKING_ISSUE_LINK}."
            f"{os.linesep}{os.linesep}{APPLY_WORK_AROUND_MESSAGE}"
        )
        with self.assertRaises(OneLambdaLayerLinkingLimitationException) as exc:
            resource_linker._process_resolved_resources(resource, resolved_resources)
        self.assertEqual(exc.exception.args[0], expected_exception)
        resource_linker._process_reference_resource_value.assert_has_calls(
            [
                call(resource, reference_resolved_resources),
                call(resource, data_resources_resolved_resources),
            ]
        )

    def test_process_reference_resource_value_data_resource_reference(self):
        reference_resolved_resource = ResolvedReference("data.aws_lambda_layer_version.layer1", "module.layer1")
        resource = Mock()
        resource_linker = ResourceLinker(self.sample_resource_linking_pair)
        layers = resource_linker._process_reference_resource_value(resource, reference_resolved_resource)
        self.assertEqual(len(layers), 0)

    def test_process_reference_resource_value_reference_to_local_variables(self):
        reference_resolved_resources = ResolvedReference("local.layer_arn", "module.layer1")
        resource = Mock()
        resource.full_address = "func_full_address"
        resource_linker = ResourceLinker(self.sample_resource_linking_pair)
        expected_exception = (
            "AWS SAM CLI could not process a Terraform project that uses local variables to define linked resources. "
            "Destination resource(s) defined by local.layer_arn could not be linked to destination resource "
            f"func_full_address.{os.linesep}Related issue: {LOCAL_VARIABLES_SUPPORT_ISSUE_LINK}."
            f"{os.linesep}{os.linesep}{APPLY_WORK_AROUND_MESSAGE}"
        )
        with self.assertRaises(LocalVariablesLinkingLimitationException) as exc:
            resource_linker._process_reference_resource_value(resource, reference_resolved_resources)
        self.assertEqual(exc.exception.args[0], expected_exception)

    @patch("samcli.hook_packages.terraform.hooks.prepare.resource_linking.build_cfn_logical_id")
    def test_process_reference_resource_value_reference_to_an_existing_layer_resource(self, build_cfn_logical_id_mock):
        build_cfn_logical_id_mock.return_value = "layer1LogicalId"
        reference_resolved_layer = ResolvedReference("aws_lambda_layer_version.layer.arn", "module.layer1")
        resource = Mock()
        resource_linker = ResourceLinker(self.sample_resource_linking_pair)
        resource_linker._resource_pair.destination_resource_tf = {"layer1LogicalId": Mock()}

        resources = resource_linker._process_reference_resource_value(resource, reference_resolved_layer)
        self.assertEqual(len(resources), 1)
        self.assertEqual(resources[0], LogicalIdReference("layer1LogicalId"))
        build_cfn_logical_id_mock.assert_called_with("module.layer1.aws_lambda_layer_version.layer")

    @patch("samcli.hook_packages.terraform.hooks.prepare.resource_linking.build_cfn_logical_id")
    def test_process_reference_resource_value_reference_to_non_exist_layer_resource(self, build_cfn_logical_id_mock):
        build_cfn_logical_id_mock.return_value = "layer1LogicalId"
        reference_resolved_resources = ResolvedReference("aws_lambda_layer_version.layer.arn", None)
        resource = Mock()
        resource_linker = ResourceLinker(self.sample_resource_linking_pair)
        resource_linker._resource_pair.destination_resource_tf = {"layer2LogicalId": Mock()}

        resources = resource_linker._process_reference_resource_value(resource, reference_resolved_resources)
        self.assertEqual(len(resources), 0)
        build_cfn_logical_id_mock.assert_called_with("aws_lambda_layer_version.layer")

    def test_process_reference_layer_value_reference_to_not_layer_resource_arn_property(self):
        reference_resolved_resource = ResolvedReference("aws_lambda_layer_version.layer.name", None)
        resource = Mock()
        resource.full_address = "func_full_address"
        expected_exception = (
            f"An error occurred when attempting to link two resources: Could not use the value "
            f"aws_lambda_layer_version.layer.name as a destination resource for the source "
            f"resource func_full_address. The source resource value should refer to valid destination "
            f"resource ARN property."
        )
        resource_linker = ResourceLinker(self.sample_resource_linking_pair)
        with self.assertRaises(InvalidResourceLinkingException) as exc:
            resource_linker._process_reference_resource_value(resource, reference_resolved_resource)
        self.assertEqual(exc.exception.args[0], expected_exception)

    def test_process_reference_resource_value_reference_to_invalid_destination_resource(self):
        reference_resolved_resource = ResolvedReference("aws_lambda_layer_version2.layer.arn", None)
        resource = Mock()
        resource.full_address = "func_full_address"
        expected_exception = (
            f"An error occurred when attempting to link two resources: Could not use the value "
            f"aws_lambda_layer_version2.layer.arn as a destination for the source resource func_full_address. "
            f"The source resource value should refer to valid destination ARN property."
        )
        resource_linker = ResourceLinker(self.sample_resource_linking_pair)
        with self.assertRaises(InvalidResourceLinkingException) as exc:
            resource_linker._process_reference_resource_value(resource, reference_resolved_resource)
        self.assertEqual(exc.exception.args[0], expected_exception)

    def test_link_resources(self):
        source_config_resources = {
            "aws_lambda_function.remote_lambda_code": [
                {
                    "Type": "AWS::Lambda::Function",
                    "Properties": {
                        "FunctionName": "s3_remote_lambda_function",
                        "Code": {"S3Bucket": "lambda_code_bucket", "S3Key": "remote_lambda_code_key"},
                        "Handler": "app.lambda_handler",
                        "PackageType": "Zip",
                        "Runtime": "python3.8",
                        "Timeout": 3,
                    },
                    "Metadata": {"SamResourceId": "aws_lambda_function.remote_lambda_code", "SkipBuild": True},
                }
            ],
            "aws_lambda_function.root_lambda": [
                {
                    "Type": "AWS::Lambda::Function",
                    "Properties": {
                        "FunctionName": "root_lambda",
                        "Code": "HelloWorldFunction.zip",
                        "Handler": "app.lambda_handler",
                        "PackageType": "Zip",
                        "Runtime": "python3.8",
                        "Timeout": 3,
                    },
                    "Metadata": {"SamResourceId": "aws_lambda_function.root_lambda", "SkipBuild": True},
                }
            ],
        }
        resources = {
            "aws_lambda_function.remote_lambda_code": TFResource(
                "aws_lambda_function.remote_lambda_code", "", None, {}
            ),
            "aws_lambda_function.root_lambda": TFResource("aws_lambda_function.root_lambda", "", None, {}),
        }
        resource_linker = ResourceLinker(self.sample_resource_linking_pair)
        resource_linker._resource_pair.source_resource_cfn_resource = source_config_resources
        resource_linker._resource_pair.source_resource_tf_config = resources
        resource_linker._handle_linking = Mock()

        resource_linker.link_resources()

        resource_linker._handle_linking.assert_has_calls(
            [
                call(
                    resources["aws_lambda_function.remote_lambda_code"],
                    source_config_resources.get("aws_lambda_function.remote_lambda_code"),
                ),
                call(
                    resources["aws_lambda_function.root_lambda"],
                    source_config_resources.get("aws_lambda_function.root_lambda"),
                ),
            ]
        )

    @patch("samcli.hook_packages.terraform.hooks.prepare.resource_linking._link_lambda_functions_to_layers_call_back")
    @patch("samcli.hook_packages.terraform.hooks.prepare.resource_linking.ResourceLinker")
    @patch("samcli.hook_packages.terraform.hooks.prepare.resource_linking.ResourceLinkingPair")
    @patch("samcli.hook_packages.terraform.hooks.prepare.resource_linking.ResourcePairExceptions")
    def test_link_lambda_functions_to_layers(
        self,
        mock_resource_linking_exceptions,
        mock_resource_linking_pair,
        mock_resource_linker,
        mock_link_lambda_functions_to_layers_call_back,
    ):
        lambda_funcs_config_resources = {
            "aws_lambda_function.remote_lambda_code": [
                {
                    "Type": "AWS::Lambda::Function",
                    "Properties": {
                        "FunctionName": "s3_remote_lambda_function",
                        "Code": {"S3Bucket": "lambda_code_bucket", "S3Key": "remote_lambda_code_key"},
                        "Handler": "app.lambda_handler",
                        "PackageType": "Zip",
                        "Runtime": "python3.8",
                        "Timeout": 3,
                    },
                    "Metadata": {"SamResourceId": "aws_lambda_function.remote_lambda_code", "SkipBuild": True},
                }
            ],
            "aws_lambda_function.root_lambda": [
                {
                    "Type": "AWS::Lambda::Function",
                    "Properties": {
                        "FunctionName": "root_lambda",
                        "Code": "HelloWorldFunction.zip",
                        "Handler": "app.lambda_handler",
                        "PackageType": "Zip",
                        "Runtime": "python3.8",
                        "Timeout": 3,
                    },
                    "Metadata": {"SamResourceId": "aws_lambda_function.root_lambda", "SkipBuild": True},
                }
            ],
        }
        terraform_layers_resources = {
            "AwsLambdaLayerVersionLambdaLayer556B22D0": {
                "address": "aws_lambda_layer_version.lambda_layer",
                "mode": "managed",
                "type": "aws_lambda_layer_version",
                "name": "lambda_layer",
                "provider_name": "registry.terraform.io/hashicorp/aws",
                "schema_version": 0,
                "values": {
                    "compatible_architectures": ["arm64"],
                    "compatible_runtimes": ["nodejs14.x", "nodejs16.x"],
                    "description": None,
                    "filename": None,
                    "layer_name": "lambda_layer_name",
                    "license_info": None,
                    "s3_bucket": "layer_code_bucket",
                    "s3_key": "s3_lambda_layer_code_key",
                    "s3_object_version": "1",
                    "skip_destroy": False,
                },
                "sensitive_values": {"compatible_architectures": [False], "compatible_runtimes": [False, False]},
            }
        }
        resources = {
            "aws_lambda_function.remote_lambda_code": TFResource(
                "aws_lambda_function.remote_lambda_code", "", None, {}
            ),
            "aws_lambda_function.root_lambda": TFResource("aws_lambda_function.root_lambda", "", None, {}),
        }
        _link_lambda_functions_to_layers(resources, lambda_funcs_config_resources, terraform_layers_resources)
        mock_resource_linking_exceptions.assert_called_once_with(
            multiple_resource_linking_exception=OneLambdaLayerLinkingLimitationException,
            local_variable_linking_exception=FunctionLayerLocalVariablesLinkingLimitationException,
        )
        mock_resource_linking_pair.assert_called_once_with(
            source_resource_cfn_resource=lambda_funcs_config_resources,
            source_resource_tf_config=resources,
            destination_resource_tf=terraform_layers_resources,
            tf_destination_attribute_name="arn",
            terraform_link_field_name="layers",
            cfn_link_field_name="Layers",
            terraform_resource_type_prefix=LAMBDA_LAYER_RESOURCE_ADDRESS_PREFIX,
            cfn_resource_update_call_back_function=mock_link_lambda_functions_to_layers_call_back,
            linking_exceptions=mock_resource_linking_exceptions(),
        )
        mock_resource_linker.assert_called_once_with(mock_resource_linking_pair())

    @parameterized.expand(
        [
            (
                {
                    "Type": "AWS::Lambda::Function",
                    "Properties": {"FunctionName": "func", "Layers": ["existing_layer1.arn", "applied_layer1.arn"]},
                    "Metadata": {"SamResourceId": "aws_lambda_function.remote_lambda_code", "SkipBuild": True},
                },
                [ExistingResourceReference("existing_layer1.arn"), LogicalIdReference("Layer1LogicaId")],
                ["existing_layer1.arn", {"Ref": "Layer1LogicaId"}],
            ),
            (
                {
                    "Type": "AWS::Lambda::Function",
                    "Properties": {"FunctionName": "func", "Layers": ["existing_layer1.arn", "existing_layer2.arn"]},
                    "Metadata": {"SamResourceId": "aws_lambda_function.remote_lambda_code", "SkipBuild": True},
                },
                [ExistingResourceReference("existing_layer1.arn"), ExistingResourceReference("existing_layer2.arn")],
                ["existing_layer1.arn", "existing_layer2.arn"],
            ),
            (
                {
                    "Type": "AWS::Lambda::Function",
                    "Properties": {
                        "FunctionName": "func",
                    },
                    "Metadata": {"SamResourceId": "aws_lambda_function.remote_lambda_code", "SkipBuild": True},
                },
                [LogicalIdReference("Layer1LogicaId")],
                [{"Ref": "Layer1LogicaId"}],
            ),
        ]
    )
    def test_link_lambda_functions_to_layers_call_back(self, input_function, logical_ids, expected_layers):
        lambda_function = deepcopy(input_function)
        _link_lambda_functions_to_layers_call_back(lambda_function, logical_ids)
        input_function["Properties"]["Layers"] = expected_layers
        self.assertEqual(lambda_function, input_function)

    @patch(
        "samcli.hook_packages.terraform.hooks.prepare.resource_linking._link_gateway_resource_to_gateway_rest_apis_rest_api_id_call_back"
    )
    @patch("samcli.hook_packages.terraform.hooks.prepare.resource_linking.ResourceLinker")
    @patch("samcli.hook_packages.terraform.hooks.prepare.resource_linking.ResourceLinkingPair")
    @patch("samcli.hook_packages.terraform.hooks.prepare.resource_linking.ResourcePairExceptions")
    def test_link_gateway_methods_to_gateway_rest_apis(
        self,
        mock_resource_linking_exceptions,
        mock_resource_linking_pair,
        mock_resource_linker,
        mock_link_gateway_methods_to_gateway_rest_apis_call_back,
    ):
        gateway_method_config_resources = Mock()
        terraform_rest_apis_resources = Mock()
        resources = Mock()
        _link_gateway_methods_to_gateway_rest_apis(
            resources, gateway_method_config_resources, terraform_rest_apis_resources
        )
        mock_resource_linking_exceptions.assert_called_once_with(
            multiple_resource_linking_exception=OneRestApiToApiGatewayMethodLinkingLimitationException,
            local_variable_linking_exception=RestApiToApiGatewayMethodLocalVariablesLinkingLimitationException,
        )
        mock_resource_linking_pair.assert_called_once_with(
            source_resource_cfn_resource=gateway_method_config_resources,
            source_resource_tf_config=resources,
            destination_resource_tf=terraform_rest_apis_resources,
            tf_destination_attribute_name="id",
            terraform_link_field_name="rest_api_id",
            cfn_link_field_name="RestApiId",
            terraform_resource_type_prefix=API_GATEWAY_REST_API_RESOURCE_ADDRESS_PREFIX,
            cfn_resource_update_call_back_function=mock_link_gateway_methods_to_gateway_rest_apis_call_back,
            linking_exceptions=mock_resource_linking_exceptions(),
        )
        mock_resource_linker.assert_called_once_with(mock_resource_linking_pair())

    @patch(
        "samcli.hook_packages.terraform.hooks.prepare.resource_linking._link_gateway_resource_to_gateway_rest_apis_rest_api_id_call_back"
    )
    @patch(
        "samcli.hook_packages.terraform.hooks.prepare.resource_linking._link_gateway_resource_to_gateway_rest_apis_parent_id_call_back"
    )
    @patch("samcli.hook_packages.terraform.hooks.prepare.resource_linking.ResourceLinker")
    @patch("samcli.hook_packages.terraform.hooks.prepare.resource_linking.ResourceLinkingPair")
    @patch("samcli.hook_packages.terraform.hooks.prepare.resource_linking.ResourcePairExceptions")
    def test_link_gateway_resources_to_gateway_rest_apis(
        self,
        mock_resource_linking_exceptions,
        mock_resource_linking_pair,
        mock_resource_linker,
        mock_link_gateway_methods_to_gateway_rest_apis_parent_id_call_back,
        mock_link_gateway_methods_to_gateway_rest_apis_rest_api_id_call_back,
    ):
        gateway_resource_config_resources = Mock()
        terraform_rest_apis_resources = Mock()
        resources = Mock()
        _link_gateway_resources_to_gateway_rest_apis(
            resources, gateway_resource_config_resources, terraform_rest_apis_resources
        )
        mock_resource_linking_exceptions.assert_has_calls(
            [
                call(
                    multiple_resource_linking_exception=OneGatewayResourceToRestApiLinkingLimitationException,
                    local_variable_linking_exception=GatewayResourceToGatewayRestApiLocalVariablesLinkingLimitationException,
                ),
                call(
                    multiple_resource_linking_exception=OneGatewayResourceToRestApiLinkingLimitationException,
                    local_variable_linking_exception=GatewayResourceToGatewayRestApiLocalVariablesLinkingLimitationException,
                ),
            ]
        )

        mock_resource_linking_pair.assert_has_calls(
            [
                call(
                    source_resource_cfn_resource=gateway_resource_config_resources,
                    source_resource_tf_config=resources,
                    destination_resource_tf=terraform_rest_apis_resources,
                    tf_destination_attribute_name="id",
                    terraform_link_field_name="rest_api_id",
                    cfn_link_field_name="RestApiId",
                    terraform_resource_type_prefix=API_GATEWAY_REST_API_RESOURCE_ADDRESS_PREFIX,
                    cfn_resource_update_call_back_function=mock_link_gateway_methods_to_gateway_rest_apis_rest_api_id_call_back,
                    linking_exceptions=mock_resource_linking_exceptions(),
                ),
                call(
                    source_resource_cfn_resource=gateway_resource_config_resources,
                    source_resource_tf_config=resources,
                    destination_resource_tf=terraform_rest_apis_resources,
                    tf_destination_attribute_name="root_resource_id",
                    terraform_link_field_name="parent_id",
                    cfn_link_field_name="ResourceId",
                    terraform_resource_type_prefix=API_GATEWAY_REST_API_RESOURCE_ADDRESS_PREFIX,
                    cfn_resource_update_call_back_function=mock_link_gateway_methods_to_gateway_rest_apis_parent_id_call_back,
                    linking_exceptions=mock_resource_linking_exceptions(),
                ),
            ]
        )
        mock_resource_linker.assert_has_calls(
            [
                call(mock_resource_linking_pair()),
                call().link_resources(),
                call(mock_resource_linking_pair()),
                call().link_resources(),
            ]
        )

    @patch(
        "samcli.hook_packages.terraform.hooks.prepare.resource_linking._link_gateway_resource_to_gateway_rest_apis_rest_api_id_call_back"
    )
    @patch("samcli.hook_packages.terraform.hooks.prepare.resource_linking.ResourceLinker")
    @patch("samcli.hook_packages.terraform.hooks.prepare.resource_linking.ResourceLinkingPair")
    @patch("samcli.hook_packages.terraform.hooks.prepare.resource_linking.ResourcePairExceptions")
    def test_link_gateway_stage_to_gateway_rest_apis(
        self,
        mock_resource_linking_exceptions,
        mock_resource_linking_pair,
        mock_resource_linker,
        mock_link_gateway_resource_to_gateway_rest_apis_call_back,
    ):
        gateway_stage_config_resources = Mock()
        terraform_rest_apis_resources = Mock()
        resources = Mock()
        _link_gateway_stage_to_rest_api(resources, gateway_stage_config_resources, terraform_rest_apis_resources)
        mock_resource_linking_exceptions.assert_called_once_with(
            multiple_resource_linking_exception=OneRestApiToApiGatewayStageLinkingLimitationException,
            local_variable_linking_exception=RestApiToApiGatewayStageLocalVariablesLinkingLimitationException,
        )
        mock_resource_linking_pair.assert_called_once_with(
            source_resource_cfn_resource=gateway_stage_config_resources,
            source_resource_tf_config=resources,
            destination_resource_tf=terraform_rest_apis_resources,
            tf_destination_attribute_name="id",
            terraform_link_field_name="rest_api_id",
            cfn_link_field_name="RestApiId",
            terraform_resource_type_prefix=API_GATEWAY_REST_API_RESOURCE_ADDRESS_PREFIX,
            cfn_resource_update_call_back_function=mock_link_gateway_resource_to_gateway_rest_apis_call_back,
            linking_exceptions=mock_resource_linking_exceptions(),
        )
        mock_resource_linker.assert_called_once_with(mock_resource_linking_pair())

    @patch(
        "samcli.hook_packages.terraform.hooks.prepare.resource_linking._link_gateway_resource_to_gateway_resource_call_back"
    )
    @patch("samcli.hook_packages.terraform.hooks.prepare.resource_linking.ResourceLinker")
    @patch("samcli.hook_packages.terraform.hooks.prepare.resource_linking.ResourceLinkingPair")
    @patch("samcli.hook_packages.terraform.hooks.prepare.resource_linking.ResourcePairExceptions")
    def test_link_gateway_methods_to_gateway_resources(
        self,
        mock_resource_linking_exceptions,
        mock_resource_linking_pair,
        mock_resource_linker,
        mock_link_gateway_method_to_gateway_resource_call_back,
    ):
        gateway_method_config_resources = Mock()
        terraform_resources_resources = Mock()
        resources = Mock()
        _link_gateway_method_to_gateway_resource(
            resources, gateway_method_config_resources, terraform_resources_resources
        )
        mock_resource_linking_exceptions.assert_called_once_with(
            multiple_resource_linking_exception=OneGatewayResourceToApiGatewayMethodLinkingLimitationException,
            local_variable_linking_exception=GatewayResourceToApiGatewayMethodLocalVariablesLinkingLimitationException,
        )
        mock_resource_linking_pair.assert_called_once_with(
            source_resource_cfn_resource=gateway_method_config_resources,
            source_resource_tf_config=resources,
            destination_resource_tf=terraform_resources_resources,
            tf_destination_attribute_name="id",
            terraform_link_field_name="resource_id",
            cfn_link_field_name="ResourceId",
            terraform_resource_type_prefix=API_GATEWAY_RESOURCE_RESOURCE_ADDRESS_PREFIX,
            cfn_resource_update_call_back_function=mock_link_gateway_method_to_gateway_resource_call_back,
            linking_exceptions=mock_resource_linking_exceptions(),
        )
        mock_resource_linker.assert_called_once_with(mock_resource_linking_pair())

    @patch(
        "samcli.hook_packages.terraform.hooks.prepare.resource_linking._link_gateway_resource_to_gateway_rest_apis_rest_api_id_call_back"
    )
    @patch("samcli.hook_packages.terraform.hooks.prepare.resource_linking.ResourceLinker")
    @patch("samcli.hook_packages.terraform.hooks.prepare.resource_linking.ResourceLinkingPair")
    @patch("samcli.hook_packages.terraform.hooks.prepare.resource_linking.ResourcePairExceptions")
    def test_link_gateway_integrations_to_gateway_rest_apis(
        self,
        mock_resource_linking_exceptions,
        mock_resource_linking_pair,
        mock_resource_linker,
        mock_link_gateway_integrations_to_gateway_rest_apis,
    ):
        gateway_integrations_config_resources = Mock()
        terraform_resources_resources = Mock()
        resources = Mock()
        _link_gateway_integrations_to_gateway_rest_apis(
            resources, gateway_integrations_config_resources, terraform_resources_resources
        )
        mock_resource_linking_exceptions.assert_called_once_with(
            multiple_resource_linking_exception=OneRestApiToApiGatewayIntegrationLinkingLimitationException,
            local_variable_linking_exception=RestApiToApiGatewayIntegrationLocalVariablesLinkingLimitationException,
        )
        mock_resource_linking_pair.assert_called_once_with(
            source_resource_cfn_resource=gateway_integrations_config_resources,
            source_resource_tf_config=resources,
            destination_resource_tf=terraform_resources_resources,
            tf_destination_attribute_name="id",
            terraform_link_field_name="rest_api_id",
            cfn_link_field_name="RestApiId",
            terraform_resource_type_prefix=API_GATEWAY_REST_API_RESOURCE_ADDRESS_PREFIX,
            cfn_resource_update_call_back_function=mock_link_gateway_integrations_to_gateway_rest_apis,
            linking_exceptions=mock_resource_linking_exceptions(),
        )
        mock_resource_linker.assert_called_once_with(mock_resource_linking_pair())

    @patch(
        "samcli.hook_packages.terraform.hooks.prepare.resource_linking._link_gateway_resource_to_gateway_resource_call_back"
    )
    @patch("samcli.hook_packages.terraform.hooks.prepare.resource_linking.ResourceLinker")
    @patch("samcli.hook_packages.terraform.hooks.prepare.resource_linking.ResourceLinkingPair")
    @patch("samcli.hook_packages.terraform.hooks.prepare.resource_linking.ResourcePairExceptions")
    def test_link_gateway_integrations_to_gateway_resource(
        self,
        mock_resource_linking_exceptions,
        mock_resource_linking_pair,
        mock_resource_linker,
        mock_link_gateway_resource_to_gateway_resource_call_back,
    ):
        gateway_integrations_config_resources = Mock()
        terraform_resources_resources = Mock()
        resources = Mock()
        _link_gateway_integrations_to_gateway_resource(
            resources, gateway_integrations_config_resources, terraform_resources_resources
        )
        mock_resource_linking_exceptions.assert_called_once_with(
            multiple_resource_linking_exception=OneGatewayResourceToApiGatewayIntegrationLinkingLimitationException,
            local_variable_linking_exception=GatewayResourceToApiGatewayIntegrationLocalVariablesLinkingLimitationException,
        )
        mock_resource_linking_pair.assert_called_once_with(
            source_resource_cfn_resource=gateway_integrations_config_resources,
            source_resource_tf_config=resources,
            destination_resource_tf=terraform_resources_resources,
            tf_destination_attribute_name="id",
            terraform_link_field_name="resource_id",
            cfn_link_field_name="ResourceId",
            terraform_resource_type_prefix=API_GATEWAY_RESOURCE_RESOURCE_ADDRESS_PREFIX,
            cfn_resource_update_call_back_function=mock_link_gateway_resource_to_gateway_resource_call_back,
            linking_exceptions=mock_resource_linking_exceptions(),
        )
        mock_resource_linker.assert_called_once_with(mock_resource_linking_pair())

    @patch(
        "samcli.hook_packages.terraform.hooks.prepare.resource_linking._link_gateway_integration_to_function_call_back"
    )
    @patch("samcli.hook_packages.terraform.hooks.prepare.resource_linking.ResourceLinker")
    @patch("samcli.hook_packages.terraform.hooks.prepare.resource_linking.ResourceLinkingPair")
    @patch("samcli.hook_packages.terraform.hooks.prepare.resource_linking.ResourcePairExceptions")
    def test_link_gateway_integrations_to_function_resource(
        self,
        mock_resource_linking_exceptions,
        mock_resource_linking_pair,
        mock_resource_linker,
        mock_link_gateway_integration_to_function_call_back,
    ):
        gateway_integrations_config_resources = Mock()
        terraform_resources_resources = Mock()
        proxy_resource = TFResource("resource_address", "type", Mock(), {"type": ConstantValue("AWS_PROXY")})
        resources = {
            "ResourceA": proxy_resource,
            "ResourceB": TFResource("resource_address", "type", Mock(), {"type": ConstantValue("MOCK")}),
        }
        expected_aws_proxy_integrations = {"ResourceA": proxy_resource}
        _link_gateway_integrations_to_function_resource(
            resources, gateway_integrations_config_resources, terraform_resources_resources
        )
        mock_resource_linking_exceptions.assert_called_once_with(
            multiple_resource_linking_exception=OneLambdaFunctionResourceToApiGatewayIntegrationLinkingLimitationException,
            local_variable_linking_exception=LambdaFunctionToApiGatewayIntegrationLocalVariablesLinkingLimitationException,
        )
        mock_resource_linking_pair.assert_called_once_with(
            source_resource_cfn_resource=gateway_integrations_config_resources,
            source_resource_tf_config=expected_aws_proxy_integrations,
            destination_resource_tf=terraform_resources_resources,
            tf_destination_attribute_name="invoke_arn",
            terraform_link_field_name="uri",
            cfn_link_field_name="Uri",
            terraform_resource_type_prefix=LAMBDA_FUNCTION_RESOURCE_ADDRESS_PREFIX,
            cfn_resource_update_call_back_function=mock_link_gateway_integration_to_function_call_back,
            linking_exceptions=mock_resource_linking_exceptions(),
        )
        mock_resource_linker.assert_called_once_with(mock_resource_linking_pair())

    @parameterized.expand(
        [
            (
                {
                    "Type": "AWS::ApiGateway::Method",
                    "Properties": {"HttpMethod": "post", "RestApiId": "restapi.id"},
                },
                [LogicalIdReference("RestApi1")],
                {"Ref": "RestApi1"},
            ),
            (
                {
                    "Type": "AWS::ApiGateway::Method",
                    "Properties": {"HttpMethod": "post", "RestApiId": "restapi.id"},
                },
                [ExistingResourceReference("restapi.id")],
                "restapi.id",
            ),
            (
                {
                    "Type": "AWS::ApiGateway::Method",
                    "Properties": {"HttpMethod": "post"},
                },
                [LogicalIdReference("RestApi1")],
                {"Ref": "RestApi1"},
            ),
        ]
    )
    def test_link_gateway_methods_to_gateway_rest_apis_call_back(
        self, input_gateway_method, logical_ids, expected_rest_api
    ):
        gateway_method = deepcopy(input_gateway_method)
        _link_gateway_resource_to_gateway_rest_apis_rest_api_id_call_back(gateway_method, logical_ids)
        input_gateway_method["Properties"]["RestApiId"] = expected_rest_api
        self.assertEqual(gateway_method, input_gateway_method)

    @parameterized.expand(
        [
            (
                {
                    "Type": "AWS::ApiGateway::Method",
                    "Properties": {"HttpMethod": "post", "ResourceId": "resource.id"},
                },
                [LogicalIdReference("Resource1")],
                {"Ref": "Resource1"},
            ),
            (
                {
                    "Type": "AWS::ApiGateway::Method",
                    "Properties": {"HttpMethod": "post", "ResourceId": "resource.id"},
                },
                [ExistingResourceReference("resource.id")],
                "resource.id",
            ),
            (
                {
                    "Type": "AWS::ApiGateway::Method",
                    "Properties": {"HttpMethod": "post"},
                },
                [LogicalIdReference("Resource1")],
                {"Ref": "Resource1"},
            ),
        ]
    )
    def test_link_gateway_method_to_gateway_resource_call_back(
        self, input_gateway_method, logical_ids, expected_resource
    ):
        gateway_method = deepcopy(input_gateway_method)
        _link_gateway_resource_to_gateway_resource_call_back(gateway_method, logical_ids)
        input_gateway_method["Properties"]["ResourceId"] = expected_resource
        self.assertEqual(gateway_method, input_gateway_method)

    @parameterized.expand(
        [
            (
                {
                    "Type": "AWS::ApiGateway::Resource",
                    "Properties": {"ParentId": "restapi.parent_id"},
                },
                [LogicalIdReference("RestApi")],
                {"Fn::GetAtt": ["RestApi", "RootResourceId"]},
            ),
            (
                {
                    "Type": "AWS::ApiGateway::Resource",
                    "Properties": {"ParentId": "restapi.parent_id"},
                },
                [ExistingResourceReference("restapi.parent_id")],
                "restapi.parent_id",
            ),
            (
                {
                    "Type": "AWS::ApiGateway::Resource",
                    "Properties": {},
                },
                [LogicalIdReference("RestApi")],
                {"Fn::GetAtt": ["RestApi", "RootResourceId"]},
            ),
        ]
    )
    def test_link_gateway_resource_to_gateway_rest_api_parent_id_call_back(
        self, input_gateway_resource, logical_ids, expected_rest_api
    ):
        gateway_resource = deepcopy(input_gateway_resource)
        _link_gateway_resource_to_gateway_rest_apis_parent_id_call_back(gateway_resource, logical_ids)
        input_gateway_resource["Properties"]["ParentId"] = expected_rest_api
        self.assertEqual(gateway_resource, input_gateway_resource)

    @parameterized.expand(
        [
            (
                {
                    "Type": "Internal::ApiGateway::Method::Integration",
                    "Properties": {"Uri": "invoke_arn"},
                },
                [LogicalIdReference("FunctionA")],
                {
                    "Fn::Sub": "arn:${AWS::Partition}:apigateway:${AWS::Region}:lambda:path/2015-03-31/functions/${FunctionA.Arn}/invocations"
                },
            ),
            (
                {
                    "Type": "Internal::ApiGateway::Method::Integration",
                    "Properties": {"Uri": "invoke_arn"},
                },
                [ExistingResourceReference("invoke_arn")],
                "invoke_arn",
            ),
            (
                {
                    "Type": "Internal::ApiGateway::Method::Integration",
                    "Properties": {"Uri": "invoke_arn"},
                },
                [LogicalIdReference("RestApi")],
                {
                    "Fn::Sub": "arn:${AWS::Partition}:apigateway:${AWS::Region}:lambda:path/2015-03-31/functions/${RestApi.Arn}/invocations"
                },
            ),
        ]
    )
    def test_link_gateway_integration_to_function_call_back(
        self, input_gateway_integration, logical_ids, expected_integration
    ):
        gateway_resource = deepcopy(input_gateway_integration)
        _link_gateway_integration_to_function_call_back(gateway_resource, logical_ids)
        input_gateway_integration["Properties"]["Uri"] = expected_integration
        self.assertEqual(gateway_resource, input_gateway_integration)

    @parameterized.expand(
        [
            (
                _link_gateway_integration_to_function_call_back,
                "Could not link multiple Lambda functions to one Gateway integration resource",
            ),
            (
                _link_gateway_authorizer_to_lambda_function_call_back,
                "Could not link multiple Lambda functions to one Gateway Authorizer",
            ),
            (
                _link_gateway_resource_to_gateway_rest_apis_parent_id_call_back,
                "Could not link multiple Rest APIs to one Gateway resource",
            ),
            (
                _link_gateway_resource_to_gateway_resource_call_back,
                "Could not link multiple Gateway Resources to one Gateway resource",
            ),
            (
                _link_gateway_resource_to_gateway_rest_apis_rest_api_id_call_back,
                "Could not link multiple Rest APIs to one Gateway resource",
            ),
            (
                _link_gateway_method_to_gateway_authorizer_call_back,
                "Could not link multiple Lambda Authorizers to one Gateway Method",
            ),
            (
                _link_gateway_v2_route_to_integration_callback,
                "Could not link multiple Gateway V2 Integrations to one Gateway V2 Route",
            ),
            (
                _link_gateway_v2_integration_to_lambda_function_callback,
                "Could not link multiple lambda functions to one Gateway V2 Integration",
            ),
            (
                _link_gateway_v2_resource_to_api_callback,
                "Could not link multiple Gateway V2 Apis to one Gateway V2 resource",
            ),
            (
                _link_gateway_v2_api_to_function_callback,
                "Could not link a V2 API to more than one Lambda Function resources",
            ),
        ]
    )
    def test_linking_callbacks_raises_multiple_reference_exception(self, linking_call_back_method, expected_message):
        with self.assertRaisesRegex(InvalidResourceLinkingException, expected_regex=expected_message):
            linking_call_back_method(Mock(), [Mock(), Mock()])

    @parameterized.expand(
        [
            (_link_gateway_integration_to_function_call_back,),
            (_link_gateway_authorizer_to_lambda_function_call_back,),
            (_link_gateway_resource_to_gateway_rest_apis_parent_id_call_back,),
            (_link_gateway_resource_to_gateway_resource_call_back,),
            (_link_gateway_resource_to_gateway_rest_apis_rest_api_id_call_back,),
            (_link_gateway_method_to_gateway_authorizer_call_back,),
            (_link_gateway_v2_route_to_integration_callback,),
            (_link_gateway_v2_integration_to_lambda_function_callback,),
            (_link_gateway_v2_resource_to_api_callback,),
            (_link_gateway_v2_api_to_function_callback,),
        ]
    )
    def test_linking_callbacks_skips_empty_references(self, linking_call_back_method):
        original_props = {"Properties": {}}
        passed_props = deepcopy(original_props)

        linking_call_back_method(passed_props, [])

        self.assertEqual(original_props, passed_props)

    @patch(
        "samcli.hook_packages.terraform.hooks.prepare.resource_linking._link_gateway_resource_to_gateway_rest_apis_rest_api_id_call_back"
    )
    @patch("samcli.hook_packages.terraform.hooks.prepare.resource_linking.ResourceLinker")
    @patch("samcli.hook_packages.terraform.hooks.prepare.resource_linking.ResourceLinkingPair")
    @patch("samcli.hook_packages.terraform.hooks.prepare.resource_linking.ResourcePairExceptions")
    def test_link_gateway_integration_responses_to_gateway_rest_apis(
        self,
        mock_resource_linking_exceptions,
        mock_resource_linking_pair,
        mock_resource_linker,
        mock_link_gateway_integrations_to_gateway_rest_apis,
    ):
        gateway_integration_responses_config_resources = Mock()
        terraform_resources_resources = Mock()
        resources = Mock()
        _link_gateway_integration_responses_to_gateway_rest_apis(
            resources, gateway_integration_responses_config_resources, terraform_resources_resources
        )
        mock_resource_linking_exceptions.assert_called_once_with(
            OneRestApiToApiGatewayIntegrationResponseLinkingLimitationException,
            RestApiToApiGatewayIntegrationResponseLocalVariablesLinkingLimitationException,
        )
        mock_resource_linking_pair.assert_called_once_with(
            source_resource_cfn_resource=gateway_integration_responses_config_resources,
            source_resource_tf_config=resources,
            destination_resource_tf=terraform_resources_resources,
            tf_destination_attribute_name="id",
            terraform_link_field_name="rest_api_id",
            cfn_link_field_name="RestApiId",
            terraform_resource_type_prefix=API_GATEWAY_REST_API_RESOURCE_ADDRESS_PREFIX,
            cfn_resource_update_call_back_function=mock_link_gateway_integrations_to_gateway_rest_apis,
            linking_exceptions=mock_resource_linking_exceptions(),
        )
        mock_resource_linker.assert_called_once_with(mock_resource_linking_pair())

    @patch(
        "samcli.hook_packages.terraform.hooks.prepare.resource_linking._link_gateway_resource_to_gateway_resource_call_back"
    )
    @patch("samcli.hook_packages.terraform.hooks.prepare.resource_linking.ResourceLinker")
    @patch("samcli.hook_packages.terraform.hooks.prepare.resource_linking.ResourceLinkingPair")
    @patch("samcli.hook_packages.terraform.hooks.prepare.resource_linking.ResourcePairExceptions")
    def test_link_gateway_integration_response_to_gateway_resource(
        self,
        mock_resource_linking_exceptions,
        mock_resource_linking_pair,
        mock_resource_linker,
        mock_link_gateway_resource_to_gateway_resource_call_back,
    ):
        gateway_integration_responses_config_resources = Mock()
        terraform_resources_resources = Mock()
        resources = Mock()
        _link_gateway_integration_responses_to_gateway_resource(
            resources, gateway_integration_responses_config_resources, terraform_resources_resources
        )
        mock_resource_linking_exceptions.assert_called_once_with(
            OneGatewayResourceToApiGatewayIntegrationResponseLinkingLimitationException,
            GatewayResourceToApiGatewayIntegrationResponseLocalVariablesLinkingLimitationException,
        )
        mock_resource_linking_pair.assert_called_once_with(
            source_resource_cfn_resource=gateway_integration_responses_config_resources,
            source_resource_tf_config=resources,
            destination_resource_tf=terraform_resources_resources,
            tf_destination_attribute_name="id",
            terraform_link_field_name="resource_id",
            cfn_link_field_name="ResourceId",
            terraform_resource_type_prefix=API_GATEWAY_RESOURCE_RESOURCE_ADDRESS_PREFIX,
            cfn_resource_update_call_back_function=mock_link_gateway_resource_to_gateway_resource_call_back,
            linking_exceptions=mock_resource_linking_exceptions(),
        )
        mock_resource_linker.assert_called_once_with(mock_resource_linking_pair())

    @parameterized.expand(
        [
            (
                {
                    "Type": "AWS::ApiGateway::Authorizer",
                    "Properties": {"Uri": "invoke_arn"},
                },
                [LogicalIdReference("Function")],
                {
                    "Fn::Sub": "arn:${AWS::Partition}:apigateway:${AWS::Region}:lambda:path/2015-03-31/functions/${Function.Arn}/invocations"
                },
            ),
            (
                {
                    "Type": "AWS::ApiGateway::Authorizer",
                    "Properties": {"Uri": "invoke_arn"},
                },
                [ExistingResourceReference("invoke_arn")],
                "invoke_arn",
            ),
        ]
    )
    def test_link_gateway_authorizer_to_lambda_function_call_back(
        self, input_gateway_authorizer, logical_ids, expected_integration
    ):
        authorizer = deepcopy(input_gateway_authorizer)
        _link_gateway_authorizer_to_lambda_function_call_back(authorizer, logical_ids)
        input_gateway_authorizer["Properties"]["AuthorizerUri"] = expected_integration
        self.assertEqual(authorizer, input_gateway_authorizer)

    @patch(
        "samcli.hook_packages.terraform.hooks.prepare.resource_linking._link_gateway_authorizer_to_lambda_function_call_back"
    )
    @patch("samcli.hook_packages.terraform.hooks.prepare.resource_linking.ResourceLinker")
    @patch("samcli.hook_packages.terraform.hooks.prepare.resource_linking.ResourceLinkingPair")
    @patch("samcli.hook_packages.terraform.hooks.prepare.resource_linking.ResourcePairExceptions")
    def test_link_gateway_authorizer_to_lambda_function(
        self,
        mock_resource_linking_exceptions,
        mock_resource_linking_pair,
        mock_resource_linker,
        mock_link_gateway_authorizer_to_lambda_function_call_back,
    ):
        authorizer_cfn_resources = Mock()
        authorizer_config_resources = Mock()
        authorizer_tf_resources = Mock()

        _link_gateway_authorizer_to_lambda_function(
            authorizer_config_resources, authorizer_cfn_resources, authorizer_tf_resources
        )

        mock_resource_linking_exceptions.assert_called_once_with(
            multiple_resource_linking_exception=OneGatewayAuthorizerToLambdaFunctionLinkingLimitationException,
            local_variable_linking_exception=GatewayAuthorizerToLambdaFunctionLocalVariablesLinkingLimitationException,
        )

        mock_resource_linking_pair.assert_called_once_with(
            source_resource_cfn_resource=authorizer_cfn_resources,
            source_resource_tf_config=authorizer_config_resources,
            destination_resource_tf=authorizer_tf_resources,
            tf_destination_attribute_name="invoke_arn",
            terraform_link_field_name="authorizer_uri",
            cfn_link_field_name="AuthorizerUri",
            terraform_resource_type_prefix=LAMBDA_FUNCTION_RESOURCE_ADDRESS_PREFIX,
            cfn_resource_update_call_back_function=mock_link_gateway_authorizer_to_lambda_function_call_back,
            linking_exceptions=mock_resource_linking_exceptions(),
        )

        mock_resource_linker.assert_called_once_with(mock_resource_linking_pair())

    @parameterized.expand(
        [
            (
                [LogicalIdReference("Authorizer")],
                {"Ref": "Authorizer"},
            ),
            (
                [ExistingResourceReference("Existing123")],
                "Existing123",
            ),
        ]
    )
    def test_link_gateway_method_to_gateway_authorizer_call_back(self, logical_ids, expected_reference):
        original_method = {
            "Type": "AWS::ApiGateway::Method",
            "Properties": {"AuthorizerId": "id here"},
        }
        new_method = deepcopy(original_method)

        _link_gateway_method_to_gateway_authorizer_call_back(new_method, logical_ids)

        original_method["Properties"]["AuthorizerId"] = expected_reference
        self.assertEqual(original_method, new_method)

    @patch(
        "samcli.hook_packages.terraform.hooks.prepare.resource_linking._link_gateway_resource_to_gateway_rest_apis_rest_api_id_call_back"
    )
    @patch("samcli.hook_packages.terraform.hooks.prepare.resource_linking.ResourceLinker")
    @patch("samcli.hook_packages.terraform.hooks.prepare.resource_linking.ResourceLinkingPair")
    @patch("samcli.hook_packages.terraform.hooks.prepare.resource_linking.ResourcePairExceptions")
    def test_link_gateway_authorizer_to_rest_api(
        self,
        mock_resource_linking_exceptions,
        mock_resource_linking_pair,
        mock_resource_linker,
        mock_link_resource_to_rest_api_call_back,
    ):
        authorizer_cfn_resources = Mock()
        authorizer_config_resources = Mock()
        rest_api_resources = Mock()

        _link_gateway_authorizer_to_rest_api(authorizer_config_resources, authorizer_cfn_resources, rest_api_resources)

        mock_resource_linking_exceptions.assert_called_once_with(
            multiple_resource_linking_exception=OneGatewayAuthorizerToRestApiLinkingLimitationException,
            local_variable_linking_exception=GatewayAuthorizerToRestApiLocalVariablesLinkingLimitationException,
        )

        mock_resource_linking_pair.assert_called_once_with(
            source_resource_cfn_resource=authorizer_cfn_resources,
            source_resource_tf_config=authorizer_config_resources,
            destination_resource_tf=rest_api_resources,
            tf_destination_attribute_name="id",
            terraform_link_field_name="rest_api_id",
            cfn_link_field_name="RestApiId",
            terraform_resource_type_prefix=API_GATEWAY_REST_API_RESOURCE_ADDRESS_PREFIX,
            cfn_resource_update_call_back_function=mock_link_resource_to_rest_api_call_back,
            linking_exceptions=mock_resource_linking_exceptions(),
        )

        mock_resource_linker.assert_called_once_with(mock_resource_linking_pair())

    @patch(
        "samcli.hook_packages.terraform.hooks.prepare.resource_linking._link_gateway_method_to_gateway_authorizer_call_back"
    )
    @patch("samcli.hook_packages.terraform.hooks.prepare.resource_linking.ResourceLinker")
    @patch("samcli.hook_packages.terraform.hooks.prepare.resource_linking.ResourceLinkingPair")
    @patch("samcli.hook_packages.terraform.hooks.prepare.resource_linking.ResourcePairExceptions")
    def test_link_gateway_method_to_gateway_authorizer(
        self,
        mock_resource_linking_exceptions,
        mock_resource_linking_pair,
        mock_resource_linker,
        mock_link_gateway_method_to_gateway_authorizer_call_back,
    ):
        method_cfn_resources = Mock()
        method_config_resources = Mock()
        authorizer_tf_resources = Mock()

        _link_gateway_method_to_gateway_authorizer(
            method_config_resources, method_cfn_resources, authorizer_tf_resources
        )

        mock_resource_linking_exceptions.assert_called_once_with(
            multiple_resource_linking_exception=OneGatewayMethodToGatewayAuthorizerLinkingLimitationException,
            local_variable_linking_exception=GatewayMethodToGatewayAuthorizerLocalVariablesLinkingLimitationException,
        )

        mock_resource_linking_pair.assert_called_once_with(
            source_resource_cfn_resource=method_cfn_resources,
            source_resource_tf_config=method_config_resources,
            destination_resource_tf=authorizer_tf_resources,
            tf_destination_attribute_name="id",
            terraform_link_field_name="authorizer_id",
            cfn_link_field_name="AuthorizerId",
            terraform_resource_type_prefix=API_GATEWAY_AUTHORIZER_RESOURCE_ADDRESS_PREFIX,
            cfn_resource_update_call_back_function=mock_link_gateway_method_to_gateway_authorizer_call_back,
            linking_exceptions=mock_resource_linking_exceptions(),
        )

        mock_resource_linker.assert_called_once_with(mock_resource_linking_pair())

    @patch(
        "samcli.hook_packages.terraform.hooks.prepare.resource_linking._extract_gateway_v2_integration_id_from_route_target_value"
    )
    @patch(
        "samcli.hook_packages.terraform.hooks.prepare.resource_linking._link_gateway_v2_route_to_integration_callback"
    )
    @patch("samcli.hook_packages.terraform.hooks.prepare.resource_linking.ResourceLinker")
    @patch("samcli.hook_packages.terraform.hooks.prepare.resource_linking.ResourceLinkingPair")
    @patch("samcli.hook_packages.terraform.hooks.prepare.resource_linking.ResourcePairExceptions")
    def test_link_gateway_v2_route_to_gateway_v2_integration(
        self,
        mock_resource_linking_exceptions,
        mock_resource_linking_pair,
        mock_resource_linker,
        mock_link_gateway_v2_route_to_integration_callback,
        mock_integration_id_extractor_function,
    ):
        routes_v2_cfn_resources = Mock()
        routes_v2_config_resources = Mock()
        integrations_v2_tf_resources = Mock()

        _link_gateway_v2_route_to_integration(
            routes_v2_config_resources, routes_v2_cfn_resources, integrations_v2_tf_resources
        )

        mock_resource_linking_exceptions.assert_called_once_with(
            multiple_resource_linking_exception=OneGatewayV2RouteToGatewayV2IntegrationLinkingLimitationException,
            local_variable_linking_exception=GatewayV2RouteToGatewayV2IntegrationLocalVariablesLinkingLimitationException,
        )

        mock_resource_linking_pair.assert_called_once_with(
            source_resource_cfn_resource=routes_v2_cfn_resources,
            source_resource_tf_config=routes_v2_config_resources,
            destination_resource_tf=integrations_v2_tf_resources,
            tf_destination_attribute_name="id",
            terraform_link_field_name="target",
            cfn_link_field_name="Target",
            terraform_resource_type_prefix=API_GATEWAY_V2_INTEGRATION_RESOURCE_ADDRESS_PREFIX,
            cfn_resource_update_call_back_function=mock_link_gateway_v2_route_to_integration_callback,
            linking_exceptions=mock_resource_linking_exceptions(),
            tf_destination_value_extractor_from_link_field_value_function=mock_integration_id_extractor_function,
        )

        mock_resource_linker.assert_called_once_with(mock_resource_linking_pair())

    @parameterized.expand(
        [
            (
                {
                    "Type": "AWS::ApiGatewayV2::Route",
                    "Properties": {"Target": "invoke_arn"},
                },
                [LogicalIdReference("FunctionA")],
                {"Fn::Join": ["/", ["integrations", {"Ref": "FunctionA"}]]},
            ),
            (
                {
                    "Type": "AWS::ApiGatewayV2::Route",
                    "Properties": {"Target": "invoke_arn"},
                },
                [ExistingResourceReference("invoke_arn")],
                "integrations/invoke_arn",
            ),
            (
                {
                    "Type": "AWS::ApiGatewayV2::Route",
                    "Properties": {"Target": "invoke_arn"},
                },
                [ExistingResourceReference("integrations/invoke_arn")],
                "integrations/invoke_arn",
            ),
            (
                {
                    "Type": "AWS::ApiGatewayV2::Route",
                    "Properties": {"Target": "invoke_arn"},
                },
                [LogicalIdReference("Integration")],
                {"Fn::Join": ["/", ["integrations", {"Ref": "Integration"}]]},
            ),
        ]
    )
    def test__link_gateway_v2_route_to_integration_callback(self, input_gateway_v2_route, logical_ids, expected_route):
        gateway_resource = deepcopy(input_gateway_v2_route)
        _link_gateway_v2_route_to_integration_callback(gateway_resource, logical_ids)
        input_gateway_v2_route["Properties"]["Target"] = expected_route
        self.assertEqual(gateway_resource, input_gateway_v2_route)

    @patch(
        "samcli.hook_packages.terraform.hooks.prepare.resource_linking._link_gateway_v2_integration_to_lambda_function_callback"
    )
    @patch("samcli.hook_packages.terraform.hooks.prepare.resource_linking.ResourceLinker")
    @patch("samcli.hook_packages.terraform.hooks.prepare.resource_linking.ResourceLinkingPair")
    @patch("samcli.hook_packages.terraform.hooks.prepare.resource_linking.ResourcePairExceptions")
    def test_link_gateway_v2_integration_to_lambda_function(
        self,
        mock_resource_linking_exceptions,
        mock_resource_linking_pair,
        mock_resource_linker,
        mock_link_gateway_v2_integration_to_lambda_function_callback,
    ):
        integrations_v2_cfn_resources = Mock()
        integrations_v2_config_resources = Mock()
        lambda_function_tf_resources = Mock()

        _link_gateway_v2_integration_to_lambda_function(
            integrations_v2_config_resources, integrations_v2_cfn_resources, lambda_function_tf_resources
        )

        mock_resource_linking_exceptions.assert_called_once_with(
            multiple_resource_linking_exception=OneGatewayV2IntegrationToLambdaFunctionLinkingLimitationException,
            local_variable_linking_exception=GatewayV2IntegrationToLambdaFunctionLocalVariablesLinkingLimitationException,
        )

        mock_resource_linking_pair.assert_called_once_with(
            source_resource_cfn_resource=integrations_v2_cfn_resources,
            source_resource_tf_config=integrations_v2_config_resources,
            destination_resource_tf=lambda_function_tf_resources,
            tf_destination_attribute_name="invoke_arn",
            terraform_link_field_name="integration_uri",
            cfn_link_field_name="IntegrationUri",
            terraform_resource_type_prefix=LAMBDA_FUNCTION_RESOURCE_ADDRESS_PREFIX,
            cfn_resource_update_call_back_function=mock_link_gateway_v2_integration_to_lambda_function_callback,
            linking_exceptions=mock_resource_linking_exceptions(),
        )

        mock_resource_linker.assert_called_once_with(mock_resource_linking_pair())

    @parameterized.expand(
        [
            (
                {
                    "Type": "AWS::ApiGatewayV2::Integration",
                    "Properties": {"IntegrationUri": "invoke_arn"},
                },
                [LogicalIdReference("FunctionA")],
                {
                    "Fn::Join": [
                        "",
                        [
                            "arn:",
                            {"Ref": "AWS::Partition"},
                            ":apigateway:",
                            {"Ref": "AWS::Region"},
                            ":lambda:path/2015-03-31/functions/",
                            {"Fn::GetAtt": ["FunctionA", "Arn"]},
                            "/invocations",
                        ],
                    ]
                },
            ),
            (
                {
                    "Type": "AWS::ApiGatewayV2::Integration",
                    "Properties": {"IntegrationUri": "invoke_arn"},
                },
                [ExistingResourceReference("invoke_arn")],
                "invoke_arn",
            ),
        ]
    )
    def test_link_gateway_v2_integration_to_lambda_function_callback(
        self, input_gateway_v2_integration, logical_ids, expected_route
    ):
        gateway_resource = deepcopy(input_gateway_v2_integration)
        _link_gateway_v2_integration_to_lambda_function_callback(gateway_resource, logical_ids)
        input_gateway_v2_integration["Properties"]["IntegrationUri"] = expected_route
        self.assertEqual(gateway_resource, input_gateway_v2_integration)

    @parameterized.expand(
        [
            ("integrations/invokeArn", "invokeArn"),
            ("invokeArn", "invokeArn"),
        ]
    )
    def test_extract_gateway_v2_integration_id_from_route_target_value(self, input_value, expected_output):
        output = _extract_gateway_v2_integration_id_from_route_target_value(input_value)
        self.assertEqual(output, expected_output)

    @patch("samcli.hook_packages.terraform.hooks.prepare.resource_linking._link_gateway_v2_resource_to_api_callback")
    @patch("samcli.hook_packages.terraform.hooks.prepare.resource_linking.ResourceLinker")
    @patch("samcli.hook_packages.terraform.hooks.prepare.resource_linking.ResourceLinkingPair")
    @patch("samcli.hook_packages.terraform.hooks.prepare.resource_linking.ResourcePairExceptions")
    def test_link_gateway_v2_integration_to_gateway_v2_api(
        self,
        mock_resource_linking_exceptions,
        mock_resource_linking_pair,
        mock_resource_linker,
        mock_link_gateway_v2_integration_to_api_callback,
    ):
        integrations_v2_cfn_resources = Mock()
        integrations_v2_config_resources = Mock()
        apis_v2_tf_resources = Mock()

        _link_gateway_v2_integration_to_api(
            integrations_v2_config_resources, integrations_v2_cfn_resources, apis_v2_tf_resources
        )

        mock_resource_linking_exceptions.assert_called_once_with(
            multiple_resource_linking_exception=OneGatewayV2IntegrationToGatewayV2ApiLinkingLimitationException,
            local_variable_linking_exception=GatewayV2IntegrationToGatewayV2ApiLocalVariablesLinkingLimitationException,
        )

        mock_resource_linking_pair.assert_called_once_with(
            source_resource_cfn_resource=integrations_v2_cfn_resources,
            source_resource_tf_config=integrations_v2_config_resources,
            destination_resource_tf=apis_v2_tf_resources,
            tf_destination_attribute_name="id",
            terraform_link_field_name="api_id",
            cfn_link_field_name="ApiId",
            terraform_resource_type_prefix=API_GATEWAY_V2_API_RESOURCE_ADDRESS_PREFIX,
            cfn_resource_update_call_back_function=mock_link_gateway_v2_integration_to_api_callback,
            linking_exceptions=mock_resource_linking_exceptions(),
        )

        mock_resource_linker.assert_called_once_with(mock_resource_linking_pair())

    @patch("samcli.hook_packages.terraform.hooks.prepare.resource_linking._link_gateway_v2_resource_to_api_callback")
    @patch("samcli.hook_packages.terraform.hooks.prepare.resource_linking.ResourceLinker")
    @patch("samcli.hook_packages.terraform.hooks.prepare.resource_linking.ResourceLinkingPair")
    @patch("samcli.hook_packages.terraform.hooks.prepare.resource_linking.ResourcePairExceptions")
    def test_link_gateway_v2_route_to_gateway_v2_api(
        self,
        mock_resource_linking_exceptions,
        mock_resource_linking_pair,
        mock_resource_linker,
        mock_link_gateway_v2_route_to_api_callback,
    ):
        routes_v2_cfn_resources = Mock()
        routes_v2_config_resources = Mock()
        apis_v2_tf_resources = Mock()

        _link_gateway_v2_route_to_api(routes_v2_config_resources, routes_v2_cfn_resources, apis_v2_tf_resources)

        mock_resource_linking_exceptions.assert_called_once_with(
            multiple_resource_linking_exception=OneGatewayV2RouteToGatewayV2ApiLinkingLimitationException,
            local_variable_linking_exception=GatewayV2RouteToGatewayV2ApiLocalVariablesLinkingLimitationException,
        )

        mock_resource_linking_pair.assert_called_once_with(
            source_resource_cfn_resource=routes_v2_cfn_resources,
            source_resource_tf_config=routes_v2_config_resources,
            destination_resource_tf=apis_v2_tf_resources,
            tf_destination_attribute_name="id",
            terraform_link_field_name="api_id",
            cfn_link_field_name="ApiId",
            terraform_resource_type_prefix=API_GATEWAY_V2_API_RESOURCE_ADDRESS_PREFIX,
            cfn_resource_update_call_back_function=mock_link_gateway_v2_route_to_api_callback,
            linking_exceptions=mock_resource_linking_exceptions(),
        )

        mock_resource_linker.assert_called_once_with(mock_resource_linking_pair())

    @patch("samcli.hook_packages.terraform.hooks.prepare.resource_linking._link_gateway_v2_resource_to_api_callback")
    @patch("samcli.hook_packages.terraform.hooks.prepare.resource_linking.ResourceLinker")
    @patch("samcli.hook_packages.terraform.hooks.prepare.resource_linking.ResourceLinkingPair")
    @patch("samcli.hook_packages.terraform.hooks.prepare.resource_linking.ResourcePairExceptions")
    def test_link_gateway_v2_stage_to_gateway_v2_api(
        self,
        mock_resource_linking_exceptions,
        mock_resource_linking_pair,
        mock_resource_linker,
        mock_link_gateway_v2_stage_to_api_callback,
    ):
        stages_v2_cfn_resources = Mock()
        stages_v2_config_resources = Mock()
        apis_v2_tf_resources = Mock()

        _link_gateway_v2_stage_to_api(stages_v2_config_resources, stages_v2_cfn_resources, apis_v2_tf_resources)

        mock_resource_linking_exceptions.assert_called_once_with(
            multiple_resource_linking_exception=OneGatewayV2StageToGatewayV2ApiLinkingLimitationException,
            local_variable_linking_exception=GatewayV2StageToGatewayV2ApiLocalVariablesLinkingLimitationException,
        )

        mock_resource_linking_pair.assert_called_once_with(
            source_resource_cfn_resource=stages_v2_cfn_resources,
            source_resource_tf_config=stages_v2_config_resources,
            destination_resource_tf=apis_v2_tf_resources,
            tf_destination_attribute_name="id",
            terraform_link_field_name="api_id",
            cfn_link_field_name="ApiId",
            terraform_resource_type_prefix=API_GATEWAY_V2_API_RESOURCE_ADDRESS_PREFIX,
            cfn_resource_update_call_back_function=mock_link_gateway_v2_stage_to_api_callback,
            linking_exceptions=mock_resource_linking_exceptions(),
        )

        mock_resource_linker.assert_called_once_with(mock_resource_linking_pair())

    @parameterized.expand(
        [
            (
                {
                    "Type": "AWS::ApiGatewayV2::Integration",
                    "Properties": {"ApiId": "api_id"},
                },
                [LogicalIdReference("myapi")],
                {"Ref": "myapi"},
            ),
            (
                {
                    "Type": "AWS::ApiGatewayV2::Integration",
                    "Properties": {"ApiId": "api_id"},
                },
                [ExistingResourceReference("myapi_arn")],
                "myapi_arn",
            ),
        ]
    )
    def test_link_gateway_v2_integration_to_api_callback(
        self, input_gateway_v2_integration, logical_ids, expected_api_reference
    ):
        gateway_resource = deepcopy(input_gateway_v2_integration)
        _link_gateway_v2_resource_to_api_callback(gateway_resource, logical_ids)
        input_gateway_v2_integration["Properties"]["ApiId"] = expected_api_reference
        self.assertEqual(gateway_resource, input_gateway_v2_integration)

<<<<<<< HEAD
    @patch(
        "samcli.hook_packages.terraform.hooks.prepare.resource_linking._link_gateway_authorizer_to_lambda_function_call_back"
    )
    @patch("samcli.hook_packages.terraform.hooks.prepare.resource_linking.ResourceLinker")
    @patch("samcli.hook_packages.terraform.hooks.prepare.resource_linking.ResourceLinkingPair")
    @patch("samcli.hook_packages.terraform.hooks.prepare.resource_linking.ResourcePairExceptions")
    def test_link_gateway_v2_authorizer_to_lambda_function(
=======
    @patch("samcli.hook_packages.terraform.hooks.prepare.resource_linking._link_gateway_v2_api_to_function_callback")
    @patch("samcli.hook_packages.terraform.hooks.prepare.resource_linking.ResourceLinker")
    @patch("samcli.hook_packages.terraform.hooks.prepare.resource_linking.ResourceLinkingPair")
    @patch("samcli.hook_packages.terraform.hooks.prepare.resource_linking.ResourcePairExceptions")
    def test_link_gateway_v2_api_to_lambda_function(
>>>>>>> 1465b06a
        self,
        mock_resource_linking_exceptions,
        mock_resource_linking_pair,
        mock_resource_linker,
<<<<<<< HEAD
        mock_link_gateway_authorizer_to_lambda_function_call_back,
    ):
        v2_authorizer_cfn_resources = Mock()
        v2_authorizer_config_resources = Mock()
        lambda_function_resources = Mock()

        _link_gateway_v2_authorizer_to_lambda_function(
            v2_authorizer_config_resources, v2_authorizer_cfn_resources, lambda_function_resources
        )

        mock_resource_linking_exceptions.assert_called_once_with(
            multiple_resource_linking_exception=OneGatewayV2AuthorizerToLambdaFunctionLinkingLimitationException,
            local_variable_linking_exception=GatewayV2AuthorizerToLambdaFunctionLocalVariablesLinkingLimitationException,
        )

        mock_resource_linking_pair.assert_called_once_with(
            source_resource_cfn_resource=v2_authorizer_cfn_resources,
            source_resource_tf_config=v2_authorizer_config_resources,
            destination_resource_tf=lambda_function_resources,
            tf_destination_attribute_name="invoke_arn",
            terraform_link_field_name="authorizer_uri",
            cfn_link_field_name="AuthorizerUri",
            terraform_resource_type_prefix=LAMBDA_FUNCTION_RESOURCE_ADDRESS_PREFIX,
            cfn_resource_update_call_back_function=mock_link_gateway_authorizer_to_lambda_function_call_back,
            linking_exceptions=mock_resource_linking_exceptions(),
        )

        mock_resource_linker.assert_called_once_with(mock_resource_linking_pair())
=======
        mock_link_gateway_v2_api_to_function_callback,
    ):
        api_v2_cfn_resources = Mock()
        quick_create_resource = TFResource("resource_address", "type", Mock(), {"target": ConstantValue("val")})
        combined_resources = {
            "ResourceA": quick_create_resource,
            "ResourceB": TFResource("resource_address", "type", Mock(), {"name": ConstantValue("MyAPI")}),
        }
        expected_quick_create_resource = {"ResourceA": quick_create_resource}
        lambda_function_tf_resources = Mock()

        _link_gateway_v2_api_to_function(combined_resources, api_v2_cfn_resources, lambda_function_tf_resources)

        mock_resource_linking_exceptions.assert_called_once_with(
            multiple_resource_linking_exception=OneGatewayV2ApiToLambdaFunctionLinkingLimitationException,
            local_variable_linking_exception=GatewayV2ApiToLambdaFunctionLocalVariablesLinkingLimitationException,
        )

        mock_resource_linking_pair.assert_called_once_with(
            source_resource_cfn_resource=api_v2_cfn_resources,
            source_resource_tf_config=expected_quick_create_resource,
            destination_resource_tf=lambda_function_tf_resources,
            tf_destination_attribute_name="invoke_arn",
            terraform_link_field_name="target",
            cfn_link_field_name="Target",
            terraform_resource_type_prefix=LAMBDA_FUNCTION_RESOURCE_ADDRESS_PREFIX,
            cfn_resource_update_call_back_function=mock_link_gateway_v2_api_to_function_callback,
            linking_exceptions=mock_resource_linking_exceptions(),
        )

        mock_resource_linker.assert_called_once_with(mock_resource_linking_pair())

    @parameterized.expand(
        [
            (
                {
                    "Type": "AWS::ApiGatewayV2::Api",
                    "Properties": {"Target": "functionA.invoke_arn"},
                },
                [LogicalIdReference("FunctionA")],
                {
                    "Fn::Sub": "arn:${AWS::Partition}:apigateway:${AWS::Region}:lambda:path/2015-03-31/functions/${FunctionA.Arn}/invocations"
                },
            ),
            (
                {
                    "Type": "AWS::ApiGatewayV2::Api",
                    "Properties": {"Target": "functionA.invoke_arn"},
                },
                [ExistingResourceReference("myapi_arn")],
                "myapi_arn",
            ),
        ]
    )
    def test_link_gateway_v2_api_to_function_callback(self, input_gateway_v2_api, logical_ids, expected_api_reference):
        gateway_resource = deepcopy(input_gateway_v2_api)
        _link_gateway_v2_api_to_function_callback(gateway_resource, logical_ids)
        input_gateway_v2_api["Properties"]["Target"] = expected_api_reference
        self.assertEqual(gateway_resource, input_gateway_v2_api)
>>>>>>> 1465b06a
<|MERGE_RESOLUTION|>--- conflicted
+++ resolved
@@ -2740,7 +2740,6 @@
         input_gateway_v2_integration["Properties"]["ApiId"] = expected_api_reference
         self.assertEqual(gateway_resource, input_gateway_v2_integration)
 
-<<<<<<< HEAD
     @patch(
         "samcli.hook_packages.terraform.hooks.prepare.resource_linking._link_gateway_authorizer_to_lambda_function_call_back"
     )
@@ -2748,18 +2747,10 @@
     @patch("samcli.hook_packages.terraform.hooks.prepare.resource_linking.ResourceLinkingPair")
     @patch("samcli.hook_packages.terraform.hooks.prepare.resource_linking.ResourcePairExceptions")
     def test_link_gateway_v2_authorizer_to_lambda_function(
-=======
-    @patch("samcli.hook_packages.terraform.hooks.prepare.resource_linking._link_gateway_v2_api_to_function_callback")
-    @patch("samcli.hook_packages.terraform.hooks.prepare.resource_linking.ResourceLinker")
-    @patch("samcli.hook_packages.terraform.hooks.prepare.resource_linking.ResourceLinkingPair")
-    @patch("samcli.hook_packages.terraform.hooks.prepare.resource_linking.ResourcePairExceptions")
-    def test_link_gateway_v2_api_to_lambda_function(
->>>>>>> 1465b06a
         self,
         mock_resource_linking_exceptions,
         mock_resource_linking_pair,
         mock_resource_linker,
-<<<<<<< HEAD
         mock_link_gateway_authorizer_to_lambda_function_call_back,
     ):
         v2_authorizer_cfn_resources = Mock()
@@ -2788,7 +2779,16 @@
         )
 
         mock_resource_linker.assert_called_once_with(mock_resource_linking_pair())
-=======
+
+    @patch("samcli.hook_packages.terraform.hooks.prepare.resource_linking._link_gateway_v2_api_to_function_callback")
+    @patch("samcli.hook_packages.terraform.hooks.prepare.resource_linking.ResourceLinker")
+    @patch("samcli.hook_packages.terraform.hooks.prepare.resource_linking.ResourceLinkingPair")
+    @patch("samcli.hook_packages.terraform.hooks.prepare.resource_linking.ResourcePairExceptions")
+    def test_link_gateway_v2_api_to_lambda_function(
+        self,
+        mock_resource_linking_exceptions,
+        mock_resource_linking_pair,
+        mock_resource_linker,
         mock_link_gateway_v2_api_to_function_callback,
     ):
         api_v2_cfn_resources = Mock()
@@ -2847,5 +2847,4 @@
         gateway_resource = deepcopy(input_gateway_v2_api)
         _link_gateway_v2_api_to_function_callback(gateway_resource, logical_ids)
         input_gateway_v2_api["Properties"]["Target"] = expected_api_reference
-        self.assertEqual(gateway_resource, input_gateway_v2_api)
->>>>>>> 1465b06a
+        self.assertEqual(gateway_resource, input_gateway_v2_api)
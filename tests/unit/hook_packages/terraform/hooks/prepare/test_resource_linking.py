import os
from copy import deepcopy
from unittest import TestCase
from unittest.mock import Mock, patch, call
from uuid import uuid4

from parameterized import parameterized
from samcli.hook_packages.terraform.hooks.prepare.exceptions import (
    GatewayAuthorizerToLambdaFunctionLocalVariablesLinkingLimitationException,
    GatewayAuthorizerToRestApiLocalVariablesLinkingLimitationException,
    GatewayMethodToGatewayAuthorizerLocalVariablesLinkingLimitationException,
    InvalidResourceLinkingException,
    LocalVariablesLinkingLimitationException,
    ONE_LAMBDA_LAYER_LINKING_ISSUE_LINK,
    LOCAL_VARIABLES_SUPPORT_ISSUE_LINK,
    APPLY_WORK_AROUND_MESSAGE,
    OneGatewayAuthorizerToLambdaFunctionLinkingLimitationException,
    OneGatewayAuthorizerToRestApiLinkingLimitationException,
    OneGatewayMethodToGatewayAuthorizerLinkingLimitationException,
    OneLambdaLayerLinkingLimitationException,
    FunctionLayerLocalVariablesLinkingLimitationException,
    OneGatewayResourceToApiGatewayMethodLinkingLimitationException,
    GatewayResourceToApiGatewayMethodLocalVariablesLinkingLimitationException,
    RestApiToApiGatewayStageLocalVariablesLinkingLimitationException,
    OneRestApiToApiGatewayStageLinkingLimitationException,
    OneGatewayResourceToRestApiLinkingLimitationException,
    GatewayResourceToGatewayRestApiLocalVariablesLinkingLimitationException,
    OneRestApiToApiGatewayMethodLinkingLimitationException,
    RestApiToApiGatewayMethodLocalVariablesLinkingLimitationException,
    OneRestApiToApiGatewayIntegrationLinkingLimitationException,
    RestApiToApiGatewayIntegrationLocalVariablesLinkingLimitationException,
    OneGatewayResourceToApiGatewayIntegrationLinkingLimitationException,
    GatewayResourceToApiGatewayIntegrationLocalVariablesLinkingLimitationException,
    LambdaFunctionToApiGatewayIntegrationLocalVariablesLinkingLimitationException,
    OneLambdaFunctionResourceToApiGatewayIntegrationLinkingLimitationException,
    OneRestApiToApiGatewayIntegrationResponseLinkingLimitationException,
    RestApiToApiGatewayIntegrationResponseLocalVariablesLinkingLimitationException,
    OneGatewayResourceToApiGatewayIntegrationResponseLinkingLimitationException,
    GatewayResourceToApiGatewayIntegrationResponseLocalVariablesLinkingLimitationException,
    OneGatewayV2RouteToGatewayV2IntegrationLinkingLimitationException,
    GatewayV2RouteToGatewayV2IntegrationLocalVariablesLinkingLimitationException,
<<<<<<< HEAD
    OneGatewayV2IntegrationToGatewayV2ApiLinkingLimitationException,
    GatewayV2IntegrationToGatewayV2ApiLocalVariablesLinkingLimitationException,
=======
    OneGatewayV2IntegrationToLambdaFunctionLinkingLimitationException,
    GatewayV2IntegrationToLambdaFunctionLocalVariablesLinkingLimitationException,
>>>>>>> d1380997
)

from samcli.hook_packages.terraform.hooks.prepare.resource_linking import (
    API_GATEWAY_AUTHORIZER_RESOURCE_ADDRESS_PREFIX,
    _clean_references_list,
    _link_gateway_authorizer_to_lambda_function,
    _link_gateway_authorizer_to_lambda_function_call_back,
    _link_gateway_authorizer_to_rest_api,
    _link_gateway_method_to_gateway_authorizer,
    _link_gateway_method_to_gateway_authorizer_call_back,
    _resolve_module_output,
    _resolve_module_variable,
    _build_module,
    _build_expression_from_configuration,
    _build_module_full_address,
    _build_child_modules_from_configuration,
    _build_module_outputs_from_configuration,
    _build_module_resources_from_configuration,
    _build_module_variables_from_configuration,
    _resolve_resource_attribute,
    ResourceLinkingPair,
    ResourcePairExceptions,
    LAMBDA_LAYER_RESOURCE_ADDRESS_PREFIX,
    ResourceLinker,
    LogicalIdReference,
    ExistingResourceReference,
    _link_gateway_resource_to_gateway_rest_apis_parent_id_call_back,
    _link_gateway_resource_to_gateway_resource_call_back,
    _link_gateway_resource_to_gateway_rest_apis_rest_api_id_call_back,
    _link_gateway_method_to_gateway_resource,
    API_GATEWAY_RESOURCE_RESOURCE_ADDRESS_PREFIX,
    API_GATEWAY_REST_API_RESOURCE_ADDRESS_PREFIX,
    _link_gateway_stage_to_rest_api,
    _link_gateway_resources_to_gateway_rest_apis,
    _link_gateway_methods_to_gateway_rest_apis,
    _link_lambda_functions_to_layers_call_back,
    _link_lambda_functions_to_layers,
    _link_gateway_integrations_to_gateway_rest_apis,
    _link_gateway_integrations_to_gateway_resource,
    _link_gateway_integrations_to_function_resource,
    LAMBDA_FUNCTION_RESOURCE_ADDRESS_PREFIX,
    _link_gateway_integration_to_function_call_back,
    _link_gateway_integration_responses_to_gateway_rest_apis,
    _link_gateway_integration_responses_to_gateway_resource,
    _link_gateway_v2_route_to_integration,
    API_GATEWAY_V2_INTEGRATION_RESOURCE_ADDRESS_PREFIX,
    _link_gateway_v2_route_to_integration_callback,
    _link_gateway_v2_integration_to_lambda_function_callback,
    _link_gateway_v2_integration_to_lambda_function,
    _extract_gateway_v2_integration_id_from_route_target_value,
    _link_gateway_v2_integration_to_api,
    API_GATEWAY_V2_API_RESOURCE_ADDRESS_PREFIX,
    _link_gateway_v2_integration_to_api_callback,
)
from samcli.hook_packages.terraform.hooks.prepare.utilities import get_configuration_address
from samcli.hook_packages.terraform.hooks.prepare.types import (
    ConstantValue,
    References,
    ResolvedReference,
    TFModule,
    TFResource,
)


class TestResourceLinking(TestCase):
    @parameterized.expand(
        [
            ([], []),
            (["aws_lambda_layer_version.layer1[0].arn"], ["aws_lambda_layer_version.layer1[0].arn"]),
            (["aws_lambda_layer_version.layer1[0]"], ["aws_lambda_layer_version.layer1[0]"]),
            (["aws_lambda_layer_version.layer1"], ["aws_lambda_layer_version.layer1"]),
            (
                [
                    "aws_lambda_layer_version.layer1[0].arn",
                    "aws_lambda_layer_version.layer1[0]",
                    "aws_lambda_layer_version.layer1",
                ],
                ["aws_lambda_layer_version.layer1[0].arn"],
            ),
            (
                [
                    "aws_lambda_layer_version.layer1[0].arn",
                    "aws_lambda_layer_version.layer1[0]",
                    "aws_lambda_layer_version.layer1",
                    "module.const_layer1.layer_arn",
                    "module.const_layer1",
                    "module.const_layer2.layer_arn",
                    "module.const_layer2",
                ],
                [
                    "module.const_layer2.layer_arn",
                    "module.const_layer1.layer_arn",
                    "aws_lambda_layer_version.layer1[0].arn",
                ],
            ),
            (
                [
                    'aws_lambda_layer_version.layer1["key1"].arn',
                    'aws_lambda_layer_version.layer1["key1"]',
                    "aws_lambda_layer_version.layer1",
                ],
                ['aws_lambda_layer_version.layer1["key1"].arn'],
            ),
        ]
    )
    def test_clean_references_list(self, references, expected):
        cleaned_references = _clean_references_list(references)
        self.assertEqual(cleaned_references, expected)

    def test_ensure_original_references_not_mutated(self):
        references = [
            "aws_lambda_layer_version.layer1[0].arn",
            "aws_lambda_layer_version.layer1[0]",
            "aws_lambda_layer_version.layer1",
            "module.const_layer1.layer_arn",
            "module.const_layer1",
            "module.const_layer2.layer_arn",
            "module.const_layer2",
        ]
        original_references = deepcopy(references)
        cleaned_references_list = _clean_references_list(references)
        self.assertEqual(references, original_references)
        self.assertNotEqual(references, cleaned_references_list)

    @parameterized.expand(
        [
            (
                "module.get_language_function.aws_lambda_function.this[0]",
                "module.get_language_function.aws_lambda_function.this",
            ),
            (
                "module.get_language_function.aws_lambda_function.this[1]",
                "module.get_language_function.aws_lambda_function.this",
            ),
            ("module.functions[0].aws_lambda_function.this[0]", "module.functions.aws_lambda_function.this"),
            ("module.functions[1].aws_lambda_function.this[1]", "module.functions.aws_lambda_function.this"),
            (
                'module.functions["get_function"].aws_lambda_function.this[0]',
                "module.functions.aws_lambda_function.this",
            ),
            (
                "module.functions.aws_lambda_function.this",
                "module.functions.aws_lambda_function.this",
            ),
        ]
    )
    def test_get_configation_address(self, input_addr, expected_addr):
        cleaned_addr = get_configuration_address(input_addr)

        self.assertEqual(cleaned_addr, expected_addr)

    def test_module_get_all_resources(self):
        root_module_resources = [Mock(), Mock()]
        child_module1_resources = [Mock(), Mock()]
        child_module2_resources = [Mock(), Mock()]
        grandchild_module_resources = [Mock(), Mock()]

        root_module = TFModule(None, None, {}, {str(uuid4()): resource for resource in root_module_resources}, {}, {})
        child_module1 = TFModule(
            "module.child_module1",
            root_module,
            {},
            {str(uuid4()): resource for resource in child_module1_resources},
            {},
            {},
        )
        child_module2 = TFModule(
            "module.child_module2",
            root_module,
            {},
            {str(uuid4()): resource for resource in child_module2_resources},
            {},
            {},
        )
        grandchild_module = TFModule(
            "module.child_module.grandchild_module",
            child_module1,
            {},
            {str(uuid4()): resource for resource in grandchild_module_resources},
            {},
            {},
        )

        root_module.child_modules.update({"child_module1": child_module1, "child_module2": child_module2})
        child_module1.child_modules.update({"grandchild_module": grandchild_module})

        self.assertEqual(
            len(root_module.get_all_resources()),
            len(
                root_module_resources + child_module1_resources + child_module2_resources + grandchild_module_resources
            ),
        )

    def test_resource_full_address(self):
        module = TFModule("module.full_address", None, {}, {}, {}, {})
        resource = TFResource("resource_address", "type", module, {})
        self.assertEqual(resource.full_address, "module.full_address.resource_address")

    def test_resource_full_address_root_module(self):
        module = TFModule(None, None, {}, {}, {}, {})
        resource = TFResource("resource_address", "type", module, {})
        self.assertEqual(resource.full_address, "resource_address")

    @patch("samcli.hook_packages.terraform.hooks.prepare.resource_linking._resolve_module_variable")
    @patch("samcli.hook_packages.terraform.hooks.prepare.resource_linking.get_configuration_address")
    @patch("samcli.hook_packages.terraform.hooks.prepare.resource_linking._clean_references_list")
    def test_resolve_module_output_with_var(self, clean_ref_mock, config_mock, resolve_var_mock):
        constant_val = ConstantValue("mycoolvar")

        module = TFModule(
            None,
            None,
            {"mycoolref": constant_val},
            [],
            {},
            {"mycooloutput": References(["var.mycoolref"])},
        )

        config_mock.return_value = "mycoolref"
        clean_ref_mock.return_value = ["var.mycoolref"]
        resolve_var_mock.return_value = [constant_val]

        results = _resolve_module_output(module, "mycooloutput")

        # assert we are calling the right funcs
        config_mock.assert_called_with("mycoolref")
        resolve_var_mock.assert_called_with(module, "mycoolref")

        # assert we still return valid results
        self.assertEqual(len(results), 1)
        self.assertEqual(results[0].value, "mycoolvar")
        self.assertIsInstance(results[0], ConstantValue)

    @patch("samcli.hook_packages.terraform.hooks.prepare.resource_linking.get_configuration_address")
    @patch("samcli.hook_packages.terraform.hooks.prepare.resource_linking._clean_references_list")
    def test_resolve_module_output_with_module(self, clean_ref_mock, config_mock):
        module = TFModule(None, None, {}, [], {}, {"mycooloutput": References(["module.mycoolmod.mycooloutput2"])})
        module2 = TFModule("module.mycoolmod", module, {}, [], {}, {"mycooloutput2": ConstantValue("mycoolconst")})
        module.child_modules.update({"mycoolmod": module2})

        config_mock.return_value = "mycoolmod"
        clean_ref_mock.return_value = ["module.mycoolmod.mycooloutput2"]

        results = _resolve_module_output(module, "mycooloutput")

        self.assertEqual(len(results), 1)
        self.assertEqual(results[0].value, "mycoolconst")

    @patch("samcli.hook_packages.terraform.hooks.prepare.resource_linking.get_configuration_address")
    @patch("samcli.hook_packages.terraform.hooks.prepare.resource_linking._clean_references_list")
    def test_resolve_module_output_already_resolved_constant(self, clean_ref_mock, config_mock):
        module = TFModule(None, None, {}, [], {}, {"mycooloutput": ConstantValue("mycoolconst")})

        results = _resolve_module_output(module, "mycooloutput")

        self.assertEqual(len(results), 1)
        self.assertEqual(results[0].value, "mycoolconst")
        self.assertIsInstance(results[0], ConstantValue)

    @parameterized.expand(
        [
            (
                TFModule("module.name", None, {}, {}, {}, {"mycooloutput": References(["local.mycoolconst"])}),
                "module.name",
            ),
            (TFModule(None, None, {}, {}, {}, {"mycooloutput": References(["local.mycoolconst"])}), None),
        ]
    )
    @patch("samcli.hook_packages.terraform.hooks.prepare.resource_linking.get_configuration_address")
    @patch("samcli.hook_packages.terraform.hooks.prepare.resource_linking._clean_references_list")
    def test_resolve_module_output_already_resolved_reference(self, module, expected_addr, clean_ref_mock, config_mock):
        clean_ref_mock.return_value = ["local.mycoolconst"]

        results = _resolve_module_output(module, "mycooloutput")

        self.assertEqual(len(results), 1)
        self.assertEqual(results[0].value, "local.mycoolconst")
        self.assertEqual(results[0].module_address, expected_addr)
        self.assertIsInstance(results[0], ResolvedReference)

    @patch("samcli.hook_packages.terraform.hooks.prepare.resource_linking.get_configuration_address")
    @patch("samcli.hook_packages.terraform.hooks.prepare.resource_linking._clean_references_list")
    def test_resolve_module_output_raises_exception_empty_output(self, clean_ref_mock, get_config_mock):
        module = TFModule("module.mymod", None, {}, [], {}, {})

        with self.assertRaises(InvalidResourceLinkingException) as err:
            _resolve_module_output(module, "empty")

        self.assertEqual(
            str(err.exception),
            "An error occurred when attempting to link two resources: Output empty was not found in module module.mymod",
        )

    @patch("samcli.hook_packages.terraform.hooks.prepare.resource_linking.get_configuration_address")
    @patch("samcli.hook_packages.terraform.hooks.prepare.resource_linking._clean_references_list")
    def test_resolve_module_output_raises_exception_empty_children(self, clean_ref_mock, get_config_mock):
        module = TFModule("module.mymod", None, {}, [], {}, {"search": References(["module.nonexist.output"])})

        clean_ref_mock.return_value = ["module.nonexist.output"]
        get_config_mock.return_value = "nonexist"

        with self.assertRaises(InvalidResourceLinkingException) as err:
            _resolve_module_output(module, "search")

        self.assertEqual(
            str(err.exception),
            "An error occurred when attempting to link two resources: Module module.mymod does not have child modules defined",
        )

    @patch("samcli.hook_packages.terraform.hooks.prepare.resource_linking.get_configuration_address")
    @patch("samcli.hook_packages.terraform.hooks.prepare.resource_linking._clean_references_list")
    def test_resolve_module_output_raises_exception_non_exist_child(self, clean_ref_mock, get_config_mock):
        module = TFModule(
            "module.mymod", None, {}, [], {"othermod": Mock()}, {"search": References(["module.nonexist.output"])}
        )
        clean_ref_mock.return_value = ["module.nonexist.output"]
        get_config_mock.return_value = "nonexist"

        with self.assertRaises(InvalidResourceLinkingException) as err:
            _resolve_module_output(module, "search")

        self.assertEqual(
            str(err.exception),
            "An error occurred when attempting to link two resources: Module module.mymod does not have nonexist as a child module",
        )

    @parameterized.expand(
        [
            "module.",
            "module..",
            "module.....",
            "module.name",
            "module.name.output.again",
        ]
    )
    @patch("samcli.hook_packages.terraform.hooks.prepare.resource_linking.get_configuration_address")
    @patch("samcli.hook_packages.terraform.hooks.prepare.resource_linking._clean_references_list")
    def test_resolve_module_output_invalid_module_name(self, invalid_reference, clean_ref_mock, get_config_mock):
        module = TFModule("module.name", None, {}, [], {}, {"output1": References([invalid_reference])})
        clean_ref_mock.return_value = [invalid_reference]

        with self.assertRaises(InvalidResourceLinkingException) as err:
            _resolve_module_output(module, "output1")

        self.assertEqual(
            str(err.exception),
            f"An error occurred when attempting to link two resources: Module module.name contains an invalid reference {invalid_reference}",
        )

    def test_resolve_module_variable_constant_value(self):
        constant_value = ConstantValue(value="layer.arn")
        module = TFModule(
            variables={"layer": constant_value},
            resources=[],
            child_modules={},
            outputs={},
            full_address="",
            parent_module=None,
        )
        results = _resolve_module_variable(module, "layer")
        self.assertEqual(len(results), 1)
        self.assertEqual(results[0].value, "layer.arn")

    @patch("samcli.hook_packages.terraform.hooks.prepare.resource_linking.get_configuration_address")
    @patch("samcli.hook_packages.terraform.hooks.prepare.resource_linking._clean_references_list")
    def test_resolve_module_variable_nested_variables(self, mock_clean_references, mock_get_configuration_address):
        references = ["var.layer_name"]
        mock_clean_references.return_value = references
        mock_get_configuration_address.return_value = "layer_name"
        references = References(value=references)
        constant_value = ConstantValue(value="layer.arn")
        parent_module = TFModule(
            variables={"layer_name": constant_value},
            resources=[],
            child_modules={},
            outputs={},
            full_address="",
            parent_module=None,
        )
        child_module = TFModule(
            variables={"layer": references},
            resources=[],
            child_modules={},
            outputs={},
            full_address="",
            parent_module=parent_module,
        )
        results = _resolve_module_variable(child_module, "layer")
        self.assertEqual(len(results), 1)
        self.assertEqual(results[0].value, "layer.arn")

    @patch("samcli.hook_packages.terraform.hooks.prepare.resource_linking.get_configuration_address")
    @patch("samcli.hook_packages.terraform.hooks.prepare.resource_linking._clean_references_list")
    def test_resolve_module_variable_local_variable(self, mock_clean_references, mock_get_configuration_address):
        references = ["local.layer_arn"]
        mock_clean_references.return_value = references
        mock_get_configuration_address.return_value = "layer_arn"
        local_reference = References(value=references)
        parent_module = TFModule(
            variables={},
            resources=[],
            child_modules={},
            outputs={},
            full_address="full/address",
            parent_module=None,
        )
        module = TFModule(
            variables={"layer": local_reference},
            resources=[],
            child_modules={},
            outputs={},
            full_address="full/address",
            parent_module=parent_module,
        )
        results = _resolve_module_variable(module, "layer")
        self.assertEqual(len(results), 1)
        self.assertEqual(results[0].value, "local.layer_arn")
        self.assertEqual(results[0].module_address, "full/address")

    @patch("samcli.hook_packages.terraform.hooks.prepare.resource_linking.get_configuration_address")
    @patch("samcli.hook_packages.terraform.hooks.prepare.resource_linking._resolve_module_output")
    @patch("samcli.hook_packages.terraform.hooks.prepare.resource_linking._clean_references_list")
    def test_resolve_module_variable_nested_modules(
        self, mock_clean_references, mock_resolve_module_output, mock_get_configuration_address
    ):
        references = ["module.layer_module.layer_arn"]
        mock_resolve_module_output.return_value = [ConstantValue(value="layer_arn")]
        mock_clean_references.return_value = references
        mock_get_configuration_address.return_value = "layer_module"
        references = References(value=references)
        constant_value = ConstantValue(value="layer_arn")
        parent_module = TFModule(
            variables={"layer_name": constant_value},
            resources=[],
            child_modules={},
            outputs={},
            full_address="",
            parent_module=None,
        )
        child_module = TFModule(
            variables={"layer": references},
            resources=[],
            child_modules={},
            outputs={},
            full_address="",
            parent_module=parent_module,
        )
        parent_module.child_modules.update({"layer_module": child_module})
        results = _resolve_module_variable(child_module, "layer")
        self.assertEqual(len(results), 1)
        self.assertEqual(results[0].value, "layer_arn")

    @patch("samcli.hook_packages.terraform.hooks.prepare.resource_linking.get_configuration_address")
    @patch("samcli.hook_packages.terraform.hooks.prepare.resource_linking._resolve_module_output")
    @patch("samcli.hook_packages.terraform.hooks.prepare.resource_linking._clean_references_list")
    def test_resolve_module_variable_combined_nested_modules(
        self, mock_clean_references, mock_resolve_module_output, mock_get_configuration_address
    ):
        references = ["module.layer_module.layer_arn", "var.layer_name_b"]
        mock_resolve_module_output.return_value = [ConstantValue(value="layer_arn_a")]
        mock_clean_references.return_value = references
        mock_get_configuration_address.side_effect = ["layer_module", "layer_name_b"]
        references = References(value=references)
        parent_module = TFModule(
            variables={
                "layer_name": ConstantValue(value="layer_arn_a"),
                "layer_name_b": ConstantValue(value="layer_arn_b"),
            },
            resources=[],
            child_modules={},
            outputs={},
            full_address="",
            parent_module=None,
        )
        child_module = TFModule(
            variables={"layer": references, "layer_name_c": ConstantValue(value="layer_arn_c")},
            resources=[],
            child_modules={},
            outputs={},
            full_address="",
            parent_module=parent_module,
        )
        parent_module.child_modules.update({"layer_module": child_module})
        results_a = _resolve_module_variable(child_module, "layer")
        results_b = _resolve_module_variable(child_module, "layer_name_c")
        self.assertEqual(len(results_a), 2)
        self.assertEqual(len(results_b), 1)
        self.assertEqual(
            results_a[0].value,
            "layer_arn_a",
        )
        self.assertEqual(
            results_a[1].value,
            "layer_arn_b",
        )
        self.assertEqual(results_b[0].value, "layer_arn_c")

    def test_resolve_module_variable_invalid_variable(self):
        constant_value = None
        module = TFModule(
            variables={"layer": constant_value},
            resources=[],
            child_modules={},
            outputs={},
            full_address="",
            parent_module=None,
        )

        with self.assertRaises(InvalidResourceLinkingException) as ex:
            _resolve_module_variable(module, "layer")

        self.assertEqual(
            ex.exception.args[0],
            "An error occurred when attempting to link two resources: The variable "
            "layer could not be found in module root module.",
        )

    @patch("samcli.hook_packages.terraform.hooks.prepare.resource_linking.get_configuration_address")
    @patch("samcli.hook_packages.terraform.hooks.prepare.resource_linking._clean_references_list")
    def test_resolve_module_variable_enters_invalid_state(self, mock_clean_references, mock_get_configuration_address):
        references = ["local.layer_arn"]
        mock_clean_references.return_value = references
        mock_get_configuration_address.return_value = "layer_arn"
        local_reference = References(value=references)
        module = TFModule(
            variables={"layer": local_reference},
            resources=[],
            child_modules={},
            outputs={},
            full_address="full/address",
            parent_module=None,
        )

        with self.assertRaises(InvalidResourceLinkingException) as ex:
            _resolve_module_variable(module, "layer")

        self.assertEqual(
            ex.exception.args[0],
            "An error occurred when attempting to link two resources: Resource linking entered an invalid state.",
        )

    @patch("samcli.hook_packages.terraform.hooks.prepare.resource_linking.get_configuration_address")
    @patch("samcli.hook_packages.terraform.hooks.prepare.resource_linking._clean_references_list")
    def test_resolve_module_variable_invalid_module_reference(
        self, mock_clean_references, mock_get_configuration_address
    ):
        references = ["module.layer_module"]
        mock_clean_references.return_value = references
        mock_get_configuration_address.return_value = "layer_module"
        references = References(value=references)
        child_module = TFModule(
            variables={"layer": references},
            resources=[],
            child_modules={},
            outputs={},
            full_address="",
            parent_module=None,
        )
        with self.assertRaises(InvalidResourceLinkingException) as ex:
            _resolve_module_variable(child_module, "layer")

        self.assertEqual(
            ex.exception.args[0],
            "An error occurred when attempting to link two resources: Couldn't find child module layer_module.",
        )

    @patch("samcli.hook_packages.terraform.hooks.prepare.resource_linking._build_module_full_address")
    @patch("samcli.hook_packages.terraform.hooks.prepare.resource_linking._build_module_variables_from_configuration")
    @patch("samcli.hook_packages.terraform.hooks.prepare.resource_linking._build_module_resources_from_configuration")
    @patch("samcli.hook_packages.terraform.hooks.prepare.resource_linking._build_module_outputs_from_configuration")
    @patch("samcli.hook_packages.terraform.hooks.prepare.resource_linking._build_child_modules_from_configuration")
    def test_build_module(
        self,
        patched_build_child_modules_from_configuration,
        patched_build_module_outputs_from_configuration,
        patched_build_module_resources_from_configuration,
        patched_build_module_variables_from_configuration,
        patched_build_module_full_address,
    ):
        mock_full_address = Mock()
        patched_build_module_full_address.return_value = mock_full_address

        mock_variables = Mock()
        patched_build_module_variables_from_configuration.return_value = mock_variables

        mock_resources = Mock()
        patched_build_module_resources_from_configuration.return_value = mock_resources

        mock_outputs = Mock()
        patched_build_module_outputs_from_configuration.return_value = mock_outputs

        mock_child_modules = Mock()
        patched_build_child_modules_from_configuration.return_value = mock_child_modules

        result = _build_module(Mock(), Mock(), Mock(), Mock())
        expected_module = TFModule(
            mock_full_address, None, mock_variables, mock_resources, mock_child_modules, mock_outputs
        )

        self.assertEqual(result, expected_module)

    @parameterized.expand(
        [
            (None, None, None),
            ("some_module", None, "module.some_module"),
            ("some_module", "parent_module_address", "parent_module_address.module.some_module"),
        ]
    )
    def test_build_module_full_address(self, module_name, parent_module_address, expected_full_address):
        result = _build_module_full_address(module_name, parent_module_address)
        self.assertEqual(result, expected_full_address)

    def test_build_module_variables_from_configuration(self):
        module_configuration = {
            "variables": {
                "var1": {"default": "var1_default_value"},
                "var2": {"default": "var2_default_value"},
                "var3": {},
                "var4": {},
            },
        }

        input_variables = {
            "var2": ConstantValue("var2_input_value"),
            "var4": ConstantValue("var4_input_value"),
        }

        result = _build_module_variables_from_configuration(module_configuration, input_variables)

        self.assertEqual(result["var1"], ConstantValue("var1_default_value"))
        self.assertEqual(result["var2"], input_variables["var2"])
        self.assertEqual(result["var3"], ConstantValue(None))
        self.assertEqual(result["var4"], ConstantValue("var4_input_value"))

    @patch("samcli.hook_packages.terraform.hooks.prepare.resource_linking._build_expression_from_configuration")
    def test_build_module_resources_from_configuration(
        self,
        patched_build_expression_from_configuration,
    ):
        mock_parsed_expression = Mock()
        patched_build_expression_from_configuration.return_value = mock_parsed_expression

        module_configuration = {
            "resources": [
                {
                    "address": "resource1_address",
                    "type": "resource1_type",
                    "expressions": {
                        "expression1": Mock(),
                        "expression2": Mock(),
                    },
                },
                {
                    "address": "resource2_address",
                    "type": "resource2_type",
                    "expressions": {
                        "expression3": Mock(),
                        "expression4": Mock(),
                    },
                },
            ]
        }

        mock_module = Mock()

        result = _build_module_resources_from_configuration(module_configuration, mock_module)

        expected_resources = {
            "resource1_address": TFResource(
                "resource1_address",
                "resource1_type",
                mock_module,
                {"expression1": mock_parsed_expression, "expression2": mock_parsed_expression},
            ),
            "resource2_address": TFResource(
                "resource2_address",
                "resource2_type",
                mock_module,
                {"expression3": mock_parsed_expression, "expression4": mock_parsed_expression},
            ),
        }

        self.assertEqual(result, expected_resources)

    @patch("samcli.hook_packages.terraform.hooks.prepare.resource_linking._build_expression_from_configuration")
    def test_build_module_outputs_from_configuration(
        self,
        patched_build_expression_from_configuration,
    ):
        parsed_expression = Mock()
        patched_build_expression_from_configuration.return_value = parsed_expression

        module_configuration = {
            "outputs": {
                "output1": {
                    "expression": Mock(),
                },
                "output2": {
                    "expression": Mock(),
                },
            }
        }

        result = _build_module_outputs_from_configuration(module_configuration)

        expected_outputs = {
            "output1": parsed_expression,
            "output2": parsed_expression,
        }

        self.assertEqual(result, expected_outputs)

    @patch("samcli.hook_packages.terraform.hooks.prepare.resource_linking._build_expression_from_configuration")
    @patch("samcli.hook_packages.terraform.hooks.prepare.resource_linking._build_module")
    def test_build_child_modules_from_configuration(
        self,
        patched_build_module,
        patched_build_expression_from_configuration,
    ):
        mock_parsed_expression = Mock()
        patched_build_expression_from_configuration.return_value = mock_parsed_expression

        child_built_modules = [Mock(), Mock()]
        patched_build_module.side_effect = child_built_modules

        mock_child_config1 = Mock()
        mock_child_config2 = Mock()
        module_configuration = {
            "module_calls": {
                "module1": {
                    "expressions": {
                        "expression1": Mock(),
                        "expression2": Mock(),
                    },
                    "module": mock_child_config1,
                },
                "module2": {
                    "expressions": {
                        "expression3": Mock(),
                        "expression4": Mock(),
                    },
                    "module": mock_child_config2,
                },
            },
        }

        mock_module = Mock(full_address="module.some_address")

        result = _build_child_modules_from_configuration(module_configuration, mock_module)

        # check it builds child modules
        patched_build_module.assert_has_calls(
            [
                call(
                    "module1",
                    mock_child_config1,
                    {"expression1": mock_parsed_expression, "expression2": mock_parsed_expression},
                    "module.some_address",
                ),
                call(
                    "module2",
                    mock_child_config2,
                    {"expression3": mock_parsed_expression, "expression4": mock_parsed_expression},
                    "module.some_address",
                ),
            ]
        )

        # check it sets parent module of each child
        for child in child_built_modules:
            self.assertEqual(child.parent_module, mock_module)

        # check return result
        self.assertCountEqual(list(result.keys()), ["module1", "module2"])
        self.assertCountEqual(list(result.values()), child_built_modules)

    @parameterized.expand(
        [
            ({"constant_value": "hello"}, ConstantValue("hello")),
            ({"references": ["hello", "world"]}, References(["hello", "world"])),
        ]
    )
    def test_build_expression_from_configuration(
        self,
        expression_configuration,
        expected_parsed_expression,
    ):
        result = _build_expression_from_configuration(expression_configuration)
        self.assertEqual(result, expected_parsed_expression)

    def test_resolve_resource_attribute_constant_value(self):
        resource = TFResource(
            address="aws_lambda_function.func",
            type="aws_lambda_function",
            module=TFModule(None, None, {}, [], {}, {}),
            attributes={
                "Code": ConstantValue(value="/path/code"),
                "Layers": ConstantValue(value=["layer1.arn", "layer2.arn"]),
            },
        )
        results = _resolve_resource_attribute(resource, "Layers")
        self.assertEqual(len(results), 1)
        self.assertEqual(results[0].value, ["layer1.arn", "layer2.arn"])

    @patch("samcli.hook_packages.terraform.hooks.prepare.resource_linking._resolve_module_variable")
    @patch("samcli.hook_packages.terraform.hooks.prepare.resource_linking._clean_references_list")
    @patch("samcli.hook_packages.terraform.hooks.prepare.resource_linking.get_configuration_address")
    def test_resolve_resource_attribute_variable_reference(
        self, get_configuration_address_mock, clean_references_mock, resolve_module_variable_mock
    ):
        value1 = Mock()
        value2 = Mock()
        resolve_module_variable_mock.side_effect = [[value1], [value2]]
        clean_references_mock.return_value = ["var.layer_arn_1", "var.layer_arn_2"]
        get_configuration_address_mock.side_effect = ["layer_arn_1", "layer_arn_2"]

        parent_module = TFModule(None, None, {}, [], {}, {})
        resource = TFResource(
            address="aws_lambda_function.func",
            type="aws_lambda_function",
            module=parent_module,
            attributes={
                "Code": ConstantValue(value="/path/code"),
                "Layers": References(value=["var.layer_arn_1", "var.layer_arn_2"]),
            },
        )
        results = _resolve_resource_attribute(resource, "Layers")
        self.assertEqual(len(results), 2)
        self.assertEqual(results[0], value1)
        self.assertEqual(results[1], value2)
        get_configuration_address_mock.has_calls([call("layer_arn_1"), call("layer_arn_2")])
        resolve_module_variable_mock.assert_has_calls(
            [
                call(
                    parent_module,
                    "layer_arn_1",
                ),
                call(
                    parent_module,
                    "layer_arn_2",
                ),
            ]
        )

    @patch("samcli.hook_packages.terraform.hooks.prepare.resource_linking._resolve_module_output")
    @patch("samcli.hook_packages.terraform.hooks.prepare.resource_linking._clean_references_list")
    @patch("samcli.hook_packages.terraform.hooks.prepare.resource_linking.get_configuration_address")
    def test_resolve_resource_attribute_module_reference(
        self, get_configuration_address_mock, clean_references_mock, resolve_module_output_mock
    ):
        value1 = Mock()
        value2 = Mock()
        resolve_module_output_mock.side_effect = [[value1], [value2]]
        clean_references_mock.return_value = ["module.layer1.arn", "module.layer2.arn"]
        get_configuration_address_mock.side_effect = ["layer1", "layer2"]

        layer1_module = TFModule(None, None, {}, [], {}, {"id": "layer1_id", "arn": "layer1.arn"})
        layer2_module = TFModule(None, None, {}, [], {}, {"id": "layer2_id", "arn": "layer2.arn"})
        other_module = TFModule(None, None, {}, [], {}, {})
        parent_module = TFModule(
            None,
            None,
            {},
            [],
            {
                "layer2": layer2_module,
                "layer1": layer1_module,
                "other": other_module,
            },
            {},
        )

        resource = TFResource(
            address="aws_lambda_function.func",
            type="aws_lambda_function",
            module=parent_module,
            attributes={
                "Code": ConstantValue(value="/path/code"),
                "Layers": References(value=["module.layer1.arn", "module.layer2.arn"]),
            },
        )
        results = _resolve_resource_attribute(resource, "Layers")
        self.assertEqual(len(results), 2)
        self.assertEqual(results[0], value1)
        self.assertEqual(results[1], value2)

        get_configuration_address_mock.has_calls([call("layer1"), call("layer2")])

        resolve_module_output_mock.assert_has_calls(
            [
                call(
                    layer1_module,
                    "arn",
                ),
                call(
                    layer2_module,
                    "arn",
                ),
            ]
        )

    @patch("samcli.hook_packages.terraform.hooks.prepare.resource_linking._clean_references_list")
    def test_resolve_resource_attribute_resource_reference(self, clean_references_mock):
        clean_references_mock.return_value = ["aws_lambda_layer.arn"]
        parent_module = TFModule(None, None, {}, [], {}, {})

        resource = TFResource(
            address="aws_lambda_function.func",
            type="aws_lambda_function",
            module=parent_module,
            attributes={
                "Code": ConstantValue(value="/path/code"),
                "Layers": References(value=["aws_lambda_layer.arn"]),
            },
        )
        results = _resolve_resource_attribute(resource, "Layers")
        self.assertEqual(len(results), 1)
        self.assertEqual(results[0], ResolvedReference("aws_lambda_layer.arn", None))

    @patch("samcli.hook_packages.terraform.hooks.prepare.resource_linking._resolve_module_variable")
    @patch("samcli.hook_packages.terraform.hooks.prepare.resource_linking._resolve_module_output")
    @patch("samcli.hook_packages.terraform.hooks.prepare.resource_linking._clean_references_list")
    @patch("samcli.hook_packages.terraform.hooks.prepare.resource_linking.get_configuration_address")
    def test_resolve_resource_attribute_module_and_variable_references(
        self,
        get_configuration_address_mock,
        clean_references_mock,
        resolve_module_output_mock,
        resolve_module_variable_mock,
    ):
        variable_reference_value = Mock()
        resolve_module_variable_mock.return_value = [variable_reference_value]
        module_reference_value = Mock()
        resolve_module_output_mock.return_value = [module_reference_value]

        clean_references_mock.return_value = ["module.layer1.arn", "var.layer2_arn"]
        get_configuration_address_mock.side_effect = ["layer1", "layer2_arn"]

        layer1_module = TFModule(None, None, {}, [], {}, {"id": "layer1_id", "arn": "layer1.arn"})
        other_module = TFModule(None, None, {}, [], {}, {})
        parent_module = TFModule(
            None,
            None,
            {},
            [],
            {
                "layer1": layer1_module,
                "other": other_module,
            },
            {},
        )

        resource = TFResource(
            address="aws_lambda_function.func",
            type="aws_lambda_function",
            module=parent_module,
            attributes={
                "Code": ConstantValue(value="/path/code"),
                "Layers": References(value=["module.layer1.arn", "var.layer2_arn"]),
            },
        )
        results = _resolve_resource_attribute(resource, "Layers")
        self.assertEqual(len(results), 2)
        self.assertEqual(results[0], module_reference_value)
        self.assertEqual(results[1], variable_reference_value)

        get_configuration_address_mock.has_calls([call("layer1"), call("layer2_arn")])

        resolve_module_output_mock.assert_has_calls(
            [
                call(
                    layer1_module,
                    "arn",
                ),
            ]
        )
        resolve_module_variable_mock.assert_has_calls(
            [
                call(
                    parent_module,
                    "layer2_arn",
                ),
            ]
        )

    @patch("samcli.hook_packages.terraform.hooks.prepare.resource_linking._clean_references_list")
    def test_resolve_resource_attribute_empty_child_module_for_module_output_case_exception_scenario(
        self, clean_references_mock
    ):
        resource = TFResource(
            address="aws_lambda_function.func",
            type="aws_lambda_function",
            module=TFModule(None, None, {}, [], {}, {}),
            attributes={
                "Code": ConstantValue(value="/path/code"),
                "Layers": References(value=["module.layer1.arn"]),
            },
        )
        expected_exception_message = (
            "An error occurred when attempting to link two resources: The input resource "
            "aws_lambda_function.func does not have a parent module, or we could not find the "
            "child module layer1."
        )

        if resource.attributes.get("Layers"):
            clean_references_mock.return_value = resource.attributes["Layers"].value

        with self.assertRaises(InvalidResourceLinkingException) as exc:
            _resolve_resource_attribute(resource, "Layers")

        self.assertEqual(exc.exception.args[0], expected_exception_message)

    @patch("samcli.hook_packages.terraform.hooks.prepare.resource_linking._clean_references_list")
    def test_resolve_resource_attribute_no_child_module_for_module_output_case_exception_scenario(
        self, clean_references_mock
    ):
        resource = TFResource(
            address="aws_lambda_function.func",
            type="aws_lambda_function",
            module=TFModule(None, None, {}, [], {"layer2": TFModule(None, None, {}, [], {}, {})}, {}),
            attributes={
                "Code": ConstantValue(value="/path/code"),
                "Layers": References(value=["module.layer1.arn"]),
            },
        )
        expected_exception_message = (
            "An error occurred when attempting to link two resources: The input resource "
            "aws_lambda_function.func does not have a parent module, or we could not find the "
            "child module layer1."
        )

        if resource.attributes.get("Layers"):
            clean_references_mock.return_value = resource.attributes["Layers"].value

        with self.assertRaises(InvalidResourceLinkingException) as exc:
            _resolve_resource_attribute(resource, "Layers")

        self.assertEqual(exc.exception.args[0], expected_exception_message)

    @parameterized.expand(["module.layer1", "module.layer1.arn.other", "module.", "module.."])
    @patch("samcli.hook_packages.terraform.hooks.prepare.resource_linking._clean_references_list")
    def test_resolve_resource_attribute_invalid_module_output_references_exception_scenario(
        self, module_output_reference, clean_references_mock
    ):
        resource = TFResource(
            address="aws_lambda_function.func",
            type="aws_lambda_function",
            module=TFModule(None, None, {}, [], {}, {}),
            attributes={
                "Code": ConstantValue(value="/path/code"),
                "Layers": References(value=[module_output_reference]),
            },
        )
        expected_exception_message = (
            "An error occurred when attempting to link two resources: The attribute Layers "
            f"in Resource aws_lambda_function.func has an invalid reference "
            f"{module_output_reference} value"
        )

        if resource.attributes.get("Layers"):
            clean_references_mock.return_value = resource.attributes["Layers"].value

        with self.assertRaises(InvalidResourceLinkingException) as exc:
            _resolve_resource_attribute(resource, "Layers")

        self.assertEqual(exc.exception.args[0], expected_exception_message)

    @patch("samcli.hook_packages.terraform.hooks.prepare.resource_linking._clean_references_list")
    def test_resolve_resource_attribute_no_value_use_case(self, clean_references_mock):
        resource = TFResource(
            address="aws_lambda_function.func",
            type="aws_lambda_function",
            module=TFModule(None, None, {}, [], {}, {}),
            attributes={
                "Code": ConstantValue(value="/path/code"),
            },
        )

        results = _resolve_resource_attribute(resource, "Layers")
        self.assertEqual(len(results), 0)


class TestResourceLinker(TestCase):
    def setUp(self) -> None:
        self.linker_exceptions = ResourcePairExceptions(
            multiple_resource_linking_exception=OneLambdaLayerLinkingLimitationException,
            local_variable_linking_exception=FunctionLayerLocalVariablesLinkingLimitationException,
        )
        self.sample_resource_linking_pair = ResourceLinkingPair(
            source_resource_cfn_resource=Mock(),
            source_resource_tf_config=Mock(),
            destination_resource_tf={
                "applied_layer1_logical_id": {"values": {"arn": "applied_layer1.arn", "filename": "/some/path"}},
                "applied_layer2_logical_id": {"values": {"arn": "applied_layer2.arn", "filename": "/some/path"}},
                "noo_applied_layer3_logical_id": {"values": {"filename": "/some/path"}},
            },
            tf_destination_attribute_name="arn",
            terraform_link_field_name="layers",
            cfn_link_field_name="Layers",
            terraform_resource_type_prefix=LAMBDA_LAYER_RESOURCE_ADDRESS_PREFIX,
            cfn_resource_update_call_back_function=Mock(),
            linking_exceptions=self.linker_exceptions,
        )

    def test_applied_empty_destination_skip_call_back(self):
        resource_linker = ResourceLinker(self.sample_resource_linking_pair)
        resource_linker._link_using_linking_fields({"Properties": {"Layers": []}})

        self.sample_resource_linking_pair.cfn_resource_update_call_back_function.assert_not_called()

    @patch("samcli.hook_packages.terraform.hooks.prepare.resource_linking._resolve_resource_attribute")
    @patch("samcli.hook_packages.terraform.hooks.prepare.resource_linking.ResourceLinker._process_resolved_resources")
    def test_config_empty_destination_skip_call_back(self, proccess_resolved_res_mock, resolve_resource_attr_mock):
        resource_linker = ResourceLinker(self.sample_resource_linking_pair)
        proccess_resolved_res_mock.return_value = []
        resource_linker._link_using_terraform_config(Mock(), Mock())

        self.sample_resource_linking_pair.cfn_resource_update_call_back_function.assert_not_called()

    def test_handle_linking_mix_of_applied_and_non_applied_resources(self):
        cfn_resource_depend_on_applied_resources = {
            "Type": "AWS::Lambda::Function",
            "Properties": {
                "FunctionName": "func1",
                "Runtime": "Python3.7",
                "Layers": ["applied_layer1.arn", "existing_layer1.arn"],
            },
        }
        cfn_resource_depend_on_at_least_one_non_applied_resource = {
            "Type": "AWS::Lambda::Function",
            "Properties": {"FunctionName": "func2", "Runtime": "Python3.7"},
        }
        cfn_resources = [
            cfn_resource_depend_on_applied_resources,
            cfn_resource_depend_on_at_least_one_non_applied_resource,
        ]
        source_tf_resource = Mock()
        resource_linker = ResourceLinker(self.sample_resource_linking_pair)

        resource_linker._link_using_terraform_config = Mock()
        resource_linker._link_using_linking_fields = Mock()

        resource_linker._handle_linking(source_tf_resource, cfn_resources)
        resource_linker._link_using_terraform_config.assert_called_with(
            source_tf_resource, [cfn_resource_depend_on_at_least_one_non_applied_resource]
        )
        resource_linker._link_using_linking_fields.assert_called_with(cfn_resource_depend_on_applied_resources)

    def test_handle_linking_only_applied_resources(self):
        cfn_resource1_depend_on_applied_resources = {
            "Type": "AWS::Lambda::Function",
            "Properties": {
                "FunctionName": "func1",
                "Runtime": "Python3.7",
                "Layers": ["applied_layer1.arn", "existing_layer1.arn"],
            },
        }
        cfn_resource2_depend_on_applied_resources = {
            "Type": "AWS::Lambda::Function",
            "Properties": {
                "FunctionName": "func2",
                "Runtime": "Python3.7",
                "Layers": ["applied_layer2.arn", "existing_layer2.arn"],
            },
        }
        cfn_resources = [
            cfn_resource1_depend_on_applied_resources,
            cfn_resource2_depend_on_applied_resources,
        ]
        source_tf_resource = Mock()
        resource_linker = ResourceLinker(self.sample_resource_linking_pair)

        resource_linker._link_using_terraform_config = Mock()
        resource_linker._link_using_linking_fields = Mock()

        resource_linker._handle_linking(source_tf_resource, cfn_resources)
        resource_linker._link_using_terraform_config.assert_called_with(source_tf_resource, [])
        resource_linker._link_using_linking_fields.assert_has_calls(
            [
                call(cfn_resource1_depend_on_applied_resources),
                call(cfn_resource2_depend_on_applied_resources),
            ]
        )

    def test_handle_linking_only_non_applied_resources(self):
        cfn_resource1_depend_on_at_least_one_non_applied_resource = {
            "Type": "AWS::Lambda::Function",
            "Properties": {"FunctionName": "func2", "Runtime": "Python3.7"},
        }
        cfn_resource2_depend_on_at_least_one_non_applied_resource = {
            "Type": "AWS::Lambda::Function",
            "Properties": {"FunctionName": "func3", "Runtime": "Python3.7"},
        }
        cfn_resources = [
            cfn_resource1_depend_on_at_least_one_non_applied_resource,
            cfn_resource2_depend_on_at_least_one_non_applied_resource,
        ]
        source_tf_resource = Mock()
        resource_linker = ResourceLinker(self.sample_resource_linking_pair)

        resource_linker._link_using_terraform_config = Mock()
        resource_linker._link_using_linking_fields = Mock()

        resource_linker._handle_linking(source_tf_resource, cfn_resources)
        resource_linker._link_using_terraform_config.assert_called_once_with(source_tf_resource, cfn_resources)
        resource_linker._link_using_linking_fields.assert_not_called()

    @patch("samcli.hook_packages.terraform.hooks.prepare.resource_linking._resolve_resource_attribute")
    def test_link_using_terraform_config_valid_scenario(self, resolve_resource_attribute_mock):
        source_resources = [Mock()]
        dest_resources = [Mock()]
        resource = Mock()

        resource_linker = ResourceLinker(self.sample_resource_linking_pair)

        resolved_dest_resources = Mock()
        resolve_resource_attribute_mock.return_value = resolved_dest_resources

        resource_linker._process_resolved_resources = Mock()
        resource_linker._process_resolved_resources.return_value = dest_resources

        resource_linker._update_mapped_parent_resource_with_resolved_child_resources = Mock()

        resource_linker._link_using_terraform_config(resource, source_resources)

        resource_linker._process_resolved_resources.assert_called_with(resource, resolved_dest_resources)
        self.sample_resource_linking_pair.cfn_resource_update_call_back_function.assert_called_with(
            source_resources[0], dest_resources
        )
        resolve_resource_attribute_mock.assert_called_with(resource, "layers")

    @patch("samcli.hook_packages.terraform.hooks.prepare.resource_linking._resolve_resource_attribute")
    def test_link_using_terraform_config_multiple_destinations_exception(self, resolve_resource_attribute_mock):
        source_resources = [Mock()]
        dest_resources = ["layer2.arn", {"Ref": "layer1_logical_id"}]

        resource_linker = ResourceLinker(self.sample_resource_linking_pair)

        resource_linker._process_resolved_resources = Mock()
        resource_linker._process_resolved_resources.return_value = dest_resources

        resource_linker._update_mapped_parent_resource_with_resolved_child_resources = Mock()

        resolved_destination_resources = [ResolvedReference("aws_lambda_layer_version.layer1.arn", "module.layer1")]
        resolve_resource_attribute_mock.return_value = resolved_destination_resources

        resource = Mock()
        resource.full_address = "func_full_address"
        expected_exception = (
            "AWS SAM CLI could not process a Terraform project that contains a source resource that is linked to more than "
            f"one destination resource. Destination resource(s) defined by {dest_resources} "
            f"could not be linked to source resource func_full_address."
            f"{os.linesep}Related issue: {ONE_LAMBDA_LAYER_LINKING_ISSUE_LINK}."
            f"{os.linesep}{os.linesep}{APPLY_WORK_AROUND_MESSAGE}"
        )
        with self.assertRaises(OneLambdaLayerLinkingLimitationException) as exc:
            resource_linker._link_using_terraform_config(resource, source_resources)
        self.assertEqual(exc.exception.args[0], expected_exception)

    def test_link_using_linking_fields_mix_existing_and_applied_resources(self):
        cfn_resource = {
            "Type": "AWS::Lambda::Function",
            "Properties": {"Layers": ["applied_layer1.arn", "existing_layer1.arn"]},
        }
        resource_linker = ResourceLinker(self.sample_resource_linking_pair)
        resource_linker._link_using_linking_fields(cfn_resource)
        dest_resources = [
            LogicalIdReference("applied_layer1_logical_id"),
            ExistingResourceReference("existing_layer1.arn"),
        ]
        self.sample_resource_linking_pair.cfn_resource_update_call_back_function.assert_called_with(
            cfn_resource, dest_resources
        )

    def test_process_resolved_resources_constant_only(self):
        resource = Mock()

        resource_linker = ResourceLinker(self.sample_resource_linking_pair)
        resource_linker._process_reference_resource_value = Mock()

        constant_value_resolved_resource = ConstantValue("layer1.arn")
        resolved_resources = [constant_value_resolved_resource]

        destination_resources = resource_linker._process_resolved_resources(resource, resolved_resources)

        self.assertEqual(destination_resources, [])
        resource_linker._process_reference_resource_value.assert_not_called()

    def test_process_resolved_resources_references_only(self):
        resource = Mock()

        resource_linker = ResourceLinker(self.sample_resource_linking_pair)
        resource_linker._process_reference_resource_value = Mock()

        reference_resolved_layer = ResolvedReference("aws_lambda_layer_version.layer1.arn", "module.layer1")
        resolved_resources = [reference_resolved_layer]
        resource_linker._process_reference_resource_value = Mock()
        resource_linker._process_reference_resource_value.return_value = [{"Ref": "Layer1LogicalId"}]

        destination_resources = resource_linker._process_resolved_resources(resource, resolved_resources)

        self.assertEqual(destination_resources, [{"Ref": "Layer1LogicalId"}])
        resource_linker._process_reference_resource_value.assert_called_with(resource, reference_resolved_layer)

    def test_process_resolved_resources_mixed_constant_and_references(self):
        resource = Mock()
        resource.full_address = "func_full_address"

        resource_linker = ResourceLinker(self.sample_resource_linking_pair)
        resource_linker._process_reference_resource_value = Mock()

        constant_value_resolved_resource = ConstantValue("layer1.arn")
        reference_resolved_resource = ResolvedReference("aws_lambda_layer_version.layer1.arn", "module.layer1")
        resolved_resources = [reference_resolved_resource, constant_value_resolved_resource]
        resource_linker._process_reference_resource_value.return_value = [{"Ref": "Layer1LogicalId"}]
        expected_exception = (
            "AWS SAM CLI could not process a Terraform project that contains a source resource that is linked to more than "
            f"one destination resource. Destination resource(s) defined by {resolved_resources} "
            f"could not be linked to source resource func_full_address."
            f"{os.linesep}Related issue: {ONE_LAMBDA_LAYER_LINKING_ISSUE_LINK}."
            f"{os.linesep}{os.linesep}{APPLY_WORK_AROUND_MESSAGE}"
        )
        with self.assertRaises(OneLambdaLayerLinkingLimitationException) as exc:
            resource_linker._process_resolved_resources(resource, resolved_resources)
        self.assertEqual(exc.exception.args[0], expected_exception)
        resource_linker._process_reference_resource_value.assert_called_with(resource, reference_resolved_resource)

    def test_process_resolved_resources_mixed_data_sources_and_references(self):
        resource = Mock()
        resource.full_address = "func_full_address"

        resource_linker = ResourceLinker(self.sample_resource_linking_pair)
        resource_linker._process_reference_resource_value = Mock()

        data_resources_resolved_resources = ResolvedReference("data.aws_region.current.name", "module.layer1")
        reference_resolved_resources = ResolvedReference("aws_lambda_layer_version.layer1.arn", "module.layer1")
        resolved_resources = [reference_resolved_resources, data_resources_resolved_resources]
        resource_linker._process_reference_resource_value.side_effect = [[{"Ref": "Layer1LogicalId"}], []]

        expected_exception = (
            "AWS SAM CLI could not process a Terraform project that contains a source resource "
            "that is linked to more than one destination resource. Destination resource(s) defined "
            f"by {resolved_resources} could not be linked to source resource func_full_address."
            f"{os.linesep}Related issue: {ONE_LAMBDA_LAYER_LINKING_ISSUE_LINK}."
            f"{os.linesep}{os.linesep}{APPLY_WORK_AROUND_MESSAGE}"
        )
        with self.assertRaises(OneLambdaLayerLinkingLimitationException) as exc:
            resource_linker._process_resolved_resources(resource, resolved_resources)
        self.assertEqual(exc.exception.args[0], expected_exception)
        resource_linker._process_reference_resource_value.assert_has_calls(
            [
                call(resource, reference_resolved_resources),
                call(resource, data_resources_resolved_resources),
            ]
        )

    def test_process_reference_resource_value_data_resource_reference(self):
        reference_resolved_resource = ResolvedReference("data.aws_lambda_layer_version.layer1", "module.layer1")
        resource = Mock()
        resource_linker = ResourceLinker(self.sample_resource_linking_pair)
        layers = resource_linker._process_reference_resource_value(resource, reference_resolved_resource)
        self.assertEqual(len(layers), 0)

    def test_process_reference_resource_value_reference_to_local_variables(self):
        reference_resolved_resources = ResolvedReference("local.layer_arn", "module.layer1")
        resource = Mock()
        resource.full_address = "func_full_address"
        resource_linker = ResourceLinker(self.sample_resource_linking_pair)
        expected_exception = (
            "AWS SAM CLI could not process a Terraform project that uses local variables to define linked resources. "
            "Destination resource(s) defined by local.layer_arn could not be linked to destination resource "
            f"func_full_address.{os.linesep}Related issue: {LOCAL_VARIABLES_SUPPORT_ISSUE_LINK}."
            f"{os.linesep}{os.linesep}{APPLY_WORK_AROUND_MESSAGE}"
        )
        with self.assertRaises(LocalVariablesLinkingLimitationException) as exc:
            resource_linker._process_reference_resource_value(resource, reference_resolved_resources)
        self.assertEqual(exc.exception.args[0], expected_exception)

    @patch("samcli.hook_packages.terraform.hooks.prepare.resource_linking.build_cfn_logical_id")
    def test_process_reference_resource_value_reference_to_an_existing_layer_resource(self, build_cfn_logical_id_mock):
        build_cfn_logical_id_mock.return_value = "layer1LogicalId"
        reference_resolved_layer = ResolvedReference("aws_lambda_layer_version.layer.arn", "module.layer1")
        resource = Mock()
        resource_linker = ResourceLinker(self.sample_resource_linking_pair)
        resource_linker._resource_pair.destination_resource_tf = {"layer1LogicalId": Mock()}

        resources = resource_linker._process_reference_resource_value(resource, reference_resolved_layer)
        self.assertEqual(len(resources), 1)
        self.assertEqual(resources[0], LogicalIdReference("layer1LogicalId"))
        build_cfn_logical_id_mock.assert_called_with("module.layer1.aws_lambda_layer_version.layer")

    @patch("samcli.hook_packages.terraform.hooks.prepare.resource_linking.build_cfn_logical_id")
    def test_process_reference_resource_value_reference_to_non_exist_layer_resource(self, build_cfn_logical_id_mock):
        build_cfn_logical_id_mock.return_value = "layer1LogicalId"
        reference_resolved_resources = ResolvedReference("aws_lambda_layer_version.layer.arn", None)
        resource = Mock()
        resource_linker = ResourceLinker(self.sample_resource_linking_pair)
        resource_linker._resource_pair.destination_resource_tf = {"layer2LogicalId": Mock()}

        resources = resource_linker._process_reference_resource_value(resource, reference_resolved_resources)
        self.assertEqual(len(resources), 0)
        build_cfn_logical_id_mock.assert_called_with("aws_lambda_layer_version.layer")

    def test_process_reference_layer_value_reference_to_not_layer_resource_arn_property(self):
        reference_resolved_resource = ResolvedReference("aws_lambda_layer_version.layer.name", None)
        resource = Mock()
        resource.full_address = "func_full_address"
        expected_exception = (
            f"An error occurred when attempting to link two resources: Could not use the value "
            f"aws_lambda_layer_version.layer.name as a destination resource for the source "
            f"resource func_full_address. The source resource value should refer to valid destination "
            f"resource ARN property."
        )
        resource_linker = ResourceLinker(self.sample_resource_linking_pair)
        with self.assertRaises(InvalidResourceLinkingException) as exc:
            resource_linker._process_reference_resource_value(resource, reference_resolved_resource)
        self.assertEqual(exc.exception.args[0], expected_exception)

    def test_process_reference_resource_value_reference_to_invalid_destination_resource(self):
        reference_resolved_resource = ResolvedReference("aws_lambda_layer_version2.layer.arn", None)
        resource = Mock()
        resource.full_address = "func_full_address"
        expected_exception = (
            f"An error occurred when attempting to link two resources: Could not use the value "
            f"aws_lambda_layer_version2.layer.arn as a destination for the source resource func_full_address. "
            f"The source resource value should refer to valid destination ARN property."
        )
        resource_linker = ResourceLinker(self.sample_resource_linking_pair)
        with self.assertRaises(InvalidResourceLinkingException) as exc:
            resource_linker._process_reference_resource_value(resource, reference_resolved_resource)
        self.assertEqual(exc.exception.args[0], expected_exception)

    def test_link_resources(self):
        source_config_resources = {
            "aws_lambda_function.remote_lambda_code": [
                {
                    "Type": "AWS::Lambda::Function",
                    "Properties": {
                        "FunctionName": "s3_remote_lambda_function",
                        "Code": {"S3Bucket": "lambda_code_bucket", "S3Key": "remote_lambda_code_key"},
                        "Handler": "app.lambda_handler",
                        "PackageType": "Zip",
                        "Runtime": "python3.8",
                        "Timeout": 3,
                    },
                    "Metadata": {"SamResourceId": "aws_lambda_function.remote_lambda_code", "SkipBuild": True},
                }
            ],
            "aws_lambda_function.root_lambda": [
                {
                    "Type": "AWS::Lambda::Function",
                    "Properties": {
                        "FunctionName": "root_lambda",
                        "Code": "HelloWorldFunction.zip",
                        "Handler": "app.lambda_handler",
                        "PackageType": "Zip",
                        "Runtime": "python3.8",
                        "Timeout": 3,
                    },
                    "Metadata": {"SamResourceId": "aws_lambda_function.root_lambda", "SkipBuild": True},
                }
            ],
        }
        resources = {
            "aws_lambda_function.remote_lambda_code": TFResource(
                "aws_lambda_function.remote_lambda_code", "", None, {}
            ),
            "aws_lambda_function.root_lambda": TFResource("aws_lambda_function.root_lambda", "", None, {}),
        }
        resource_linker = ResourceLinker(self.sample_resource_linking_pair)
        resource_linker._resource_pair.source_resource_cfn_resource = source_config_resources
        resource_linker._resource_pair.source_resource_tf_config = resources
        resource_linker._handle_linking = Mock()

        resource_linker.link_resources()

        resource_linker._handle_linking.assert_has_calls(
            [
                call(
                    resources["aws_lambda_function.remote_lambda_code"],
                    source_config_resources.get("aws_lambda_function.remote_lambda_code"),
                ),
                call(
                    resources["aws_lambda_function.root_lambda"],
                    source_config_resources.get("aws_lambda_function.root_lambda"),
                ),
            ]
        )

    @patch("samcli.hook_packages.terraform.hooks.prepare.resource_linking._link_lambda_functions_to_layers_call_back")
    @patch("samcli.hook_packages.terraform.hooks.prepare.resource_linking.ResourceLinker")
    @patch("samcli.hook_packages.terraform.hooks.prepare.resource_linking.ResourceLinkingPair")
    @patch("samcli.hook_packages.terraform.hooks.prepare.resource_linking.ResourcePairExceptions")
    def test_link_lambda_functions_to_layers(
        self,
        mock_resource_linking_exceptions,
        mock_resource_linking_pair,
        mock_resource_linker,
        mock_link_lambda_functions_to_layers_call_back,
    ):
        lambda_funcs_config_resources = {
            "aws_lambda_function.remote_lambda_code": [
                {
                    "Type": "AWS::Lambda::Function",
                    "Properties": {
                        "FunctionName": "s3_remote_lambda_function",
                        "Code": {"S3Bucket": "lambda_code_bucket", "S3Key": "remote_lambda_code_key"},
                        "Handler": "app.lambda_handler",
                        "PackageType": "Zip",
                        "Runtime": "python3.8",
                        "Timeout": 3,
                    },
                    "Metadata": {"SamResourceId": "aws_lambda_function.remote_lambda_code", "SkipBuild": True},
                }
            ],
            "aws_lambda_function.root_lambda": [
                {
                    "Type": "AWS::Lambda::Function",
                    "Properties": {
                        "FunctionName": "root_lambda",
                        "Code": "HelloWorldFunction.zip",
                        "Handler": "app.lambda_handler",
                        "PackageType": "Zip",
                        "Runtime": "python3.8",
                        "Timeout": 3,
                    },
                    "Metadata": {"SamResourceId": "aws_lambda_function.root_lambda", "SkipBuild": True},
                }
            ],
        }
        terraform_layers_resources = {
            "AwsLambdaLayerVersionLambdaLayer556B22D0": {
                "address": "aws_lambda_layer_version.lambda_layer",
                "mode": "managed",
                "type": "aws_lambda_layer_version",
                "name": "lambda_layer",
                "provider_name": "registry.terraform.io/hashicorp/aws",
                "schema_version": 0,
                "values": {
                    "compatible_architectures": ["arm64"],
                    "compatible_runtimes": ["nodejs14.x", "nodejs16.x"],
                    "description": None,
                    "filename": None,
                    "layer_name": "lambda_layer_name",
                    "license_info": None,
                    "s3_bucket": "layer_code_bucket",
                    "s3_key": "s3_lambda_layer_code_key",
                    "s3_object_version": "1",
                    "skip_destroy": False,
                },
                "sensitive_values": {"compatible_architectures": [False], "compatible_runtimes": [False, False]},
            }
        }
        resources = {
            "aws_lambda_function.remote_lambda_code": TFResource(
                "aws_lambda_function.remote_lambda_code", "", None, {}
            ),
            "aws_lambda_function.root_lambda": TFResource("aws_lambda_function.root_lambda", "", None, {}),
        }
        _link_lambda_functions_to_layers(resources, lambda_funcs_config_resources, terraform_layers_resources)
        mock_resource_linking_exceptions.assert_called_once_with(
            multiple_resource_linking_exception=OneLambdaLayerLinkingLimitationException,
            local_variable_linking_exception=FunctionLayerLocalVariablesLinkingLimitationException,
        )
        mock_resource_linking_pair.assert_called_once_with(
            source_resource_cfn_resource=lambda_funcs_config_resources,
            source_resource_tf_config=resources,
            destination_resource_tf=terraform_layers_resources,
            tf_destination_attribute_name="arn",
            terraform_link_field_name="layers",
            cfn_link_field_name="Layers",
            terraform_resource_type_prefix=LAMBDA_LAYER_RESOURCE_ADDRESS_PREFIX,
            cfn_resource_update_call_back_function=mock_link_lambda_functions_to_layers_call_back,
            linking_exceptions=mock_resource_linking_exceptions(),
        )
        mock_resource_linker.assert_called_once_with(mock_resource_linking_pair())

    @parameterized.expand(
        [
            (
                {
                    "Type": "AWS::Lambda::Function",
                    "Properties": {"FunctionName": "func", "Layers": ["existing_layer1.arn", "applied_layer1.arn"]},
                    "Metadata": {"SamResourceId": "aws_lambda_function.remote_lambda_code", "SkipBuild": True},
                },
                [ExistingResourceReference("existing_layer1.arn"), LogicalIdReference("Layer1LogicaId")],
                ["existing_layer1.arn", {"Ref": "Layer1LogicaId"}],
            ),
            (
                {
                    "Type": "AWS::Lambda::Function",
                    "Properties": {"FunctionName": "func", "Layers": ["existing_layer1.arn", "existing_layer2.arn"]},
                    "Metadata": {"SamResourceId": "aws_lambda_function.remote_lambda_code", "SkipBuild": True},
                },
                [ExistingResourceReference("existing_layer1.arn"), ExistingResourceReference("existing_layer2.arn")],
                ["existing_layer1.arn", "existing_layer2.arn"],
            ),
            (
                {
                    "Type": "AWS::Lambda::Function",
                    "Properties": {
                        "FunctionName": "func",
                    },
                    "Metadata": {"SamResourceId": "aws_lambda_function.remote_lambda_code", "SkipBuild": True},
                },
                [LogicalIdReference("Layer1LogicaId")],
                [{"Ref": "Layer1LogicaId"}],
            ),
        ]
    )
    def test_link_lambda_functions_to_layers_call_back(self, input_function, logical_ids, expected_layers):
        lambda_function = deepcopy(input_function)
        _link_lambda_functions_to_layers_call_back(lambda_function, logical_ids)
        input_function["Properties"]["Layers"] = expected_layers
        self.assertEqual(lambda_function, input_function)

    @patch(
        "samcli.hook_packages.terraform.hooks.prepare.resource_linking._link_gateway_resource_to_gateway_rest_apis_rest_api_id_call_back"
    )
    @patch("samcli.hook_packages.terraform.hooks.prepare.resource_linking.ResourceLinker")
    @patch("samcli.hook_packages.terraform.hooks.prepare.resource_linking.ResourceLinkingPair")
    @patch("samcli.hook_packages.terraform.hooks.prepare.resource_linking.ResourcePairExceptions")
    def test_link_gateway_methods_to_gateway_rest_apis(
        self,
        mock_resource_linking_exceptions,
        mock_resource_linking_pair,
        mock_resource_linker,
        mock_link_gateway_methods_to_gateway_rest_apis_call_back,
    ):
        gateway_method_config_resources = Mock()
        terraform_rest_apis_resources = Mock()
        resources = Mock()
        _link_gateway_methods_to_gateway_rest_apis(
            resources, gateway_method_config_resources, terraform_rest_apis_resources
        )
        mock_resource_linking_exceptions.assert_called_once_with(
            multiple_resource_linking_exception=OneRestApiToApiGatewayMethodLinkingLimitationException,
            local_variable_linking_exception=RestApiToApiGatewayMethodLocalVariablesLinkingLimitationException,
        )
        mock_resource_linking_pair.assert_called_once_with(
            source_resource_cfn_resource=gateway_method_config_resources,
            source_resource_tf_config=resources,
            destination_resource_tf=terraform_rest_apis_resources,
            tf_destination_attribute_name="id",
            terraform_link_field_name="rest_api_id",
            cfn_link_field_name="RestApiId",
            terraform_resource_type_prefix=API_GATEWAY_REST_API_RESOURCE_ADDRESS_PREFIX,
            cfn_resource_update_call_back_function=mock_link_gateway_methods_to_gateway_rest_apis_call_back,
            linking_exceptions=mock_resource_linking_exceptions(),
        )
        mock_resource_linker.assert_called_once_with(mock_resource_linking_pair())

    @patch(
        "samcli.hook_packages.terraform.hooks.prepare.resource_linking._link_gateway_resource_to_gateway_rest_apis_rest_api_id_call_back"
    )
    @patch(
        "samcli.hook_packages.terraform.hooks.prepare.resource_linking._link_gateway_resource_to_gateway_rest_apis_parent_id_call_back"
    )
    @patch("samcli.hook_packages.terraform.hooks.prepare.resource_linking.ResourceLinker")
    @patch("samcli.hook_packages.terraform.hooks.prepare.resource_linking.ResourceLinkingPair")
    @patch("samcli.hook_packages.terraform.hooks.prepare.resource_linking.ResourcePairExceptions")
    def test_link_gateway_resources_to_gateway_rest_apis(
        self,
        mock_resource_linking_exceptions,
        mock_resource_linking_pair,
        mock_resource_linker,
        mock_link_gateway_methods_to_gateway_rest_apis_parent_id_call_back,
        mock_link_gateway_methods_to_gateway_rest_apis_rest_api_id_call_back,
    ):
        gateway_resource_config_resources = Mock()
        terraform_rest_apis_resources = Mock()
        resources = Mock()
        _link_gateway_resources_to_gateway_rest_apis(
            resources, gateway_resource_config_resources, terraform_rest_apis_resources
        )
        mock_resource_linking_exceptions.assert_has_calls(
            [
                call(
                    multiple_resource_linking_exception=OneGatewayResourceToRestApiLinkingLimitationException,
                    local_variable_linking_exception=GatewayResourceToGatewayRestApiLocalVariablesLinkingLimitationException,
                ),
                call(
                    multiple_resource_linking_exception=OneGatewayResourceToRestApiLinkingLimitationException,
                    local_variable_linking_exception=GatewayResourceToGatewayRestApiLocalVariablesLinkingLimitationException,
                ),
            ]
        )

        mock_resource_linking_pair.assert_has_calls(
            [
                call(
                    source_resource_cfn_resource=gateway_resource_config_resources,
                    source_resource_tf_config=resources,
                    destination_resource_tf=terraform_rest_apis_resources,
                    tf_destination_attribute_name="id",
                    terraform_link_field_name="rest_api_id",
                    cfn_link_field_name="RestApiId",
                    terraform_resource_type_prefix=API_GATEWAY_REST_API_RESOURCE_ADDRESS_PREFIX,
                    cfn_resource_update_call_back_function=mock_link_gateway_methods_to_gateway_rest_apis_rest_api_id_call_back,
                    linking_exceptions=mock_resource_linking_exceptions(),
                ),
                call(
                    source_resource_cfn_resource=gateway_resource_config_resources,
                    source_resource_tf_config=resources,
                    destination_resource_tf=terraform_rest_apis_resources,
                    tf_destination_attribute_name="root_resource_id",
                    terraform_link_field_name="parent_id",
                    cfn_link_field_name="ResourceId",
                    terraform_resource_type_prefix=API_GATEWAY_REST_API_RESOURCE_ADDRESS_PREFIX,
                    cfn_resource_update_call_back_function=mock_link_gateway_methods_to_gateway_rest_apis_parent_id_call_back,
                    linking_exceptions=mock_resource_linking_exceptions(),
                ),
            ]
        )
        mock_resource_linker.assert_has_calls(
            [
                call(mock_resource_linking_pair()),
                call().link_resources(),
                call(mock_resource_linking_pair()),
                call().link_resources(),
            ]
        )

    @patch(
        "samcli.hook_packages.terraform.hooks.prepare.resource_linking._link_gateway_resource_to_gateway_rest_apis_rest_api_id_call_back"
    )
    @patch("samcli.hook_packages.terraform.hooks.prepare.resource_linking.ResourceLinker")
    @patch("samcli.hook_packages.terraform.hooks.prepare.resource_linking.ResourceLinkingPair")
    @patch("samcli.hook_packages.terraform.hooks.prepare.resource_linking.ResourcePairExceptions")
    def test_link_gateway_stage_to_gateway_rest_apis(
        self,
        mock_resource_linking_exceptions,
        mock_resource_linking_pair,
        mock_resource_linker,
        mock_link_gateway_resource_to_gateway_rest_apis_call_back,
    ):
        gateway_stage_config_resources = Mock()
        terraform_rest_apis_resources = Mock()
        resources = Mock()
        _link_gateway_stage_to_rest_api(resources, gateway_stage_config_resources, terraform_rest_apis_resources)
        mock_resource_linking_exceptions.assert_called_once_with(
            multiple_resource_linking_exception=OneRestApiToApiGatewayStageLinkingLimitationException,
            local_variable_linking_exception=RestApiToApiGatewayStageLocalVariablesLinkingLimitationException,
        )
        mock_resource_linking_pair.assert_called_once_with(
            source_resource_cfn_resource=gateway_stage_config_resources,
            source_resource_tf_config=resources,
            destination_resource_tf=terraform_rest_apis_resources,
            tf_destination_attribute_name="id",
            terraform_link_field_name="rest_api_id",
            cfn_link_field_name="RestApiId",
            terraform_resource_type_prefix=API_GATEWAY_REST_API_RESOURCE_ADDRESS_PREFIX,
            cfn_resource_update_call_back_function=mock_link_gateway_resource_to_gateway_rest_apis_call_back,
            linking_exceptions=mock_resource_linking_exceptions(),
        )
        mock_resource_linker.assert_called_once_with(mock_resource_linking_pair())

    @patch(
        "samcli.hook_packages.terraform.hooks.prepare.resource_linking._link_gateway_resource_to_gateway_resource_call_back"
    )
    @patch("samcli.hook_packages.terraform.hooks.prepare.resource_linking.ResourceLinker")
    @patch("samcli.hook_packages.terraform.hooks.prepare.resource_linking.ResourceLinkingPair")
    @patch("samcli.hook_packages.terraform.hooks.prepare.resource_linking.ResourcePairExceptions")
    def test_link_gateway_methods_to_gateway_resources(
        self,
        mock_resource_linking_exceptions,
        mock_resource_linking_pair,
        mock_resource_linker,
        mock_link_gateway_method_to_gateway_resource_call_back,
    ):
        gateway_method_config_resources = Mock()
        terraform_resources_resources = Mock()
        resources = Mock()
        _link_gateway_method_to_gateway_resource(
            resources, gateway_method_config_resources, terraform_resources_resources
        )
        mock_resource_linking_exceptions.assert_called_once_with(
            multiple_resource_linking_exception=OneGatewayResourceToApiGatewayMethodLinkingLimitationException,
            local_variable_linking_exception=GatewayResourceToApiGatewayMethodLocalVariablesLinkingLimitationException,
        )
        mock_resource_linking_pair.assert_called_once_with(
            source_resource_cfn_resource=gateway_method_config_resources,
            source_resource_tf_config=resources,
            destination_resource_tf=terraform_resources_resources,
            tf_destination_attribute_name="id",
            terraform_link_field_name="resource_id",
            cfn_link_field_name="ResourceId",
            terraform_resource_type_prefix=API_GATEWAY_RESOURCE_RESOURCE_ADDRESS_PREFIX,
            cfn_resource_update_call_back_function=mock_link_gateway_method_to_gateway_resource_call_back,
            linking_exceptions=mock_resource_linking_exceptions(),
        )
        mock_resource_linker.assert_called_once_with(mock_resource_linking_pair())

    @patch(
        "samcli.hook_packages.terraform.hooks.prepare.resource_linking._link_gateway_resource_to_gateway_rest_apis_rest_api_id_call_back"
    )
    @patch("samcli.hook_packages.terraform.hooks.prepare.resource_linking.ResourceLinker")
    @patch("samcli.hook_packages.terraform.hooks.prepare.resource_linking.ResourceLinkingPair")
    @patch("samcli.hook_packages.terraform.hooks.prepare.resource_linking.ResourcePairExceptions")
    def test_link_gateway_integrations_to_gateway_rest_apis(
        self,
        mock_resource_linking_exceptions,
        mock_resource_linking_pair,
        mock_resource_linker,
        mock_link_gateway_integrations_to_gateway_rest_apis,
    ):
        gateway_integrations_config_resources = Mock()
        terraform_resources_resources = Mock()
        resources = Mock()
        _link_gateway_integrations_to_gateway_rest_apis(
            resources, gateway_integrations_config_resources, terraform_resources_resources
        )
        mock_resource_linking_exceptions.assert_called_once_with(
            multiple_resource_linking_exception=OneRestApiToApiGatewayIntegrationLinkingLimitationException,
            local_variable_linking_exception=RestApiToApiGatewayIntegrationLocalVariablesLinkingLimitationException,
        )
        mock_resource_linking_pair.assert_called_once_with(
            source_resource_cfn_resource=gateway_integrations_config_resources,
            source_resource_tf_config=resources,
            destination_resource_tf=terraform_resources_resources,
            tf_destination_attribute_name="id",
            terraform_link_field_name="rest_api_id",
            cfn_link_field_name="RestApiId",
            terraform_resource_type_prefix=API_GATEWAY_REST_API_RESOURCE_ADDRESS_PREFIX,
            cfn_resource_update_call_back_function=mock_link_gateway_integrations_to_gateway_rest_apis,
            linking_exceptions=mock_resource_linking_exceptions(),
        )
        mock_resource_linker.assert_called_once_with(mock_resource_linking_pair())

    @patch(
        "samcli.hook_packages.terraform.hooks.prepare.resource_linking._link_gateway_resource_to_gateway_resource_call_back"
    )
    @patch("samcli.hook_packages.terraform.hooks.prepare.resource_linking.ResourceLinker")
    @patch("samcli.hook_packages.terraform.hooks.prepare.resource_linking.ResourceLinkingPair")
    @patch("samcli.hook_packages.terraform.hooks.prepare.resource_linking.ResourcePairExceptions")
    def test_link_gateway_integrations_to_gateway_resource(
        self,
        mock_resource_linking_exceptions,
        mock_resource_linking_pair,
        mock_resource_linker,
        mock_link_gateway_resource_to_gateway_resource_call_back,
    ):
        gateway_integrations_config_resources = Mock()
        terraform_resources_resources = Mock()
        resources = Mock()
        _link_gateway_integrations_to_gateway_resource(
            resources, gateway_integrations_config_resources, terraform_resources_resources
        )
        mock_resource_linking_exceptions.assert_called_once_with(
            multiple_resource_linking_exception=OneGatewayResourceToApiGatewayIntegrationLinkingLimitationException,
            local_variable_linking_exception=GatewayResourceToApiGatewayIntegrationLocalVariablesLinkingLimitationException,
        )
        mock_resource_linking_pair.assert_called_once_with(
            source_resource_cfn_resource=gateway_integrations_config_resources,
            source_resource_tf_config=resources,
            destination_resource_tf=terraform_resources_resources,
            tf_destination_attribute_name="id",
            terraform_link_field_name="resource_id",
            cfn_link_field_name="ResourceId",
            terraform_resource_type_prefix=API_GATEWAY_RESOURCE_RESOURCE_ADDRESS_PREFIX,
            cfn_resource_update_call_back_function=mock_link_gateway_resource_to_gateway_resource_call_back,
            linking_exceptions=mock_resource_linking_exceptions(),
        )
        mock_resource_linker.assert_called_once_with(mock_resource_linking_pair())

    @patch(
        "samcli.hook_packages.terraform.hooks.prepare.resource_linking._link_gateway_integration_to_function_call_back"
    )
    @patch("samcli.hook_packages.terraform.hooks.prepare.resource_linking.ResourceLinker")
    @patch("samcli.hook_packages.terraform.hooks.prepare.resource_linking.ResourceLinkingPair")
    @patch("samcli.hook_packages.terraform.hooks.prepare.resource_linking.ResourcePairExceptions")
    def test_link_gateway_integrations_to_function_resource(
        self,
        mock_resource_linking_exceptions,
        mock_resource_linking_pair,
        mock_resource_linker,
        mock_link_gateway_integration_to_function_call_back,
    ):
        gateway_integrations_config_resources = Mock()
        terraform_resources_resources = Mock()
        proxy_resource = TFResource("resource_address", "type", Mock(), {"type": ConstantValue("AWS_PROXY")})
        resources = {
            "ResourceA": proxy_resource,
            "ResourceB": TFResource("resource_address", "type", Mock(), {"type": ConstantValue("MOCK")}),
        }
        expected_aws_proxy_integrations = {"ResourceA": proxy_resource}
        _link_gateway_integrations_to_function_resource(
            resources, gateway_integrations_config_resources, terraform_resources_resources
        )
        mock_resource_linking_exceptions.assert_called_once_with(
            multiple_resource_linking_exception=OneLambdaFunctionResourceToApiGatewayIntegrationLinkingLimitationException,
            local_variable_linking_exception=LambdaFunctionToApiGatewayIntegrationLocalVariablesLinkingLimitationException,
        )
        mock_resource_linking_pair.assert_called_once_with(
            source_resource_cfn_resource=gateway_integrations_config_resources,
            source_resource_tf_config=expected_aws_proxy_integrations,
            destination_resource_tf=terraform_resources_resources,
            tf_destination_attribute_name="invoke_arn",
            terraform_link_field_name="uri",
            cfn_link_field_name="Uri",
            terraform_resource_type_prefix=LAMBDA_FUNCTION_RESOURCE_ADDRESS_PREFIX,
            cfn_resource_update_call_back_function=mock_link_gateway_integration_to_function_call_back,
            linking_exceptions=mock_resource_linking_exceptions(),
        )
        mock_resource_linker.assert_called_once_with(mock_resource_linking_pair())

    @parameterized.expand(
        [
            (
                {
                    "Type": "AWS::ApiGateway::Method",
                    "Properties": {"HttpMethod": "post", "RestApiId": "restapi.id"},
                },
                [LogicalIdReference("RestApi1")],
                {"Ref": "RestApi1"},
            ),
            (
                {
                    "Type": "AWS::ApiGateway::Method",
                    "Properties": {"HttpMethod": "post", "RestApiId": "restapi.id"},
                },
                [ExistingResourceReference("restapi.id")],
                "restapi.id",
            ),
            (
                {
                    "Type": "AWS::ApiGateway::Method",
                    "Properties": {"HttpMethod": "post"},
                },
                [LogicalIdReference("RestApi1")],
                {"Ref": "RestApi1"},
            ),
        ]
    )
    def test_link_gateway_methods_to_gateway_rest_apis_call_back(
        self, input_gateway_method, logical_ids, expected_rest_api
    ):
        gateway_method = deepcopy(input_gateway_method)
        _link_gateway_resource_to_gateway_rest_apis_rest_api_id_call_back(gateway_method, logical_ids)
        input_gateway_method["Properties"]["RestApiId"] = expected_rest_api
        self.assertEqual(gateway_method, input_gateway_method)

    @parameterized.expand(
        [
            (
                {
                    "Type": "AWS::ApiGateway::Method",
                    "Properties": {"HttpMethod": "post", "ResourceId": "resource.id"},
                },
                [LogicalIdReference("Resource1")],
                {"Ref": "Resource1"},
            ),
            (
                {
                    "Type": "AWS::ApiGateway::Method",
                    "Properties": {"HttpMethod": "post", "ResourceId": "resource.id"},
                },
                [ExistingResourceReference("resource.id")],
                "resource.id",
            ),
            (
                {
                    "Type": "AWS::ApiGateway::Method",
                    "Properties": {"HttpMethod": "post"},
                },
                [LogicalIdReference("Resource1")],
                {"Ref": "Resource1"},
            ),
        ]
    )
    def test_link_gateway_method_to_gateway_resource_call_back(
        self, input_gateway_method, logical_ids, expected_resource
    ):
        gateway_method = deepcopy(input_gateway_method)
        _link_gateway_resource_to_gateway_resource_call_back(gateway_method, logical_ids)
        input_gateway_method["Properties"]["ResourceId"] = expected_resource
        self.assertEqual(gateway_method, input_gateway_method)

    @parameterized.expand(
        [
            (
                {
                    "Type": "AWS::ApiGateway::Resource",
                    "Properties": {"ParentId": "restapi.parent_id"},
                },
                [LogicalIdReference("RestApi")],
                {"Fn::GetAtt": ["RestApi", "RootResourceId"]},
            ),
            (
                {
                    "Type": "AWS::ApiGateway::Resource",
                    "Properties": {"ParentId": "restapi.parent_id"},
                },
                [ExistingResourceReference("restapi.parent_id")],
                "restapi.parent_id",
            ),
            (
                {
                    "Type": "AWS::ApiGateway::Resource",
                    "Properties": {},
                },
                [LogicalIdReference("RestApi")],
                {"Fn::GetAtt": ["RestApi", "RootResourceId"]},
            ),
        ]
    )
    def test_link_gateway_resource_to_gateway_rest_api_parent_id_call_back(
        self, input_gateway_resource, logical_ids, expected_rest_api
    ):
        gateway_resource = deepcopy(input_gateway_resource)
        _link_gateway_resource_to_gateway_rest_apis_parent_id_call_back(gateway_resource, logical_ids)
        input_gateway_resource["Properties"]["ParentId"] = expected_rest_api
        self.assertEqual(gateway_resource, input_gateway_resource)

    @parameterized.expand(
        [
            (
                {
                    "Type": "Internal::ApiGateway::Method::Integration",
                    "Properties": {"Uri": "invoke_arn"},
                },
                [LogicalIdReference("FunctionA")],
                {
                    "Fn::Sub": "arn:${AWS::Partition}:apigateway:${AWS::Region}:lambda:path/2015-03-31/functions/${FunctionA.Arn}/invocations"
                },
            ),
            (
                {
                    "Type": "Internal::ApiGateway::Method::Integration",
                    "Properties": {"Uri": "invoke_arn"},
                },
                [ExistingResourceReference("invoke_arn")],
                "invoke_arn",
            ),
            (
                {
                    "Type": "Internal::ApiGateway::Method::Integration",
                    "Properties": {"Uri": "invoke_arn"},
                },
                [LogicalIdReference("RestApi")],
                {
                    "Fn::Sub": "arn:${AWS::Partition}:apigateway:${AWS::Region}:lambda:path/2015-03-31/functions/${RestApi.Arn}/invocations"
                },
            ),
        ]
    )
    def test_link_gateway_integration_to_function_call_back(
        self, input_gateway_integration, logical_ids, expected_integration
    ):
        gateway_resource = deepcopy(input_gateway_integration)
        _link_gateway_integration_to_function_call_back(gateway_resource, logical_ids)
        input_gateway_integration["Properties"]["Uri"] = expected_integration
        self.assertEqual(gateway_resource, input_gateway_integration)

    @parameterized.expand(
        [
            (
                _link_gateway_integration_to_function_call_back,
                "Could not link multiple Lambda functions to one Gateway integration resource",
            ),
            (
                _link_gateway_authorizer_to_lambda_function_call_back,
                "Could not link multiple Lambda functions to one Gateway Authorizer",
            ),
            (
                _link_gateway_resource_to_gateway_rest_apis_parent_id_call_back,
                "Could not link multiple Rest APIs to one Gateway resource",
            ),
            (
                _link_gateway_resource_to_gateway_resource_call_back,
                "Could not link multiple Gateway Resources to one Gateway resource",
            ),
            (
                _link_gateway_resource_to_gateway_rest_apis_rest_api_id_call_back,
                "Could not link multiple Rest APIs to one Gateway resource",
            ),
            (
                _link_gateway_method_to_gateway_authorizer_call_back,
                "Could not link multiple Lambda Authorizers to one Gateway Method",
            ),
            (
                _link_gateway_v2_route_to_integration_callback,
                "Could not link multiple Gateway V2 Integrations to one Gateway V2 Route",
            ),
            (
<<<<<<< HEAD
                _link_gateway_v2_integration_to_api_callback,
                "Could not link multiple Gateway V2 Apis to one Gateway V2 Integration",
=======
                _link_gateway_v2_integration_to_lambda_function_callback,
                "Could not link multiple lambda functions to one Gateway V2 Integration",
>>>>>>> d1380997
            ),
        ]
    )
    def test_linking_callbacks_raises_multiple_reference_exception(self, linking_call_back_method, expected_message):
        with self.assertRaisesRegex(InvalidResourceLinkingException, expected_regex=expected_message):
            linking_call_back_method(Mock(), [Mock(), Mock()])

    @parameterized.expand(
        [
            (_link_gateway_integration_to_function_call_back,),
            (_link_gateway_authorizer_to_lambda_function_call_back,),
            (_link_gateway_resource_to_gateway_rest_apis_parent_id_call_back,),
            (_link_gateway_resource_to_gateway_resource_call_back,),
            (_link_gateway_resource_to_gateway_rest_apis_rest_api_id_call_back,),
            (_link_gateway_method_to_gateway_authorizer_call_back,),
            (_link_gateway_v2_route_to_integration_callback,),
<<<<<<< HEAD
            (_link_gateway_v2_integration_to_api_callback,),
=======
            (_link_gateway_v2_integration_to_lambda_function_callback,),
>>>>>>> d1380997
        ]
    )
    def test_linking_callbacks_skips_empty_references(self, linking_call_back_method):
        original_props = {"Properties": {}}
        passed_props = deepcopy(original_props)

        linking_call_back_method(passed_props, [])

        self.assertEqual(original_props, passed_props)

    @patch(
        "samcli.hook_packages.terraform.hooks.prepare.resource_linking._link_gateway_resource_to_gateway_rest_apis_rest_api_id_call_back"
    )
    @patch("samcli.hook_packages.terraform.hooks.prepare.resource_linking.ResourceLinker")
    @patch("samcli.hook_packages.terraform.hooks.prepare.resource_linking.ResourceLinkingPair")
    @patch("samcli.hook_packages.terraform.hooks.prepare.resource_linking.ResourcePairExceptions")
    def test_link_gateway_integration_responses_to_gateway_rest_apis(
        self,
        mock_resource_linking_exceptions,
        mock_resource_linking_pair,
        mock_resource_linker,
        mock_link_gateway_integrations_to_gateway_rest_apis,
    ):
        gateway_integration_responses_config_resources = Mock()
        terraform_resources_resources = Mock()
        resources = Mock()
        _link_gateway_integration_responses_to_gateway_rest_apis(
            resources, gateway_integration_responses_config_resources, terraform_resources_resources
        )
        mock_resource_linking_exceptions.assert_called_once_with(
            OneRestApiToApiGatewayIntegrationResponseLinkingLimitationException,
            RestApiToApiGatewayIntegrationResponseLocalVariablesLinkingLimitationException,
        )
        mock_resource_linking_pair.assert_called_once_with(
            source_resource_cfn_resource=gateway_integration_responses_config_resources,
            source_resource_tf_config=resources,
            destination_resource_tf=terraform_resources_resources,
            tf_destination_attribute_name="id",
            terraform_link_field_name="rest_api_id",
            cfn_link_field_name="RestApiId",
            terraform_resource_type_prefix=API_GATEWAY_REST_API_RESOURCE_ADDRESS_PREFIX,
            cfn_resource_update_call_back_function=mock_link_gateway_integrations_to_gateway_rest_apis,
            linking_exceptions=mock_resource_linking_exceptions(),
        )
        mock_resource_linker.assert_called_once_with(mock_resource_linking_pair())

    @patch(
        "samcli.hook_packages.terraform.hooks.prepare.resource_linking._link_gateway_resource_to_gateway_resource_call_back"
    )
    @patch("samcli.hook_packages.terraform.hooks.prepare.resource_linking.ResourceLinker")
    @patch("samcli.hook_packages.terraform.hooks.prepare.resource_linking.ResourceLinkingPair")
    @patch("samcli.hook_packages.terraform.hooks.prepare.resource_linking.ResourcePairExceptions")
    def test_link_gateway_integration_response_to_gateway_resource(
        self,
        mock_resource_linking_exceptions,
        mock_resource_linking_pair,
        mock_resource_linker,
        mock_link_gateway_resource_to_gateway_resource_call_back,
    ):
        gateway_integration_responses_config_resources = Mock()
        terraform_resources_resources = Mock()
        resources = Mock()
        _link_gateway_integration_responses_to_gateway_resource(
            resources, gateway_integration_responses_config_resources, terraform_resources_resources
        )
        mock_resource_linking_exceptions.assert_called_once_with(
            OneGatewayResourceToApiGatewayIntegrationResponseLinkingLimitationException,
            GatewayResourceToApiGatewayIntegrationResponseLocalVariablesLinkingLimitationException,
        )
        mock_resource_linking_pair.assert_called_once_with(
            source_resource_cfn_resource=gateway_integration_responses_config_resources,
            source_resource_tf_config=resources,
            destination_resource_tf=terraform_resources_resources,
            tf_destination_attribute_name="id",
            terraform_link_field_name="resource_id",
            cfn_link_field_name="ResourceId",
            terraform_resource_type_prefix=API_GATEWAY_RESOURCE_RESOURCE_ADDRESS_PREFIX,
            cfn_resource_update_call_back_function=mock_link_gateway_resource_to_gateway_resource_call_back,
            linking_exceptions=mock_resource_linking_exceptions(),
        )
        mock_resource_linker.assert_called_once_with(mock_resource_linking_pair())

    @parameterized.expand(
        [
            (
                {
                    "Type": "AWS::ApiGateway::Authorizer",
                    "Properties": {"Uri": "invoke_arn"},
                },
                [LogicalIdReference("Function")],
                {
                    "Fn::Sub": "arn:${AWS::Partition}:apigateway:${AWS::Region}:lambda:path/2015-03-31/functions/${Function.Arn}/invocations"
                },
            ),
            (
                {
                    "Type": "AWS::ApiGateway::Authorizer",
                    "Properties": {"Uri": "invoke_arn"},
                },
                [ExistingResourceReference("invoke_arn")],
                "invoke_arn",
            ),
        ]
    )
    def test_link_gateway_authorizer_to_lambda_function_call_back(
        self, input_gateway_authorizer, logical_ids, expected_integration
    ):
        authorizer = deepcopy(input_gateway_authorizer)
        _link_gateway_authorizer_to_lambda_function_call_back(authorizer, logical_ids)
        input_gateway_authorizer["Properties"]["AuthorizerUri"] = expected_integration
        self.assertEqual(authorizer, input_gateway_authorizer)

    @patch(
        "samcli.hook_packages.terraform.hooks.prepare.resource_linking._link_gateway_authorizer_to_lambda_function_call_back"
    )
    @patch("samcli.hook_packages.terraform.hooks.prepare.resource_linking.ResourceLinker")
    @patch("samcli.hook_packages.terraform.hooks.prepare.resource_linking.ResourceLinkingPair")
    @patch("samcli.hook_packages.terraform.hooks.prepare.resource_linking.ResourcePairExceptions")
    def test_link_gateway_authorizer_to_lambda_function(
        self,
        mock_resource_linking_exceptions,
        mock_resource_linking_pair,
        mock_resource_linker,
        mock_link_gateway_authorizer_to_lambda_function_call_back,
    ):
        authorizer_cfn_resources = Mock()
        authorizer_config_resources = Mock()
        authorizer_tf_resources = Mock()

        _link_gateway_authorizer_to_lambda_function(
            authorizer_config_resources, authorizer_cfn_resources, authorizer_tf_resources
        )

        mock_resource_linking_exceptions.assert_called_once_with(
            multiple_resource_linking_exception=OneGatewayAuthorizerToLambdaFunctionLinkingLimitationException,
            local_variable_linking_exception=GatewayAuthorizerToLambdaFunctionLocalVariablesLinkingLimitationException,
        )

        mock_resource_linking_pair.assert_called_once_with(
            source_resource_cfn_resource=authorizer_cfn_resources,
            source_resource_tf_config=authorizer_config_resources,
            destination_resource_tf=authorizer_tf_resources,
            tf_destination_attribute_name="invoke_arn",
            terraform_link_field_name="authorizer_uri",
            cfn_link_field_name="AuthorizerUri",
            terraform_resource_type_prefix=LAMBDA_FUNCTION_RESOURCE_ADDRESS_PREFIX,
            cfn_resource_update_call_back_function=mock_link_gateway_authorizer_to_lambda_function_call_back,
            linking_exceptions=mock_resource_linking_exceptions(),
        )

        mock_resource_linker.assert_called_once_with(mock_resource_linking_pair())

    @parameterized.expand(
        [
            (
                [LogicalIdReference("Authorizer")],
                {"Ref": "Authorizer"},
            ),
            (
                [ExistingResourceReference("Existing123")],
                "Existing123",
            ),
        ]
    )
    def test_link_gateway_method_to_gateway_authorizer_call_back(self, logical_ids, expected_reference):
        original_method = {
            "Type": "AWS::ApiGateway::Method",
            "Properties": {"AuthorizerId": "id here"},
        }
        new_method = deepcopy(original_method)

        _link_gateway_method_to_gateway_authorizer_call_back(new_method, logical_ids)

        original_method["Properties"]["AuthorizerId"] = expected_reference
        self.assertEqual(original_method, new_method)

    @patch(
        "samcli.hook_packages.terraform.hooks.prepare.resource_linking._link_gateway_resource_to_gateway_rest_apis_rest_api_id_call_back"
    )
    @patch("samcli.hook_packages.terraform.hooks.prepare.resource_linking.ResourceLinker")
    @patch("samcli.hook_packages.terraform.hooks.prepare.resource_linking.ResourceLinkingPair")
    @patch("samcli.hook_packages.terraform.hooks.prepare.resource_linking.ResourcePairExceptions")
    def test_link_gateway_authorizer_to_rest_api(
        self,
        mock_resource_linking_exceptions,
        mock_resource_linking_pair,
        mock_resource_linker,
        mock_link_resource_to_rest_api_call_back,
    ):
        authorizer_cfn_resources = Mock()
        authorizer_config_resources = Mock()
        rest_api_resources = Mock()

        _link_gateway_authorizer_to_rest_api(authorizer_config_resources, authorizer_cfn_resources, rest_api_resources)

        mock_resource_linking_exceptions.assert_called_once_with(
            multiple_resource_linking_exception=OneGatewayAuthorizerToRestApiLinkingLimitationException,
            local_variable_linking_exception=GatewayAuthorizerToRestApiLocalVariablesLinkingLimitationException,
        )

        mock_resource_linking_pair.assert_called_once_with(
            source_resource_cfn_resource=authorizer_cfn_resources,
            source_resource_tf_config=authorizer_config_resources,
            destination_resource_tf=rest_api_resources,
            tf_destination_attribute_name="id",
            terraform_link_field_name="rest_api_id",
            cfn_link_field_name="RestApiId",
            terraform_resource_type_prefix=API_GATEWAY_REST_API_RESOURCE_ADDRESS_PREFIX,
            cfn_resource_update_call_back_function=mock_link_resource_to_rest_api_call_back,
            linking_exceptions=mock_resource_linking_exceptions(),
        )

        mock_resource_linker.assert_called_once_with(mock_resource_linking_pair())

    @patch(
        "samcli.hook_packages.terraform.hooks.prepare.resource_linking._link_gateway_method_to_gateway_authorizer_call_back"
    )
    @patch("samcli.hook_packages.terraform.hooks.prepare.resource_linking.ResourceLinker")
    @patch("samcli.hook_packages.terraform.hooks.prepare.resource_linking.ResourceLinkingPair")
    @patch("samcli.hook_packages.terraform.hooks.prepare.resource_linking.ResourcePairExceptions")
    def test_link_gateway_method_to_gateway_authorizer(
        self,
        mock_resource_linking_exceptions,
        mock_resource_linking_pair,
        mock_resource_linker,
        mock_link_gateway_method_to_gateway_authorizer_call_back,
    ):
        method_cfn_resources = Mock()
        method_config_resources = Mock()
        authorizer_tf_resources = Mock()

        _link_gateway_method_to_gateway_authorizer(
            method_config_resources, method_cfn_resources, authorizer_tf_resources
        )

        mock_resource_linking_exceptions.assert_called_once_with(
            multiple_resource_linking_exception=OneGatewayMethodToGatewayAuthorizerLinkingLimitationException,
            local_variable_linking_exception=GatewayMethodToGatewayAuthorizerLocalVariablesLinkingLimitationException,
        )

        mock_resource_linking_pair.assert_called_once_with(
            source_resource_cfn_resource=method_cfn_resources,
            source_resource_tf_config=method_config_resources,
            destination_resource_tf=authorizer_tf_resources,
            tf_destination_attribute_name="id",
            terraform_link_field_name="authorizer_id",
            cfn_link_field_name="AuthorizerId",
            terraform_resource_type_prefix=API_GATEWAY_AUTHORIZER_RESOURCE_ADDRESS_PREFIX,
            cfn_resource_update_call_back_function=mock_link_gateway_method_to_gateway_authorizer_call_back,
            linking_exceptions=mock_resource_linking_exceptions(),
        )

        mock_resource_linker.assert_called_once_with(mock_resource_linking_pair())

    @patch(
        "samcli.hook_packages.terraform.hooks.prepare.resource_linking._extract_gateway_v2_integration_id_from_route_target_value"
    )
    @patch(
        "samcli.hook_packages.terraform.hooks.prepare.resource_linking._link_gateway_v2_route_to_integration_callback"
    )
    @patch("samcli.hook_packages.terraform.hooks.prepare.resource_linking.ResourceLinker")
    @patch("samcli.hook_packages.terraform.hooks.prepare.resource_linking.ResourceLinkingPair")
    @patch("samcli.hook_packages.terraform.hooks.prepare.resource_linking.ResourcePairExceptions")
    def test_link_gateway_v2_route_to_gateway_v2_integration(
        self,
        mock_resource_linking_exceptions,
        mock_resource_linking_pair,
        mock_resource_linker,
        mock_link_gateway_v2_route_to_integration_callback,
        mock_integration_id_extractor_function,
    ):
        routes_v2_cfn_resources = Mock()
        routes_v2_config_resources = Mock()
        integrations_v2_tf_resources = Mock()

        _link_gateway_v2_route_to_integration(
            routes_v2_config_resources, routes_v2_cfn_resources, integrations_v2_tf_resources
        )

        mock_resource_linking_exceptions.assert_called_once_with(
            multiple_resource_linking_exception=OneGatewayV2RouteToGatewayV2IntegrationLinkingLimitationException,
            local_variable_linking_exception=GatewayV2RouteToGatewayV2IntegrationLocalVariablesLinkingLimitationException,
        )

        mock_resource_linking_pair.assert_called_once_with(
            source_resource_cfn_resource=routes_v2_cfn_resources,
            source_resource_tf_config=routes_v2_config_resources,
            destination_resource_tf=integrations_v2_tf_resources,
            tf_destination_attribute_name="id",
            terraform_link_field_name="target",
            cfn_link_field_name="Target",
            terraform_resource_type_prefix=API_GATEWAY_V2_INTEGRATION_RESOURCE_ADDRESS_PREFIX,
            cfn_resource_update_call_back_function=mock_link_gateway_v2_route_to_integration_callback,
            linking_exceptions=mock_resource_linking_exceptions(),
            tf_destination_value_extractor_from_link_field_value_function=mock_integration_id_extractor_function,
        )

        mock_resource_linker.assert_called_once_with(mock_resource_linking_pair())

    @parameterized.expand(
        [
            (
                {
                    "Type": "AWS::ApiGatewayV2::Route",
                    "Properties": {"Target": "invoke_arn"},
                },
                [LogicalIdReference("FunctionA")],
                {"Fn::Join": ["/", ["integrations", {"Ref": "FunctionA"}]]},
            ),
            (
                {
                    "Type": "AWS::ApiGatewayV2::Route",
                    "Properties": {"Target": "invoke_arn"},
                },
                [ExistingResourceReference("invoke_arn")],
                "integrations/invoke_arn",
            ),
            (
                {
                    "Type": "AWS::ApiGatewayV2::Route",
                    "Properties": {"Target": "invoke_arn"},
                },
                [ExistingResourceReference("integrations/invoke_arn")],
                "integrations/invoke_arn",
            ),
            (
                {
                    "Type": "AWS::ApiGatewayV2::Route",
                    "Properties": {"Target": "invoke_arn"},
                },
                [LogicalIdReference("Integration")],
                {"Fn::Join": ["/", ["integrations", {"Ref": "Integration"}]]},
            ),
        ]
    )
    def test__link_gateway_v2_route_to_integration_callback(self, input_gateway_v2_route, logical_ids, expected_route):
        gateway_resource = deepcopy(input_gateway_v2_route)
        _link_gateway_v2_route_to_integration_callback(gateway_resource, logical_ids)
        input_gateway_v2_route["Properties"]["Target"] = expected_route
        self.assertEqual(gateway_resource, input_gateway_v2_route)

    @patch(
        "samcli.hook_packages.terraform.hooks.prepare.resource_linking._link_gateway_v2_integration_to_lambda_function_callback"
    )
    @patch("samcli.hook_packages.terraform.hooks.prepare.resource_linking.ResourceLinker")
    @patch("samcli.hook_packages.terraform.hooks.prepare.resource_linking.ResourceLinkingPair")
    @patch("samcli.hook_packages.terraform.hooks.prepare.resource_linking.ResourcePairExceptions")
    def test_link_gateway_v2_integration_to_lambda_function(
        self,
        mock_resource_linking_exceptions,
        mock_resource_linking_pair,
        mock_resource_linker,
        mock_link_gateway_v2_integration_to_lambda_function_callback,
    ):
        integrations_v2_cfn_resources = Mock()
        integrations_v2_config_resources = Mock()
        lambda_function_tf_resources = Mock()

        _link_gateway_v2_integration_to_lambda_function(
            integrations_v2_config_resources, integrations_v2_cfn_resources, lambda_function_tf_resources
        )

        mock_resource_linking_exceptions.assert_called_once_with(
            multiple_resource_linking_exception=OneGatewayV2IntegrationToLambdaFunctionLinkingLimitationException,
            local_variable_linking_exception=GatewayV2IntegrationToLambdaFunctionLocalVariablesLinkingLimitationException,
        )

        mock_resource_linking_pair.assert_called_once_with(
            source_resource_cfn_resource=integrations_v2_cfn_resources,
            source_resource_tf_config=integrations_v2_config_resources,
            destination_resource_tf=lambda_function_tf_resources,
            tf_destination_attribute_name="invoke_arn",
            terraform_link_field_name="integration_uri",
            cfn_link_field_name="IntegrationUri",
            terraform_resource_type_prefix=LAMBDA_FUNCTION_RESOURCE_ADDRESS_PREFIX,
            cfn_resource_update_call_back_function=mock_link_gateway_v2_integration_to_lambda_function_callback,
            linking_exceptions=mock_resource_linking_exceptions(),
        )

        mock_resource_linker.assert_called_once_with(mock_resource_linking_pair())

    @parameterized.expand(
        [
            (
                {
                    "Type": "AWS::ApiGatewayV2::Integration",
                    "Properties": {"IntegrationUri": "invoke_arn"},
                },
                [LogicalIdReference("FunctionA")],
                {
                    "Fn::Join": [
                        "",
                        [
                            "arn:",
                            {"Ref": "AWS::Partition"},
                            ":apigateway:",
                            {"Ref": "AWS::Region"},
                            ":lambda:path/2015-03-31/functions/",
                            {"Fn::GetAtt": ["FunctionA", "Arn"]},
                            "/invocations",
                        ],
                    ]
                },
            ),
            (
                {
                    "Type": "AWS::ApiGatewayV2::Integration",
                    "Properties": {"IntegrationUri": "invoke_arn"},
                },
                [ExistingResourceReference("invoke_arn")],
                "invoke_arn",
            ),
        ]
    )
    def test_link_gateway_v2_integration_to_lambda_function_callback(
        self, input_gateway_v2_integration, logical_ids, expected_route
    ):
        gateway_resource = deepcopy(input_gateway_v2_integration)
        _link_gateway_v2_integration_to_lambda_function_callback(gateway_resource, logical_ids)
        input_gateway_v2_integration["Properties"]["IntegrationUri"] = expected_route
        self.assertEqual(gateway_resource, input_gateway_v2_integration)

    @parameterized.expand(
        [
            ("integrations/invokeArn", "invokeArn"),
            ("invokeArn", "invokeArn"),
        ]
    )
    def test_extract_gateway_v2_integration_id_from_route_target_value(self, input_value, expected_output):
        output = _extract_gateway_v2_integration_id_from_route_target_value(input_value)
        self.assertEqual(output, expected_output)

    @patch("samcli.hook_packages.terraform.hooks.prepare.resource_linking._link_gateway_v2_integration_to_api_callback")
    @patch("samcli.hook_packages.terraform.hooks.prepare.resource_linking.ResourceLinker")
    @patch("samcli.hook_packages.terraform.hooks.prepare.resource_linking.ResourceLinkingPair")
    @patch("samcli.hook_packages.terraform.hooks.prepare.resource_linking.ResourcePairExceptions")
    def test_link_gateway_v2_integration_to_gateway_v2_api(
        self,
        mock_resource_linking_exceptions,
        mock_resource_linking_pair,
        mock_resource_linker,
        mock_link_gateway_v2_integration_to_api_callback,
    ):
        integrations_v2_cfn_resources = Mock()
        integrations_v2_config_resources = Mock()
        apis_v2_tf_resources = Mock()

        _link_gateway_v2_integration_to_api(
            integrations_v2_config_resources, integrations_v2_cfn_resources, apis_v2_tf_resources
        )

        mock_resource_linking_exceptions.assert_called_once_with(
            multiple_resource_linking_exception=OneGatewayV2IntegrationToGatewayV2ApiLinkingLimitationException,
            local_variable_linking_exception=GatewayV2IntegrationToGatewayV2ApiLocalVariablesLinkingLimitationException,
        )

        mock_resource_linking_pair.assert_called_once_with(
            source_resource_cfn_resource=integrations_v2_cfn_resources,
            source_resource_tf_config=integrations_v2_config_resources,
            destination_resource_tf=apis_v2_tf_resources,
            tf_destination_attribute_name="id",
            terraform_link_field_name="api_id",
            cfn_link_field_name="ApiId",
            terraform_resource_type_prefix=API_GATEWAY_V2_API_RESOURCE_ADDRESS_PREFIX,
            cfn_resource_update_call_back_function=mock_link_gateway_v2_integration_to_api_callback,
            linking_exceptions=mock_resource_linking_exceptions(),
        )

        mock_resource_linker.assert_called_once_with(mock_resource_linking_pair())

    @parameterized.expand(
        [
            (
                {
                    "Type": "AWS::ApiGatewayV2::Integration",
                    "Properties": {"ApiId": "api_id"},
                },
                [LogicalIdReference("myapi")],
                {"Ref": "myapi"},
            ),
            (
                {
                    "Type": "AWS::ApiGatewayV2::Integration",
                    "Properties": {"ApiId": "api_id"},
                },
                [ExistingResourceReference("myapi_arn")],
                "myapi_arn",
            ),
        ]
    )
    def test_link_gateway_v2_integration_to_api_callback(
        self, input_gateway_v2_integration, logical_ids, expected_api_reference
    ):
        gateway_resource = deepcopy(input_gateway_v2_integration)
        _link_gateway_v2_integration_to_api_callback(gateway_resource, logical_ids)
        input_gateway_v2_integration["Properties"]["ApiId"] = expected_api_reference
        self.assertEqual(gateway_resource, input_gateway_v2_integration)<|MERGE_RESOLUTION|>--- conflicted
+++ resolved
@@ -39,13 +39,10 @@
     GatewayResourceToApiGatewayIntegrationResponseLocalVariablesLinkingLimitationException,
     OneGatewayV2RouteToGatewayV2IntegrationLinkingLimitationException,
     GatewayV2RouteToGatewayV2IntegrationLocalVariablesLinkingLimitationException,
-<<<<<<< HEAD
+    OneGatewayV2IntegrationToLambdaFunctionLinkingLimitationException,
+    GatewayV2IntegrationToLambdaFunctionLocalVariablesLinkingLimitationException,
     OneGatewayV2IntegrationToGatewayV2ApiLinkingLimitationException,
     GatewayV2IntegrationToGatewayV2ApiLocalVariablesLinkingLimitationException,
-=======
-    OneGatewayV2IntegrationToLambdaFunctionLinkingLimitationException,
-    GatewayV2IntegrationToLambdaFunctionLocalVariablesLinkingLimitationException,
->>>>>>> d1380997
 )
 
 from samcli.hook_packages.terraform.hooks.prepare.resource_linking import (
@@ -2131,13 +2128,12 @@
                 "Could not link multiple Gateway V2 Integrations to one Gateway V2 Route",
             ),
             (
-<<<<<<< HEAD
+                _link_gateway_v2_integration_to_lambda_function_callback,
+                "Could not link multiple lambda functions to one Gateway V2 Integration",
+            ),
+            (
                 _link_gateway_v2_integration_to_api_callback,
                 "Could not link multiple Gateway V2 Apis to one Gateway V2 Integration",
-=======
-                _link_gateway_v2_integration_to_lambda_function_callback,
-                "Could not link multiple lambda functions to one Gateway V2 Integration",
->>>>>>> d1380997
             ),
         ]
     )
@@ -2154,11 +2150,8 @@
             (_link_gateway_resource_to_gateway_rest_apis_rest_api_id_call_back,),
             (_link_gateway_method_to_gateway_authorizer_call_back,),
             (_link_gateway_v2_route_to_integration_callback,),
-<<<<<<< HEAD
+            (_link_gateway_v2_integration_to_lambda_function_callback,),
             (_link_gateway_v2_integration_to_api_callback,),
-=======
-            (_link_gateway_v2_integration_to_lambda_function_callback,),
->>>>>>> d1380997
         ]
     )
     def test_linking_callbacks_skips_empty_references(self, linking_call_back_method):

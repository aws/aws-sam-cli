import os
from copy import deepcopy
from unittest import TestCase
from unittest.mock import Mock, patch, call
from uuid import uuid4

from parameterized import parameterized
from samcli.hook_packages.terraform.hooks.prepare.exceptions import (
    GatewayAuthorizerToLambdaFunctionLocalVariablesLinkingLimitationException,
    GatewayAuthorizerToRestApiLocalVariablesLinkingLimitationException,
    GatewayMethodToGatewayAuthorizerLocalVariablesLinkingLimitationException,
    GatewayV2AuthorizerToGatewayV2ApiLocalVariablesLinkingLimitationException,
    GatewayV2AuthorizerToLambdaFunctionLocalVariablesLinkingLimitationException,
    InvalidResourceLinkingException,
    LocalVariablesLinkingLimitationException,
    ONE_LAMBDA_LAYER_LINKING_ISSUE_LINK,
    LOCAL_VARIABLES_SUPPORT_ISSUE_LINK,
    APPLY_WORK_AROUND_MESSAGE,
    OneGatewayAuthorizerToLambdaFunctionLinkingLimitationException,
    OneGatewayAuthorizerToRestApiLinkingLimitationException,
    OneGatewayMethodToGatewayAuthorizerLinkingLimitationException,
    OneGatewayV2AuthorizerToGatewayV2ApiLinkingLimitationException,
    OneGatewayV2AuthorizerToLambdaFunctionLinkingLimitationException,
    OneLambdaLayerLinkingLimitationException,
    FunctionLayerLocalVariablesLinkingLimitationException,
    OneGatewayResourceToApiGatewayMethodLinkingLimitationException,
    GatewayResourceToApiGatewayMethodLocalVariablesLinkingLimitationException,
    RestApiToApiGatewayStageLocalVariablesLinkingLimitationException,
    OneRestApiToApiGatewayStageLinkingLimitationException,
    OneGatewayResourceToRestApiLinkingLimitationException,
    GatewayResourceToGatewayRestApiLocalVariablesLinkingLimitationException,
    OneRestApiToApiGatewayMethodLinkingLimitationException,
    RestApiToApiGatewayMethodLocalVariablesLinkingLimitationException,
    OneRestApiToApiGatewayIntegrationLinkingLimitationException,
    RestApiToApiGatewayIntegrationLocalVariablesLinkingLimitationException,
    OneGatewayResourceToApiGatewayIntegrationLinkingLimitationException,
    GatewayResourceToApiGatewayIntegrationLocalVariablesLinkingLimitationException,
    LambdaFunctionToApiGatewayIntegrationLocalVariablesLinkingLimitationException,
    OneLambdaFunctionResourceToApiGatewayIntegrationLinkingLimitationException,
    OneRestApiToApiGatewayIntegrationResponseLinkingLimitationException,
    RestApiToApiGatewayIntegrationResponseLocalVariablesLinkingLimitationException,
    OneGatewayResourceToApiGatewayIntegrationResponseLinkingLimitationException,
    GatewayResourceToApiGatewayIntegrationResponseLocalVariablesLinkingLimitationException,
    OneGatewayV2RouteToGatewayV2IntegrationLinkingLimitationException,
    GatewayV2RouteToGatewayV2IntegrationLocalVariablesLinkingLimitationException,
    OneGatewayV2IntegrationToLambdaFunctionLinkingLimitationException,
    GatewayV2IntegrationToLambdaFunctionLocalVariablesLinkingLimitationException,
    OneGatewayV2IntegrationToGatewayV2ApiLinkingLimitationException,
    GatewayV2IntegrationToGatewayV2ApiLocalVariablesLinkingLimitationException,
    OneGatewayV2RouteToGatewayV2ApiLinkingLimitationException,
    GatewayV2RouteToGatewayV2ApiLocalVariablesLinkingLimitationException,
    OneGatewayV2ApiToLambdaFunctionLinkingLimitationException,
    GatewayV2ApiToLambdaFunctionLocalVariablesLinkingLimitationException,
    OneGatewayV2StageToGatewayV2ApiLinkingLimitationException,
    GatewayV2StageToGatewayV2ApiLocalVariablesLinkingLimitationException,
)

from samcli.hook_packages.terraform.hooks.prepare.resource_linking import (
    API_GATEWAY_AUTHORIZER_RESOURCE_ADDRESS_PREFIX,
    _clean_references_list,
    _link_gateway_authorizer_to_lambda_function,
    _link_gateway_authorizer_to_lambda_function_call_back,
    _link_gateway_authorizer_to_rest_api,
    _link_gateway_method_to_gateway_authorizer,
    _link_gateway_method_to_gateway_authorizer_call_back,
    _link_gateway_v2_authorizer_to_api,
    _link_gateway_v2_authorizer_to_lambda_function,
    _resolve_module_output,
    _resolve_module_variable,
    _build_module,
    _build_expression_from_configuration,
    _build_module_full_address,
    _build_child_modules_from_configuration,
    _build_module_outputs_from_configuration,
    _build_module_resources_from_configuration,
    _build_module_variables_from_configuration,
    _resolve_resource_attribute,
    ResourceLinkingPair,
    ResourcePairExceptions,
    LAMBDA_LAYER_RESOURCE_ADDRESS_PREFIX,
    ResourceLinker,
    LogicalIdReference,
    ExistingResourceReference,
    _link_gateway_resource_to_gateway_rest_apis_parent_id_call_back,
    _link_gateway_resource_to_gateway_resource_call_back,
    _link_gateway_resource_to_gateway_rest_apis_rest_api_id_call_back,
    _link_gateway_method_to_gateway_resource,
    API_GATEWAY_RESOURCE_RESOURCE_ADDRESS_PREFIX,
    API_GATEWAY_REST_API_RESOURCE_ADDRESS_PREFIX,
    _link_gateway_stage_to_rest_api,
    _link_gateway_resources_to_gateway_rest_apis,
    _link_gateway_methods_to_gateway_rest_apis,
    _link_lambda_functions_to_layers_call_back,
    _link_lambda_functions_to_layers,
    _link_gateway_integrations_to_gateway_rest_apis,
    _link_gateway_integrations_to_gateway_resource,
    _link_gateway_integrations_to_function_resource,
    LAMBDA_FUNCTION_RESOURCE_ADDRESS_PREFIX,
    _link_gateway_integration_to_function_call_back,
    _link_gateway_integration_responses_to_gateway_rest_apis,
    _link_gateway_integration_responses_to_gateway_resource,
    _link_gateway_v2_route_to_integration,
    API_GATEWAY_V2_INTEGRATION_RESOURCE_ADDRESS_PREFIX,
    _link_gateway_v2_route_to_integration_callback,
    _link_gateway_v2_integration_to_lambda_function_callback,
    _link_gateway_v2_integration_to_lambda_function,
    _extract_gateway_v2_integration_id_from_route_target_value,
    _link_gateway_v2_integration_to_api,
    API_GATEWAY_V2_API_RESOURCE_ADDRESS_PREFIX,
    _link_gateway_v2_resource_to_api_callback,
    _link_gateway_v2_route_to_api,
    _link_gateway_v2_api_to_function,
    _link_gateway_v2_api_to_function_callback,
    _link_gateway_v2_stage_to_api,
)
from samcli.hook_packages.terraform.hooks.prepare.utilities import get_configuration_address
from samcli.hook_packages.terraform.hooks.prepare.types import (
    ConstantValue,
    References,
    ResolvedReference,
    TFModule,
    TFResource,
)


class TestResourceLinking(TestCase):
    @parameterized.expand(
        [
            ([], []),
            (["aws_lambda_layer_version.layer1[0].arn"], ["aws_lambda_layer_version.layer1[0].arn"]),
            (["aws_lambda_layer_version.layer1[0]"], ["aws_lambda_layer_version.layer1[0]"]),
            (["aws_lambda_layer_version.layer1"], ["aws_lambda_layer_version.layer1"]),
            (
                [
                    "aws_lambda_layer_version.layer1[0].arn",
                    "aws_lambda_layer_version.layer1[0]",
                    "aws_lambda_layer_version.layer1",
                ],
                ["aws_lambda_layer_version.layer1[0].arn"],
            ),
            (
                [
                    "aws_lambda_layer_version.layer1[0].arn",
                    "aws_lambda_layer_version.layer1[0]",
                    "aws_lambda_layer_version.layer1",
                    "module.const_layer1.layer_arn",
                    "module.const_layer1",
                    "module.const_layer2.layer_arn",
                    "module.const_layer2",
                ],
                [
                    "module.const_layer2.layer_arn",
                    "module.const_layer1.layer_arn",
                    "aws_lambda_layer_version.layer1[0].arn",
                ],
            ),
            (
                [
                    'aws_lambda_layer_version.layer1["key1"].arn',
                    'aws_lambda_layer_version.layer1["key1"]',
                    "aws_lambda_layer_version.layer1",
                ],
                ['aws_lambda_layer_version.layer1["key1"].arn'],
            ),
        ]
    )
    def test_clean_references_list(self, references, expected):
        cleaned_references = _clean_references_list(references)
        self.assertEqual(cleaned_references, expected)

    def test_ensure_original_references_not_mutated(self):
        references = [
            "aws_lambda_layer_version.layer1[0].arn",
            "aws_lambda_layer_version.layer1[0]",
            "aws_lambda_layer_version.layer1",
            "module.const_layer1.layer_arn",
            "module.const_layer1",
            "module.const_layer2.layer_arn",
            "module.const_layer2",
        ]
        original_references = deepcopy(references)
        cleaned_references_list = _clean_references_list(references)
        self.assertEqual(references, original_references)
        self.assertNotEqual(references, cleaned_references_list)

    @parameterized.expand(
        [
            (
                "module.get_language_function.aws_lambda_function.this[0]",
                "module.get_language_function.aws_lambda_function.this",
            ),
            (
                "module.get_language_function.aws_lambda_function.this[1]",
                "module.get_language_function.aws_lambda_function.this",
            ),
            ("module.functions[0].aws_lambda_function.this[0]", "module.functions.aws_lambda_function.this"),
            ("module.functions[1].aws_lambda_function.this[1]", "module.functions.aws_lambda_function.this"),
            (
                'module.functions["get_function"].aws_lambda_function.this[0]',
                "module.functions.aws_lambda_function.this",
            ),
            (
                "module.functions.aws_lambda_function.this",
                "module.functions.aws_lambda_function.this",
            ),
        ]
    )
    def test_get_configation_address(self, input_addr, expected_addr):
        cleaned_addr = get_configuration_address(input_addr)

        self.assertEqual(cleaned_addr, expected_addr)

    def test_module_get_all_resources(self):
        root_module_resources = [Mock(), Mock()]
        child_module1_resources = [Mock(), Mock()]
        child_module2_resources = [Mock(), Mock()]
        grandchild_module_resources = [Mock(), Mock()]

        root_module = TFModule(None, None, {}, {str(uuid4()): resource for resource in root_module_resources}, {}, {})
        child_module1 = TFModule(
            "module.child_module1",
            root_module,
            {},
            {str(uuid4()): resource for resource in child_module1_resources},
            {},
            {},
        )
        child_module2 = TFModule(
            "module.child_module2",
            root_module,
            {},
            {str(uuid4()): resource for resource in child_module2_resources},
            {},
            {},
        )
        grandchild_module = TFModule(
            "module.child_module.grandchild_module",
            child_module1,
            {},
            {str(uuid4()): resource for resource in grandchild_module_resources},
            {},
            {},
        )

        root_module.child_modules.update({"child_module1": child_module1, "child_module2": child_module2})
        child_module1.child_modules.update({"grandchild_module": grandchild_module})

        self.assertEqual(
            len(root_module.get_all_resources()),
            len(
                root_module_resources + child_module1_resources + child_module2_resources + grandchild_module_resources
            ),
        )

    def test_resource_full_address(self):
        module = TFModule("module.full_address", None, {}, {}, {}, {})
        resource = TFResource("resource_address", "type", module, {})
        self.assertEqual(resource.full_address, "module.full_address.resource_address")

    def test_resource_full_address_root_module(self):
        module = TFModule(None, None, {}, {}, {}, {})
        resource = TFResource("resource_address", "type", module, {})
        self.assertEqual(resource.full_address, "resource_address")

    @patch("samcli.hook_packages.terraform.hooks.prepare.resource_linking._resolve_module_variable")
    @patch("samcli.hook_packages.terraform.hooks.prepare.resource_linking.get_configuration_address")
    @patch("samcli.hook_packages.terraform.hooks.prepare.resource_linking._clean_references_list")
    def test_resolve_module_output_with_var(self, clean_ref_mock, config_mock, resolve_var_mock):
        constant_val = ConstantValue("mycoolvar")

        module = TFModule(
            None,
            None,
            {"mycoolref": constant_val},
            [],
            {},
            {"mycooloutput": References(["var.mycoolref"])},
        )

        config_mock.return_value = "mycoolref"
        clean_ref_mock.return_value = ["var.mycoolref"]
        resolve_var_mock.return_value = [constant_val]

        results = _resolve_module_output(module, "mycooloutput")

        # assert we are calling the right funcs
        config_mock.assert_called_with("mycoolref")
        resolve_var_mock.assert_called_with(module, "mycoolref")

        # assert we still return valid results
        self.assertEqual(len(results), 1)
        self.assertEqual(results[0].value, "mycoolvar")
        self.assertIsInstance(results[0], ConstantValue)

    @patch("samcli.hook_packages.terraform.hooks.prepare.resource_linking.get_configuration_address")
    @patch("samcli.hook_packages.terraform.hooks.prepare.resource_linking._clean_references_list")
    def test_resolve_module_output_with_module(self, clean_ref_mock, config_mock):
        module = TFModule(None, None, {}, [], {}, {"mycooloutput": References(["module.mycoolmod.mycooloutput2"])})
        module2 = TFModule("module.mycoolmod", module, {}, [], {}, {"mycooloutput2": ConstantValue("mycoolconst")})
        module.child_modules.update({"mycoolmod": module2})

        config_mock.return_value = "mycoolmod"
        clean_ref_mock.return_value = ["module.mycoolmod.mycooloutput2"]

        results = _resolve_module_output(module, "mycooloutput")

        self.assertEqual(len(results), 1)
        self.assertEqual(results[0].value, "mycoolconst")

    @patch("samcli.hook_packages.terraform.hooks.prepare.resource_linking.get_configuration_address")
    @patch("samcli.hook_packages.terraform.hooks.prepare.resource_linking._clean_references_list")
    def test_resolve_module_output_already_resolved_constant(self, clean_ref_mock, config_mock):
        module = TFModule(None, None, {}, [], {}, {"mycooloutput": ConstantValue("mycoolconst")})

        results = _resolve_module_output(module, "mycooloutput")

        self.assertEqual(len(results), 1)
        self.assertEqual(results[0].value, "mycoolconst")
        self.assertIsInstance(results[0], ConstantValue)

    @parameterized.expand(
        [
            (
                TFModule("module.name", None, {}, {}, {}, {"mycooloutput": References(["local.mycoolconst"])}),
                "module.name",
            ),
            (TFModule(None, None, {}, {}, {}, {"mycooloutput": References(["local.mycoolconst"])}), None),
        ]
    )
    @patch("samcli.hook_packages.terraform.hooks.prepare.resource_linking.get_configuration_address")
    @patch("samcli.hook_packages.terraform.hooks.prepare.resource_linking._clean_references_list")
    def test_resolve_module_output_already_resolved_reference(self, module, expected_addr, clean_ref_mock, config_mock):
        clean_ref_mock.return_value = ["local.mycoolconst"]

        results = _resolve_module_output(module, "mycooloutput")

        self.assertEqual(len(results), 1)
        self.assertEqual(results[0].value, "local.mycoolconst")
        self.assertEqual(results[0].module_address, expected_addr)
        self.assertIsInstance(results[0], ResolvedReference)

    @patch("samcli.hook_packages.terraform.hooks.prepare.resource_linking.get_configuration_address")
    @patch("samcli.hook_packages.terraform.hooks.prepare.resource_linking._clean_references_list")
    def test_resolve_module_output_raises_exception_empty_output(self, clean_ref_mock, get_config_mock):
        module = TFModule("module.mymod", None, {}, [], {}, {})

        with self.assertRaises(InvalidResourceLinkingException) as err:
            _resolve_module_output(module, "empty")

        self.assertEqual(
            str(err.exception),
            "An error occurred when attempting to link two resources: Output empty was not found in module module.mymod",
        )

    @patch("samcli.hook_packages.terraform.hooks.prepare.resource_linking.get_configuration_address")
    @patch("samcli.hook_packages.terraform.hooks.prepare.resource_linking._clean_references_list")
    def test_resolve_module_output_raises_exception_empty_children(self, clean_ref_mock, get_config_mock):
        module = TFModule("module.mymod", None, {}, [], {}, {"search": References(["module.nonexist.output"])})

        clean_ref_mock.return_value = ["module.nonexist.output"]
        get_config_mock.return_value = "nonexist"

        with self.assertRaises(InvalidResourceLinkingException) as err:
            _resolve_module_output(module, "search")

        self.assertEqual(
            str(err.exception),
            "An error occurred when attempting to link two resources: Module module.mymod does not have child modules defined",
        )

    @patch("samcli.hook_packages.terraform.hooks.prepare.resource_linking.get_configuration_address")
    @patch("samcli.hook_packages.terraform.hooks.prepare.resource_linking._clean_references_list")
    def test_resolve_module_output_raises_exception_non_exist_child(self, clean_ref_mock, get_config_mock):
        module = TFModule(
            "module.mymod", None, {}, [], {"othermod": Mock()}, {"search": References(["module.nonexist.output"])}
        )
        clean_ref_mock.return_value = ["module.nonexist.output"]
        get_config_mock.return_value = "nonexist"

        with self.assertRaises(InvalidResourceLinkingException) as err:
            _resolve_module_output(module, "search")

        self.assertEqual(
            str(err.exception),
            "An error occurred when attempting to link two resources: Module module.mymod does not have nonexist as a child module",
        )

    @parameterized.expand(
        [
            "module.",
            "module..",
            "module.....",
            "module.name",
            "module.name.output.again",
        ]
    )
    @patch("samcli.hook_packages.terraform.hooks.prepare.resource_linking.get_configuration_address")
    @patch("samcli.hook_packages.terraform.hooks.prepare.resource_linking._clean_references_list")
    def test_resolve_module_output_invalid_module_name(self, invalid_reference, clean_ref_mock, get_config_mock):
        module = TFModule("module.name", None, {}, [], {}, {"output1": References([invalid_reference])})
        clean_ref_mock.return_value = [invalid_reference]

        with self.assertRaises(InvalidResourceLinkingException) as err:
            _resolve_module_output(module, "output1")

        self.assertEqual(
            str(err.exception),
            f"An error occurred when attempting to link two resources: Module module.name contains an invalid reference {invalid_reference}",
        )

    def test_resolve_module_variable_constant_value(self):
        constant_value = ConstantValue(value="layer.arn")
        module = TFModule(
            variables={"layer": constant_value},
            resources=[],
            child_modules={},
            outputs={},
            full_address="",
            parent_module=None,
        )
        results = _resolve_module_variable(module, "layer")
        self.assertEqual(len(results), 1)
        self.assertEqual(results[0].value, "layer.arn")

    @patch("samcli.hook_packages.terraform.hooks.prepare.resource_linking.get_configuration_address")
    @patch("samcli.hook_packages.terraform.hooks.prepare.resource_linking._clean_references_list")
    def test_resolve_module_variable_nested_variables(self, mock_clean_references, mock_get_configuration_address):
        references = ["var.layer_name"]
        mock_clean_references.return_value = references
        mock_get_configuration_address.return_value = "layer_name"
        references = References(value=references)
        constant_value = ConstantValue(value="layer.arn")
        parent_module = TFModule(
            variables={"layer_name": constant_value},
            resources=[],
            child_modules={},
            outputs={},
            full_address="",
            parent_module=None,
        )
        child_module = TFModule(
            variables={"layer": references},
            resources=[],
            child_modules={},
            outputs={},
            full_address="",
            parent_module=parent_module,
        )
        results = _resolve_module_variable(child_module, "layer")
        self.assertEqual(len(results), 1)
        self.assertEqual(results[0].value, "layer.arn")

    @patch("samcli.hook_packages.terraform.hooks.prepare.resource_linking.get_configuration_address")
    @patch("samcli.hook_packages.terraform.hooks.prepare.resource_linking._clean_references_list")
    def test_resolve_module_variable_local_variable(self, mock_clean_references, mock_get_configuration_address):
        references = ["local.layer_arn"]
        mock_clean_references.return_value = references
        mock_get_configuration_address.return_value = "layer_arn"
        local_reference = References(value=references)
        parent_module = TFModule(
            variables={},
            resources=[],
            child_modules={},
            outputs={},
            full_address="full/address",
            parent_module=None,
        )
        module = TFModule(
            variables={"layer": local_reference},
            resources=[],
            child_modules={},
            outputs={},
            full_address="full/address",
            parent_module=parent_module,
        )
        results = _resolve_module_variable(module, "layer")
        self.assertEqual(len(results), 1)
        self.assertEqual(results[0].value, "local.layer_arn")
        self.assertEqual(results[0].module_address, "full/address")

    @patch("samcli.hook_packages.terraform.hooks.prepare.resource_linking.get_configuration_address")
    @patch("samcli.hook_packages.terraform.hooks.prepare.resource_linking._resolve_module_output")
    @patch("samcli.hook_packages.terraform.hooks.prepare.resource_linking._clean_references_list")
    def test_resolve_module_variable_nested_modules(
        self, mock_clean_references, mock_resolve_module_output, mock_get_configuration_address
    ):
        references = ["module.layer_module.layer_arn"]
        mock_resolve_module_output.return_value = [ConstantValue(value="layer_arn")]
        mock_clean_references.return_value = references
        mock_get_configuration_address.return_value = "layer_module"
        references = References(value=references)
        constant_value = ConstantValue(value="layer_arn")
        parent_module = TFModule(
            variables={"layer_name": constant_value},
            resources=[],
            child_modules={},
            outputs={},
            full_address="",
            parent_module=None,
        )
        child_module = TFModule(
            variables={"layer": references},
            resources=[],
            child_modules={},
            outputs={},
            full_address="",
            parent_module=parent_module,
        )
        parent_module.child_modules.update({"layer_module": child_module})
        results = _resolve_module_variable(child_module, "layer")
        self.assertEqual(len(results), 1)
        self.assertEqual(results[0].value, "layer_arn")

    @patch("samcli.hook_packages.terraform.hooks.prepare.resource_linking.get_configuration_address")
    @patch("samcli.hook_packages.terraform.hooks.prepare.resource_linking._resolve_module_output")
    @patch("samcli.hook_packages.terraform.hooks.prepare.resource_linking._clean_references_list")
    def test_resolve_module_variable_combined_nested_modules(
        self, mock_clean_references, mock_resolve_module_output, mock_get_configuration_address
    ):
        references = ["module.layer_module.layer_arn", "var.layer_name_b"]
        mock_resolve_module_output.return_value = [ConstantValue(value="layer_arn_a")]
        mock_clean_references.return_value = references
        mock_get_configuration_address.side_effect = ["layer_module", "layer_name_b"]
        references = References(value=references)
        parent_module = TFModule(
            variables={
                "layer_name": ConstantValue(value="layer_arn_a"),
                "layer_name_b": ConstantValue(value="layer_arn_b"),
            },
            resources=[],
            child_modules={},
            outputs={},
            full_address="",
            parent_module=None,
        )
        child_module = TFModule(
            variables={"layer": references, "layer_name_c": ConstantValue(value="layer_arn_c")},
            resources=[],
            child_modules={},
            outputs={},
            full_address="",
            parent_module=parent_module,
        )
        parent_module.child_modules.update({"layer_module": child_module})
        results_a = _resolve_module_variable(child_module, "layer")
        results_b = _resolve_module_variable(child_module, "layer_name_c")
        self.assertEqual(len(results_a), 2)
        self.assertEqual(len(results_b), 1)
        self.assertEqual(
            results_a[0].value,
            "layer_arn_a",
        )
        self.assertEqual(
            results_a[1].value,
            "layer_arn_b",
        )
        self.assertEqual(results_b[0].value, "layer_arn_c")

    def test_resolve_module_variable_invalid_variable(self):
        constant_value = None
        module = TFModule(
            variables={"layer": constant_value},
            resources=[],
            child_modules={},
            outputs={},
            full_address="",
            parent_module=None,
        )

        with self.assertRaises(InvalidResourceLinkingException) as ex:
            _resolve_module_variable(module, "layer")

        self.assertEqual(
            ex.exception.args[0],
            "An error occurred when attempting to link two resources: The variable "
            "layer could not be found in module root module.",
        )

    @patch("samcli.hook_packages.terraform.hooks.prepare.resource_linking.get_configuration_address")
    @patch("samcli.hook_packages.terraform.hooks.prepare.resource_linking._clean_references_list")
    def test_resolve_module_variable_enters_invalid_state(self, mock_clean_references, mock_get_configuration_address):
        references = ["local.layer_arn"]
        mock_clean_references.return_value = references
        mock_get_configuration_address.return_value = "layer_arn"
        local_reference = References(value=references)
        module = TFModule(
            variables={"layer": local_reference},
            resources=[],
            child_modules={},
            outputs={},
            full_address="full/address",
            parent_module=None,
        )

        with self.assertRaises(InvalidResourceLinkingException) as ex:
            _resolve_module_variable(module, "layer")

        self.assertEqual(
            ex.exception.args[0],
            "An error occurred when attempting to link two resources: Resource linking entered an invalid state.",
        )

    @patch("samcli.hook_packages.terraform.hooks.prepare.resource_linking.get_configuration_address")
    @patch("samcli.hook_packages.terraform.hooks.prepare.resource_linking._clean_references_list")
    def test_resolve_module_variable_invalid_module_reference(
        self, mock_clean_references, mock_get_configuration_address
    ):
        references = ["module.layer_module"]
        mock_clean_references.return_value = references
        mock_get_configuration_address.return_value = "layer_module"
        references = References(value=references)
        child_module = TFModule(
            variables={"layer": references},
            resources=[],
            child_modules={},
            outputs={},
            full_address="",
            parent_module=None,
        )
        with self.assertRaises(InvalidResourceLinkingException) as ex:
            _resolve_module_variable(child_module, "layer")

        self.assertEqual(
            ex.exception.args[0],
            "An error occurred when attempting to link two resources: Couldn't find child module layer_module.",
        )

    @patch("samcli.hook_packages.terraform.hooks.prepare.resource_linking._build_module_full_address")
    @patch("samcli.hook_packages.terraform.hooks.prepare.resource_linking._build_module_variables_from_configuration")
    @patch("samcli.hook_packages.terraform.hooks.prepare.resource_linking._build_module_resources_from_configuration")
    @patch("samcli.hook_packages.terraform.hooks.prepare.resource_linking._build_module_outputs_from_configuration")
    @patch("samcli.hook_packages.terraform.hooks.prepare.resource_linking._build_child_modules_from_configuration")
    def test_build_module(
        self,
        patched_build_child_modules_from_configuration,
        patched_build_module_outputs_from_configuration,
        patched_build_module_resources_from_configuration,
        patched_build_module_variables_from_configuration,
        patched_build_module_full_address,
    ):
        mock_full_address = Mock()
        patched_build_module_full_address.return_value = mock_full_address

        mock_variables = Mock()
        patched_build_module_variables_from_configuration.return_value = mock_variables

        mock_resources = Mock()
        patched_build_module_resources_from_configuration.return_value = mock_resources

        mock_outputs = Mock()
        patched_build_module_outputs_from_configuration.return_value = mock_outputs

        mock_child_modules = Mock()
        patched_build_child_modules_from_configuration.return_value = mock_child_modules

        result = _build_module(Mock(), Mock(), Mock(), Mock())
        expected_module = TFModule(
            mock_full_address, None, mock_variables, mock_resources, mock_child_modules, mock_outputs
        )

        self.assertEqual(result, expected_module)

    @parameterized.expand(
        [
            (None, None, None),
            ("some_module", None, "module.some_module"),
            ("some_module", "parent_module_address", "parent_module_address.module.some_module"),
        ]
    )
    def test_build_module_full_address(self, module_name, parent_module_address, expected_full_address):
        result = _build_module_full_address(module_name, parent_module_address)
        self.assertEqual(result, expected_full_address)

    def test_build_module_variables_from_configuration(self):
        module_configuration = {
            "variables": {
                "var1": {"default": "var1_default_value"},
                "var2": {"default": "var2_default_value"},
                "var3": {},
                "var4": {},
            },
        }

        input_variables = {
            "var2": ConstantValue("var2_input_value"),
            "var4": ConstantValue("var4_input_value"),
        }

        result = _build_module_variables_from_configuration(module_configuration, input_variables)

        self.assertEqual(result["var1"], ConstantValue("var1_default_value"))
        self.assertEqual(result["var2"], input_variables["var2"])
        self.assertEqual(result["var3"], ConstantValue(None))
        self.assertEqual(result["var4"], ConstantValue("var4_input_value"))

    @patch("samcli.hook_packages.terraform.hooks.prepare.resource_linking._build_expression_from_configuration")
    def test_build_module_resources_from_configuration(
        self,
        patched_build_expression_from_configuration,
    ):
        mock_parsed_expression = Mock()
        patched_build_expression_from_configuration.return_value = mock_parsed_expression

        module_configuration = {
            "resources": [
                {
                    "address": "resource1_address",
                    "type": "resource1_type",
                    "expressions": {
                        "expression1": Mock(),
                        "expression2": Mock(),
                    },
                },
                {
                    "address": "resource2_address",
                    "type": "resource2_type",
                    "expressions": {
                        "expression3": Mock(),
                        "expression4": Mock(),
                    },
                },
            ]
        }

        mock_module = Mock()

        result = _build_module_resources_from_configuration(module_configuration, mock_module)

        expected_resources = {
            "resource1_address": TFResource(
                "resource1_address",
                "resource1_type",
                mock_module,
                {"expression1": mock_parsed_expression, "expression2": mock_parsed_expression},
            ),
            "resource2_address": TFResource(
                "resource2_address",
                "resource2_type",
                mock_module,
                {"expression3": mock_parsed_expression, "expression4": mock_parsed_expression},
            ),
        }

        self.assertEqual(result, expected_resources)

    @patch("samcli.hook_packages.terraform.hooks.prepare.resource_linking._build_expression_from_configuration")
    def test_build_module_outputs_from_configuration(
        self,
        patched_build_expression_from_configuration,
    ):
        parsed_expression = Mock()
        patched_build_expression_from_configuration.return_value = parsed_expression

        module_configuration = {
            "outputs": {
                "output1": {
                    "expression": Mock(),
                },
                "output2": {
                    "expression": Mock(),
                },
            }
        }

        result = _build_module_outputs_from_configuration(module_configuration)

        expected_outputs = {
            "output1": parsed_expression,
            "output2": parsed_expression,
        }

        self.assertEqual(result, expected_outputs)

    @patch("samcli.hook_packages.terraform.hooks.prepare.resource_linking._build_expression_from_configuration")
    @patch("samcli.hook_packages.terraform.hooks.prepare.resource_linking._build_module")
    def test_build_child_modules_from_configuration(
        self,
        patched_build_module,
        patched_build_expression_from_configuration,
    ):
        mock_parsed_expression = Mock()
        patched_build_expression_from_configuration.return_value = mock_parsed_expression

        child_built_modules = [Mock(), Mock()]
        patched_build_module.side_effect = child_built_modules

        mock_child_config1 = Mock()
        mock_child_config2 = Mock()
        module_configuration = {
            "module_calls": {
                "module1": {
                    "expressions": {
                        "expression1": Mock(),
                        "expression2": Mock(),
                    },
                    "module": mock_child_config1,
                },
                "module2": {
                    "expressions": {
                        "expression3": Mock(),
                        "expression4": Mock(),
                    },
                    "module": mock_child_config2,
                },
            },
        }

        mock_module = Mock(full_address="module.some_address")

        result = _build_child_modules_from_configuration(module_configuration, mock_module)

        # check it builds child modules
        patched_build_module.assert_has_calls(
            [
                call(
                    "module1",
                    mock_child_config1,
                    {"expression1": mock_parsed_expression, "expression2": mock_parsed_expression},
                    "module.some_address",
                ),
                call(
                    "module2",
                    mock_child_config2,
                    {"expression3": mock_parsed_expression, "expression4": mock_parsed_expression},
                    "module.some_address",
                ),
            ]
        )

        # check it sets parent module of each child
        for child in child_built_modules:
            self.assertEqual(child.parent_module, mock_module)

        # check return result
        self.assertCountEqual(list(result.keys()), ["module1", "module2"])
        self.assertCountEqual(list(result.values()), child_built_modules)

    @parameterized.expand(
        [
            ({"constant_value": "hello"}, ConstantValue("hello")),
            ({"references": ["hello", "world"]}, References(["hello", "world"])),
        ]
    )
    def test_build_expression_from_configuration(
        self,
        expression_configuration,
        expected_parsed_expression,
    ):
        result = _build_expression_from_configuration(expression_configuration)
        self.assertEqual(result, expected_parsed_expression)

    def test_resolve_resource_attribute_constant_value(self):
        resource = TFResource(
            address="aws_lambda_function.func",
            type="aws_lambda_function",
            module=TFModule(None, None, {}, [], {}, {}),
            attributes={
                "Code": ConstantValue(value="/path/code"),
                "Layers": ConstantValue(value=["layer1.arn", "layer2.arn"]),
            },
        )
        results = _resolve_resource_attribute(resource, "Layers")
        self.assertEqual(len(results), 1)
        self.assertEqual(results[0].value, ["layer1.arn", "layer2.arn"])

    @patch("samcli.hook_packages.terraform.hooks.prepare.resource_linking._resolve_module_variable")
    @patch("samcli.hook_packages.terraform.hooks.prepare.resource_linking._clean_references_list")
    @patch("samcli.hook_packages.terraform.hooks.prepare.resource_linking.get_configuration_address")
    def test_resolve_resource_attribute_variable_reference(
        self, get_configuration_address_mock, clean_references_mock, resolve_module_variable_mock
    ):
        value1 = Mock()
        value2 = Mock()
        resolve_module_variable_mock.side_effect = [[value1], [value2]]
        clean_references_mock.return_value = ["var.layer_arn_1", "var.layer_arn_2"]
        get_configuration_address_mock.side_effect = ["layer_arn_1", "layer_arn_2"]

        parent_module = TFModule(None, None, {}, [], {}, {})
        resource = TFResource(
            address="aws_lambda_function.func",
            type="aws_lambda_function",
            module=parent_module,
            attributes={
                "Code": ConstantValue(value="/path/code"),
                "Layers": References(value=["var.layer_arn_1", "var.layer_arn_2"]),
            },
        )
        results = _resolve_resource_attribute(resource, "Layers")
        self.assertEqual(len(results), 2)
        self.assertEqual(results[0], value1)
        self.assertEqual(results[1], value2)
        get_configuration_address_mock.has_calls([call("layer_arn_1"), call("layer_arn_2")])
        resolve_module_variable_mock.assert_has_calls(
            [
                call(
                    parent_module,
                    "layer_arn_1",
                ),
                call(
                    parent_module,
                    "layer_arn_2",
                ),
            ]
        )

    @patch("samcli.hook_packages.terraform.hooks.prepare.resource_linking._resolve_module_output")
    @patch("samcli.hook_packages.terraform.hooks.prepare.resource_linking._clean_references_list")
    @patch("samcli.hook_packages.terraform.hooks.prepare.resource_linking.get_configuration_address")
    def test_resolve_resource_attribute_module_reference(
        self, get_configuration_address_mock, clean_references_mock, resolve_module_output_mock
    ):
        value1 = Mock()
        value2 = Mock()
        resolve_module_output_mock.side_effect = [[value1], [value2]]
        clean_references_mock.return_value = ["module.layer1.arn", "module.layer2.arn"]
        get_configuration_address_mock.side_effect = ["layer1", "layer2"]

        layer1_module = TFModule(None, None, {}, [], {}, {"id": "layer1_id", "arn": "layer1.arn"})
        layer2_module = TFModule(None, None, {}, [], {}, {"id": "layer2_id", "arn": "layer2.arn"})
        other_module = TFModule(None, None, {}, [], {}, {})
        parent_module = TFModule(
            None,
            None,
            {},
            [],
            {
                "layer2": layer2_module,
                "layer1": layer1_module,
                "other": other_module,
            },
            {},
        )

        resource = TFResource(
            address="aws_lambda_function.func",
            type="aws_lambda_function",
            module=parent_module,
            attributes={
                "Code": ConstantValue(value="/path/code"),
                "Layers": References(value=["module.layer1.arn", "module.layer2.arn"]),
            },
        )
        results = _resolve_resource_attribute(resource, "Layers")
        self.assertEqual(len(results), 2)
        self.assertEqual(results[0], value1)
        self.assertEqual(results[1], value2)

        get_configuration_address_mock.has_calls([call("layer1"), call("layer2")])

        resolve_module_output_mock.assert_has_calls(
            [
                call(
                    layer1_module,
                    "arn",
                ),
                call(
                    layer2_module,
                    "arn",
                ),
            ]
        )

    @patch("samcli.hook_packages.terraform.hooks.prepare.resource_linking._clean_references_list")
    def test_resolve_resource_attribute_resource_reference(self, clean_references_mock):
        clean_references_mock.return_value = ["aws_lambda_layer.arn"]
        parent_module = TFModule(None, None, {}, [], {}, {})

        resource = TFResource(
            address="aws_lambda_function.func",
            type="aws_lambda_function",
            module=parent_module,
            attributes={
                "Code": ConstantValue(value="/path/code"),
                "Layers": References(value=["aws_lambda_layer.arn"]),
            },
        )
        results = _resolve_resource_attribute(resource, "Layers")
        self.assertEqual(len(results), 1)
        self.assertEqual(results[0], ResolvedReference("aws_lambda_layer.arn", None))

    @patch("samcli.hook_packages.terraform.hooks.prepare.resource_linking._resolve_module_variable")
    @patch("samcli.hook_packages.terraform.hooks.prepare.resource_linking._resolve_module_output")
    @patch("samcli.hook_packages.terraform.hooks.prepare.resource_linking._clean_references_list")
    @patch("samcli.hook_packages.terraform.hooks.prepare.resource_linking.get_configuration_address")
    def test_resolve_resource_attribute_module_and_variable_references(
        self,
        get_configuration_address_mock,
        clean_references_mock,
        resolve_module_output_mock,
        resolve_module_variable_mock,
    ):
        variable_reference_value = Mock()
        resolve_module_variable_mock.return_value = [variable_reference_value]
        module_reference_value = Mock()
        resolve_module_output_mock.return_value = [module_reference_value]

        clean_references_mock.return_value = ["module.layer1.arn", "var.layer2_arn"]
        get_configuration_address_mock.side_effect = ["layer1", "layer2_arn"]

        layer1_module = TFModule(None, None, {}, [], {}, {"id": "layer1_id", "arn": "layer1.arn"})
        other_module = TFModule(None, None, {}, [], {}, {})
        parent_module = TFModule(
            None,
            None,
            {},
            [],
            {
                "layer1": layer1_module,
                "other": other_module,
            },
            {},
        )

        resource = TFResource(
            address="aws_lambda_function.func",
            type="aws_lambda_function",
            module=parent_module,
            attributes={
                "Code": ConstantValue(value="/path/code"),
                "Layers": References(value=["module.layer1.arn", "var.layer2_arn"]),
            },
        )
        results = _resolve_resource_attribute(resource, "Layers")
        self.assertEqual(len(results), 2)
        self.assertEqual(results[0], module_reference_value)
        self.assertEqual(results[1], variable_reference_value)

        get_configuration_address_mock.has_calls([call("layer1"), call("layer2_arn")])

        resolve_module_output_mock.assert_has_calls(
            [
                call(
                    layer1_module,
                    "arn",
                ),
            ]
        )
        resolve_module_variable_mock.assert_has_calls(
            [
                call(
                    parent_module,
                    "layer2_arn",
                ),
            ]
        )

    @patch("samcli.hook_packages.terraform.hooks.prepare.resource_linking._clean_references_list")
    def test_resolve_resource_attribute_empty_child_module_for_module_output_case_exception_scenario(
        self, clean_references_mock
    ):
        resource = TFResource(
            address="aws_lambda_function.func",
            type="aws_lambda_function",
            module=TFModule(None, None, {}, [], {}, {}),
            attributes={
                "Code": ConstantValue(value="/path/code"),
                "Layers": References(value=["module.layer1.arn"]),
            },
        )
        expected_exception_message = (
            "An error occurred when attempting to link two resources: The input resource "
            "aws_lambda_function.func does not have a parent module, or we could not find the "
            "child module layer1."
        )

        if resource.attributes.get("Layers"):
            clean_references_mock.return_value = resource.attributes["Layers"].value

        with self.assertRaises(InvalidResourceLinkingException) as exc:
            _resolve_resource_attribute(resource, "Layers")

        self.assertEqual(exc.exception.args[0], expected_exception_message)

    @patch("samcli.hook_packages.terraform.hooks.prepare.resource_linking._clean_references_list")
    def test_resolve_resource_attribute_no_child_module_for_module_output_case_exception_scenario(
        self, clean_references_mock
    ):
        resource = TFResource(
            address="aws_lambda_function.func",
            type="aws_lambda_function",
            module=TFModule(None, None, {}, [], {"layer2": TFModule(None, None, {}, [], {}, {})}, {}),
            attributes={
                "Code": ConstantValue(value="/path/code"),
                "Layers": References(value=["module.layer1.arn"]),
            },
        )
        expected_exception_message = (
            "An error occurred when attempting to link two resources: The input resource "
            "aws_lambda_function.func does not have a parent module, or we could not find the "
            "child module layer1."
        )

        if resource.attributes.get("Layers"):
            clean_references_mock.return_value = resource.attributes["Layers"].value

        with self.assertRaises(InvalidResourceLinkingException) as exc:
            _resolve_resource_attribute(resource, "Layers")

        self.assertEqual(exc.exception.args[0], expected_exception_message)

    @parameterized.expand(["module.layer1", "module.layer1.arn.other", "module.", "module.."])
    @patch("samcli.hook_packages.terraform.hooks.prepare.resource_linking._clean_references_list")
    def test_resolve_resource_attribute_invalid_module_output_references_exception_scenario(
        self, module_output_reference, clean_references_mock
    ):
        resource = TFResource(
            address="aws_lambda_function.func",
            type="aws_lambda_function",
            module=TFModule(None, None, {}, [], {}, {}),
            attributes={
                "Code": ConstantValue(value="/path/code"),
                "Layers": References(value=[module_output_reference]),
            },
        )
        expected_exception_message = (
            "An error occurred when attempting to link two resources: The attribute Layers "
            f"in Resource aws_lambda_function.func has an invalid reference "
            f"{module_output_reference} value"
        )

        if resource.attributes.get("Layers"):
            clean_references_mock.return_value = resource.attributes["Layers"].value

        with self.assertRaises(InvalidResourceLinkingException) as exc:
            _resolve_resource_attribute(resource, "Layers")

        self.assertEqual(exc.exception.args[0], expected_exception_message)

    @patch("samcli.hook_packages.terraform.hooks.prepare.resource_linking._clean_references_list")
    def test_resolve_resource_attribute_no_value_use_case(self, clean_references_mock):
        resource = TFResource(
            address="aws_lambda_function.func",
            type="aws_lambda_function",
            module=TFModule(None, None, {}, [], {}, {}),
            attributes={
                "Code": ConstantValue(value="/path/code"),
            },
        )

        results = _resolve_resource_attribute(resource, "Layers")
        self.assertEqual(len(results), 0)


class TestResourceLinker(TestCase):
    def setUp(self) -> None:
        self.linker_exceptions = ResourcePairExceptions(
            multiple_resource_linking_exception=OneLambdaLayerLinkingLimitationException,
            local_variable_linking_exception=FunctionLayerLocalVariablesLinkingLimitationException,
        )
        self.sample_resource_linking_pair = ResourceLinkingPair(
            source_resource_cfn_resource=Mock(),
            source_resource_tf_config=Mock(),
            destination_resource_tf={
                "applied_layer1_logical_id": {"values": {"arn": "applied_layer1.arn", "filename": "/some/path"}},
                "applied_layer2_logical_id": {"values": {"arn": "applied_layer2.arn", "filename": "/some/path"}},
                "noo_applied_layer3_logical_id": {"values": {"filename": "/some/path"}},
            },
            tf_destination_attribute_name="arn",
            terraform_link_field_name="layers",
            cfn_link_field_name="Layers",
            terraform_resource_type_prefix=LAMBDA_LAYER_RESOURCE_ADDRESS_PREFIX,
            cfn_resource_update_call_back_function=Mock(),
            linking_exceptions=self.linker_exceptions,
        )

    def test_applied_empty_destination_skip_call_back(self):
        resource_linker = ResourceLinker(self.sample_resource_linking_pair)
        resource_linker._link_using_linking_fields({"Properties": {"Layers": []}})

        self.sample_resource_linking_pair.cfn_resource_update_call_back_function.assert_not_called()

    @patch("samcli.hook_packages.terraform.hooks.prepare.resource_linking._resolve_resource_attribute")
    @patch("samcli.hook_packages.terraform.hooks.prepare.resource_linking.ResourceLinker._process_resolved_resources")
    def test_config_empty_destination_skip_call_back(self, proccess_resolved_res_mock, resolve_resource_attr_mock):
        resource_linker = ResourceLinker(self.sample_resource_linking_pair)
        proccess_resolved_res_mock.return_value = []
        resource_linker._link_using_terraform_config(Mock(), Mock())

        self.sample_resource_linking_pair.cfn_resource_update_call_back_function.assert_not_called()

    def test_handle_linking_mix_of_applied_and_non_applied_resources(self):
        cfn_resource_depend_on_applied_resources = {
            "Type": "AWS::Lambda::Function",
            "Properties": {
                "FunctionName": "func1",
                "Runtime": "Python3.7",
                "Layers": ["applied_layer1.arn", "existing_layer1.arn"],
            },
        }
        cfn_resource_depend_on_at_least_one_non_applied_resource = {
            "Type": "AWS::Lambda::Function",
            "Properties": {"FunctionName": "func2", "Runtime": "Python3.7"},
        }
        cfn_resources = [
            cfn_resource_depend_on_applied_resources,
            cfn_resource_depend_on_at_least_one_non_applied_resource,
        ]
        source_tf_resource = Mock()
        resource_linker = ResourceLinker(self.sample_resource_linking_pair)

        resource_linker._link_using_terraform_config = Mock()
        resource_linker._link_using_linking_fields = Mock()

        resource_linker._handle_linking(source_tf_resource, cfn_resources)
        resource_linker._link_using_terraform_config.assert_called_with(
            source_tf_resource, [cfn_resource_depend_on_at_least_one_non_applied_resource]
        )
        resource_linker._link_using_linking_fields.assert_called_with(cfn_resource_depend_on_applied_resources)

    def test_handle_linking_only_applied_resources(self):
        cfn_resource1_depend_on_applied_resources = {
            "Type": "AWS::Lambda::Function",
            "Properties": {
                "FunctionName": "func1",
                "Runtime": "Python3.7",
                "Layers": ["applied_layer1.arn", "existing_layer1.arn"],
            },
        }
        cfn_resource2_depend_on_applied_resources = {
            "Type": "AWS::Lambda::Function",
            "Properties": {
                "FunctionName": "func2",
                "Runtime": "Python3.7",
                "Layers": ["applied_layer2.arn", "existing_layer2.arn"],
            },
        }
        cfn_resources = [
            cfn_resource1_depend_on_applied_resources,
            cfn_resource2_depend_on_applied_resources,
        ]
        source_tf_resource = Mock()
        resource_linker = ResourceLinker(self.sample_resource_linking_pair)

        resource_linker._link_using_terraform_config = Mock()
        resource_linker._link_using_linking_fields = Mock()

        resource_linker._handle_linking(source_tf_resource, cfn_resources)
        resource_linker._link_using_terraform_config.assert_called_with(source_tf_resource, [])
        resource_linker._link_using_linking_fields.assert_has_calls(
            [
                call(cfn_resource1_depend_on_applied_resources),
                call(cfn_resource2_depend_on_applied_resources),
            ]
        )

    def test_handle_linking_only_non_applied_resources(self):
        cfn_resource1_depend_on_at_least_one_non_applied_resource = {
            "Type": "AWS::Lambda::Function",
            "Properties": {"FunctionName": "func2", "Runtime": "Python3.7"},
        }
        cfn_resource2_depend_on_at_least_one_non_applied_resource = {
            "Type": "AWS::Lambda::Function",
            "Properties": {"FunctionName": "func3", "Runtime": "Python3.7"},
        }
        cfn_resources = [
            cfn_resource1_depend_on_at_least_one_non_applied_resource,
            cfn_resource2_depend_on_at_least_one_non_applied_resource,
        ]
        source_tf_resource = Mock()
        resource_linker = ResourceLinker(self.sample_resource_linking_pair)

        resource_linker._link_using_terraform_config = Mock()
        resource_linker._link_using_linking_fields = Mock()

        resource_linker._handle_linking(source_tf_resource, cfn_resources)
        resource_linker._link_using_terraform_config.assert_called_once_with(source_tf_resource, cfn_resources)
        resource_linker._link_using_linking_fields.assert_not_called()

    @patch("samcli.hook_packages.terraform.hooks.prepare.resource_linking._resolve_resource_attribute")
    def test_link_using_terraform_config_valid_scenario(self, resolve_resource_attribute_mock):
        source_resources = [Mock()]
        dest_resources = [Mock()]
        resource = Mock()

        resource_linker = ResourceLinker(self.sample_resource_linking_pair)

        resolved_dest_resources = Mock()
        resolve_resource_attribute_mock.return_value = resolved_dest_resources

        resource_linker._process_resolved_resources = Mock()
        resource_linker._process_resolved_resources.return_value = dest_resources

        resource_linker._update_mapped_parent_resource_with_resolved_child_resources = Mock()

        resource_linker._link_using_terraform_config(resource, source_resources)

        resource_linker._process_resolved_resources.assert_called_with(resource, resolved_dest_resources)
        self.sample_resource_linking_pair.cfn_resource_update_call_back_function.assert_called_with(
            source_resources[0], dest_resources
        )
        resolve_resource_attribute_mock.assert_called_with(resource, "layers")

    @patch("samcli.hook_packages.terraform.hooks.prepare.resource_linking._resolve_resource_attribute")
    def test_link_using_terraform_config_multiple_destinations_exception(self, resolve_resource_attribute_mock):
        source_resources = [Mock()]
        dest_resources = ["layer2.arn", {"Ref": "layer1_logical_id"}]

        resource_linker = ResourceLinker(self.sample_resource_linking_pair)

        resource_linker._process_resolved_resources = Mock()
        resource_linker._process_resolved_resources.return_value = dest_resources

        resource_linker._update_mapped_parent_resource_with_resolved_child_resources = Mock()

        resolved_destination_resources = [ResolvedReference("aws_lambda_layer_version.layer1.arn", "module.layer1")]
        resolve_resource_attribute_mock.return_value = resolved_destination_resources

        resource = Mock()
        resource.full_address = "func_full_address"
        expected_exception = (
            "AWS SAM CLI could not process a Terraform project that contains a source resource that is linked to more than "
            f"one destination resource. Destination resource(s) defined by {dest_resources} "
            f"could not be linked to source resource func_full_address."
            f"{os.linesep}Related issue: {ONE_LAMBDA_LAYER_LINKING_ISSUE_LINK}."
            f"{os.linesep}{os.linesep}{APPLY_WORK_AROUND_MESSAGE}"
        )
        with self.assertRaises(OneLambdaLayerLinkingLimitationException) as exc:
            resource_linker._link_using_terraform_config(resource, source_resources)
        self.assertEqual(exc.exception.args[0], expected_exception)

    def test_link_using_linking_fields_mix_existing_and_applied_resources(self):
        cfn_resource = {
            "Type": "AWS::Lambda::Function",
            "Properties": {"Layers": ["applied_layer1.arn", "existing_layer1.arn"]},
        }
        resource_linker = ResourceLinker(self.sample_resource_linking_pair)
        resource_linker._link_using_linking_fields(cfn_resource)
        dest_resources = [
            LogicalIdReference("applied_layer1_logical_id"),
            ExistingResourceReference("existing_layer1.arn"),
        ]
        self.sample_resource_linking_pair.cfn_resource_update_call_back_function.assert_called_with(
            cfn_resource, dest_resources
        )

    def test_process_resolved_resources_constant_only(self):
        resource = Mock()

        resource_linker = ResourceLinker(self.sample_resource_linking_pair)
        resource_linker._process_reference_resource_value = Mock()

        constant_value_resolved_resource = ConstantValue("layer1.arn")
        resolved_resources = [constant_value_resolved_resource]

        destination_resources = resource_linker._process_resolved_resources(resource, resolved_resources)

        self.assertEqual(destination_resources, [])
        resource_linker._process_reference_resource_value.assert_not_called()

    def test_process_resolved_resources_references_only(self):
        resource = Mock()

        resource_linker = ResourceLinker(self.sample_resource_linking_pair)
        resource_linker._process_reference_resource_value = Mock()

        reference_resolved_layer = ResolvedReference("aws_lambda_layer_version.layer1.arn", "module.layer1")
        resolved_resources = [reference_resolved_layer]
        resource_linker._process_reference_resource_value = Mock()
        resource_linker._process_reference_resource_value.return_value = [{"Ref": "Layer1LogicalId"}]

        destination_resources = resource_linker._process_resolved_resources(resource, resolved_resources)

        self.assertEqual(destination_resources, [{"Ref": "Layer1LogicalId"}])
        resource_linker._process_reference_resource_value.assert_called_with(resource, reference_resolved_layer)

    def test_process_resolved_resources_mixed_constant_and_references(self):
        resource = Mock()
        resource.full_address = "func_full_address"

        resource_linker = ResourceLinker(self.sample_resource_linking_pair)
        resource_linker._process_reference_resource_value = Mock()

        constant_value_resolved_resource = ConstantValue("layer1.arn")
        reference_resolved_resource = ResolvedReference("aws_lambda_layer_version.layer1.arn", "module.layer1")
        resolved_resources = [reference_resolved_resource, constant_value_resolved_resource]
        resource_linker._process_reference_resource_value.return_value = [{"Ref": "Layer1LogicalId"}]
        expected_exception = (
            "AWS SAM CLI could not process a Terraform project that contains a source resource that is linked to more than "
            f"one destination resource. Destination resource(s) defined by {resolved_resources} "
            f"could not be linked to source resource func_full_address."
            f"{os.linesep}Related issue: {ONE_LAMBDA_LAYER_LINKING_ISSUE_LINK}."
            f"{os.linesep}{os.linesep}{APPLY_WORK_AROUND_MESSAGE}"
        )
        with self.assertRaises(OneLambdaLayerLinkingLimitationException) as exc:
            resource_linker._process_resolved_resources(resource, resolved_resources)
        self.assertEqual(exc.exception.args[0], expected_exception)
        resource_linker._process_reference_resource_value.assert_called_with(resource, reference_resolved_resource)

    def test_process_resolved_resources_mixed_data_sources_and_references(self):
        resource = Mock()
        resource.full_address = "func_full_address"

        resource_linker = ResourceLinker(self.sample_resource_linking_pair)
        resource_linker._process_reference_resource_value = Mock()

        data_resources_resolved_resources = ResolvedReference("data.aws_region.current.name", "module.layer1")
        reference_resolved_resources = ResolvedReference("aws_lambda_layer_version.layer1.arn", "module.layer1")
        resolved_resources = [reference_resolved_resources, data_resources_resolved_resources]
        resource_linker._process_reference_resource_value.side_effect = [[{"Ref": "Layer1LogicalId"}], []]

        expected_exception = (
            "AWS SAM CLI could not process a Terraform project that contains a source resource "
            "that is linked to more than one destination resource. Destination resource(s) defined "
            f"by {resolved_resources} could not be linked to source resource func_full_address."
            f"{os.linesep}Related issue: {ONE_LAMBDA_LAYER_LINKING_ISSUE_LINK}."
            f"{os.linesep}{os.linesep}{APPLY_WORK_AROUND_MESSAGE}"
        )
        with self.assertRaises(OneLambdaLayerLinkingLimitationException) as exc:
            resource_linker._process_resolved_resources(resource, resolved_resources)
        self.assertEqual(exc.exception.args[0], expected_exception)
        resource_linker._process_reference_resource_value.assert_has_calls(
            [
                call(resource, reference_resolved_resources),
                call(resource, data_resources_resolved_resources),
            ]
        )

    def test_process_reference_resource_value_data_resource_reference(self):
        reference_resolved_resource = ResolvedReference("data.aws_lambda_layer_version.layer1", "module.layer1")
        resource = Mock()
        resource_linker = ResourceLinker(self.sample_resource_linking_pair)
        layers = resource_linker._process_reference_resource_value(resource, reference_resolved_resource)
        self.assertEqual(len(layers), 0)

    def test_process_reference_resource_value_reference_to_local_variables(self):
        reference_resolved_resources = ResolvedReference("local.layer_arn", "module.layer1")
        resource = Mock()
        resource.full_address = "func_full_address"
        resource_linker = ResourceLinker(self.sample_resource_linking_pair)
        expected_exception = (
            "AWS SAM CLI could not process a Terraform project that uses local variables to define linked resources. "
            "Destination resource(s) defined by local.layer_arn could not be linked to destination resource "
            f"func_full_address.{os.linesep}Related issue: {LOCAL_VARIABLES_SUPPORT_ISSUE_LINK}."
            f"{os.linesep}{os.linesep}{APPLY_WORK_AROUND_MESSAGE}"
        )
        with self.assertRaises(LocalVariablesLinkingLimitationException) as exc:
            resource_linker._process_reference_resource_value(resource, reference_resolved_resources)
        self.assertEqual(exc.exception.args[0], expected_exception)

    @patch("samcli.hook_packages.terraform.hooks.prepare.resource_linking.build_cfn_logical_id")
    def test_process_reference_resource_value_reference_to_an_existing_layer_resource(self, build_cfn_logical_id_mock):
        build_cfn_logical_id_mock.return_value = "layer1LogicalId"
        reference_resolved_layer = ResolvedReference("aws_lambda_layer_version.layer.arn", "module.layer1")
        resource = Mock()
        resource_linker = ResourceLinker(self.sample_resource_linking_pair)
        resource_linker._resource_pair.destination_resource_tf = {"layer1LogicalId": Mock()}

        resources = resource_linker._process_reference_resource_value(resource, reference_resolved_layer)
        self.assertEqual(len(resources), 1)
        self.assertEqual(resources[0], LogicalIdReference("layer1LogicalId"))
        build_cfn_logical_id_mock.assert_called_with("module.layer1.aws_lambda_layer_version.layer")

    @patch("samcli.hook_packages.terraform.hooks.prepare.resource_linking.build_cfn_logical_id")
    def test_process_reference_resource_value_reference_to_non_exist_layer_resource(self, build_cfn_logical_id_mock):
        build_cfn_logical_id_mock.return_value = "layer1LogicalId"
        reference_resolved_resources = ResolvedReference("aws_lambda_layer_version.layer.arn", None)
        resource = Mock()
        resource_linker = ResourceLinker(self.sample_resource_linking_pair)
        resource_linker._resource_pair.destination_resource_tf = {"layer2LogicalId": Mock()}

        resources = resource_linker._process_reference_resource_value(resource, reference_resolved_resources)
        self.assertEqual(len(resources), 0)
        build_cfn_logical_id_mock.assert_called_with("aws_lambda_layer_version.layer")

    def test_process_reference_layer_value_reference_to_not_layer_resource_arn_property(self):
        reference_resolved_resource = ResolvedReference("aws_lambda_layer_version.layer.name", None)
        resource = Mock()
        resource.full_address = "func_full_address"
        expected_exception = (
            f"An error occurred when attempting to link two resources: Could not use the value "
            f"aws_lambda_layer_version.layer.name as a destination resource for the source "
            f"resource func_full_address. The source resource value should refer to valid destination "
            f"resource ARN property."
        )
        resource_linker = ResourceLinker(self.sample_resource_linking_pair)
        with self.assertRaises(InvalidResourceLinkingException) as exc:
            resource_linker._process_reference_resource_value(resource, reference_resolved_resource)
        self.assertEqual(exc.exception.args[0], expected_exception)

    def test_process_reference_resource_value_reference_to_invalid_destination_resource(self):
        reference_resolved_resource = ResolvedReference("aws_lambda_layer_version2.layer.arn", None)
        resource = Mock()
        resource.full_address = "func_full_address"
        expected_exception = (
            f"An error occurred when attempting to link two resources: Could not use the value "
            f"aws_lambda_layer_version2.layer.arn as a destination for the source resource func_full_address. "
            f"The source resource value should refer to valid destination ARN property."
        )
        resource_linker = ResourceLinker(self.sample_resource_linking_pair)
        with self.assertRaises(InvalidResourceLinkingException) as exc:
            resource_linker._process_reference_resource_value(resource, reference_resolved_resource)
        self.assertEqual(exc.exception.args[0], expected_exception)

    def test_link_resources(self):
        source_config_resources = {
            "aws_lambda_function.remote_lambda_code": [
                {
                    "Type": "AWS::Lambda::Function",
                    "Properties": {
                        "FunctionName": "s3_remote_lambda_function",
                        "Code": {"S3Bucket": "lambda_code_bucket", "S3Key": "remote_lambda_code_key"},
                        "Handler": "app.lambda_handler",
                        "PackageType": "Zip",
                        "Runtime": "python3.8",
                        "Timeout": 3,
                    },
                    "Metadata": {"SamResourceId": "aws_lambda_function.remote_lambda_code", "SkipBuild": True},
                }
            ],
            "aws_lambda_function.root_lambda": [
                {
                    "Type": "AWS::Lambda::Function",
                    "Properties": {
                        "FunctionName": "root_lambda",
                        "Code": "HelloWorldFunction.zip",
                        "Handler": "app.lambda_handler",
                        "PackageType": "Zip",
                        "Runtime": "python3.8",
                        "Timeout": 3,
                    },
                    "Metadata": {"SamResourceId": "aws_lambda_function.root_lambda", "SkipBuild": True},
                }
            ],
        }
        resources = {
            "aws_lambda_function.remote_lambda_code": TFResource(
                "aws_lambda_function.remote_lambda_code", "", None, {}
            ),
            "aws_lambda_function.root_lambda": TFResource("aws_lambda_function.root_lambda", "", None, {}),
        }
        resource_linker = ResourceLinker(self.sample_resource_linking_pair)
        resource_linker._resource_pair.source_resource_cfn_resource = source_config_resources
        resource_linker._resource_pair.source_resource_tf_config = resources
        resource_linker._handle_linking = Mock()

        resource_linker.link_resources()

        resource_linker._handle_linking.assert_has_calls(
            [
                call(
                    resources["aws_lambda_function.remote_lambda_code"],
                    source_config_resources.get("aws_lambda_function.remote_lambda_code"),
                ),
                call(
                    resources["aws_lambda_function.root_lambda"],
                    source_config_resources.get("aws_lambda_function.root_lambda"),
                ),
            ]
        )

    @patch("samcli.hook_packages.terraform.hooks.prepare.resource_linking._link_lambda_functions_to_layers_call_back")
    @patch("samcli.hook_packages.terraform.hooks.prepare.resource_linking.ResourceLinker")
    @patch("samcli.hook_packages.terraform.hooks.prepare.resource_linking.ResourceLinkingPair")
    @patch("samcli.hook_packages.terraform.hooks.prepare.resource_linking.ResourcePairExceptions")
    def test_link_lambda_functions_to_layers(
        self,
        mock_resource_linking_exceptions,
        mock_resource_linking_pair,
        mock_resource_linker,
        mock_link_lambda_functions_to_layers_call_back,
    ):
        lambda_funcs_config_resources = {
            "aws_lambda_function.remote_lambda_code": [
                {
                    "Type": "AWS::Lambda::Function",
                    "Properties": {
                        "FunctionName": "s3_remote_lambda_function",
                        "Code": {"S3Bucket": "lambda_code_bucket", "S3Key": "remote_lambda_code_key"},
                        "Handler": "app.lambda_handler",
                        "PackageType": "Zip",
                        "Runtime": "python3.8",
                        "Timeout": 3,
                    },
                    "Metadata": {"SamResourceId": "aws_lambda_function.remote_lambda_code", "SkipBuild": True},
                }
            ],
            "aws_lambda_function.root_lambda": [
                {
                    "Type": "AWS::Lambda::Function",
                    "Properties": {
                        "FunctionName": "root_lambda",
                        "Code": "HelloWorldFunction.zip",
                        "Handler": "app.lambda_handler",
                        "PackageType": "Zip",
                        "Runtime": "python3.8",
                        "Timeout": 3,
                    },
                    "Metadata": {"SamResourceId": "aws_lambda_function.root_lambda", "SkipBuild": True},
                }
            ],
        }
        terraform_layers_resources = {
            "AwsLambdaLayerVersionLambdaLayer556B22D0": {
                "address": "aws_lambda_layer_version.lambda_layer",
                "mode": "managed",
                "type": "aws_lambda_layer_version",
                "name": "lambda_layer",
                "provider_name": "registry.terraform.io/hashicorp/aws",
                "schema_version": 0,
                "values": {
                    "compatible_architectures": ["arm64"],
                    "compatible_runtimes": ["nodejs14.x", "nodejs16.x"],
                    "description": None,
                    "filename": None,
                    "layer_name": "lambda_layer_name",
                    "license_info": None,
                    "s3_bucket": "layer_code_bucket",
                    "s3_key": "s3_lambda_layer_code_key",
                    "s3_object_version": "1",
                    "skip_destroy": False,
                },
                "sensitive_values": {"compatible_architectures": [False], "compatible_runtimes": [False, False]},
            }
        }
        resources = {
            "aws_lambda_function.remote_lambda_code": TFResource(
                "aws_lambda_function.remote_lambda_code", "", None, {}
            ),
            "aws_lambda_function.root_lambda": TFResource("aws_lambda_function.root_lambda", "", None, {}),
        }
        _link_lambda_functions_to_layers(resources, lambda_funcs_config_resources, terraform_layers_resources)
        mock_resource_linking_exceptions.assert_called_once_with(
            multiple_resource_linking_exception=OneLambdaLayerLinkingLimitationException,
            local_variable_linking_exception=FunctionLayerLocalVariablesLinkingLimitationException,
        )
        mock_resource_linking_pair.assert_called_once_with(
            source_resource_cfn_resource=lambda_funcs_config_resources,
            source_resource_tf_config=resources,
            destination_resource_tf=terraform_layers_resources,
            tf_destination_attribute_name="arn",
            terraform_link_field_name="layers",
            cfn_link_field_name="Layers",
            terraform_resource_type_prefix=LAMBDA_LAYER_RESOURCE_ADDRESS_PREFIX,
            cfn_resource_update_call_back_function=mock_link_lambda_functions_to_layers_call_back,
            linking_exceptions=mock_resource_linking_exceptions(),
        )
        mock_resource_linker.assert_called_once_with(mock_resource_linking_pair())

    @parameterized.expand(
        [
            (
                {
                    "Type": "AWS::Lambda::Function",
                    "Properties": {"FunctionName": "func", "Layers": ["existing_layer1.arn", "applied_layer1.arn"]},
                    "Metadata": {"SamResourceId": "aws_lambda_function.remote_lambda_code", "SkipBuild": True},
                },
                [ExistingResourceReference("existing_layer1.arn"), LogicalIdReference("Layer1LogicaId")],
                ["existing_layer1.arn", {"Ref": "Layer1LogicaId"}],
            ),
            (
                {
                    "Type": "AWS::Lambda::Function",
                    "Properties": {"FunctionName": "func", "Layers": ["existing_layer1.arn", "existing_layer2.arn"]},
                    "Metadata": {"SamResourceId": "aws_lambda_function.remote_lambda_code", "SkipBuild": True},
                },
                [ExistingResourceReference("existing_layer1.arn"), ExistingResourceReference("existing_layer2.arn")],
                ["existing_layer1.arn", "existing_layer2.arn"],
            ),
            (
                {
                    "Type": "AWS::Lambda::Function",
                    "Properties": {
                        "FunctionName": "func",
                    },
                    "Metadata": {"SamResourceId": "aws_lambda_function.remote_lambda_code", "SkipBuild": True},
                },
                [LogicalIdReference("Layer1LogicaId")],
                [{"Ref": "Layer1LogicaId"}],
            ),
        ]
    )
    def test_link_lambda_functions_to_layers_call_back(self, input_function, logical_ids, expected_layers):
        lambda_function = deepcopy(input_function)
        _link_lambda_functions_to_layers_call_back(lambda_function, logical_ids)
        input_function["Properties"]["Layers"] = expected_layers
        self.assertEqual(lambda_function, input_function)

    @patch(
        "samcli.hook_packages.terraform.hooks.prepare.resource_linking._link_gateway_resource_to_gateway_rest_apis_rest_api_id_call_back"
    )
    @patch("samcli.hook_packages.terraform.hooks.prepare.resource_linking.ResourceLinker")
    @patch("samcli.hook_packages.terraform.hooks.prepare.resource_linking.ResourceLinkingPair")
    @patch("samcli.hook_packages.terraform.hooks.prepare.resource_linking.ResourcePairExceptions")
    def test_link_gateway_methods_to_gateway_rest_apis(
        self,
        mock_resource_linking_exceptions,
        mock_resource_linking_pair,
        mock_resource_linker,
        mock_link_gateway_methods_to_gateway_rest_apis_call_back,
    ):
        gateway_method_config_resources = Mock()
        terraform_rest_apis_resources = Mock()
        resources = Mock()
        _link_gateway_methods_to_gateway_rest_apis(
            resources, gateway_method_config_resources, terraform_rest_apis_resources
        )
        mock_resource_linking_exceptions.assert_called_once_with(
            multiple_resource_linking_exception=OneRestApiToApiGatewayMethodLinkingLimitationException,
            local_variable_linking_exception=RestApiToApiGatewayMethodLocalVariablesLinkingLimitationException,
        )
        mock_resource_linking_pair.assert_called_once_with(
            source_resource_cfn_resource=gateway_method_config_resources,
            source_resource_tf_config=resources,
            destination_resource_tf=terraform_rest_apis_resources,
            tf_destination_attribute_name="id",
            terraform_link_field_name="rest_api_id",
            cfn_link_field_name="RestApiId",
            terraform_resource_type_prefix=API_GATEWAY_REST_API_RESOURCE_ADDRESS_PREFIX,
            cfn_resource_update_call_back_function=mock_link_gateway_methods_to_gateway_rest_apis_call_back,
            linking_exceptions=mock_resource_linking_exceptions(),
        )
        mock_resource_linker.assert_called_once_with(mock_resource_linking_pair())

    @patch(
        "samcli.hook_packages.terraform.hooks.prepare.resource_linking._link_gateway_resource_to_gateway_rest_apis_rest_api_id_call_back"
    )
    @patch(
        "samcli.hook_packages.terraform.hooks.prepare.resource_linking._link_gateway_resource_to_gateway_rest_apis_parent_id_call_back"
    )
    @patch("samcli.hook_packages.terraform.hooks.prepare.resource_linking.ResourceLinker")
    @patch("samcli.hook_packages.terraform.hooks.prepare.resource_linking.ResourceLinkingPair")
    @patch("samcli.hook_packages.terraform.hooks.prepare.resource_linking.ResourcePairExceptions")
    def test_link_gateway_resources_to_gateway_rest_apis(
        self,
        mock_resource_linking_exceptions,
        mock_resource_linking_pair,
        mock_resource_linker,
        mock_link_gateway_methods_to_gateway_rest_apis_parent_id_call_back,
        mock_link_gateway_methods_to_gateway_rest_apis_rest_api_id_call_back,
    ):
        gateway_resource_config_resources = Mock()
        terraform_rest_apis_resources = Mock()
        resources = Mock()
        _link_gateway_resources_to_gateway_rest_apis(
            resources, gateway_resource_config_resources, terraform_rest_apis_resources
        )
        mock_resource_linking_exceptions.assert_has_calls(
            [
                call(
                    multiple_resource_linking_exception=OneGatewayResourceToRestApiLinkingLimitationException,
                    local_variable_linking_exception=GatewayResourceToGatewayRestApiLocalVariablesLinkingLimitationException,
                ),
                call(
                    multiple_resource_linking_exception=OneGatewayResourceToRestApiLinkingLimitationException,
                    local_variable_linking_exception=GatewayResourceToGatewayRestApiLocalVariablesLinkingLimitationException,
                ),
            ]
        )

        mock_resource_linking_pair.assert_has_calls(
            [
                call(
                    source_resource_cfn_resource=gateway_resource_config_resources,
                    source_resource_tf_config=resources,
                    destination_resource_tf=terraform_rest_apis_resources,
                    tf_destination_attribute_name="id",
                    terraform_link_field_name="rest_api_id",
                    cfn_link_field_name="RestApiId",
                    terraform_resource_type_prefix=API_GATEWAY_REST_API_RESOURCE_ADDRESS_PREFIX,
                    cfn_resource_update_call_back_function=mock_link_gateway_methods_to_gateway_rest_apis_rest_api_id_call_back,
                    linking_exceptions=mock_resource_linking_exceptions(),
                ),
                call(
                    source_resource_cfn_resource=gateway_resource_config_resources,
                    source_resource_tf_config=resources,
                    destination_resource_tf=terraform_rest_apis_resources,
                    tf_destination_attribute_name="root_resource_id",
                    terraform_link_field_name="parent_id",
                    cfn_link_field_name="ResourceId",
                    terraform_resource_type_prefix=API_GATEWAY_REST_API_RESOURCE_ADDRESS_PREFIX,
                    cfn_resource_update_call_back_function=mock_link_gateway_methods_to_gateway_rest_apis_parent_id_call_back,
                    linking_exceptions=mock_resource_linking_exceptions(),
                ),
            ]
        )
        mock_resource_linker.assert_has_calls(
            [
                call(mock_resource_linking_pair()),
                call().link_resources(),
                call(mock_resource_linking_pair()),
                call().link_resources(),
            ]
        )

    @patch(
        "samcli.hook_packages.terraform.hooks.prepare.resource_linking._link_gateway_resource_to_gateway_rest_apis_rest_api_id_call_back"
    )
    @patch("samcli.hook_packages.terraform.hooks.prepare.resource_linking.ResourceLinker")
    @patch("samcli.hook_packages.terraform.hooks.prepare.resource_linking.ResourceLinkingPair")
    @patch("samcli.hook_packages.terraform.hooks.prepare.resource_linking.ResourcePairExceptions")
    def test_link_gateway_stage_to_gateway_rest_apis(
        self,
        mock_resource_linking_exceptions,
        mock_resource_linking_pair,
        mock_resource_linker,
        mock_link_gateway_resource_to_gateway_rest_apis_call_back,
    ):
        gateway_stage_config_resources = Mock()
        terraform_rest_apis_resources = Mock()
        resources = Mock()
        _link_gateway_stage_to_rest_api(resources, gateway_stage_config_resources, terraform_rest_apis_resources)
        mock_resource_linking_exceptions.assert_called_once_with(
            multiple_resource_linking_exception=OneRestApiToApiGatewayStageLinkingLimitationException,
            local_variable_linking_exception=RestApiToApiGatewayStageLocalVariablesLinkingLimitationException,
        )
        mock_resource_linking_pair.assert_called_once_with(
            source_resource_cfn_resource=gateway_stage_config_resources,
            source_resource_tf_config=resources,
            destination_resource_tf=terraform_rest_apis_resources,
            tf_destination_attribute_name="id",
            terraform_link_field_name="rest_api_id",
            cfn_link_field_name="RestApiId",
            terraform_resource_type_prefix=API_GATEWAY_REST_API_RESOURCE_ADDRESS_PREFIX,
            cfn_resource_update_call_back_function=mock_link_gateway_resource_to_gateway_rest_apis_call_back,
            linking_exceptions=mock_resource_linking_exceptions(),
        )
        mock_resource_linker.assert_called_once_with(mock_resource_linking_pair())

    @patch(
        "samcli.hook_packages.terraform.hooks.prepare.resource_linking._link_gateway_resource_to_gateway_resource_call_back"
    )
    @patch("samcli.hook_packages.terraform.hooks.prepare.resource_linking.ResourceLinker")
    @patch("samcli.hook_packages.terraform.hooks.prepare.resource_linking.ResourceLinkingPair")
    @patch("samcli.hook_packages.terraform.hooks.prepare.resource_linking.ResourcePairExceptions")
    def test_link_gateway_methods_to_gateway_resources(
        self,
        mock_resource_linking_exceptions,
        mock_resource_linking_pair,
        mock_resource_linker,
        mock_link_gateway_method_to_gateway_resource_call_back,
    ):
        gateway_method_config_resources = Mock()
        terraform_resources_resources = Mock()
        resources = Mock()
        _link_gateway_method_to_gateway_resource(
            resources, gateway_method_config_resources, terraform_resources_resources
        )
        mock_resource_linking_exceptions.assert_called_once_with(
            multiple_resource_linking_exception=OneGatewayResourceToApiGatewayMethodLinkingLimitationException,
            local_variable_linking_exception=GatewayResourceToApiGatewayMethodLocalVariablesLinkingLimitationException,
        )
        mock_resource_linking_pair.assert_called_once_with(
            source_resource_cfn_resource=gateway_method_config_resources,
            source_resource_tf_config=resources,
            destination_resource_tf=terraform_resources_resources,
            tf_destination_attribute_name="id",
            terraform_link_field_name="resource_id",
            cfn_link_field_name="ResourceId",
            terraform_resource_type_prefix=API_GATEWAY_RESOURCE_RESOURCE_ADDRESS_PREFIX,
            cfn_resource_update_call_back_function=mock_link_gateway_method_to_gateway_resource_call_back,
            linking_exceptions=mock_resource_linking_exceptions(),
        )
        mock_resource_linker.assert_called_once_with(mock_resource_linking_pair())

    @patch(
        "samcli.hook_packages.terraform.hooks.prepare.resource_linking._link_gateway_resource_to_gateway_rest_apis_rest_api_id_call_back"
    )
    @patch("samcli.hook_packages.terraform.hooks.prepare.resource_linking.ResourceLinker")
    @patch("samcli.hook_packages.terraform.hooks.prepare.resource_linking.ResourceLinkingPair")
    @patch("samcli.hook_packages.terraform.hooks.prepare.resource_linking.ResourcePairExceptions")
    def test_link_gateway_integrations_to_gateway_rest_apis(
        self,
        mock_resource_linking_exceptions,
        mock_resource_linking_pair,
        mock_resource_linker,
        mock_link_gateway_integrations_to_gateway_rest_apis,
    ):
        gateway_integrations_config_resources = Mock()
        terraform_resources_resources = Mock()
        resources = Mock()
        _link_gateway_integrations_to_gateway_rest_apis(
            resources, gateway_integrations_config_resources, terraform_resources_resources
        )
        mock_resource_linking_exceptions.assert_called_once_with(
            multiple_resource_linking_exception=OneRestApiToApiGatewayIntegrationLinkingLimitationException,
            local_variable_linking_exception=RestApiToApiGatewayIntegrationLocalVariablesLinkingLimitationException,
        )
        mock_resource_linking_pair.assert_called_once_with(
            source_resource_cfn_resource=gateway_integrations_config_resources,
            source_resource_tf_config=resources,
            destination_resource_tf=terraform_resources_resources,
            tf_destination_attribute_name="id",
            terraform_link_field_name="rest_api_id",
            cfn_link_field_name="RestApiId",
            terraform_resource_type_prefix=API_GATEWAY_REST_API_RESOURCE_ADDRESS_PREFIX,
            cfn_resource_update_call_back_function=mock_link_gateway_integrations_to_gateway_rest_apis,
            linking_exceptions=mock_resource_linking_exceptions(),
        )
        mock_resource_linker.assert_called_once_with(mock_resource_linking_pair())

    @patch(
        "samcli.hook_packages.terraform.hooks.prepare.resource_linking._link_gateway_resource_to_gateway_resource_call_back"
    )
    @patch("samcli.hook_packages.terraform.hooks.prepare.resource_linking.ResourceLinker")
    @patch("samcli.hook_packages.terraform.hooks.prepare.resource_linking.ResourceLinkingPair")
    @patch("samcli.hook_packages.terraform.hooks.prepare.resource_linking.ResourcePairExceptions")
    def test_link_gateway_integrations_to_gateway_resource(
        self,
        mock_resource_linking_exceptions,
        mock_resource_linking_pair,
        mock_resource_linker,
        mock_link_gateway_resource_to_gateway_resource_call_back,
    ):
        gateway_integrations_config_resources = Mock()
        terraform_resources_resources = Mock()
        resources = Mock()
        _link_gateway_integrations_to_gateway_resource(
            resources, gateway_integrations_config_resources, terraform_resources_resources
        )
        mock_resource_linking_exceptions.assert_called_once_with(
            multiple_resource_linking_exception=OneGatewayResourceToApiGatewayIntegrationLinkingLimitationException,
            local_variable_linking_exception=GatewayResourceToApiGatewayIntegrationLocalVariablesLinkingLimitationException,
        )
        mock_resource_linking_pair.assert_called_once_with(
            source_resource_cfn_resource=gateway_integrations_config_resources,
            source_resource_tf_config=resources,
            destination_resource_tf=terraform_resources_resources,
            tf_destination_attribute_name="id",
            terraform_link_field_name="resource_id",
            cfn_link_field_name="ResourceId",
            terraform_resource_type_prefix=API_GATEWAY_RESOURCE_RESOURCE_ADDRESS_PREFIX,
            cfn_resource_update_call_back_function=mock_link_gateway_resource_to_gateway_resource_call_back,
            linking_exceptions=mock_resource_linking_exceptions(),
        )
        mock_resource_linker.assert_called_once_with(mock_resource_linking_pair())

    @patch(
        "samcli.hook_packages.terraform.hooks.prepare.resource_linking._link_gateway_integration_to_function_call_back"
    )
    @patch("samcli.hook_packages.terraform.hooks.prepare.resource_linking.ResourceLinker")
    @patch("samcli.hook_packages.terraform.hooks.prepare.resource_linking.ResourceLinkingPair")
    @patch("samcli.hook_packages.terraform.hooks.prepare.resource_linking.ResourcePairExceptions")
    def test_link_gateway_integrations_to_function_resource(
        self,
        mock_resource_linking_exceptions,
        mock_resource_linking_pair,
        mock_resource_linker,
        mock_link_gateway_integration_to_function_call_back,
    ):
        gateway_integrations_config_resources = Mock()
        terraform_resources_resources = Mock()
        proxy_resource = TFResource("resource_address", "type", Mock(), {"type": ConstantValue("AWS_PROXY")})
        resources = {
            "ResourceA": proxy_resource,
            "ResourceB": TFResource("resource_address", "type", Mock(), {"type": ConstantValue("MOCK")}),
        }
        expected_aws_proxy_integrations = {"ResourceA": proxy_resource}
        _link_gateway_integrations_to_function_resource(
            resources, gateway_integrations_config_resources, terraform_resources_resources
        )
        mock_resource_linking_exceptions.assert_called_once_with(
            multiple_resource_linking_exception=OneLambdaFunctionResourceToApiGatewayIntegrationLinkingLimitationException,
            local_variable_linking_exception=LambdaFunctionToApiGatewayIntegrationLocalVariablesLinkingLimitationException,
        )
        mock_resource_linking_pair.assert_called_once_with(
            source_resource_cfn_resource=gateway_integrations_config_resources,
            source_resource_tf_config=expected_aws_proxy_integrations,
            destination_resource_tf=terraform_resources_resources,
            tf_destination_attribute_name="invoke_arn",
            terraform_link_field_name="uri",
            cfn_link_field_name="Uri",
            terraform_resource_type_prefix=LAMBDA_FUNCTION_RESOURCE_ADDRESS_PREFIX,
            cfn_resource_update_call_back_function=mock_link_gateway_integration_to_function_call_back,
            linking_exceptions=mock_resource_linking_exceptions(),
        )
        mock_resource_linker.assert_called_once_with(mock_resource_linking_pair())

    @parameterized.expand(
        [
            (
                {
                    "Type": "AWS::ApiGateway::Method",
                    "Properties": {"HttpMethod": "post", "RestApiId": "restapi.id"},
                },
                [LogicalIdReference("RestApi1")],
                {"Ref": "RestApi1"},
            ),
            (
                {
                    "Type": "AWS::ApiGateway::Method",
                    "Properties": {"HttpMethod": "post", "RestApiId": "restapi.id"},
                },
                [ExistingResourceReference("restapi.id")],
                "restapi.id",
            ),
            (
                {
                    "Type": "AWS::ApiGateway::Method",
                    "Properties": {"HttpMethod": "post"},
                },
                [LogicalIdReference("RestApi1")],
                {"Ref": "RestApi1"},
            ),
        ]
    )
    def test_link_gateway_methods_to_gateway_rest_apis_call_back(
        self, input_gateway_method, logical_ids, expected_rest_api
    ):
        gateway_method = deepcopy(input_gateway_method)
        _link_gateway_resource_to_gateway_rest_apis_rest_api_id_call_back(gateway_method, logical_ids)
        input_gateway_method["Properties"]["RestApiId"] = expected_rest_api
        self.assertEqual(gateway_method, input_gateway_method)

    @parameterized.expand(
        [
            (
                {
                    "Type": "AWS::ApiGateway::Method",
                    "Properties": {"HttpMethod": "post", "ResourceId": "resource.id"},
                },
                [LogicalIdReference("Resource1")],
                {"Ref": "Resource1"},
            ),
            (
                {
                    "Type": "AWS::ApiGateway::Method",
                    "Properties": {"HttpMethod": "post", "ResourceId": "resource.id"},
                },
                [ExistingResourceReference("resource.id")],
                "resource.id",
            ),
            (
                {
                    "Type": "AWS::ApiGateway::Method",
                    "Properties": {"HttpMethod": "post"},
                },
                [LogicalIdReference("Resource1")],
                {"Ref": "Resource1"},
            ),
        ]
    )
    def test_link_gateway_method_to_gateway_resource_call_back(
        self, input_gateway_method, logical_ids, expected_resource
    ):
        gateway_method = deepcopy(input_gateway_method)
        _link_gateway_resource_to_gateway_resource_call_back(gateway_method, logical_ids)
        input_gateway_method["Properties"]["ResourceId"] = expected_resource
        self.assertEqual(gateway_method, input_gateway_method)

    @parameterized.expand(
        [
            (
                {
                    "Type": "AWS::ApiGateway::Resource",
                    "Properties": {"ParentId": "restapi.parent_id"},
                },
                [LogicalIdReference("RestApi")],
                {"Fn::GetAtt": ["RestApi", "RootResourceId"]},
            ),
            (
                {
                    "Type": "AWS::ApiGateway::Resource",
                    "Properties": {"ParentId": "restapi.parent_id"},
                },
                [ExistingResourceReference("restapi.parent_id")],
                "restapi.parent_id",
            ),
            (
                {
                    "Type": "AWS::ApiGateway::Resource",
                    "Properties": {},
                },
                [LogicalIdReference("RestApi")],
                {"Fn::GetAtt": ["RestApi", "RootResourceId"]},
            ),
        ]
    )
    def test_link_gateway_resource_to_gateway_rest_api_parent_id_call_back(
        self, input_gateway_resource, logical_ids, expected_rest_api
    ):
        gateway_resource = deepcopy(input_gateway_resource)
        _link_gateway_resource_to_gateway_rest_apis_parent_id_call_back(gateway_resource, logical_ids)
        input_gateway_resource["Properties"]["ParentId"] = expected_rest_api
        self.assertEqual(gateway_resource, input_gateway_resource)

    @parameterized.expand(
        [
            (
                {
                    "Type": "Internal::ApiGateway::Method::Integration",
                    "Properties": {"Uri": "invoke_arn"},
                },
                [LogicalIdReference("FunctionA")],
                {
                    "Fn::Sub": "arn:${AWS::Partition}:apigateway:${AWS::Region}:lambda:path/2015-03-31/functions/${FunctionA.Arn}/invocations"
                },
            ),
            (
                {
                    "Type": "Internal::ApiGateway::Method::Integration",
                    "Properties": {"Uri": "invoke_arn"},
                },
                [ExistingResourceReference("invoke_arn")],
                "invoke_arn",
            ),
            (
                {
                    "Type": "Internal::ApiGateway::Method::Integration",
                    "Properties": {"Uri": "invoke_arn"},
                },
                [LogicalIdReference("RestApi")],
                {
                    "Fn::Sub": "arn:${AWS::Partition}:apigateway:${AWS::Region}:lambda:path/2015-03-31/functions/${RestApi.Arn}/invocations"
                },
            ),
        ]
    )
    def test_link_gateway_integration_to_function_call_back(
        self, input_gateway_integration, logical_ids, expected_integration
    ):
        gateway_resource = deepcopy(input_gateway_integration)
        _link_gateway_integration_to_function_call_back(gateway_resource, logical_ids)
        input_gateway_integration["Properties"]["Uri"] = expected_integration
        self.assertEqual(gateway_resource, input_gateway_integration)

    @parameterized.expand(
        [
            (
                _link_gateway_integration_to_function_call_back,
                "Could not link multiple Lambda functions to one Gateway integration resource",
            ),
            (
                _link_gateway_authorizer_to_lambda_function_call_back,
                "Could not link multiple Lambda functions to one Gateway Authorizer",
            ),
            (
                _link_gateway_resource_to_gateway_rest_apis_parent_id_call_back,
                "Could not link multiple Rest APIs to one Gateway resource",
            ),
            (
                _link_gateway_resource_to_gateway_resource_call_back,
                "Could not link multiple Gateway Resources to one Gateway resource",
            ),
            (
                _link_gateway_resource_to_gateway_rest_apis_rest_api_id_call_back,
                "Could not link multiple Rest APIs to one Gateway resource",
            ),
            (
                _link_gateway_method_to_gateway_authorizer_call_back,
                "Could not link multiple Lambda Authorizers to one Gateway Method",
            ),
            (
                _link_gateway_v2_route_to_integration_callback,
                "Could not link multiple Gateway V2 Integrations to one Gateway V2 Route",
            ),
            (
                _link_gateway_v2_integration_to_lambda_function_callback,
                "Could not link multiple lambda functions to one Gateway V2 Integration",
            ),
            (
                _link_gateway_v2_resource_to_api_callback,
                "Could not link multiple Gateway V2 Apis to one Gateway V2 resource",
            ),
            (
                _link_gateway_v2_api_to_function_callback,
                "Could not link a V2 API to more than one Lambda Function resources",
            ),
        ]
    )
    def test_linking_callbacks_raises_multiple_reference_exception(self, linking_call_back_method, expected_message):
        with self.assertRaisesRegex(InvalidResourceLinkingException, expected_regex=expected_message):
            linking_call_back_method(Mock(), [Mock(), Mock()])

    @parameterized.expand(
        [
            (_link_gateway_integration_to_function_call_back,),
            (_link_gateway_authorizer_to_lambda_function_call_back,),
            (_link_gateway_resource_to_gateway_rest_apis_parent_id_call_back,),
            (_link_gateway_resource_to_gateway_resource_call_back,),
            (_link_gateway_resource_to_gateway_rest_apis_rest_api_id_call_back,),
            (_link_gateway_method_to_gateway_authorizer_call_back,),
            (_link_gateway_v2_route_to_integration_callback,),
            (_link_gateway_v2_integration_to_lambda_function_callback,),
            (_link_gateway_v2_resource_to_api_callback,),
            (_link_gateway_v2_api_to_function_callback,),
        ]
    )
    def test_linking_callbacks_skips_empty_references(self, linking_call_back_method):
        original_props = {"Properties": {}}
        passed_props = deepcopy(original_props)

        linking_call_back_method(passed_props, [])

        self.assertEqual(original_props, passed_props)

    @patch(
        "samcli.hook_packages.terraform.hooks.prepare.resource_linking._link_gateway_resource_to_gateway_rest_apis_rest_api_id_call_back"
    )
    @patch("samcli.hook_packages.terraform.hooks.prepare.resource_linking.ResourceLinker")
    @patch("samcli.hook_packages.terraform.hooks.prepare.resource_linking.ResourceLinkingPair")
    @patch("samcli.hook_packages.terraform.hooks.prepare.resource_linking.ResourcePairExceptions")
    def test_link_gateway_integration_responses_to_gateway_rest_apis(
        self,
        mock_resource_linking_exceptions,
        mock_resource_linking_pair,
        mock_resource_linker,
        mock_link_gateway_integrations_to_gateway_rest_apis,
    ):
        gateway_integration_responses_config_resources = Mock()
        terraform_resources_resources = Mock()
        resources = Mock()
        _link_gateway_integration_responses_to_gateway_rest_apis(
            resources, gateway_integration_responses_config_resources, terraform_resources_resources
        )
        mock_resource_linking_exceptions.assert_called_once_with(
            OneRestApiToApiGatewayIntegrationResponseLinkingLimitationException,
            RestApiToApiGatewayIntegrationResponseLocalVariablesLinkingLimitationException,
        )
        mock_resource_linking_pair.assert_called_once_with(
            source_resource_cfn_resource=gateway_integration_responses_config_resources,
            source_resource_tf_config=resources,
            destination_resource_tf=terraform_resources_resources,
            tf_destination_attribute_name="id",
            terraform_link_field_name="rest_api_id",
            cfn_link_field_name="RestApiId",
            terraform_resource_type_prefix=API_GATEWAY_REST_API_RESOURCE_ADDRESS_PREFIX,
            cfn_resource_update_call_back_function=mock_link_gateway_integrations_to_gateway_rest_apis,
            linking_exceptions=mock_resource_linking_exceptions(),
        )
        mock_resource_linker.assert_called_once_with(mock_resource_linking_pair())

    @patch(
        "samcli.hook_packages.terraform.hooks.prepare.resource_linking._link_gateway_resource_to_gateway_resource_call_back"
    )
    @patch("samcli.hook_packages.terraform.hooks.prepare.resource_linking.ResourceLinker")
    @patch("samcli.hook_packages.terraform.hooks.prepare.resource_linking.ResourceLinkingPair")
    @patch("samcli.hook_packages.terraform.hooks.prepare.resource_linking.ResourcePairExceptions")
    def test_link_gateway_integration_response_to_gateway_resource(
        self,
        mock_resource_linking_exceptions,
        mock_resource_linking_pair,
        mock_resource_linker,
        mock_link_gateway_resource_to_gateway_resource_call_back,
    ):
        gateway_integration_responses_config_resources = Mock()
        terraform_resources_resources = Mock()
        resources = Mock()
        _link_gateway_integration_responses_to_gateway_resource(
            resources, gateway_integration_responses_config_resources, terraform_resources_resources
        )
        mock_resource_linking_exceptions.assert_called_once_with(
            OneGatewayResourceToApiGatewayIntegrationResponseLinkingLimitationException,
            GatewayResourceToApiGatewayIntegrationResponseLocalVariablesLinkingLimitationException,
        )
        mock_resource_linking_pair.assert_called_once_with(
            source_resource_cfn_resource=gateway_integration_responses_config_resources,
            source_resource_tf_config=resources,
            destination_resource_tf=terraform_resources_resources,
            tf_destination_attribute_name="id",
            terraform_link_field_name="resource_id",
            cfn_link_field_name="ResourceId",
            terraform_resource_type_prefix=API_GATEWAY_RESOURCE_RESOURCE_ADDRESS_PREFIX,
            cfn_resource_update_call_back_function=mock_link_gateway_resource_to_gateway_resource_call_back,
            linking_exceptions=mock_resource_linking_exceptions(),
        )
        mock_resource_linker.assert_called_once_with(mock_resource_linking_pair())

    @parameterized.expand(
        [
            (
                {
                    "Type": "AWS::ApiGateway::Authorizer",
                    "Properties": {"Uri": "invoke_arn"},
                },
                [LogicalIdReference("Function")],
                {
                    "Fn::Sub": "arn:${AWS::Partition}:apigateway:${AWS::Region}:lambda:path/2015-03-31/functions/${Function.Arn}/invocations"
                },
            ),
            (
                {
                    "Type": "AWS::ApiGateway::Authorizer",
                    "Properties": {"Uri": "invoke_arn"},
                },
                [ExistingResourceReference("invoke_arn")],
                "invoke_arn",
            ),
        ]
    )
    def test_link_gateway_authorizer_to_lambda_function_call_back(
        self, input_gateway_authorizer, logical_ids, expected_integration
    ):
        authorizer = deepcopy(input_gateway_authorizer)
        _link_gateway_authorizer_to_lambda_function_call_back(authorizer, logical_ids)
        input_gateway_authorizer["Properties"]["AuthorizerUri"] = expected_integration
        self.assertEqual(authorizer, input_gateway_authorizer)

    @patch(
        "samcli.hook_packages.terraform.hooks.prepare.resource_linking._link_gateway_authorizer_to_lambda_function_call_back"
    )
    @patch("samcli.hook_packages.terraform.hooks.prepare.resource_linking.ResourceLinker")
    @patch("samcli.hook_packages.terraform.hooks.prepare.resource_linking.ResourceLinkingPair")
    @patch("samcli.hook_packages.terraform.hooks.prepare.resource_linking.ResourcePairExceptions")
    def test_link_gateway_authorizer_to_lambda_function(
        self,
        mock_resource_linking_exceptions,
        mock_resource_linking_pair,
        mock_resource_linker,
        mock_link_gateway_authorizer_to_lambda_function_call_back,
    ):
        authorizer_cfn_resources = Mock()
        authorizer_config_resources = Mock()
        authorizer_tf_resources = Mock()

        _link_gateway_authorizer_to_lambda_function(
            authorizer_config_resources, authorizer_cfn_resources, authorizer_tf_resources
        )

        mock_resource_linking_exceptions.assert_called_once_with(
            multiple_resource_linking_exception=OneGatewayAuthorizerToLambdaFunctionLinkingLimitationException,
            local_variable_linking_exception=GatewayAuthorizerToLambdaFunctionLocalVariablesLinkingLimitationException,
        )

        mock_resource_linking_pair.assert_called_once_with(
            source_resource_cfn_resource=authorizer_cfn_resources,
            source_resource_tf_config=authorizer_config_resources,
            destination_resource_tf=authorizer_tf_resources,
            tf_destination_attribute_name="invoke_arn",
            terraform_link_field_name="authorizer_uri",
            cfn_link_field_name="AuthorizerUri",
            terraform_resource_type_prefix=LAMBDA_FUNCTION_RESOURCE_ADDRESS_PREFIX,
            cfn_resource_update_call_back_function=mock_link_gateway_authorizer_to_lambda_function_call_back,
            linking_exceptions=mock_resource_linking_exceptions(),
        )

        mock_resource_linker.assert_called_once_with(mock_resource_linking_pair())

    @parameterized.expand(
        [
            (
                [LogicalIdReference("Authorizer")],
                {"Ref": "Authorizer"},
            ),
            (
                [ExistingResourceReference("Existing123")],
                "Existing123",
            ),
        ]
    )
    def test_link_gateway_method_to_gateway_authorizer_call_back(self, logical_ids, expected_reference):
        original_method = {
            "Type": "AWS::ApiGateway::Method",
            "Properties": {"AuthorizerId": "id here"},
        }
        new_method = deepcopy(original_method)

        _link_gateway_method_to_gateway_authorizer_call_back(new_method, logical_ids)

        original_method["Properties"]["AuthorizerId"] = expected_reference
        self.assertEqual(original_method, new_method)

    @patch(
        "samcli.hook_packages.terraform.hooks.prepare.resource_linking._link_gateway_resource_to_gateway_rest_apis_rest_api_id_call_back"
    )
    @patch("samcli.hook_packages.terraform.hooks.prepare.resource_linking.ResourceLinker")
    @patch("samcli.hook_packages.terraform.hooks.prepare.resource_linking.ResourceLinkingPair")
    @patch("samcli.hook_packages.terraform.hooks.prepare.resource_linking.ResourcePairExceptions")
    def test_link_gateway_authorizer_to_rest_api(
        self,
        mock_resource_linking_exceptions,
        mock_resource_linking_pair,
        mock_resource_linker,
        mock_link_resource_to_rest_api_call_back,
    ):
        authorizer_cfn_resources = Mock()
        authorizer_config_resources = Mock()
        rest_api_resources = Mock()

        _link_gateway_authorizer_to_rest_api(authorizer_config_resources, authorizer_cfn_resources, rest_api_resources)

        mock_resource_linking_exceptions.assert_called_once_with(
            multiple_resource_linking_exception=OneGatewayAuthorizerToRestApiLinkingLimitationException,
            local_variable_linking_exception=GatewayAuthorizerToRestApiLocalVariablesLinkingLimitationException,
        )

        mock_resource_linking_pair.assert_called_once_with(
            source_resource_cfn_resource=authorizer_cfn_resources,
            source_resource_tf_config=authorizer_config_resources,
            destination_resource_tf=rest_api_resources,
            tf_destination_attribute_name="id",
            terraform_link_field_name="rest_api_id",
            cfn_link_field_name="RestApiId",
            terraform_resource_type_prefix=API_GATEWAY_REST_API_RESOURCE_ADDRESS_PREFIX,
            cfn_resource_update_call_back_function=mock_link_resource_to_rest_api_call_back,
            linking_exceptions=mock_resource_linking_exceptions(),
        )

        mock_resource_linker.assert_called_once_with(mock_resource_linking_pair())

    @patch(
        "samcli.hook_packages.terraform.hooks.prepare.resource_linking._link_gateway_method_to_gateway_authorizer_call_back"
    )
    @patch("samcli.hook_packages.terraform.hooks.prepare.resource_linking.ResourceLinker")
    @patch("samcli.hook_packages.terraform.hooks.prepare.resource_linking.ResourceLinkingPair")
    @patch("samcli.hook_packages.terraform.hooks.prepare.resource_linking.ResourcePairExceptions")
    def test_link_gateway_method_to_gateway_authorizer(
        self,
        mock_resource_linking_exceptions,
        mock_resource_linking_pair,
        mock_resource_linker,
        mock_link_gateway_method_to_gateway_authorizer_call_back,
    ):
        method_cfn_resources = Mock()
        method_config_resources = Mock()
        authorizer_tf_resources = Mock()

        _link_gateway_method_to_gateway_authorizer(
            method_config_resources, method_cfn_resources, authorizer_tf_resources
        )

        mock_resource_linking_exceptions.assert_called_once_with(
            multiple_resource_linking_exception=OneGatewayMethodToGatewayAuthorizerLinkingLimitationException,
            local_variable_linking_exception=GatewayMethodToGatewayAuthorizerLocalVariablesLinkingLimitationException,
        )

        mock_resource_linking_pair.assert_called_once_with(
            source_resource_cfn_resource=method_cfn_resources,
            source_resource_tf_config=method_config_resources,
            destination_resource_tf=authorizer_tf_resources,
            tf_destination_attribute_name="id",
            terraform_link_field_name="authorizer_id",
            cfn_link_field_name="AuthorizerId",
            terraform_resource_type_prefix=API_GATEWAY_AUTHORIZER_RESOURCE_ADDRESS_PREFIX,
            cfn_resource_update_call_back_function=mock_link_gateway_method_to_gateway_authorizer_call_back,
            linking_exceptions=mock_resource_linking_exceptions(),
        )

        mock_resource_linker.assert_called_once_with(mock_resource_linking_pair())

    @patch(
        "samcli.hook_packages.terraform.hooks.prepare.resource_linking._extract_gateway_v2_integration_id_from_route_target_value"
    )
    @patch(
        "samcli.hook_packages.terraform.hooks.prepare.resource_linking._link_gateway_v2_route_to_integration_callback"
    )
    @patch("samcli.hook_packages.terraform.hooks.prepare.resource_linking.ResourceLinker")
    @patch("samcli.hook_packages.terraform.hooks.prepare.resource_linking.ResourceLinkingPair")
    @patch("samcli.hook_packages.terraform.hooks.prepare.resource_linking.ResourcePairExceptions")
    def test_link_gateway_v2_route_to_gateway_v2_integration(
        self,
        mock_resource_linking_exceptions,
        mock_resource_linking_pair,
        mock_resource_linker,
        mock_link_gateway_v2_route_to_integration_callback,
        mock_integration_id_extractor_function,
    ):
        routes_v2_cfn_resources = Mock()
        routes_v2_config_resources = Mock()
        integrations_v2_tf_resources = Mock()

        _link_gateway_v2_route_to_integration(
            routes_v2_config_resources, routes_v2_cfn_resources, integrations_v2_tf_resources
        )

        mock_resource_linking_exceptions.assert_called_once_with(
            multiple_resource_linking_exception=OneGatewayV2RouteToGatewayV2IntegrationLinkingLimitationException,
            local_variable_linking_exception=GatewayV2RouteToGatewayV2IntegrationLocalVariablesLinkingLimitationException,
        )

        mock_resource_linking_pair.assert_called_once_with(
            source_resource_cfn_resource=routes_v2_cfn_resources,
            source_resource_tf_config=routes_v2_config_resources,
            destination_resource_tf=integrations_v2_tf_resources,
            tf_destination_attribute_name="id",
            terraform_link_field_name="target",
            cfn_link_field_name="Target",
            terraform_resource_type_prefix=API_GATEWAY_V2_INTEGRATION_RESOURCE_ADDRESS_PREFIX,
            cfn_resource_update_call_back_function=mock_link_gateway_v2_route_to_integration_callback,
            linking_exceptions=mock_resource_linking_exceptions(),
            tf_destination_value_extractor_from_link_field_value_function=mock_integration_id_extractor_function,
        )

        mock_resource_linker.assert_called_once_with(mock_resource_linking_pair())

    @parameterized.expand(
        [
            (
                {
                    "Type": "AWS::ApiGatewayV2::Route",
                    "Properties": {"Target": "invoke_arn"},
                },
                [LogicalIdReference("FunctionA")],
                {"Fn::Join": ["/", ["integrations", {"Ref": "FunctionA"}]]},
            ),
            (
                {
                    "Type": "AWS::ApiGatewayV2::Route",
                    "Properties": {"Target": "invoke_arn"},
                },
                [ExistingResourceReference("invoke_arn")],
                "integrations/invoke_arn",
            ),
            (
                {
                    "Type": "AWS::ApiGatewayV2::Route",
                    "Properties": {"Target": "invoke_arn"},
                },
                [ExistingResourceReference("integrations/invoke_arn")],
                "integrations/invoke_arn",
            ),
            (
                {
                    "Type": "AWS::ApiGatewayV2::Route",
                    "Properties": {"Target": "invoke_arn"},
                },
                [LogicalIdReference("Integration")],
                {"Fn::Join": ["/", ["integrations", {"Ref": "Integration"}]]},
            ),
        ]
    )
    def test__link_gateway_v2_route_to_integration_callback(self, input_gateway_v2_route, logical_ids, expected_route):
        gateway_resource = deepcopy(input_gateway_v2_route)
        _link_gateway_v2_route_to_integration_callback(gateway_resource, logical_ids)
        input_gateway_v2_route["Properties"]["Target"] = expected_route
        self.assertEqual(gateway_resource, input_gateway_v2_route)

    @patch(
        "samcli.hook_packages.terraform.hooks.prepare.resource_linking._link_gateway_v2_integration_to_lambda_function_callback"
    )
    @patch("samcli.hook_packages.terraform.hooks.prepare.resource_linking.ResourceLinker")
    @patch("samcli.hook_packages.terraform.hooks.prepare.resource_linking.ResourceLinkingPair")
    @patch("samcli.hook_packages.terraform.hooks.prepare.resource_linking.ResourcePairExceptions")
    def test_link_gateway_v2_integration_to_lambda_function(
        self,
        mock_resource_linking_exceptions,
        mock_resource_linking_pair,
        mock_resource_linker,
        mock_link_gateway_v2_integration_to_lambda_function_callback,
    ):
        integrations_v2_cfn_resources = Mock()
        integrations_v2_config_resources = Mock()
        lambda_function_tf_resources = Mock()

        _link_gateway_v2_integration_to_lambda_function(
            integrations_v2_config_resources, integrations_v2_cfn_resources, lambda_function_tf_resources
        )

        mock_resource_linking_exceptions.assert_called_once_with(
            multiple_resource_linking_exception=OneGatewayV2IntegrationToLambdaFunctionLinkingLimitationException,
            local_variable_linking_exception=GatewayV2IntegrationToLambdaFunctionLocalVariablesLinkingLimitationException,
        )

        mock_resource_linking_pair.assert_called_once_with(
            source_resource_cfn_resource=integrations_v2_cfn_resources,
            source_resource_tf_config=integrations_v2_config_resources,
            destination_resource_tf=lambda_function_tf_resources,
            tf_destination_attribute_name="invoke_arn",
            terraform_link_field_name="integration_uri",
            cfn_link_field_name="IntegrationUri",
            terraform_resource_type_prefix=LAMBDA_FUNCTION_RESOURCE_ADDRESS_PREFIX,
            cfn_resource_update_call_back_function=mock_link_gateway_v2_integration_to_lambda_function_callback,
            linking_exceptions=mock_resource_linking_exceptions(),
        )

        mock_resource_linker.assert_called_once_with(mock_resource_linking_pair())

    @parameterized.expand(
        [
            (
                {
                    "Type": "AWS::ApiGatewayV2::Integration",
                    "Properties": {"IntegrationUri": "invoke_arn"},
                },
                [LogicalIdReference("FunctionA")],
                {
                    "Fn::Join": [
                        "",
                        [
                            "arn:",
                            {"Ref": "AWS::Partition"},
                            ":apigateway:",
                            {"Ref": "AWS::Region"},
                            ":lambda:path/2015-03-31/functions/",
                            {"Fn::GetAtt": ["FunctionA", "Arn"]},
                            "/invocations",
                        ],
                    ]
                },
            ),
            (
                {
                    "Type": "AWS::ApiGatewayV2::Integration",
                    "Properties": {"IntegrationUri": "invoke_arn"},
                },
                [ExistingResourceReference("invoke_arn")],
                "invoke_arn",
            ),
        ]
    )
    def test_link_gateway_v2_integration_to_lambda_function_callback(
        self, input_gateway_v2_integration, logical_ids, expected_route
    ):
        gateway_resource = deepcopy(input_gateway_v2_integration)
        _link_gateway_v2_integration_to_lambda_function_callback(gateway_resource, logical_ids)
        input_gateway_v2_integration["Properties"]["IntegrationUri"] = expected_route
        self.assertEqual(gateway_resource, input_gateway_v2_integration)

    @parameterized.expand(
        [
            ("integrations/invokeArn", "invokeArn"),
            ("invokeArn", "invokeArn"),
        ]
    )
    def test_extract_gateway_v2_integration_id_from_route_target_value(self, input_value, expected_output):
        output = _extract_gateway_v2_integration_id_from_route_target_value(input_value)
        self.assertEqual(output, expected_output)

    @patch("samcli.hook_packages.terraform.hooks.prepare.resource_linking._link_gateway_v2_resource_to_api_callback")
    @patch("samcli.hook_packages.terraform.hooks.prepare.resource_linking.ResourceLinker")
    @patch("samcli.hook_packages.terraform.hooks.prepare.resource_linking.ResourceLinkingPair")
    @patch("samcli.hook_packages.terraform.hooks.prepare.resource_linking.ResourcePairExceptions")
    def test_link_gateway_v2_integration_to_gateway_v2_api(
        self,
        mock_resource_linking_exceptions,
        mock_resource_linking_pair,
        mock_resource_linker,
        mock_link_gateway_v2_integration_to_api_callback,
    ):
        integrations_v2_cfn_resources = Mock()
        integrations_v2_config_resources = Mock()
        apis_v2_tf_resources = Mock()

        _link_gateway_v2_integration_to_api(
            integrations_v2_config_resources, integrations_v2_cfn_resources, apis_v2_tf_resources
        )

        mock_resource_linking_exceptions.assert_called_once_with(
            multiple_resource_linking_exception=OneGatewayV2IntegrationToGatewayV2ApiLinkingLimitationException,
            local_variable_linking_exception=GatewayV2IntegrationToGatewayV2ApiLocalVariablesLinkingLimitationException,
        )

        mock_resource_linking_pair.assert_called_once_with(
            source_resource_cfn_resource=integrations_v2_cfn_resources,
            source_resource_tf_config=integrations_v2_config_resources,
            destination_resource_tf=apis_v2_tf_resources,
            tf_destination_attribute_name="id",
            terraform_link_field_name="api_id",
            cfn_link_field_name="ApiId",
            terraform_resource_type_prefix=API_GATEWAY_V2_API_RESOURCE_ADDRESS_PREFIX,
            cfn_resource_update_call_back_function=mock_link_gateway_v2_integration_to_api_callback,
            linking_exceptions=mock_resource_linking_exceptions(),
        )

        mock_resource_linker.assert_called_once_with(mock_resource_linking_pair())

    @patch("samcli.hook_packages.terraform.hooks.prepare.resource_linking._link_gateway_v2_resource_to_api_callback")
    @patch("samcli.hook_packages.terraform.hooks.prepare.resource_linking.ResourceLinker")
    @patch("samcli.hook_packages.terraform.hooks.prepare.resource_linking.ResourceLinkingPair")
    @patch("samcli.hook_packages.terraform.hooks.prepare.resource_linking.ResourcePairExceptions")
    def test_link_gateway_v2_route_to_gateway_v2_api(
        self,
        mock_resource_linking_exceptions,
        mock_resource_linking_pair,
        mock_resource_linker,
        mock_link_gateway_v2_route_to_api_callback,
    ):
        routes_v2_cfn_resources = Mock()
        routes_v2_config_resources = Mock()
        apis_v2_tf_resources = Mock()

        _link_gateway_v2_route_to_api(routes_v2_config_resources, routes_v2_cfn_resources, apis_v2_tf_resources)

        mock_resource_linking_exceptions.assert_called_once_with(
            multiple_resource_linking_exception=OneGatewayV2RouteToGatewayV2ApiLinkingLimitationException,
            local_variable_linking_exception=GatewayV2RouteToGatewayV2ApiLocalVariablesLinkingLimitationException,
        )

        mock_resource_linking_pair.assert_called_once_with(
            source_resource_cfn_resource=routes_v2_cfn_resources,
            source_resource_tf_config=routes_v2_config_resources,
            destination_resource_tf=apis_v2_tf_resources,
            tf_destination_attribute_name="id",
            terraform_link_field_name="api_id",
            cfn_link_field_name="ApiId",
            terraform_resource_type_prefix=API_GATEWAY_V2_API_RESOURCE_ADDRESS_PREFIX,
            cfn_resource_update_call_back_function=mock_link_gateway_v2_route_to_api_callback,
            linking_exceptions=mock_resource_linking_exceptions(),
        )

        mock_resource_linker.assert_called_once_with(mock_resource_linking_pair())

    @patch("samcli.hook_packages.terraform.hooks.prepare.resource_linking._link_gateway_v2_resource_to_api_callback")
    @patch("samcli.hook_packages.terraform.hooks.prepare.resource_linking.ResourceLinker")
    @patch("samcli.hook_packages.terraform.hooks.prepare.resource_linking.ResourceLinkingPair")
    @patch("samcli.hook_packages.terraform.hooks.prepare.resource_linking.ResourcePairExceptions")
    def test_link_gateway_v2_stage_to_gateway_v2_api(
        self,
        mock_resource_linking_exceptions,
        mock_resource_linking_pair,
        mock_resource_linker,
        mock_link_gateway_v2_stage_to_api_callback,
    ):
        stages_v2_cfn_resources = Mock()
        stages_v2_config_resources = Mock()
        apis_v2_tf_resources = Mock()

        _link_gateway_v2_stage_to_api(stages_v2_config_resources, stages_v2_cfn_resources, apis_v2_tf_resources)

        mock_resource_linking_exceptions.assert_called_once_with(
            multiple_resource_linking_exception=OneGatewayV2StageToGatewayV2ApiLinkingLimitationException,
            local_variable_linking_exception=GatewayV2StageToGatewayV2ApiLocalVariablesLinkingLimitationException,
        )

        mock_resource_linking_pair.assert_called_once_with(
            source_resource_cfn_resource=stages_v2_cfn_resources,
            source_resource_tf_config=stages_v2_config_resources,
            destination_resource_tf=apis_v2_tf_resources,
            tf_destination_attribute_name="id",
            terraform_link_field_name="api_id",
            cfn_link_field_name="ApiId",
            terraform_resource_type_prefix=API_GATEWAY_V2_API_RESOURCE_ADDRESS_PREFIX,
            cfn_resource_update_call_back_function=mock_link_gateway_v2_stage_to_api_callback,
            linking_exceptions=mock_resource_linking_exceptions(),
        )

        mock_resource_linker.assert_called_once_with(mock_resource_linking_pair())

    @parameterized.expand(
        [
            (
                {
                    "Type": "AWS::ApiGatewayV2::Integration",
                    "Properties": {"ApiId": "api_id"},
                },
                [LogicalIdReference("myapi")],
                {"Ref": "myapi"},
            ),
            (
                {
                    "Type": "AWS::ApiGatewayV2::Integration",
                    "Properties": {"ApiId": "api_id"},
                },
                [ExistingResourceReference("myapi_arn")],
                "myapi_arn",
            ),
        ]
    )
    def test_link_gateway_v2_integration_to_api_callback(
        self, input_gateway_v2_integration, logical_ids, expected_api_reference
    ):
        gateway_resource = deepcopy(input_gateway_v2_integration)
        _link_gateway_v2_resource_to_api_callback(gateway_resource, logical_ids)
        input_gateway_v2_integration["Properties"]["ApiId"] = expected_api_reference
        self.assertEqual(gateway_resource, input_gateway_v2_integration)

    @patch(
        "samcli.hook_packages.terraform.hooks.prepare.resource_linking._link_gateway_authorizer_to_lambda_function_call_back"
    )
    @patch("samcli.hook_packages.terraform.hooks.prepare.resource_linking.ResourceLinker")
    @patch("samcli.hook_packages.terraform.hooks.prepare.resource_linking.ResourceLinkingPair")
    @patch("samcli.hook_packages.terraform.hooks.prepare.resource_linking.ResourcePairExceptions")
    def test_link_gateway_v2_authorizer_to_lambda_function(
        self,
        mock_resource_linking_exceptions,
        mock_resource_linking_pair,
        mock_resource_linker,
        mock_link_gateway_authorizer_to_lambda_function_call_back,
    ):
        v2_authorizer_cfn_resources = Mock()
        v2_authorizer_config_resources = Mock()
        lambda_function_resources = Mock()

        _link_gateway_v2_authorizer_to_lambda_function(
            v2_authorizer_config_resources, v2_authorizer_cfn_resources, lambda_function_resources
        )

        mock_resource_linking_exceptions.assert_called_once_with(
            multiple_resource_linking_exception=OneGatewayV2AuthorizerToLambdaFunctionLinkingLimitationException,
            local_variable_linking_exception=GatewayV2AuthorizerToLambdaFunctionLocalVariablesLinkingLimitationException,
        )

        mock_resource_linking_pair.assert_called_once_with(
            source_resource_cfn_resource=v2_authorizer_cfn_resources,
            source_resource_tf_config=v2_authorizer_config_resources,
            destination_resource_tf=lambda_function_resources,
            tf_destination_attribute_name="invoke_arn",
            terraform_link_field_name="authorizer_uri",
            cfn_link_field_name="AuthorizerUri",
            terraform_resource_type_prefix=LAMBDA_FUNCTION_RESOURCE_ADDRESS_PREFIX,
            cfn_resource_update_call_back_function=mock_link_gateway_authorizer_to_lambda_function_call_back,
            linking_exceptions=mock_resource_linking_exceptions(),
        )

        mock_resource_linker.assert_called_once_with(mock_resource_linking_pair())

<<<<<<< HEAD
    @patch("samcli.hook_packages.terraform.hooks.prepare.resource_linking._link_gateway_v2_resource_to_api_callback")
    @patch("samcli.hook_packages.terraform.hooks.prepare.resource_linking.ResourceLinker")
    @patch("samcli.hook_packages.terraform.hooks.prepare.resource_linking.ResourceLinkingPair")
    @patch("samcli.hook_packages.terraform.hooks.prepare.resource_linking.ResourcePairExceptions")
    def test_link_gateway_v2_authorizer_to_api(
=======
    @patch("samcli.hook_packages.terraform.hooks.prepare.resource_linking._link_gateway_v2_api_to_function_callback")
    @patch("samcli.hook_packages.terraform.hooks.prepare.resource_linking.ResourceLinker")
    @patch("samcli.hook_packages.terraform.hooks.prepare.resource_linking.ResourceLinkingPair")
    @patch("samcli.hook_packages.terraform.hooks.prepare.resource_linking.ResourcePairExceptions")
    def test_link_gateway_v2_api_to_lambda_function(
>>>>>>> 3d762cac
        self,
        mock_resource_linking_exceptions,
        mock_resource_linking_pair,
        mock_resource_linker,
<<<<<<< HEAD
        mock_link_gateway_v2_resource_to_api_callback,
    ):
        v2_authorizer_cfn_resources = Mock()
        v2_authorizer_config_resources = Mock()
        v2_api_resources = Mock()

        _link_gateway_v2_authorizer_to_api(
            v2_authorizer_config_resources, v2_authorizer_cfn_resources, v2_api_resources
        )

        mock_resource_linking_exceptions.assert_called_once_with(
            multiple_resource_linking_exception=OneGatewayV2AuthorizerToGatewayV2ApiLinkingLimitationException,
            local_variable_linking_exception=GatewayV2AuthorizerToGatewayV2ApiLocalVariablesLinkingLimitationException,
        )

        mock_resource_linking_pair.assert_called_once_with(
            source_resource_cfn_resource=v2_authorizer_cfn_resources,
            source_resource_tf_config=v2_authorizer_config_resources,
            destination_resource_tf=v2_api_resources,
            tf_destination_attribute_name="id",
            terraform_link_field_name="api_id",
            cfn_link_field_name="ApiId",
            terraform_resource_type_prefix=API_GATEWAY_V2_API_RESOURCE_ADDRESS_PREFIX,
            cfn_resource_update_call_back_function=mock_link_gateway_v2_resource_to_api_callback,
            linking_exceptions=mock_resource_linking_exceptions(),
        )

        mock_resource_linker.assert_called_once_with(mock_resource_linking_pair())
=======
        mock_link_gateway_v2_api_to_function_callback,
    ):
        api_v2_cfn_resources = Mock()
        quick_create_resource = TFResource("resource_address", "type", Mock(), {"target": ConstantValue("val")})
        combined_resources = {
            "ResourceA": quick_create_resource,
            "ResourceB": TFResource("resource_address", "type", Mock(), {"name": ConstantValue("MyAPI")}),
        }
        expected_quick_create_resource = {"ResourceA": quick_create_resource}
        lambda_function_tf_resources = Mock()

        _link_gateway_v2_api_to_function(combined_resources, api_v2_cfn_resources, lambda_function_tf_resources)

        mock_resource_linking_exceptions.assert_called_once_with(
            multiple_resource_linking_exception=OneGatewayV2ApiToLambdaFunctionLinkingLimitationException,
            local_variable_linking_exception=GatewayV2ApiToLambdaFunctionLocalVariablesLinkingLimitationException,
        )

        mock_resource_linking_pair.assert_called_once_with(
            source_resource_cfn_resource=api_v2_cfn_resources,
            source_resource_tf_config=expected_quick_create_resource,
            destination_resource_tf=lambda_function_tf_resources,
            tf_destination_attribute_name="invoke_arn",
            terraform_link_field_name="target",
            cfn_link_field_name="Target",
            terraform_resource_type_prefix=LAMBDA_FUNCTION_RESOURCE_ADDRESS_PREFIX,
            cfn_resource_update_call_back_function=mock_link_gateway_v2_api_to_function_callback,
            linking_exceptions=mock_resource_linking_exceptions(),
        )

        mock_resource_linker.assert_called_once_with(mock_resource_linking_pair())

    @parameterized.expand(
        [
            (
                {
                    "Type": "AWS::ApiGatewayV2::Api",
                    "Properties": {"Target": "functionA.invoke_arn"},
                },
                [LogicalIdReference("FunctionA")],
                {
                    "Fn::Sub": "arn:${AWS::Partition}:apigateway:${AWS::Region}:lambda:path/2015-03-31/functions/${FunctionA.Arn}/invocations"
                },
            ),
            (
                {
                    "Type": "AWS::ApiGatewayV2::Api",
                    "Properties": {"Target": "functionA.invoke_arn"},
                },
                [ExistingResourceReference("myapi_arn")],
                "myapi_arn",
            ),
        ]
    )
    def test_link_gateway_v2_api_to_function_callback(self, input_gateway_v2_api, logical_ids, expected_api_reference):
        gateway_resource = deepcopy(input_gateway_v2_api)
        _link_gateway_v2_api_to_function_callback(gateway_resource, logical_ids)
        input_gateway_v2_api["Properties"]["Target"] = expected_api_reference
        self.assertEqual(gateway_resource, input_gateway_v2_api)
>>>>>>> 3d762cac
<|MERGE_RESOLUTION|>--- conflicted
+++ resolved
@@ -2783,24 +2783,15 @@
 
         mock_resource_linker.assert_called_once_with(mock_resource_linking_pair())
 
-<<<<<<< HEAD
     @patch("samcli.hook_packages.terraform.hooks.prepare.resource_linking._link_gateway_v2_resource_to_api_callback")
     @patch("samcli.hook_packages.terraform.hooks.prepare.resource_linking.ResourceLinker")
     @patch("samcli.hook_packages.terraform.hooks.prepare.resource_linking.ResourceLinkingPair")
     @patch("samcli.hook_packages.terraform.hooks.prepare.resource_linking.ResourcePairExceptions")
     def test_link_gateway_v2_authorizer_to_api(
-=======
-    @patch("samcli.hook_packages.terraform.hooks.prepare.resource_linking._link_gateway_v2_api_to_function_callback")
-    @patch("samcli.hook_packages.terraform.hooks.prepare.resource_linking.ResourceLinker")
-    @patch("samcli.hook_packages.terraform.hooks.prepare.resource_linking.ResourceLinkingPair")
-    @patch("samcli.hook_packages.terraform.hooks.prepare.resource_linking.ResourcePairExceptions")
-    def test_link_gateway_v2_api_to_lambda_function(
->>>>>>> 3d762cac
         self,
         mock_resource_linking_exceptions,
         mock_resource_linking_pair,
         mock_resource_linker,
-<<<<<<< HEAD
         mock_link_gateway_v2_resource_to_api_callback,
     ):
         v2_authorizer_cfn_resources = Mock()
@@ -2829,7 +2820,16 @@
         )
 
         mock_resource_linker.assert_called_once_with(mock_resource_linking_pair())
-=======
+
+    @patch("samcli.hook_packages.terraform.hooks.prepare.resource_linking._link_gateway_v2_api_to_function_callback")
+    @patch("samcli.hook_packages.terraform.hooks.prepare.resource_linking.ResourceLinker")
+    @patch("samcli.hook_packages.terraform.hooks.prepare.resource_linking.ResourceLinkingPair")
+    @patch("samcli.hook_packages.terraform.hooks.prepare.resource_linking.ResourcePairExceptions")
+    def test_link_gateway_v2_api_to_lambda_function(
+        self,
+        mock_resource_linking_exceptions,
+        mock_resource_linking_pair,
+        mock_resource_linker,
         mock_link_gateway_v2_api_to_function_callback,
     ):
         api_v2_cfn_resources = Mock()
@@ -2888,5 +2888,4 @@
         gateway_resource = deepcopy(input_gateway_v2_api)
         _link_gateway_v2_api_to_function_callback(gateway_resource, logical_ids)
         input_gateway_v2_api["Properties"]["Target"] = expected_api_reference
-        self.assertEqual(gateway_resource, input_gateway_v2_api)
->>>>>>> 3d762cac
+        self.assertEqual(gateway_resource, input_gateway_v2_api)
--- conflicted
+++ resolved
@@ -1140,11 +1140,7 @@
         resource_linker._link_using_linking_fields = Mock()
 
         resource_linker._handle_linking(source_tf_resource, cfn_resources)
-<<<<<<< HEAD
-        resource_linker._link_using_terraform_config.assert_not_called()
-=======
         resource_linker._link_using_terraform_config.assert_called_with(source_tf_resource, [])
->>>>>>> a60cb8f6
         resource_linker._link_using_linking_fields.assert_has_calls(
             [
                 call(cfn_resource1_depend_on_applied_resources),

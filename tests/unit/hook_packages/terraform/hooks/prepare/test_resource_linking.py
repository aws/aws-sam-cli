from copy import deepcopy
from unittest import TestCase
from unittest.mock import Mock, patch

from parameterized import parameterized
from samcli.hook_packages.terraform.hooks.prepare.exceptions import InvalidResourceLinkingException

from samcli.hook_packages.terraform.hooks.prepare.exceptions import InvalidResourceLinkingException
from samcli.hook_packages.terraform.hooks.prepare.resource_linking import (
    ResolvedReference,
    _clean_references_list,
    _get_configuration_address,
    _resolve_module_output,
    TFModule,
    TFResource,
    References,
<<<<<<< HEAD
    ConstantValue,
=======
    _resolve_module_variable,
>>>>>>> 53b3a04e
)


class TestResourceLinking(TestCase):
    @parameterized.expand(
        [
            ([], []),
            (["aws_lambda_layer_version.layer1[0].arn"], ["aws_lambda_layer_version.layer1[0].arn"]),
            (["aws_lambda_layer_version.layer1[0]"], ["aws_lambda_layer_version.layer1[0]"]),
            (["aws_lambda_layer_version.layer1"], ["aws_lambda_layer_version.layer1"]),
            (
                [
                    "aws_lambda_layer_version.layer1[0].arn",
                    "aws_lambda_layer_version.layer1[0]",
                    "aws_lambda_layer_version.layer1",
                ],
                ["aws_lambda_layer_version.layer1[0].arn"],
            ),
            (
                [
                    "aws_lambda_layer_version.layer1[0].arn",
                    "aws_lambda_layer_version.layer1[0]",
                    "aws_lambda_layer_version.layer1",
                    "module.const_layer1.layer_arn",
                    "module.const_layer1",
                    "module.const_layer2.layer_arn",
                    "module.const_layer2",
                ],
                [
                    "module.const_layer2.layer_arn",
                    "module.const_layer1.layer_arn",
                    "aws_lambda_layer_version.layer1[0].arn",
                ],
            ),
            (
                [
                    'aws_lambda_layer_version.layer1["key1"].arn',
                    'aws_lambda_layer_version.layer1["key1"]',
                    "aws_lambda_layer_version.layer1",
                ],
                ['aws_lambda_layer_version.layer1["key1"].arn'],
            ),
        ]
    )
    def test_clean_references_list(self, references, expected):
        cleaned_references = _clean_references_list(references)
        self.assertEqual(cleaned_references, expected)

    def test_ensure_original_references_not_mutated(self):
        references = [
            "aws_lambda_layer_version.layer1[0].arn",
            "aws_lambda_layer_version.layer1[0]",
            "aws_lambda_layer_version.layer1",
            "module.const_layer1.layer_arn",
            "module.const_layer1",
            "module.const_layer2.layer_arn",
            "module.const_layer2",
        ]
        original_references = deepcopy(references)
        cleaned_references_list = _clean_references_list(references)
        self.assertEqual(references, original_references)
        self.assertNotEqual(references, cleaned_references_list)

    @parameterized.expand(
        [
            (
                "module.get_language_function.aws_lambda_function.this[0]",
                "module.get_language_function.aws_lambda_function.this",
            ),
            (
                "module.get_language_function.aws_lambda_function.this[1]",
                "module.get_language_function.aws_lambda_function.this",
            ),
            ("module.functions[0].aws_lambda_function.this[0]", "module.functions.aws_lambda_function.this"),
            ("module.functions[1].aws_lambda_function.this[1]", "module.functions.aws_lambda_function.this"),
            (
                'module.functions["get_function"].aws_lambda_function.this[0]',
                "module.functions.aws_lambda_function.this",
            ),
            (
                "module.functions.aws_lambda_function.this",
                "module.functions.aws_lambda_function.this",
            ),
        ]
    )
    def test_get_configation_address(self, input_addr, expected_addr):
        cleaned_addr = _get_configuration_address(input_addr)

        self.assertEqual(cleaned_addr, expected_addr)

    def test_module_get_all_resources(self):
        root_module_resources = [Mock(), Mock()]
        child_module1_resources = [Mock(), Mock()]
        child_module2_resources = [Mock(), Mock()]
        grandchild_module_resources = [Mock(), Mock()]

        root_module = TFModule(None, None, {}, root_module_resources, {}, {})
        child_module1 = TFModule("module.child_module1", root_module, {}, child_module1_resources, {}, {})
        child_module2 = TFModule("module.child_module2", root_module, {}, child_module2_resources, {}, {})
        grandchild_module = TFModule(
            "module.child_module.grandchild_module", child_module1, {}, grandchild_module_resources, {}, {}
        )

        root_module.child_modules.update({"child_module1": child_module1, "child_module2": child_module2})
        child_module1.child_modules.update({"grandchild_module": grandchild_module})

        self.assertCountEqual(
            root_module.get_all_resources(),
            root_module_resources + child_module1_resources + child_module2_resources + grandchild_module_resources,
        )

    def test_resource_full_address(self):
        module = TFModule("module.full_address", None, {}, {}, {}, {})
        resource = TFResource("resource_address", "type", module, {})
        self.assertEqual(resource.full_address, "module.full_address.resource_address")

    def test_resource_full_address_root_module(self):
        module = TFModule(None, None, {}, {}, {}, {})
        resource = TFResource("resource_address", "type", module, {})
        self.assertEqual(resource.full_address, "resource_address")

<<<<<<< HEAD
    @patch("samcli.hook_packages.terraform.hooks.prepare.resource_linking._resolve_module_variable")
    @patch("samcli.hook_packages.terraform.hooks.prepare.resource_linking._get_configuration_address")
    @patch("samcli.hook_packages.terraform.hooks.prepare.resource_linking._clean_references_list")
    def test_resolve_module_output_with_var(self, clean_ref_mock, config_mock, resolve_var_mock):
        module = TFModule(
            None,
            None,
            {"mycoolref": ConstantValue("mycoolvar")},
            [],
            {},
            {"mycooloutput": References(["var.mycoolref"])},
        )

        config_mock.return_value = "mycoolref"
        clean_ref_mock.return_value = ["var.mycoolref"]

        _resolve_module_output(module, "mycooloutput")

        config_mock.assert_called_with("mycoolref")
        resolve_var_mock.assert_called_with(module, "mycoolref")

    @patch("samcli.hook_packages.terraform.hooks.prepare.resource_linking._get_configuration_address")
    @patch("samcli.hook_packages.terraform.hooks.prepare.resource_linking._clean_references_list")
    def test_resolve_module_output_with_module(self, clean_ref_mock, config_mock):
        module = TFModule(None, None, {}, [], {}, {"mycooloutput": References(["module.mycoolmod.mycooloutput2"])})
        module2 = TFModule("module.mycoolmod", module, {}, [], {}, {"mycooloutput2": ConstantValue("mycoolconst")})
        module.child_modules.update({"mycoolmod": module2})

        config_mock.return_value = "mycoolmod"
        clean_ref_mock.return_value = ["module.mycoolmod.mycooloutput2"]

        results = _resolve_module_output(module, "mycooloutput")

        self.assertEqual(len(results), 1)
        self.assertEqual(results[0].value, "mycoolconst")

    @patch("samcli.hook_packages.terraform.hooks.prepare.resource_linking._get_configuration_address")
    @patch("samcli.hook_packages.terraform.hooks.prepare.resource_linking._clean_references_list")
    def test_resolve_module_output_already_resolved_constant(self, clean_ref_mock, config_mock):
        module = TFModule(None, None, {}, [], {}, {"mycooloutput": ConstantValue("mycoolconst")})

        results = _resolve_module_output(module, "mycooloutput")

        self.assertEqual(len(results), 1)
        self.assertEqual(results[0].value, "mycoolconst")
        self.assertIsInstance(results[0], ConstantValue)

    @parameterized.expand(
        [
            (
                TFModule("module.name", None, {}, [], {}, {"mycooloutput": References(["local.mycoolconst"])}),
                "module.name",
            ),
            (TFModule(None, None, {}, [], {}, {"mycooloutput": References(["local.mycoolconst"])}), ""),
        ]
    )
    @patch("samcli.hook_packages.terraform.hooks.prepare.resource_linking._get_configuration_address")
    @patch("samcli.hook_packages.terraform.hooks.prepare.resource_linking._clean_references_list")
    def test_resolve_module_output_already_resolved_reference(self, module, expected_addr, clean_ref_mock, config_mock):
        clean_ref_mock.return_value = ["local.mycoolconst"]

        results = _resolve_module_output(module, "mycooloutput")

        self.assertEqual(len(results), 1)
        self.assertEqual(results[0].value, "local.mycoolconst")
        self.assertEqual(results[0].module_address, expected_addr)
        self.assertIsInstance(results[0], ResolvedReference)

    @patch("samcli.hook_packages.terraform.hooks.prepare.resource_linking._get_configuration_address")
    @patch("samcli.hook_packages.terraform.hooks.prepare.resource_linking._clean_references_list")
    def test_resolve_module_output_raises_exception_empty_output(self, clean_ref_mock, get_config_mock):
        module = TFModule("module.mymod", None, {}, [], {}, {})

        with self.assertRaises(InvalidResourceLinkingException) as err:
            _resolve_module_output(module, "empty")

        self.assertEqual(
            str(err.exception),
            "An error occurred when attempting to link two resources: Output empty was not found in module module.mymod",
=======
    def test_resolve_module_variable_constant_value(self):
        constant_value = ConstantValue(value="layer.arn")
        module = TFModule(
            variables={"layer": constant_value},
            resources=[],
            child_modules={},
            outputs={},
            full_address="",
            parent_module=None,
        )
        results = _resolve_module_variable(module, "layer")
        self.assertEqual(len(results), 1)
        self.assertEqual(results[0].value, "layer.arn")

    @patch("samcli.hook_packages.terraform.hooks.prepare.resource_linking._get_configuration_address")
    @patch("samcli.hook_packages.terraform.hooks.prepare.resource_linking._clean_references_list")
    def test_resolve_module_variable_nested_variables(self, mock_clean_references, mock_get_configuration_address):
        references = ["var.layer_name"]
        mock_clean_references.return_value = references
        mock_get_configuration_address.return_value = "layer_name"
        references = References(value=references)
        constant_value = ConstantValue(value="layer.arn")
        parent_module = TFModule(
            variables={"layer_name": constant_value},
            resources=[],
            child_modules={},
            outputs={},
            full_address="",
            parent_module=None,
        )
        child_module = TFModule(
            variables={"layer": references},
            resources=[],
            child_modules={},
            outputs={},
            full_address="",
            parent_module=parent_module,
        )
        results = _resolve_module_variable(child_module, "layer")
        self.assertEqual(len(results), 1)
        self.assertEqual(results[0].value, "layer.arn")

    @patch("samcli.hook_packages.terraform.hooks.prepare.resource_linking._get_configuration_address")
    @patch("samcli.hook_packages.terraform.hooks.prepare.resource_linking._clean_references_list")
    def test_resolve_module_variable_local_variable(self, mock_clean_references, mock_get_configuration_address):
        references = ["local.layer_arn"]
        mock_clean_references.return_value = references
        mock_get_configuration_address.return_value = "layer_arn"
        local_reference = References(value=references)
        parent_module = TFModule(
            variables={},
            resources=[],
            child_modules={},
            outputs={},
            full_address="full/address",
            parent_module=None,
        )
        module = TFModule(
            variables={"layer": local_reference},
            resources=[],
            child_modules={},
            outputs={},
            full_address="full/address",
            parent_module=parent_module,
        )
        results = _resolve_module_variable(module, "layer")
        self.assertEqual(len(results), 1)
        self.assertEqual(results[0].value, "local.layer_arn")
        self.assertEqual(results[0].module_address, "full/address")

    @patch("samcli.hook_packages.terraform.hooks.prepare.resource_linking._get_configuration_address")
    @patch("samcli.hook_packages.terraform.hooks.prepare.resource_linking._resolve_module_output")
    @patch("samcli.hook_packages.terraform.hooks.prepare.resource_linking._clean_references_list")
    def test_resolve_module_variable_nested_modules(
        self, mock_clean_references, mock_resolve_module_output, mock_get_configuration_address
    ):
        references = ["module.layer_module.layer_arn"]
        mock_resolve_module_output.return_value = [ConstantValue(value="layer_arn")]
        mock_clean_references.return_value = references
        mock_get_configuration_address.return_value = "layer_module"
        references = References(value=references)
        constant_value = ConstantValue(value="layer_arn")
        parent_module = TFModule(
            variables={"layer_name": constant_value},
            resources=[],
            child_modules={},
            outputs={},
            full_address="",
            parent_module=None,
        )
        child_module = TFModule(
            variables={"layer": references},
            resources=[],
            child_modules={},
            outputs={},
            full_address="",
            parent_module=parent_module,
        )
        parent_module.child_modules.update({"layer_module": child_module})
        results = _resolve_module_variable(child_module, "layer")
        self.assertEqual(len(results), 1)
        self.assertEqual(results[0].value, "layer_arn")

    @patch("samcli.hook_packages.terraform.hooks.prepare.resource_linking._get_configuration_address")
    @patch("samcli.hook_packages.terraform.hooks.prepare.resource_linking._resolve_module_output")
    @patch("samcli.hook_packages.terraform.hooks.prepare.resource_linking._clean_references_list")
    def test_resolve_module_variable_combined_nested_modules(
        self, mock_clean_references, mock_resolve_module_output, mock_get_configuration_address
    ):
        references = ["module.layer_module.layer_arn", "var.layer_name_b"]
        mock_resolve_module_output.return_value = [ConstantValue(value="layer_arn_a")]
        mock_clean_references.return_value = references
        mock_get_configuration_address.side_effect = ["layer_module", "layer_name_b"]
        references = References(value=references)
        parent_module = TFModule(
            variables={
                "layer_name": ConstantValue(value="layer_arn_a"),
                "layer_name_b": ConstantValue(value="layer_arn_b"),
            },
            resources=[],
            child_modules={},
            outputs={},
            full_address="",
            parent_module=None,
        )
        child_module = TFModule(
            variables={"layer": references, "layer_name_c": ConstantValue(value="layer_arn_c")},
            resources=[],
            child_modules={},
            outputs={},
            full_address="",
            parent_module=parent_module,
        )
        parent_module.child_modules.update({"layer_module": child_module})
        results_a = _resolve_module_variable(child_module, "layer")
        results_b = _resolve_module_variable(child_module, "layer_name_c")
        self.assertEqual(len(results_a), 2)
        self.assertEqual(len(results_b), 1)
        self.assertEqual(
            results_a[0].value,
            "layer_arn_a",
        )
        self.assertEqual(
            results_a[1].value,
            "layer_arn_b",
        )
        self.assertEqual(results_b[0].value, "layer_arn_c")

    def test_resolve_module_variable_invalid_variable(self):
        constant_value = None
        module = TFModule(
            variables={"layer": constant_value},
            resources=[],
            child_modules={},
            outputs={},
            full_address="",
            parent_module=None,
        )

        with self.assertRaises(InvalidResourceLinkingException) as ex:
            _resolve_module_variable(module, "layer")

        self.assertEqual(
            ex.exception.args[0],
            "An error occurred when attempting to link two resources: The variable "
            "layer could not be found in module root module.",
>>>>>>> 53b3a04e
        )

    @patch("samcli.hook_packages.terraform.hooks.prepare.resource_linking._get_configuration_address")
    @patch("samcli.hook_packages.terraform.hooks.prepare.resource_linking._clean_references_list")
<<<<<<< HEAD
    def test_resolve_module_output_raises_exception_empty_children(self, clean_ref_mock, get_config_mock):
        module = TFModule("module.mymod", None, {}, [], {}, {"search": References(["module.nonexist.output"])})

        clean_ref_mock.return_value = ["module.nonexist"]
        get_config_mock.return_value = "nonexist"

        with self.assertRaises(InvalidResourceLinkingException) as err:
            _resolve_module_output(module, "search")

        self.assertEqual(
            str(err.exception),
            "An error occurred when attempting to link two resources: Module module.mymod does not have child modules defined, possible misconfiguration",
=======
    def test_resolve_module_variable_enters_invalid_state(self, mock_clean_references, mock_get_configuration_address):
        references = ["local.layer_arn"]
        mock_clean_references.return_value = references
        mock_get_configuration_address.return_value = "layer_arn"
        local_reference = References(value=references)
        module = TFModule(
            variables={"layer": local_reference},
            resources=[],
            child_modules={},
            outputs={},
            full_address="full/address",
            parent_module=None,
        )

        with self.assertRaises(InvalidResourceLinkingException) as ex:
            _resolve_module_variable(module, "layer")

        self.assertEqual(
            ex.exception.args[0],
            "An error occurred when attempting to link two resources: Resource linking entered an invalid state.",
>>>>>>> 53b3a04e
        )

    @patch("samcli.hook_packages.terraform.hooks.prepare.resource_linking._get_configuration_address")
    @patch("samcli.hook_packages.terraform.hooks.prepare.resource_linking._clean_references_list")
<<<<<<< HEAD
    def test_resolve_module_output_raises_exception_non_exist_child(self, clean_ref_mock, get_config_mock):
        module = TFModule(
            "module.mymod", None, {}, [], {"othermod": Mock()}, {"search": References(["module.nonexist.output"])}
        )
        clean_ref_mock.return_value = ["module.nonexist.output"]
        get_config_mock.return_value = "nonexist"

        with self.assertRaises(InvalidResourceLinkingException) as err:
            _resolve_module_output(module, "search")

        self.assertEqual(
            str(err.exception),
            "An error occurred when attempting to link two resources: Module module.mymod does not have nonexist as a child module, possible misconfiguration",
=======
    def test_resolve_module_variable_invalid_module_reference(
        self, mock_clean_references, mock_get_configuration_address
    ):
        references = ["module.layer_module"]
        mock_clean_references.return_value = references
        mock_get_configuration_address.return_value = "layer_module"
        references = References(value=references)
        child_module = TFModule(
            variables={"layer": references},
            resources=[],
            child_modules={},
            outputs={},
            full_address="",
            parent_module=None,
        )
        with self.assertRaises(InvalidResourceLinkingException) as ex:
            _resolve_module_variable(child_module, "layer")

        self.assertEqual(
            ex.exception.args[0],
            "An error occurred when attempting to link two resources: Couldn't find child module layer_module.",
>>>>>>> 53b3a04e
        )<|MERGE_RESOLUTION|>--- conflicted
+++ resolved
@@ -14,11 +14,8 @@
     TFModule,
     TFResource,
     References,
-<<<<<<< HEAD
     ConstantValue,
-=======
     _resolve_module_variable,
->>>>>>> 53b3a04e
 )
 
 
@@ -140,7 +137,6 @@
         resource = TFResource("resource_address", "type", module, {})
         self.assertEqual(resource.full_address, "resource_address")
 
-<<<<<<< HEAD
     @patch("samcli.hook_packages.terraform.hooks.prepare.resource_linking._resolve_module_variable")
     @patch("samcli.hook_packages.terraform.hooks.prepare.resource_linking._get_configuration_address")
     @patch("samcli.hook_packages.terraform.hooks.prepare.resource_linking._clean_references_list")
@@ -220,7 +216,41 @@
         self.assertEqual(
             str(err.exception),
             "An error occurred when attempting to link two resources: Output empty was not found in module module.mymod",
-=======
+        )
+
+    @patch("samcli.hook_packages.terraform.hooks.prepare.resource_linking._get_configuration_address")
+    @patch("samcli.hook_packages.terraform.hooks.prepare.resource_linking._clean_references_list")
+    def test_resolve_module_output_raises_exception_empty_children(self, clean_ref_mock, get_config_mock):
+        module = TFModule("module.mymod", None, {}, [], {}, {"search": References(["module.nonexist.output"])})
+
+        clean_ref_mock.return_value = ["module.nonexist"]
+        get_config_mock.return_value = "nonexist"
+
+        with self.assertRaises(InvalidResourceLinkingException) as err:
+            _resolve_module_output(module, "search")
+
+        self.assertEqual(
+            str(err.exception),
+            "An error occurred when attempting to link two resources: Module module.mymod does not have child modules defined, possible misconfiguration",
+        )
+
+    @patch("samcli.hook_packages.terraform.hooks.prepare.resource_linking._get_configuration_address")
+    @patch("samcli.hook_packages.terraform.hooks.prepare.resource_linking._clean_references_list")
+    def test_resolve_module_output_raises_exception_non_exist_child(self, clean_ref_mock, get_config_mock):
+        module = TFModule(
+            "module.mymod", None, {}, [], {"othermod": Mock()}, {"search": References(["module.nonexist.output"])}
+        )
+        clean_ref_mock.return_value = ["module.nonexist.output"]
+        get_config_mock.return_value = "nonexist"
+
+        with self.assertRaises(InvalidResourceLinkingException) as err:
+            _resolve_module_output(module, "search")
+
+        self.assertEqual(
+            str(err.exception),
+            "An error occurred when attempting to link two resources: Module module.mymod does not have nonexist as a child module, possible misconfiguration",
+        )
+        
     def test_resolve_module_variable_constant_value(self):
         constant_value = ConstantValue(value="layer.arn")
         module = TFModule(
@@ -387,25 +417,10 @@
             ex.exception.args[0],
             "An error occurred when attempting to link two resources: The variable "
             "layer could not be found in module root module.",
->>>>>>> 53b3a04e
-        )
-
-    @patch("samcli.hook_packages.terraform.hooks.prepare.resource_linking._get_configuration_address")
-    @patch("samcli.hook_packages.terraform.hooks.prepare.resource_linking._clean_references_list")
-<<<<<<< HEAD
-    def test_resolve_module_output_raises_exception_empty_children(self, clean_ref_mock, get_config_mock):
-        module = TFModule("module.mymod", None, {}, [], {}, {"search": References(["module.nonexist.output"])})
-
-        clean_ref_mock.return_value = ["module.nonexist"]
-        get_config_mock.return_value = "nonexist"
-
-        with self.assertRaises(InvalidResourceLinkingException) as err:
-            _resolve_module_output(module, "search")
-
-        self.assertEqual(
-            str(err.exception),
-            "An error occurred when attempting to link two resources: Module module.mymod does not have child modules defined, possible misconfiguration",
-=======
+        )
+
+    @patch("samcli.hook_packages.terraform.hooks.prepare.resource_linking._get_configuration_address")
+    @patch("samcli.hook_packages.terraform.hooks.prepare.resource_linking._clean_references_list")
     def test_resolve_module_variable_enters_invalid_state(self, mock_clean_references, mock_get_configuration_address):
         references = ["local.layer_arn"]
         mock_clean_references.return_value = references
@@ -426,26 +441,10 @@
         self.assertEqual(
             ex.exception.args[0],
             "An error occurred when attempting to link two resources: Resource linking entered an invalid state.",
->>>>>>> 53b3a04e
-        )
-
-    @patch("samcli.hook_packages.terraform.hooks.prepare.resource_linking._get_configuration_address")
-    @patch("samcli.hook_packages.terraform.hooks.prepare.resource_linking._clean_references_list")
-<<<<<<< HEAD
-    def test_resolve_module_output_raises_exception_non_exist_child(self, clean_ref_mock, get_config_mock):
-        module = TFModule(
-            "module.mymod", None, {}, [], {"othermod": Mock()}, {"search": References(["module.nonexist.output"])}
-        )
-        clean_ref_mock.return_value = ["module.nonexist.output"]
-        get_config_mock.return_value = "nonexist"
-
-        with self.assertRaises(InvalidResourceLinkingException) as err:
-            _resolve_module_output(module, "search")
-
-        self.assertEqual(
-            str(err.exception),
-            "An error occurred when attempting to link two resources: Module module.mymod does not have nonexist as a child module, possible misconfiguration",
-=======
+        )
+
+    @patch("samcli.hook_packages.terraform.hooks.prepare.resource_linking._get_configuration_address")
+    @patch("samcli.hook_packages.terraform.hooks.prepare.resource_linking._clean_references_list")
     def test_resolve_module_variable_invalid_module_reference(
         self, mock_clean_references, mock_get_configuration_address
     ):
@@ -467,5 +466,4 @@
         self.assertEqual(
             ex.exception.args[0],
             "An error occurred when attempting to link two resources: Couldn't find child module layer_module.",
->>>>>>> 53b3a04e
         )
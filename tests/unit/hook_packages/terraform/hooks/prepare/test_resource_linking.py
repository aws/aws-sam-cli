--- conflicted
+++ resolved
@@ -1115,7 +1115,6 @@
 
     @patch("samcli.hook_packages.terraform.hooks.prepare.resource_linking._process_reference_layer_value")
     def test_process_resolved_layers_constant_only(
-<<<<<<< HEAD
             self,
             process_reference_layer_value_mock,
     ):
@@ -1143,8 +1142,6 @@
 
     @patch("samcli.hook_packages.terraform.hooks.prepare.resource_linking._process_reference_layer_value")
     def test_process_resolved_layers_mixed_constant_and_references(
-=======
->>>>>>> 0eb88d31
         self,
         process_reference_layer_value_mock,
     ):
@@ -1178,11 +1175,9 @@
         process_reference_layer_value_mock.assert_called_with(resource, reference_resolved_layer, tf_layers)
 
     @patch("samcli.hook_packages.terraform.hooks.prepare.resource_linking._process_reference_layer_value")
-<<<<<<< HEAD
     def test_process_resolved_layers_mixed_data_sources_and_references(
             self,
             process_reference_layer_value_mock,
-=======
     def test_process_resolved_layers_mixed_constant_and_references(
         self,
         process_reference_layer_value_mock,
@@ -1208,7 +1203,6 @@
     def test_process_resolved_layers_mixed_data_sources_and_references(
         self,
         process_reference_layer_value_mock,
->>>>>>> 0eb88d31
     ):
         tf_layers = Mock()
         resource = Mock()

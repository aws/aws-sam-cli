--- conflicted
+++ resolved
@@ -18,13 +18,10 @@
     TF_AWS_API_GATEWAY_STAGE,
     TF_AWS_API_GATEWAY_INTEGRATION,
     AWS_API_GATEWAY_INTEGRATION_PROPERTY_BUILDER_MAPPING,
-<<<<<<< HEAD
     TF_AWS_API_GATEWAY_AUTHORIZER,
     AWS_API_GATEWAY_AUTHORIZER_PROPERTY_BUILDER_MAPPING,
-=======
     TF_AWS_API_GATEWAY_INTEGRATION_RESPONSE,
     AWS_API_GATEWAY_INTEGRATION_RESPONSE_PROPERTY_BUILDER_MAPPING,
->>>>>>> 64ca94bc
 )
 from samcli.hook_packages.terraform.hooks.prepare.types import (
     SamMetadataResource,
@@ -254,6 +251,7 @@
         gateway_stage_properties_mock = Mock()
         internal_gateway_integration_properties_mock = Mock()
         internal_gateway_integration_response_properties_mock = Mock()
+        gateway_authorizer_properties_mock = Mock()
         mock_resource_property_mapping.return_value = {
             TF_AWS_LAMBDA_FUNCTION: lambda_properties_mock,
             TF_AWS_LAMBDA_LAYER_VERSION: lambda_layer_properties_mock,
@@ -263,6 +261,7 @@
             TF_AWS_API_GATEWAY_STAGE: gateway_stage_properties_mock,
             TF_AWS_API_GATEWAY_INTEGRATION: internal_gateway_integration_properties_mock,
             TF_AWS_API_GATEWAY_INTEGRATION_RESPONSE: internal_gateway_integration_response_properties_mock,
+            TF_AWS_API_GATEWAY_AUTHORIZER: gateway_authorizer_properties_mock,
         }
 
         translated_cfn_dict = translate_to_cfn(
@@ -1066,18 +1065,16 @@
         )
         self.assertEqual(translated_cfn_properties, self.expected_internal_apigw_integration_properties)
 
-<<<<<<< HEAD
-    def test_translating_apigw_lambda_authorizer(self):
+    def test_translating_apigw_authorizer(self):
         translated_cfn_properties = _translate_properties(
-            self.tf_apigw_lambda_authorizer_properties, AWS_API_GATEWAY_AUTHORIZER_PROPERTY_BUILDER_MAPPING, Mock()
-        )
-        self.assertEqual(translated_cfn_properties, self.expected_cfn_apigw_lambda_authorizer_properties)
-=======
+            self.tf_apigw_authorizer_properties, AWS_API_GATEWAY_AUTHORIZER_PROPERTY_BUILDER_MAPPING, Mock()
+        )
+        self.assertEqual(translated_cfn_properties, self.expected_cfn_apigw_authorizer_properties)
+
     def test_translating_apigw_integration_response_method(self):
         translated_cfn_properties = _translate_properties(
             self.tf_apigw_integration_response_properties,
             AWS_API_GATEWAY_INTEGRATION_RESPONSE_PROPERTY_BUILDER_MAPPING,
             Mock(),
         )
-        self.assertEqual(translated_cfn_properties, self.expected_internal_apigw_integration_response_properties)
->>>>>>> 64ca94bc
+        self.assertEqual(translated_cfn_properties, self.expected_internal_apigw_integration_response_properties)
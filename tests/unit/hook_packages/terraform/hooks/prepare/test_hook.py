--- conflicted
+++ resolved
@@ -2550,11 +2550,13 @@
 
         mock_subprocess_loader.assert_has_calls(
             [
-<<<<<<< HEAD
-                call(command_args={"args": ["terraform", "init"], "cwd": "iac/project/path", "stdout": PIPE}),
-=======
-                call(["terraform", "init", "-input=false"], check=True, capture_output=True, cwd="iac/project/path"),
->>>>>>> 1f558858
+                call(
+                    command_args={
+                        "args": ["terraform", "init", "-input=false"],
+                        "cwd": "iac/project/path",
+                        "stdout": PIPE,
+                    }
+                ),
                 call(
                     command_args={
                         "args": ["terraform", "plan", "-out", tf_plan_filename, "-input=false"],
@@ -2641,17 +2643,12 @@
 
         mock_subprocess_loader.assert_has_calls(
             [
-<<<<<<< HEAD
-=======
                 call(
-                    ["terraform", "init", "-input=false"],
-                    check=True,
-                    capture_output=True,
-                    cwd="/current/dir/iac/project/path",
-                ),
->>>>>>> 1f558858
-                call(
-                    command_args={"args": ["terraform", "init"], "cwd": "/current/dir/iac/project/path", "stdout": PIPE}
+                    command_args={
+                        "args": ["terraform", "init", "-input=false"],
+                        "cwd": "/current/dir/iac/project/path",
+                        "stdout": PIPE,
+                    }
                 ),
                 call(
                     command_args={

import base64
import copy
import json
from datetime import datetime
from unittest import TestCase

from unittest.mock import Mock, patch, ANY, MagicMock
from parameterized import parameterized, param
from werkzeug.datastructures import Headers

from samcli.lib.providers.provider import Api
from samcli.lib.providers.provider import Cors
from samcli.local.apigw.local_apigw_service import (
    LocalApigwService,
    Route,
    LambdaResponseParseException,
    PayloadFormatVersionValidateException,
)
from samcli.local.lambdafn.exceptions import FunctionNotFound


class TestApiGatewayService(TestCase):
    def setUp(self):
        self.function_name = Mock()
        self.api_gateway_route = Route(methods=["GET"], function_name=self.function_name, path="/")
        self.http_gateway_route = Route(
            methods=["GET"], function_name=self.function_name, path="/", event_type=Route.HTTP
        )
        self.http_v1_payload_route = Route(
            methods=["GET"],
            function_name=self.function_name,
            path="/v1",
            event_type=Route.HTTP,
            payload_format_version="1.0",
        )
        self.http_v2_payload_route = Route(
            methods=["GET"],
            function_name=self.function_name,
            path="/v2",
            event_type=Route.HTTP,
            payload_format_version="2.0",
        )
        self.http_v2_default_payload_route = Route(
            methods=["x-amazon-apigateway-any-method"],
            function_name=self.function_name,
            path="$default",
            event_type=Route.HTTP,
            payload_format_version="2.0",
        )
        self.api_list_of_routes = [self.api_gateway_route]
        self.http_list_of_routes = [
            self.http_gateway_route,
            self.http_v1_payload_route,
            self.http_v2_payload_route,
            self.http_v2_default_payload_route,
        ]

        self.lambda_runner = Mock()
        self.lambda_runner.is_debugging.return_value = False

        self.stderr = Mock()
        self.api = Api(routes=self.api_list_of_routes)
        self.http = Api(routes=self.http_list_of_routes)
        self.api_service = LocalApigwService(
            self.api, self.lambda_runner, port=3000, host="127.0.0.1", stderr=self.stderr
        )
        self.http_service = LocalApigwService(
            self.http, self.lambda_runner, port=3000, host="127.0.0.1", stderr=self.stderr
        )

    @patch.object(LocalApigwService, "get_request_methods_endpoints")
    def test_api_request_must_invoke_lambda(self, request_mock):
        make_response_mock = Mock()

        self.api_service.service_response = make_response_mock
        self.api_service._get_current_route = MagicMock()
        self.api_service._get_current_route.methods = []
        self.api_service._get_current_route.return_value.payload_format_version = "2.0"
        self.api_service._construct_v_1_0_event = Mock()

        parse_output_mock = Mock()
        parse_output_mock.return_value = ("status_code", Headers({"headers": "headers"}), "body")
        self.api_service._parse_v1_payload_format_lambda_output = parse_output_mock

        service_response_mock = Mock()
        service_response_mock.return_value = make_response_mock
        self.api_service.service_response = service_response_mock

        request_mock.return_value = ("test", "test")

        result = self.api_service._request_handler()

        self.assertEqual(result, make_response_mock)
        self.lambda_runner.invoke.assert_called_with(ANY, ANY, stdout=ANY, stderr=self.stderr)
        self.api_service._construct_v_1_0_event.assert_called_with(ANY, ANY, ANY, ANY, ANY)

    @patch.object(LocalApigwService, "get_request_methods_endpoints")
    def test_http_request_must_invoke_lambda(self, request_mock):
        make_response_mock = Mock()

        self.http_service.service_response = make_response_mock
        self.http_service._get_current_route = Mock()
        self.http_service._get_current_route.return_value = self.http_gateway_route
        self.http_service._get_current_route.methods = []
        self.http_service._construct_v_1_0_event = Mock()

        self.http_service._construct_v_2_0_event_http = MagicMock()

        parse_output_mock = Mock()
        parse_output_mock.return_value = ("status_code", Headers({"headers": "headers"}), "body")
        self.http_service._parse_v2_payload_format_lambda_output = parse_output_mock

        service_response_mock = Mock()
        service_response_mock.return_value = make_response_mock
        self.http_service.service_response = service_response_mock

        request_mock.return_value = ("test", "test")

        result = self.http_service._request_handler()

        self.assertEqual(result, make_response_mock)
        self.lambda_runner.invoke.assert_called_with(ANY, ANY, stdout=ANY, stderr=self.stderr)
        self.http_service._construct_v_2_0_event_http.assert_called_with(ANY, ANY, ANY, ANY, ANY, ANY)

    @patch.object(LocalApigwService, "get_request_methods_endpoints")
    def test_http_v1_payload_request_must_invoke_lambda(self, request_mock):
        make_response_mock = Mock()

        self.http_service.service_response = make_response_mock
        self.http_service._get_current_route = Mock()
        self.http_service._get_current_route.return_value = self.http_v1_payload_route
        self.http_service._get_current_route.methods = []
        self.http_service._construct_v_1_0_event = Mock()

        self.http_service._construct_v_2_0_event_http = MagicMock()

        parse_output_mock = Mock()
        parse_output_mock.return_value = ("status_code", Headers({"headers": "headers"}), "body")
        self.http_service._parse_v1_payload_format_lambda_output = parse_output_mock

        service_response_mock = Mock()
        service_response_mock.return_value = make_response_mock
        self.http_service.service_response = service_response_mock

        request_mock.return_value = ("test", "test")

        result = self.http_service._request_handler()

        self.assertEqual(result, make_response_mock)
        self.lambda_runner.invoke.assert_called_with(ANY, ANY, stdout=ANY, stderr=self.stderr)
        self.http_service._construct_v_1_0_event.assert_called_with(ANY, ANY, ANY, ANY, ANY)

    @patch.object(LocalApigwService, "get_request_methods_endpoints")
    def test_http_v2_payload_request_must_invoke_lambda(self, request_mock):
        make_response_mock = Mock()

        self.http_service.service_response = make_response_mock
        self.http_service._get_current_route = Mock()
        self.http_service._get_current_route.return_value = self.http_v2_payload_route
        self.http_service._get_current_route.methods = []
        self.http_service._construct_v_1_0_event = Mock()

        self.http_service._construct_v_2_0_event_http = MagicMock()

        parse_output_mock = Mock()
        parse_output_mock.return_value = ("status_code", Headers({"headers": "headers"}), "body")
        self.http_service._parse_v2_payload_format_lambda_output = parse_output_mock

        service_response_mock = Mock()
        service_response_mock.return_value = make_response_mock
        self.http_service.service_response = service_response_mock

        request_mock.return_value = ("test", "test")

        result = self.http_service._request_handler()

        self.assertEqual(result, make_response_mock)
        self.lambda_runner.invoke.assert_called_with(ANY, ANY, stdout=ANY, stderr=self.stderr)
        self.http_service._construct_v_2_0_event_http.assert_called_with(ANY, ANY, ANY, ANY, ANY, ANY)

    @patch.object(LocalApigwService, "get_request_methods_endpoints")
    def test_api_options_request_must_invoke_lambda(self, request_mock):
        make_response_mock = Mock()

        self.api_service.service_response = make_response_mock
        self.api_service._get_current_route = MagicMock()
        self.api_service._get_current_route.return_value.methods = ["OPTIONS"]
        self.api_service._get_current_route.return_value.payload_format_version = "1.0"
        self.api_service._construct_v_1_0_event = Mock()

        parse_output_mock = Mock()
        parse_output_mock.return_value = ("status_code", Headers({"headers": "headers"}), "body")
        self.api_service._parse_v1_payload_format_lambda_output = parse_output_mock

        service_response_mock = Mock()
        service_response_mock.return_value = make_response_mock
        self.api_service.service_response = service_response_mock

        request_mock.return_value = ("OPTIONS", "test")

        result = self.api_service._request_handler()

        self.assertEqual(result, make_response_mock)
        self.lambda_runner.invoke.assert_called_with(ANY, ANY, stdout=ANY, stderr=self.stderr)

    @patch.object(LocalApigwService, "get_request_methods_endpoints")
    def test_http_options_request_must_invoke_lambda(self, request_mock):
        make_response_mock = Mock()

        self.http_service.service_response = make_response_mock
        self.http_service._get_current_route = MagicMock()
        self.http_service._get_current_route.return_value.methods = ["OPTIONS"]
        self.http_service._get_current_route.return_value.payload_format_version = "1.0"
        self.http_service._construct_v_1_0_event = Mock()

        parse_output_mock = Mock()
        parse_output_mock.return_value = ("status_code", Headers({"headers": "headers"}), "body")
        self.http_service._parse_v1_payload_format_lambda_output = parse_output_mock

        service_response_mock = Mock()
        service_response_mock.return_value = make_response_mock
        self.http_service.service_response = service_response_mock

        request_mock.return_value = ("OPTIONS", "test")

        result = self.http_service._request_handler()

        self.assertEqual(result, make_response_mock)
        self.lambda_runner.invoke.assert_called_with(ANY, ANY, stdout=ANY, stderr=self.stderr)

    @patch.object(LocalApigwService, "get_request_methods_endpoints")
    @patch("samcli.local.apigw.local_apigw_service.LambdaOutputParser")
    def test_request_handler_returns_process_stdout_when_making_response(self, lambda_output_parser_mock, request_mock):
        make_response_mock = Mock()
        request_mock.return_value = ("test", "test")
        self.api_service.service_response = make_response_mock
        current_route = Mock()
<<<<<<< HEAD
=======
        current_route.payload_format_version = "2.0"
>>>>>>> cef0bfaa
        self.api_service._get_current_route = MagicMock()
        self.api_service._get_current_route.return_value = current_route
        current_route.methods = []
        current_route.event_type = Route.API

        self.api_service._construct_v_1_0_event = Mock()

        parse_output_mock = Mock()
        parse_output_mock.return_value = ("status_code", Headers({"headers": "headers"}), "body")
        self.api_service._parse_v1_payload_format_lambda_output = parse_output_mock

        lambda_logs = "logs"
        lambda_response = "response"
        is_customer_error = False
        lambda_output_parser_mock.get_lambda_output.return_value = lambda_response, lambda_logs, is_customer_error
        service_response_mock = Mock()
        service_response_mock.return_value = make_response_mock
        self.api_service.service_response = service_response_mock

        result = self.api_service._request_handler()

        self.assertEqual(result, make_response_mock)
        lambda_output_parser_mock.get_lambda_output.assert_called_with(ANY)

        # Make sure the parse method is called only on the returned response and not on the raw data from stdout
        parse_output_mock.assert_called_with(lambda_response, ANY, ANY, Route.API)
        # Make sure the logs are written to stderr
        self.stderr.write.assert_called_with(lambda_logs)

    @patch.object(LocalApigwService, "get_request_methods_endpoints")
    def test_request_handler_returns_make_response(self, request_mock):
        make_response_mock = Mock()

        self.api_service.service_response = make_response_mock
        self.api_service._get_current_route = MagicMock()
        self.api_service._construct_v_1_0_event = Mock()
        self.api_service._get_current_route.methods = []
        self.api_service._get_current_route.return_value.payload_format_version = "1.0"

        parse_output_mock = Mock()
        parse_output_mock.return_value = ("status_code", Headers({"headers": "headers"}), "body")
        self.api_service._parse_v1_payload_format_lambda_output = parse_output_mock

        service_response_mock = Mock()
        service_response_mock.return_value = make_response_mock
        self.api_service.service_response = service_response_mock

        request_mock.return_value = ("test", "test")
        result = self.api_service._request_handler()

        self.assertEqual(result, make_response_mock)

    def test_create_creates_dict_of_routes(self):
        function_name_1 = Mock()
        function_name_2 = Mock()
        function_name_3 = Mock()
        api_gateway_route_1 = Route(methods=["GET"], function_name=function_name_1, path="/")
        api_gateway_route_2 = Route(methods=["POST"], function_name=function_name_2, path="/")
        api_gateway_route_3 = Route(
            methods=["x-amazon-apigateway-any-method"], function_name=function_name_3, path="$default"
        )

        list_of_routes = [api_gateway_route_1, api_gateway_route_2, api_gateway_route_3]

        lambda_runner = Mock()

        api = Api(routes=list_of_routes)
        service = LocalApigwService(api, lambda_runner)

        service.create()

        self.assertEqual(service._dict_of_routes["/:GET"].function_name, function_name_1)
        self.assertEqual(service._dict_of_routes["/:POST"].function_name, function_name_2)
        self.assertEqual(service._dict_of_routes["/:OPTIONS"].function_name, function_name_3)
        self.assertEqual(service._dict_of_routes["/:PATCH"].function_name, function_name_3)
        self.assertEqual(service._dict_of_routes["/:DELETE"].function_name, function_name_3)
        self.assertEqual(service._dict_of_routes["/:PUT"].function_name, function_name_3)
        self.assertEqual(service._dict_of_routes["/<path:any_path>:GET"].function_name, function_name_3)
        self.assertEqual(service._dict_of_routes["/<path:any_path>:DELETE"].function_name, function_name_3)
        self.assertEqual(service._dict_of_routes["/<path:any_path>:PUT"].function_name, function_name_3)
        self.assertEqual(service._dict_of_routes["/<path:any_path>:POST"].function_name, function_name_3)
        self.assertEqual(service._dict_of_routes["/<path:any_path>:HEAD"].function_name, function_name_3)
        self.assertEqual(service._dict_of_routes["/<path:any_path>:OPTIONS"].function_name, function_name_3)
        self.assertEqual(service._dict_of_routes["/<path:any_path>:PATCH"].function_name, function_name_3)

    @patch("samcli.local.apigw.local_apigw_service.Flask")
    def test_create_creates_flask_app_with_url_rules(self, flask):
        app_mock = MagicMock()
        app_mock.config = {}
        flask.return_value = app_mock

        self.api_service._construct_error_handling = Mock()

        self.api_service.create()

        app_mock.add_url_rule.assert_called_once_with(
            "/",
            endpoint="/",
            view_func=self.api_service._request_handler,
            methods=["GET"],
            provide_automatic_options=False,
        )

    def test_api_initalize_creates_default_values(self):
        self.assertEqual(self.api_service.port, 3000)
        self.assertEqual(self.api_service.host, "127.0.0.1")
        self.assertEqual(self.api_service.api.routes, self.api_list_of_routes)
        self.assertIsNone(self.api_service.static_dir)
        self.assertEqual(self.api_service.lambda_runner, self.lambda_runner)

    def test_http_initalize_creates_default_values(self):
        self.assertEqual(self.http_service.port, 3000)
        self.assertEqual(self.http_service.host, "127.0.0.1")
        self.assertEqual(self.http_service.api.routes, self.http_list_of_routes)
        self.assertIsNone(self.http_service.static_dir)
        self.assertEqual(self.http_service.lambda_runner, self.lambda_runner)

    def test_initalize_with_values(self):
        lambda_runner = Mock()
        local_service = LocalApigwService(Api(), lambda_runner, static_dir="dir/static", port=5000, host="129.0.0.0")
        self.assertEqual(local_service.port, 5000)
        self.assertEqual(local_service.host, "129.0.0.0")
        self.assertEqual(local_service.api.routes, [])
        self.assertEqual(local_service.static_dir, "dir/static")
        self.assertEqual(local_service.lambda_runner, lambda_runner)

    @patch.object(LocalApigwService, "get_request_methods_endpoints")
    @patch("samcli.local.apigw.local_apigw_service.ServiceErrorResponses")
    def test_request_handles_error_when_invoke_cant_find_function(self, service_error_responses_patch, request_mock):
        not_found_response_mock = Mock()
        self.api_service._construct_v_1_0_event = Mock()
        self.api_service._get_current_route = MagicMock()
        self.api_service._get_current_route.return_value.payload_format_version = "2.0"
        self.api_service._get_current_route.methods = []

        service_error_responses_patch.lambda_not_found_response.return_value = not_found_response_mock

        self.lambda_runner.invoke.side_effect = FunctionNotFound()
        request_mock.return_value = ("test", "test")
        response = self.api_service._request_handler()

        self.assertEqual(response, not_found_response_mock)

    @patch.object(LocalApigwService, "get_request_methods_endpoints")
    def test_request_throws_when_invoke_fails(self, request_mock):
        self.lambda_runner.invoke.side_effect = Exception()

        self.api_service._construct_v_1_0_event = Mock()
        self.api_service._get_current_route = Mock()
        request_mock.return_value = ("test", "test")

        with self.assertRaises(Exception):
            self.api_service._request_handler()

    @patch.object(LocalApigwService, "get_request_methods_endpoints")
    @patch("samcli.local.apigw.local_apigw_service.ServiceErrorResponses")
    def test_request_handler_errors_when_parse_lambda_output_raises_keyerror(
        self, service_error_responses_patch, request_mock
    ):
        parse_output_mock = Mock()
        parse_output_mock.side_effect = LambdaResponseParseException()
        self.api_service._parse_v1_payload_format_lambda_output = parse_output_mock

        failure_response_mock = Mock()

        service_error_responses_patch.lambda_failure_response.return_value = failure_response_mock

        self.api_service._construct_v_1_0_event = Mock()
        self.api_service._get_current_route = MagicMock()
        self.api_service._get_current_route.methods = []
        self.api_service._get_current_route.return_value.payload_format_version = "1.0"

        request_mock.return_value = ("test", "test")
        result = self.api_service._request_handler()

        self.assertEqual(result, failure_response_mock)

    @patch("samcli.local.apigw.local_apigw_service.ServiceErrorResponses")
    def test_request_handler_errors_when_get_current_route_fails(self, service_error_responses_patch):
        get_current_route = Mock()
        get_current_route.side_effect = KeyError()
        self.api_service._get_current_route = get_current_route

        with self.assertRaises(KeyError):
            self.api_service._request_handler()

    @patch.object(LocalApigwService, "get_request_methods_endpoints")
    @patch("samcli.local.apigw.local_apigw_service.ServiceErrorResponses")
    def test_request_handler_errors_when_unable_to_read_binary_data(self, service_error_responses_patch, request_mock):
        _construct_event = Mock()
        _construct_event.side_effect = UnicodeDecodeError("utf8", b"obj", 1, 2, "reason")
        self.api_service._get_current_route = MagicMock()
        self.api_service._get_current_route.methods = []
        self.api_service._get_current_route.return_value.payload_format_version = "1.0"

        self.api_service._construct_v_1_0_event = _construct_event

        failure_mock = Mock()
        service_error_responses_patch.lambda_failure_response.return_value = failure_mock

        request_mock.return_value = ("test", "test")
        result = self.api_service._request_handler()
        self.assertEqual(result, failure_mock)

    @parameterized.expand([param("1.5"), param(2.0)])
    def test_request_handler_errors_when_payload_format_version_wrong(self, payload_format_version):
        get_current_route = Mock()
        get_current_route.return_value.payload_format_version = payload_format_version
        self.api_service._get_current_route = get_current_route

        with self.assertRaises(PayloadFormatVersionValidateException):
            self.api_service._request_handler()

    def test_get_current_route(self):
        request_mock = Mock()
        request_mock.return_value.endpoint = "path"
        request_mock.return_value.method = "method"

        route_key_method_mock = Mock()
        route_key_method_mock.return_value = "method:path"
        self.api_service._route_key = route_key_method_mock
        self.api_service._dict_of_routes = {"method:path": "function"}

        self.assertEqual(self.api_service._get_current_route(request_mock), "function")

    def test_get_current_route_keyerror(self):
        """
        When the a HTTP request for given method+path combination is allowed by Flask but not in the list of routes,
        something is messed up. Flask should be configured only from the list of routes.
        """

        request_mock = Mock()
        request_mock.endpoint = "path"
        request_mock.method = "method"

        route_key_method_mock = Mock()
        route_key_method_mock.return_value = "method:path"
        self.api_service._route_key = route_key_method_mock
        self.api_service._dict_of_routes = {"a": "b"}

        with self.assertRaises(KeyError):
            self.api_service._get_current_route(request_mock)


class TestApiGatewayModel(TestCase):
    def setUp(self):
        self.function_name = "name"
        self.api_gateway = Route(function_name=self.function_name, methods=["Post"], path="/")
        self.http_gateway = Route(function_name=self.function_name, methods=["Post"], path="/", event_type=Route.HTTP)

    def test_class_initialization(self):
        self.assertEqual(self.api_gateway.methods, ["POST"])
        self.assertEqual(self.api_gateway.function_name, self.function_name)
        self.assertEqual(self.api_gateway.path, "/")
        self.assertEqual(self.api_gateway.event_type, Route.API)

    def test_class_initialization_http(self):
        self.assertEqual(self.http_gateway.methods, ["POST"])
        self.assertEqual(self.http_gateway.function_name, self.function_name)
        self.assertEqual(self.http_gateway.path, "/")
        self.assertEqual(self.http_gateway.event_type, Route.HTTP)


class TestLambdaHeaderDictionaryMerge(TestCase):
    def test_empty_dictionaries_produce_empty_result(self):
        headers = {}
        multi_value_headers = {}

        result = LocalApigwService._merge_response_headers(headers, multi_value_headers)

        self.assertEqual(result, Headers({}))

    def test_headers_are_merged(self):
        headers = {"h1": "value1", "h2": "value2", "h3": "value3"}
        multi_value_headers = {"h3": ["value4"]}

        result = LocalApigwService._merge_response_headers(headers, multi_value_headers)

        self.assertIn("h1", result)
        self.assertIn("h2", result)
        self.assertIn("h3", result)
        self.assertEqual(result["h1"], "value1")
        self.assertEqual(result["h2"], "value2")
        self.assertEqual(result.get_all("h3"), ["value4", "value3"])

    def test_merge_does_not_duplicate_values(self):
        headers = {"h1": "ValueB"}
        multi_value_headers = {"h1": ["ValueA", "ValueB", "ValueC"]}

        result = LocalApigwService._merge_response_headers(headers, multi_value_headers)

        self.assertIn("h1", result)
        self.assertEqual(result.get_all("h1"), ["ValueA", "ValueB", "ValueC"])


class TestServiceParsingV1PayloadFormatLambdaOutput(TestCase):
    @parameterized.expand(
        [
            param(Route.API),
            param(Route.HTTP),
        ]
    )
    def test_default_content_type_header_added_with_no_headers(self, event_type):
        lambda_output = (
            '{"statusCode": 200, "body": "{\\"message\\":\\"Hello from Lambda\\"}", ' '"isBase64Encoded": false}'
        )

        (_, headers, _) = LocalApigwService._parse_v1_payload_format_lambda_output(
            lambda_output, binary_types=[], flask_request=Mock(), event_type=event_type
        )

        self.assertIn("Content-Type", headers)
        self.assertEqual(headers["Content-Type"], "application/json")

    @parameterized.expand(
        [
            param(Route.API),
            param(Route.HTTP),
        ]
    )
    def test_default_content_type_header_added_with_empty_headers(self, event_type):
        lambda_output = (
            '{"statusCode": 200, "headers":{}, "body": "{\\"message\\":\\"Hello from Lambda\\"}", '
            '"isBase64Encoded": false}'
        )

        (_, headers, _) = LocalApigwService._parse_v1_payload_format_lambda_output(
            lambda_output, binary_types=[], flask_request=Mock(), event_type=event_type
        )

        self.assertIn("Content-Type", headers)
        self.assertEqual(headers["Content-Type"], "application/json")

    @parameterized.expand(
        [
            param(Route.API),
            param(Route.HTTP),
        ]
    )
    def test_custom_content_type_header_is_not_modified(self, event_type):
        lambda_output = (
            '{"statusCode": 200, "headers":{"Content-Type": "text/xml"}, "body": "{}", ' '"isBase64Encoded": false}'
        )

        (_, headers, _) = LocalApigwService._parse_v1_payload_format_lambda_output(
            lambda_output, binary_types=[], flask_request=Mock(), event_type=event_type
        )

        self.assertIn("Content-Type", headers)
        self.assertEqual(headers["Content-Type"], "text/xml")

    @parameterized.expand(
        [
            param(Route.API),
            param(Route.HTTP),
        ]
    )
    def test_custom_content_type_multivalue_header_is_not_modified(self, event_type):
        lambda_output = (
            '{"statusCode": 200, "multiValueHeaders":{"Content-Type": ["text/xml"]}, "body": "{}", '
            '"isBase64Encoded": false}'
        )

        (_, headers, _) = LocalApigwService._parse_v1_payload_format_lambda_output(
            lambda_output, binary_types=[], flask_request=Mock(), event_type=event_type
        )

        self.assertIn("Content-Type", headers)
        self.assertEqual(headers["Content-Type"], "text/xml")

    @parameterized.expand(
        [
            param(Route.API),
            param(Route.HTTP),
        ]
    )
    def test_multivalue_headers(self, event_type):
        lambda_output = (
            '{"statusCode": 200, "multiValueHeaders":{"X-Foo": ["bar", "42"]}, '
            '"body": "{\\"message\\":\\"Hello from Lambda\\"}", "isBase64Encoded": false}'
        )

        (_, headers, _) = LocalApigwService._parse_v1_payload_format_lambda_output(
            lambda_output, binary_types=[], flask_request=Mock(), event_type=event_type
        )

        self.assertEqual(headers, Headers({"Content-Type": "application/json", "X-Foo": ["bar", "42"]}))

    @parameterized.expand(
        [
            param(Route.API),
            param(Route.HTTP),
        ]
    )
    def test_single_and_multivalue_headers(self, event_type):
        lambda_output = (
            '{"statusCode": 200, "headers":{"X-Foo": "foo", "X-Bar": "bar"}, '
            '"multiValueHeaders":{"X-Foo": ["bar", "42"]}, '
            '"body": "{\\"message\\":\\"Hello from Lambda\\"}", "isBase64Encoded": false}'
        )

        (_, headers, _) = LocalApigwService._parse_v1_payload_format_lambda_output(
            lambda_output, binary_types=[], flask_request=Mock(), event_type=event_type
        )

        self.assertEqual(
            headers, Headers({"Content-Type": "application/json", "X-Bar": "bar", "X-Foo": ["bar", "42", "foo"]})
        )

    def test_extra_values_raise(self):
        lambda_output = (
            '{"statusCode": 200, "headers": {}, "body": "{\\"message\\":\\"Hello from Lambda\\"}", '
            '"isBase64Encoded": false, "base64Encoded": false, "another_key": "some value"}'
        )

        with self.assertRaises(LambdaResponseParseException):
            LocalApigwService._parse_v1_payload_format_lambda_output(
                lambda_output, binary_types=[], flask_request=Mock(), event_type=Route.API
            )

    def test_extra_values_skipped_http_api(self):
        lambda_output = (
            '{"statusCode": 200, "headers": {}, "body": "{\\"message\\":\\"Hello from Lambda\\"}", '
            '"isBase64Encoded": false, "another_key": "some value"}'
        )

        (status_code, headers, body) = LocalApigwService._parse_v1_payload_format_lambda_output(
            lambda_output, binary_types=[], flask_request=Mock(), event_type=Route.HTTP
        )
        self.assertEqual(status_code, 200)
        self.assertEqual(headers, Headers({"Content-Type": "application/json"}))
        self.assertEqual(body, '{"message":"Hello from Lambda"}')

    @parameterized.expand(
        [
            param(Route.API),
            param(Route.HTTP),
        ]
    )
    def test_parse_returns_correct_tuple(self, event_type):
        lambda_output = (
            '{"statusCode": 200, "headers": {}, "body": "{\\"message\\":\\"Hello from Lambda\\"}", '
            '"isBase64Encoded": false}'
        )

        (status_code, headers, body) = LocalApigwService._parse_v1_payload_format_lambda_output(
            lambda_output, binary_types=[], flask_request=Mock(), event_type=event_type
        )

        self.assertEqual(status_code, 200)
        self.assertEqual(headers, Headers({"Content-Type": "application/json"}))
        self.assertEqual(body, '{"message":"Hello from Lambda"}')

    @parameterized.expand(
        [
            param(Route.API),
            param(Route.HTTP),
        ]
    )
    def test_parse_raises_when_invalid_mimetype(self, event_type):
        lambda_output = (
            '{"statusCode": 200, "headers": {\\"Content-Type\\": \\"text\\"}, "body": "{\\"message\\":\\"Hello from Lambda\\"}", '
            '"isBase64Encoded": false}'
        )

        with self.assertRaises(LambdaResponseParseException):
            LocalApigwService._parse_v1_payload_format_lambda_output(
                lambda_output, binary_types=[], flask_request=Mock(), event_type=event_type
            )

    @parameterized.expand(
        [
            param("isBase64Encoded", True, True),
            param("base64Encoded", True, True),
            param("isBase64Encoded", False, False),
            param("base64Encoded", False, False),
            param("isBase64Encoded", "True", True),
            param("base64Encoded", "True", True),
            param("isBase64Encoded", "true", True),
            param("base64Encoded", "true", True),
            param("isBase64Encoded", "False", False),
            param("base64Encoded", "False", False),
            param("isBase64Encoded", "false", False),
            param("base64Encoded", "false", False),
        ]
    )
    @patch("samcli.local.apigw.local_apigw_service.LocalApigwService._should_base64_decode_body")
    def test_parse_returns_decodes_base64_to_binary_for_rest_api(
        self, encoded_field_name, encoded_response_value, encoded_parsed_value, should_decode_body_patch
    ):
        should_decode_body_patch.return_value = True

        binary_body = b"011000100110100101101110011000010111001001111001"  # binary in binary
        base64_body = base64.b64encode(binary_body).decode("utf-8")
        lambda_output = {
            "statusCode": 200,
            "headers": {"Content-Type": "application/octet-stream"},
            "body": base64_body,
            encoded_field_name: encoded_response_value,
        }

        flask_request_mock = Mock()
        (status_code, headers, body) = LocalApigwService._parse_v1_payload_format_lambda_output(
            json.dumps(lambda_output), binary_types=["*/*"], flask_request=flask_request_mock, event_type=Route.API
        )

        should_decode_body_patch.assert_called_with(
            ["*/*"], flask_request_mock, Headers({"Content-Type": "application/octet-stream"}), encoded_parsed_value
        )

        self.assertEqual(status_code, 200)
        self.assertEqual(headers, Headers({"Content-Type": "application/octet-stream"}))
        self.assertEqual(body, binary_body)

    @parameterized.expand(
        [
            param("isBase64Encoded", 0),
            param("base64Encoded", 0),
            param("isBase64Encoded", 1),
            param("base64Encoded", 1),
            param("isBase64Encoded", -1),
            param("base64Encoded", -1),
            param("isBase64Encoded", 10),
            param("base64Encoded", 10),
            param("isBase64Encoded", "TRue"),
            param("base64Encoded", "TRue"),
            param("isBase64Encoded", "Any Value"),
            param("base64Encoded", "Any Value"),
        ]
    )
    @patch("samcli.local.apigw.local_apigw_service.LocalApigwService._should_base64_decode_body")
    def test_parse_raise_exception_invalide_base64_encoded(
        self, encoded_field_name, encoded_response_value, should_decode_body_patch
    ):
        should_decode_body_patch.return_value = True

        binary_body = b"011000100110100101101110011000010111001001111001"  # binary in binary
        base64_body = base64.b64encode(binary_body).decode("utf-8")
        lambda_output = {
            "statusCode": 200,
            "headers": {"Content-Type": "application/octet-stream"},
            "body": base64_body,
            encoded_field_name: encoded_response_value,
        }

        flask_request_mock = Mock()
        with self.assertRaises(LambdaResponseParseException):
            LocalApigwService._parse_v1_payload_format_lambda_output(
                json.dumps(lambda_output), binary_types=["*/*"], flask_request=flask_request_mock, event_type=Route.API
            )

    @patch("samcli.local.apigw.local_apigw_service.LocalApigwService._should_base64_decode_body")
    def test_parse_base64Encoded_field_is_priority(self, should_decode_body_patch):
        should_decode_body_patch.return_value = True

        binary_body = b"011000100110100101101110011000010111001001111001"  # binary in binary
        base64_body = base64.b64encode(binary_body).decode("utf-8")
        lambda_output = {
            "statusCode": 200,
            "headers": {"Content-Type": "application/octet-stream"},
            "body": base64_body,
            "isBase64Encoded": False,
            "base64Encoded": True,
        }

        flask_request_mock = Mock()
        (status_code, headers, body) = LocalApigwService._parse_v1_payload_format_lambda_output(
            json.dumps(lambda_output), binary_types=["*/*"], flask_request=flask_request_mock, event_type=Route.API
        )

        should_decode_body_patch.assert_called_with(
            ["*/*"], flask_request_mock, Headers({"Content-Type": "application/octet-stream"}), True
        )

        self.assertEqual(status_code, 200)
        self.assertEqual(headers, Headers({"Content-Type": "application/octet-stream"}))
        self.assertEqual(body, binary_body)

    @parameterized.expand(
        [
            param(True, True),
            param(False, False),
            param("True", True),
            param("true", True),
            param("False", False),
            param("false", False),
        ]
    )
    def test_parse_returns_decodes_base64_to_binary_for_http_api(self, encoded_response_value, encoded_parsed_value):
        binary_body = b"011000100110100101101110011000010111001001111001"  # binary in binary
        base64_body = base64.b64encode(binary_body).decode("utf-8")
        lambda_output = {
            "statusCode": 200,
            "headers": {"Content-Type": "application/octet-stream"},
            "body": base64_body,
            "isBase64Encoded": encoded_response_value,
        }

        (status_code, headers, body) = LocalApigwService._parse_v1_payload_format_lambda_output(
            json.dumps(lambda_output), binary_types=["*/*"], flask_request=Mock(), event_type=Route.HTTP
        )

        self.assertEqual(status_code, 200)
        self.assertEqual(headers, Headers({"Content-Type": "application/octet-stream"}))
        self.assertEqual(body, binary_body if encoded_parsed_value else base64_body)

    @parameterized.expand(
        [
            param(0),
            param(1),
            param(-1),
            param(10),
            param("TRue"),
            param("Any Value"),
        ]
    )
    def test_parse_raise_exception_invalide_base64_encoded_for_http_api(self, encoded_response_value):

        binary_body = b"011000100110100101101110011000010111001001111001"  # binary in binary
        base64_body = base64.b64encode(binary_body).decode("utf-8")
        lambda_output = {
            "statusCode": 200,
            "headers": {"Content-Type": "application/octet-stream"},
            "body": base64_body,
            "isBase64Encoded": encoded_response_value,
        }

        flask_request_mock = Mock()
        with self.assertRaises(LambdaResponseParseException):
            LocalApigwService._parse_v1_payload_format_lambda_output(
                json.dumps(lambda_output), binary_types=["*/*"], flask_request=flask_request_mock, event_type=Route.API
            )

    @parameterized.expand(
        [
            param(True),
            param(False),
            param("True"),
            param("true"),
            param("False"),
            param("false"),
            param(0),
            param(1),
            param(-1),
            param(10),
            param("TRue"),
            param("Any Value"),
        ]
    )
    def test_parse_skip_base_64_encoded_field_http_api(self, encoded_response_value):
        binary_body = b"011000100110100101101110011000010111001001111001"  # binary in binary
        base64_body = base64.b64encode(binary_body).decode("utf-8")
        lambda_output = {
            "statusCode": 200,
            "headers": {"Content-Type": "application/octet-stream"},
            "body": base64_body,
            "base64Encoded": encoded_response_value,
        }

        (status_code, headers, body) = LocalApigwService._parse_v1_payload_format_lambda_output(
            json.dumps(lambda_output), binary_types=["*/*"], flask_request=Mock(), event_type=Route.HTTP
        )

        self.assertEqual(status_code, 200)
        self.assertEqual(headers, Headers({"Content-Type": "application/octet-stream"}))
        self.assertEqual(body, base64_body)

    def test_parse_returns_does_not_decodes_base64_to_binary_for_http_api(self):
        binary_body = b"011000100110100101101110011000010111001001111001"  # binary in binary
        base64_body = base64.b64encode(binary_body).decode("utf-8")
        lambda_output = {
            "statusCode": 200,
            "headers": {"Content-Type": "application/octet-stream"},
            "body": base64_body,
            "isBase64Encoded": False,
        }

        (status_code, headers, body) = LocalApigwService._parse_v1_payload_format_lambda_output(
            json.dumps(lambda_output), binary_types=["*/*"], flask_request=Mock(), event_type=Route.HTTP
        )

        self.assertEqual(status_code, 200)
        self.assertEqual(headers, Headers({"Content-Type": "application/octet-stream"}))
        self.assertEqual(body, base64_body)

    @parameterized.expand(
        [
            param(Route.API),
            param(Route.HTTP),
        ]
    )
    def test_status_code_not_int(self, event_type):
        lambda_output = (
            '{"statusCode": "str", "headers": {}, "body": "{\\"message\\":\\"Hello from Lambda\\"}", '
            '"isBase64Encoded": false}'
        )

        with self.assertRaises(LambdaResponseParseException):
            LocalApigwService._parse_v1_payload_format_lambda_output(
                lambda_output, binary_types=[], flask_request=Mock(), event_type=event_type
            )

    @parameterized.expand(
        [
            param(Route.API),
            param(Route.HTTP),
        ]
    )
    def test_status_code_int_str(self, event_type):
        lambda_output = (
            '{"statusCode": "200", "headers": {}, "body": "{\\"message\\":\\"Hello from Lambda\\"}", '
            '"isBase64Encoded": false}'
        )

        (status_code, _, _) = LocalApigwService._parse_v1_payload_format_lambda_output(
            lambda_output, binary_types=[], flask_request=Mock(), event_type=event_type
        )
        self.assertEqual(status_code, 200)

    @parameterized.expand(
        [
            param(Route.API),
            param(Route.HTTP),
        ]
    )
    def test_status_code_negative_int(self, event_type):
        lambda_output = (
            '{"statusCode": -1, "headers": {}, "body": "{\\"message\\":\\"Hello from Lambda\\"}", '
            '"isBase64Encoded": false}'
        )

        with self.assertRaises(LambdaResponseParseException):
            LocalApigwService._parse_v1_payload_format_lambda_output(
                lambda_output, binary_types=[], flask_request=Mock(), event_type=event_type
            )

    def test_status_code_is_none_http_api(self):
        lambda_output = (
            '{"headers": {}, "body": "{\\"message\\":\\"Hello from Lambda\\"}", ' '"isBase64Encoded": false}'
        )

        with self.assertRaises(LambdaResponseParseException):
            LocalApigwService._parse_v1_payload_format_lambda_output(
                lambda_output, binary_types=[], flask_request=Mock(), event_type=Route.HTTP
            )

    def test_status_code_is_none_rest_api(self):
        lambda_output = (
            '{"headers": {}, "body": "{\\"message\\":\\"Hello from Lambda\\"}", ' '"isBase64Encoded": false}'
        )

        (status_code, headers, body) = LocalApigwService._parse_v1_payload_format_lambda_output(
            lambda_output, binary_types=[], flask_request=Mock(), event_type=Route.API
        )

        self.assertEqual(status_code, 200)
        self.assertEqual(headers, Headers({"Content-Type": "application/json"}))
        self.assertEqual(body, '{"message":"Hello from Lambda"}')

    @parameterized.expand(
        [
            param(Route.API),
            param(Route.HTTP),
        ]
    )
    def test_status_code_negative_int_str(self, event_type):
        lambda_output = (
            '{"statusCode": "-1", "headers": {}, "body": "{\\"message\\":\\"Hello from Lambda\\"}", '
            '"isBase64Encoded": false}'
        )

        with self.assertRaises(LambdaResponseParseException):
            LocalApigwService._parse_v1_payload_format_lambda_output(
                lambda_output, binary_types=[], flask_request=Mock(), event_type=event_type
            )

    @parameterized.expand(
        [
            param(Route.API),
            param(Route.HTTP),
        ]
    )
    def test_lambda_output_list_not_dict(self, event_type):
        lambda_output = "[]"

        with self.assertRaises(LambdaResponseParseException):
            LocalApigwService._parse_v1_payload_format_lambda_output(
                lambda_output, binary_types=[], flask_request=Mock(), event_type=event_type
            )

    @parameterized.expand(
        [
            param(Route.API),
            param(Route.HTTP),
        ]
    )
    def test_lambda_output_not_json_serializable(self, event_type):
        lambda_output = "some str"

        with self.assertRaises(LambdaResponseParseException):
            LocalApigwService._parse_v1_payload_format_lambda_output(
                lambda_output, binary_types=[], flask_request=Mock(), event_type=event_type
            )

    @parameterized.expand(
        [
            param(Route.API),
            param(Route.HTTP),
        ]
    )
    def test_properties_are_null(self, event_type):
        lambda_output = '{"statusCode": 0, "headers": null, "body": null, ' '"isBase64Encoded": null}'

        (status_code, headers, body) = LocalApigwService._parse_v1_payload_format_lambda_output(
            lambda_output, binary_types=[], flask_request=Mock(), event_type=event_type
        )

        self.assertEqual(status_code, 200)
        self.assertEqual(headers, Headers({"Content-Type": "application/json"}))
        self.assertEqual(body, None)

    @parameterized.expand(
        [
            param(Route.API),
            param(Route.HTTP),
        ]
    )
    def test_cookies_is_not_raise(self, event_type):
        lambda_output = (
            '{"statusCode": 200, "headers":{}, "body": "{\\"message\\":\\"Hello from Lambda\\"}", '
            '"isBase64Encoded": false, "cookies":{}}'
        )

        (_, headers, _) = LocalApigwService._parse_v1_payload_format_lambda_output(
            lambda_output, binary_types=[], flask_request=Mock(), event_type=event_type
        )


class TestServiceParsingV2PayloadFormatLambdaOutput(TestCase):
    def test_default_content_type_header_added_with_no_headers(self):
        lambda_output = (
            '{"statusCode": 200, "body": "{\\"message\\":\\"Hello from Lambda\\"}", ' '"isBase64Encoded": false}'
        )

        (_, headers, _) = LocalApigwService._parse_v2_payload_format_lambda_output(
            lambda_output, binary_types=[], flask_request=Mock()
        )

        self.assertIn("Content-Type", headers)
        self.assertEqual(headers["Content-Type"], "application/json")

    def test_default_content_type_header_added_with_empty_headers(self):
        lambda_output = (
            '{"statusCode": 200, "headers":{}, "body": "{\\"message\\":\\"Hello from Lambda\\"}", '
            '"isBase64Encoded": false}'
        )

        (_, headers, _) = LocalApigwService._parse_v2_payload_format_lambda_output(
            lambda_output, binary_types=[], flask_request=Mock()
        )

        self.assertIn("Content-Type", headers)
        self.assertEqual(headers["Content-Type"], "application/json")

    def test_custom_content_type_header_is_not_modified(self):
        lambda_output = (
            '{"statusCode": 200, "headers":{"Content-Type": "text/xml"}, "body": "{}", ' '"isBase64Encoded": false}'
        )

        (_, headers, _) = LocalApigwService._parse_v2_payload_format_lambda_output(
            lambda_output, binary_types=[], flask_request=Mock()
        )

        self.assertIn("Content-Type", headers)
        self.assertEqual(headers["Content-Type"], "text/xml")

<<<<<<< HEAD
=======
    def test_custom_cookies_in_payload_format_version_2(self):
        lambda_output = (
            '{"statusCode": 200, "cookies": ["cookie1=test1", "cookie2=test2"], "body": "{\\"message\\":\\"Hello from Lambda\\"}", '
            '"isBase64Encoded": false}'
        )

        (_, headers, _) = LocalApigwService._parse_v2_payload_format_lambda_output(
            lambda_output, binary_types=[], flask_request=Mock()
        )

        self.assertEqual(headers.getlist("Set-Cookie"), ["cookie1=test1", "cookie2=test2"])

    def test_invalid_cookies_in_payload_format_version_2(self):
        lambda_output = (
            '{"statusCode": 200, "cookies": "cookies1=test1", "body": "{\\"message\\":\\"Hello from Lambda\\"}", '
            '"isBase64Encoded": false}'
        )

        (_, headers, _) = LocalApigwService._parse_v2_payload_format_lambda_output(
            lambda_output, binary_types=[], flask_request=Mock()
        )

        self.assertNotIn("Set-Cookie", headers)

    def test_existed_cookies_in_payload_format_version_2(self):
        lambda_output = (
            '{"statusCode": 200, "headers":{"Set-Cookie": "cookie1=test1"}, "cookies": ["cookie2=test2", "cookie3=test3"], "body": "{\\"message\\":\\"Hello from Lambda\\"}", '
            '"isBase64Encoded": false}'
        )

        (_, headers, _) = LocalApigwService._parse_v2_payload_format_lambda_output(
            lambda_output, binary_types=[], flask_request=Mock()
        )

        self.assertEqual(headers.getlist("Set-Cookie"), ["cookie1=test1", "cookie2=test2", "cookie3=test3"])

>>>>>>> cef0bfaa
    def test_extra_values_skipped(self):
        lambda_output = (
            '{"statusCode": 200, "headers": {}, "body": "{\\"message\\":\\"Hello from Lambda\\"}", '
            '"isBase64Encoded": false, "another_key": "some value"}'
        )

        (status_code, headers, body) = LocalApigwService._parse_v2_payload_format_lambda_output(
            lambda_output, binary_types=[], flask_request=Mock()
        )

        self.assertEqual(status_code, 200)
        self.assertEqual(headers, Headers({"Content-Type": "application/json"}))
        self.assertEqual(body, '{"message":"Hello from Lambda"}')

    def test_parse_returns_correct_tuple(self):
        lambda_output = (
            '{"statusCode": 200, "headers": {}, "body": "{\\"message\\":\\"Hello from Lambda\\"}", '
            '"isBase64Encoded": false}'
        )

        (status_code, headers, body) = LocalApigwService._parse_v2_payload_format_lambda_output(
            lambda_output, binary_types=[], flask_request=Mock()
        )

        self.assertEqual(status_code, 200)
        self.assertEqual(headers, Headers({"Content-Type": "application/json"}))
        self.assertEqual(body, '{"message":"Hello from Lambda"}')

    def test_parse_raises_when_invalid_mimetype(self):
        lambda_output = (
            '{"statusCode": 200, "headers": {\\"Content-Type\\": \\"text\\"}, "body": "{\\"message\\":\\"Hello from Lambda\\"}", '
            '"isBase64Encoded": false}'
        )

        with self.assertRaises(LambdaResponseParseException):
            LocalApigwService._parse_v2_payload_format_lambda_output(
                lambda_output, binary_types=[], flask_request=Mock()
            )

    def test_parse_returns_does_not_decodes_base64_to_binary(self):
        binary_body = b"011000100110100101101110011000010111001001111001"  # binary in binary
        base64_body = base64.b64encode(binary_body).decode("utf-8")
        lambda_output = {
            "statusCode": 200,
            "headers": {"Content-Type": "application/octet-stream"},
            "body": base64_body,
            "isBase64Encoded": False,
        }

        (status_code, headers, body) = LocalApigwService._parse_v2_payload_format_lambda_output(
            json.dumps(lambda_output), binary_types=["*/*"], flask_request=Mock()
        )

        self.assertEqual(status_code, 200)
        self.assertEqual(headers, Headers({"Content-Type": "application/octet-stream"}))
        self.assertEqual(body, base64_body)

    def test_parse_returns_decodes_base64_to_binary(self):
        binary_body = b"011000100110100101101110011000010111001001111001"  # binary in binary
        base64_body = base64.b64encode(binary_body).decode("utf-8")
        lambda_output = {
            "statusCode": 200,
            "headers": {"Content-Type": "application/octet-stream"},
            "body": base64_body,
            "isBase64Encoded": True,
        }

        (status_code, headers, body) = LocalApigwService._parse_v2_payload_format_lambda_output(
            json.dumps(lambda_output), binary_types=["*/*"], flask_request=Mock()
        )

        self.assertEqual(status_code, 200)
        self.assertEqual(headers, Headers({"Content-Type": "application/octet-stream"}))
        self.assertEqual(body, binary_body)

    def test_status_code_int_str(self):
        lambda_output = (
            '{"statusCode": "200", "headers": {}, "body": "{\\"message\\":\\"Hello from Lambda\\"}", '
            '"isBase64Encoded": false}'
        )

        (status_code, _, _) = LocalApigwService._parse_v2_payload_format_lambda_output(
            lambda_output, binary_types=[], flask_request=Mock()
        )
        self.assertEqual(status_code, 200)

    def test_status_code_negative_int(self):
        lambda_output = (
            '{"statusCode": -1, "headers": {}, "body": "{\\"message\\":\\"Hello from Lambda\\"}", '
            '"isBase64Encoded": false}'
        )

        with self.assertRaises(LambdaResponseParseException):
            LocalApigwService._parse_v2_payload_format_lambda_output(
                lambda_output, binary_types=[], flask_request=Mock()
            )

    def test_status_code_negative_int_str(self):
        lambda_output = (
            '{"statusCode": "-1", "headers": {}, "body": "{\\"message\\":\\"Hello from Lambda\\"}", '
            '"isBase64Encoded": false}'
        )

        with self.assertRaises(LambdaResponseParseException):
            LocalApigwService._parse_v2_payload_format_lambda_output(
                lambda_output, binary_types=[], flask_request=Mock()
            )

    def test_lambda_output_invalid_json(self):
        lambda_output = "{{}"

        with self.assertRaises(LambdaResponseParseException):
            LocalApigwService._parse_v2_payload_format_lambda_output(
                lambda_output, binary_types=[], flask_request=Mock()
            )

    def test_lambda_output_string(self):
        lambda_output = '"some str"'
        (status_code, headers, body) = LocalApigwService._parse_v2_payload_format_lambda_output(
            lambda_output, binary_types=[], flask_request=Mock()
        )
        self.assertEqual(status_code, 200)
        self.assertEqual(headers, Headers({"Content-Type": "application/json"}))
        self.assertEqual(body, "some str")

    def test_lambda_output_integer(self):
        lambda_output = "2"
        (status_code, headers, body) = LocalApigwService._parse_v2_payload_format_lambda_output(
            lambda_output, binary_types=[], flask_request=Mock()
        )
        self.assertEqual(status_code, 200)
        self.assertEqual(headers, Headers({"Content-Type": "application/json"}))
        self.assertEqual(body, lambda_output)

    def test_properties_are_null(self):
        lambda_output = '{"statusCode": 0, "headers": null, "body": null, ' '"isBase64Encoded": null}'

        (status_code, headers, body) = LocalApigwService._parse_v2_payload_format_lambda_output(
            lambda_output, binary_types=[], flask_request=Mock()
        )

        self.assertEqual(status_code, 200)
        self.assertEqual(headers, Headers({"Content-Type": "application/json"}))
        self.assertEqual(body, None)

    def test_lambda_output_json_object_no_status_code(self):
        lambda_output = '{"message": "Hello from Lambda!"}'

        (status_code, headers, body) = LocalApigwService._parse_v2_payload_format_lambda_output(
            lambda_output, binary_types=[], flask_request=Mock()
        )

        self.assertEqual(status_code, 200)
        self.assertEqual(headers, Headers({"Content-Type": "application/json"}))
        self.assertEqual(body, lambda_output)


class TestService_construct_event(TestCase):
    def setUp(self):
        self.request_mock = Mock()
        self.request_mock.endpoint = "endpoint"
        self.request_mock.path = "path"
        self.request_mock.method = "GET"
        self.request_mock.remote_addr = "190.0.0.0"
        self.request_mock.host = "190.0.0.1"
        self.request_mock.get_data.return_value = b"DATA!!!!"
        query_param_args_mock = Mock()
        query_param_args_mock.lists.return_value = {"query": ["params"]}.items()
        self.request_mock.args = query_param_args_mock
        headers_mock = Mock()
        headers_mock.keys.return_value = ["Content-Type", "X-Test"]
        headers_mock.get.side_effect = ["application/json", "Value"]
        headers_mock.getlist.side_effect = [["application/json"], ["Value"]]
        self.request_mock.headers = headers_mock
        self.request_mock.view_args = {"path": "params"}
        self.request_mock.scheme = "http"
        environ_dict = {"SERVER_PROTOCOL": "HTTP/1.1"}
        self.request_mock.environ = environ_dict

        expected = (
            '{"body": "DATA!!!!", "httpMethod": "GET", '
            '"multiValueQueryStringParameters": {"query": ["params"]}, '
            '"queryStringParameters": {"query": "params"}, "resource": '
            '"endpoint", "requestContext": {"httpMethod": "GET", "requestId": '
            '"c6af9ac6-7b61-11e6-9a41-93e8deadbeef", "path": "endpoint", "extendedRequestId": null, '
            '"resourceId": "123456", "apiId": "1234567890", "stage": null, "resourcePath": "endpoint", '
            '"identity": {"accountId": null, "apiKey": null, "userArn": null, '
            '"cognitoAuthenticationProvider": null, "cognitoIdentityPoolId": null, "userAgent": '
            '"Custom User Agent String", "caller": null, "cognitoAuthenticationType": null, "sourceIp": '
            '"190.0.0.0", "user": null}, "accountId": "123456789012", "domainName": "190.0.0.1", '
            '"protocol": "HTTP/1.1"}, "headers": {"Content-Type": '
            '"application/json", "X-Test": "Value", "X-Forwarded-Port": "3000", "X-Forwarded-Proto": "http"}, '
            '"multiValueHeaders": {"Content-Type": ["application/json"], "X-Test": ["Value"], '
            '"X-Forwarded-Port": ["3000"], "X-Forwarded-Proto": ["http"]}, '
            '"stageVariables": null, "path": "path", "pathParameters": {"path": "params"}, '
            '"isBase64Encoded": false}'
        )

        self.expected_dict = json.loads(expected)

    def validate_request_context_and_remove_request_time_data(self, event_json):
        request_time = event_json["requestContext"].pop("requestTime", None)
        request_time_epoch = event_json["requestContext"].pop("requestTimeEpoch", None)

        self.assertIsInstance(request_time, str)
        parsed_request_time = datetime.strptime(request_time, "%d/%b/%Y:%H:%M:%S +0000")
        self.assertIsInstance(parsed_request_time, datetime)

        self.assertIsInstance(request_time_epoch, int)

    def test_construct_event_with_data(self):
        actual_event_str = LocalApigwService._construct_v_1_0_event(self.request_mock, 3000, binary_types=[])

        actual_event_json = json.loads(actual_event_str)
        self.validate_request_context_and_remove_request_time_data(actual_event_json)

        self.assertEqual(actual_event_json["body"], self.expected_dict["body"])

    def test_construct_event_no_data(self):
        self.request_mock.get_data.return_value = None

        actual_event_str = LocalApigwService._construct_v_1_0_event(self.request_mock, 3000, binary_types=[])
        actual_event_json = json.loads(actual_event_str)
        self.validate_request_context_and_remove_request_time_data(actual_event_json)

        self.assertEqual(actual_event_json["body"], None)

    @patch("samcli.local.apigw.local_apigw_service.LocalApigwService._should_base64_encode")
    def test_construct_event_with_binary_data(self, should_base64_encode_patch):
        should_base64_encode_patch.return_value = True

        binary_body = b"011000100110100101101110011000010111001001111001"  # binary in binary
        base64_body = base64.b64encode(binary_body).decode("utf-8")

        self.request_mock.get_data.return_value = binary_body

        actual_event_str = LocalApigwService._construct_v_1_0_event(self.request_mock, 3000, binary_types=[])
        actual_event_json = json.loads(actual_event_str)
        self.validate_request_context_and_remove_request_time_data(actual_event_json)

        self.assertEqual(actual_event_json["body"], base64_body)
        self.assertEqual(actual_event_json["isBase64Encoded"], True)

    def test_event_headers_with_empty_list(self):
        request_mock = Mock()
        headers_mock = Mock()
        headers_mock.keys.return_value = []
        request_mock.headers = headers_mock
        request_mock.scheme = "http"

        actual_query_string = LocalApigwService._event_headers(request_mock, "3000")
        self.assertEqual(
            actual_query_string,
            (
                {"X-Forwarded-Proto": "http", "X-Forwarded-Port": "3000"},
                {"X-Forwarded-Proto": ["http"], "X-Forwarded-Port": ["3000"]},
            ),
        )

    def test_event_headers_with_non_empty_list(self):
        request_mock = Mock()
        headers_mock = Mock()
        headers_mock.keys.return_value = ["Content-Type", "X-Test"]
        headers_mock.get.side_effect = ["application/json", "Value"]
        headers_mock.getlist.side_effect = [["application/json"], ["Value"]]
        request_mock.headers = headers_mock
        request_mock.scheme = "http"

        actual_query_string = LocalApigwService._event_headers(request_mock, "3000")
        self.assertEqual(
            actual_query_string,
            (
                {
                    "Content-Type": "application/json",
                    "X-Test": "Value",
                    "X-Forwarded-Proto": "http",
                    "X-Forwarded-Port": "3000",
                },
                {
                    "Content-Type": ["application/json"],
                    "X-Test": ["Value"],
                    "X-Forwarded-Proto": ["http"],
                    "X-Forwarded-Port": ["3000"],
                },
            ),
        )

    def test_query_string_params_with_empty_params(self):
        request_mock = Mock()
        query_param_args_mock = Mock()
        query_param_args_mock.lists.return_value = {}.items()
        request_mock.args = query_param_args_mock

        actual_query_string = LocalApigwService._query_string_params(request_mock)
        self.assertEqual(actual_query_string, ({}, {}))

    def test_query_string_params_with_param_value_being_empty_list(self):
        request_mock = Mock()
        query_param_args_mock = Mock()
        query_param_args_mock.lists.return_value = {"param": []}.items()
        request_mock.args = query_param_args_mock

        actual_query_string = LocalApigwService._query_string_params(request_mock)
        self.assertEqual(actual_query_string, ({"param": ""}, {"param": [""]}))

    def test_query_string_params_with_param_value_being_non_empty_list(self):
        request_mock = Mock()
        query_param_args_mock = Mock()
        query_param_args_mock.lists.return_value = {"param": ["a", "b"]}.items()
        request_mock.args = query_param_args_mock

        actual_query_string = LocalApigwService._query_string_params(request_mock)
        self.assertEqual(actual_query_string, ({"param": "b"}, {"param": ["a", "b"]}))


class TestService_construct_event_http(TestCase):
    def setUp(self):
        self.request_mock = Mock()
        self.request_mock.endpoint = "endpoint"
        self.request_mock.method = "GET"
        self.request_mock.path = "/endpoint"
        self.request_mock.get_data.return_value = b"DATA!!!!"
        self.request_mock.mimetype = "application/json"
        query_param_args_mock = Mock()
        query_param_args_mock.lists.return_value = {"query": ["params"]}.items()
        self.request_mock.args = query_param_args_mock
        self.request_mock.query_string = b"query=params"
        headers_mock = Mock()
        headers_mock.keys.return_value = ["Content-Type", "X-Test"]
        headers_mock.get.side_effect = ["application/json", "Value"]
        headers_mock.getlist.side_effect = [["application/json"], ["Value"]]
        self.request_mock.headers = headers_mock
        self.request_mock.remote_addr = "190.0.0.0"
        self.request_mock.view_args = {"path": "params"}
        self.request_mock.scheme = "http"
        cookies_mock = Mock()
        cookies_mock.keys.return_value = ["cookie1", "cookie2"]
        cookies_mock.get.side_effect = ["test", "test"]
        self.request_mock.cookies = cookies_mock

        expected = """
        {
            "version": "2.0",
            "routeKey": "GET /endpoint",
            "rawPath": "/endpoint",
            "rawQueryString": "query=params",
            "cookies": ["cookie1=test", "cookie2=test"],
            "headers": {
                "Content-Type": "application/json",
                "X-Test": "Value",
                "X-Forwarded-Proto": "http",
                "X-Forwarded-Port": "3000"
            },
            "queryStringParameters": {"query": "params"},
            "requestContext": {
                "accountId": "123456789012",
                "apiId": "1234567890",
                "http": {
                    "method": "GET",
                    "path": "/endpoint",
                    "protocol": "HTTP/1.1",
                    "sourceIp": "190.0.0.0",
                    "userAgent": "Custom User Agent String"
                },
                "requestId": "",
                "routeKey": "GET /endpoint",
                "stage": null
            },
            "body": "DATA!!!!",
            "pathParameters": {"path": "params"},
            "stageVariables": null,
            "isBase64Encoded": false
        }
        """

        self.expected_dict = json.loads(expected)

    def test_construct_event_with_data(self):
        actual_event_str = LocalApigwService._construct_v_2_0_event_http(
            self.request_mock, 3000, binary_types=[], route_key="GET /endpoint"
        )
        print("DEBUG: json.loads(actual_event_str)", json.loads(actual_event_str))
        print("DEBUG: self.expected_dict", self.expected_dict)
        actual_event_dict = json.loads(actual_event_str)
        self.assertEqual(len(actual_event_dict["requestContext"]["requestId"]), 36)
        actual_event_dict["requestContext"]["requestId"] = ""
        self.assertEqual(actual_event_dict, self.expected_dict)

    def test_construct_event_no_data(self):
        self.request_mock.get_data.return_value = None
        self.expected_dict["body"] = None

        actual_event_str = LocalApigwService._construct_v_2_0_event_http(
            self.request_mock, 3000, binary_types=[], route_key="GET /endpoint"
        )
        actual_event_dict = json.loads(actual_event_str)
        self.assertEqual(len(actual_event_dict["requestContext"]["requestId"]), 36)
        actual_event_dict["requestContext"]["requestId"] = ""
        self.assertEqual(actual_event_dict, self.expected_dict)

    def test_v2_route_key(self):
        route_key = LocalApigwService._v2_route_key("GET", "/path", False)
        self.assertEqual(route_key, "GET /path")

    def test_v2_default_route_key(self):
        route_key = LocalApigwService._v2_route_key("GET", "/path", True)
        self.assertEqual(route_key, "$default")

    @patch("samcli.local.apigw.local_apigw_service.LocalApigwService._should_base64_encode")
    def test_construct_event_with_binary_data(self, should_base64_encode_patch):
        should_base64_encode_patch.return_value = True

        binary_body = b"011000100110100101101110011000010111001001111001"  # binary in binary
        base64_body = base64.b64encode(binary_body).decode("utf-8")

        self.request_mock.get_data.return_value = binary_body
        self.expected_dict["body"] = base64_body
        self.expected_dict["isBase64Encoded"] = True
        self.maxDiff = None

        actual_event_str = LocalApigwService._construct_v_2_0_event_http(
            self.request_mock, 3000, binary_types=[], route_key="GET /endpoint"
        )
        actual_event_dict = json.loads(actual_event_str)
        self.assertEqual(len(actual_event_dict["requestContext"]["requestId"]), 36)
        actual_event_dict["requestContext"]["requestId"] = ""
        self.assertEqual(actual_event_dict, self.expected_dict)

    def test_event_headers_with_empty_list(self):
        request_mock = Mock()
        headers_mock = Mock()
        headers_mock.keys.return_value = []
        request_mock.headers = headers_mock
        request_mock.scheme = "http"

        actual_query_string = LocalApigwService._event_http_headers(request_mock, "3000")
        self.assertEqual(actual_query_string, {"X-Forwarded-Proto": "http", "X-Forwarded-Port": "3000"})

    def test_event_headers_with_non_empty_list(self):
        request_mock = Mock()
        headers_mock = Mock()
        headers_mock.keys.return_value = ["Content-Type", "X-Test"]
        headers_mock.get.side_effect = ["application/json", "Value"]
        headers_mock.getlist.side_effect = [["application/json"], ["Value"]]
        request_mock.headers = headers_mock
        request_mock.scheme = "http"

        actual_query_string = LocalApigwService._event_http_headers(request_mock, "3000")
        self.assertEqual(
            actual_query_string,
            {
                "Content-Type": "application/json",
                "X-Test": "Value",
                "X-Forwarded-Proto": "http",
                "X-Forwarded-Port": "3000",
            },
        )


class TestService_should_base64_encode(TestCase):
    @parameterized.expand(
        [
            param("Mimeyype is in binary types", ["image/gif"], "image/gif"),
            param("Mimetype defined and binary types has */*", ["*/*"], "image/gif"),
            param("*/* is in binary types with no mimetype defined", ["*/*"], None),
        ]
    )
    def test_should_base64_encode_returns_true(self, test_case_name, binary_types, mimetype):
        self.assertTrue(LocalApigwService._should_base64_encode(binary_types, mimetype))

    @parameterized.expand([param("Mimetype is not in binary types", ["image/gif"], "application/octet-stream")])
    def test_should_base64_encode_returns_false(self, test_case_name, binary_types, mimetype):
        self.assertFalse(LocalApigwService._should_base64_encode(binary_types, mimetype))


class TestServiceCorsToHeaders(TestCase):
    def test_basic_conversion(self):
        cors = Cors(
            allow_origin="*", allow_methods=",".join(["POST", "OPTIONS"]), allow_headers="UPGRADE-HEADER", max_age=6
        )
        headers = Cors.cors_to_headers(cors)

        self.assertEqual(
            headers,
            {
                "Access-Control-Allow-Origin": "*",
                "Access-Control-Allow-Methods": "POST,OPTIONS",
                "Access-Control-Allow-Headers": "UPGRADE-HEADER",
                "Access-Control-Max-Age": 6,
            },
        )

    def test_empty_elements(self):
        cors = Cors(allow_origin="www.domain.com", allow_methods=",".join(["GET", "POST", "OPTIONS"]))
        headers = Cors.cors_to_headers(cors)

        self.assertEqual(
            headers,
            {"Access-Control-Allow-Origin": "www.domain.com", "Access-Control-Allow-Methods": "GET,POST,OPTIONS"},
        )


class TestRouteEqualsHash(TestCase):
    def test_route_in_list(self):
        route = Route(function_name="test", path="/test", methods=["POST"])
        routes = [route]
        self.assertIn(route, routes)

    def test_route_method_order_equals(self):
        route1 = Route(function_name="test", path="/test", methods=["POST", "GET"])
        route2 = Route(function_name="test", path="/test", methods=["GET", "POST"])
        self.assertEqual(route1, route2)

    def test_route_hash(self):
        route1 = Route(function_name="test", path="/test", methods=["POST", "GET"])
        dic = {route1: "test"}
        self.assertEqual(dic[route1], "test")

    def test_route_object_equals(self):
        route1 = Route(function_name="test", path="/test", methods=["POST", "GET"])
        route2 = type("obj", (object,), {"function_name": "test", "path": "/test", "methods": ["GET", "POST"]})

        self.assertNotEqual(route1, route2)

    def test_route_function_name_equals(self):
        route1 = Route(function_name="test1", path="/test", methods=["GET", "POST"])
        route2 = Route(function_name="test2", path="/test", methods=["GET", "POST"])
        self.assertNotEqual(route1, route2)

    def test_route_different_path_equals(self):
        route1 = Route(function_name="test", path="/test1", methods=["GET", "POST"])
        route2 = Route(function_name="test", path="/test2", methods=["GET", "POST"])
        self.assertNotEqual(route1, route2)

    def test_same_object_equals(self):
        route1 = Route(function_name="test", path="/test", methods=["POST", "GET"])
        self.assertEqual(route1, copy.deepcopy(route1))

    def test_route_function_name_hash(self):
        route1 = Route(function_name="test1", path="/test", methods=["GET", "POST"])
        route2 = Route(function_name="test2", path="/test", methods=["GET", "POST"])
        self.assertNotEqual(route1.__hash__(), route2.__hash__())

    def test_route_different_path_hash(self):
        route1 = Route(function_name="test", path="/test1", methods=["GET", "POST"])
        route2 = Route(function_name="test", path="/test2", methods=["GET", "POST"])
        self.assertNotEqual(route1.__hash__(), route2.__hash__())

    def test_same_object_hash(self):
        route1 = Route(function_name="test", path="/test", methods=["POST", "GET"])
        self.assertEqual(route1.__hash__(), copy.deepcopy(route1).__hash__())

    def test_route_method_order_hash(self):
        route1 = Route(function_name="test", path="/test", methods=["POST", "GET"])
        route2 = Route(function_name="test", path="/test", methods=["GET", "POST"])
        self.assertEqual(route1.__hash__(), route2.__hash__())

    def test_route_different_stack_path_hash(self):
        route1 = Route(function_name="test", path="/test1", methods=["GET", "POST"], stack_path="2")
        route2 = Route(function_name="test", path="/test1", methods=["GET", "POST"], stack_path="1")
        self.assertNotEqual(route1.__hash__(), route2.__hash__())<|MERGE_RESOLUTION|>--- conflicted
+++ resolved
@@ -235,10 +235,7 @@
         request_mock.return_value = ("test", "test")
         self.api_service.service_response = make_response_mock
         current_route = Mock()
-<<<<<<< HEAD
-=======
         current_route.payload_format_version = "2.0"
->>>>>>> cef0bfaa
         self.api_service._get_current_route = MagicMock()
         self.api_service._get_current_route.return_value = current_route
         current_route.methods = []
@@ -1115,8 +1112,6 @@
         self.assertIn("Content-Type", headers)
         self.assertEqual(headers["Content-Type"], "text/xml")
 
-<<<<<<< HEAD
-=======
     def test_custom_cookies_in_payload_format_version_2(self):
         lambda_output = (
             '{"statusCode": 200, "cookies": ["cookie1=test1", "cookie2=test2"], "body": "{\\"message\\":\\"Hello from Lambda\\"}", '
@@ -1153,7 +1148,6 @@
 
         self.assertEqual(headers.getlist("Set-Cookie"), ["cookie1=test1", "cookie2=test2", "cookie3=test3"])
 
->>>>>>> cef0bfaa
     def test_extra_values_skipped(self):
         lambda_output = (
             '{"statusCode": 200, "headers": {}, "body": "{\\"message\\":\\"Hello from Lambda\\"}", '

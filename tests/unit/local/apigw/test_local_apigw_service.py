--- conflicted
+++ resolved
@@ -7,11 +7,8 @@
 from parameterized import parameterized, param
 from werkzeug.datastructures import Headers
 
-<<<<<<< HEAD
 from samcli.commands.local.lib.provider import Cors
-=======
 from samcli.commands.local.lib.provider import Api
->>>>>>> aeba5468
 from samcli.local.apigw.local_apigw_service import LocalApigwService, Route
 from samcli.local.lambdafn.exceptions import FunctionNotFound
 
@@ -538,7 +535,7 @@
         request_mock.headers = headers_mock
         request_mock.scheme = "http"
 
-        actual_query_string = LocalApigwService._event_headers(request_mock, "3000")
+        actual_query_string = LocalApigwService._event_headers(request_mock, "3000", {})
         self.assertEquals(actual_query_string, ({"X-Forwarded-Proto": "http", "X-Forwarded-Port": "3000"},
                                                 {"X-Forwarded-Proto": ["http"], "X-Forwarded-Port": ["3000"]}))
 
@@ -551,7 +548,7 @@
         request_mock.headers = headers_mock
         request_mock.scheme = "http"
 
-        actual_query_string = LocalApigwService._event_headers(request_mock, "3000")
+        actual_query_string = LocalApigwService._event_headers(request_mock, "3000", {})
         self.assertEquals(actual_query_string, ({"Content-Type": "application/json", "X-Test": "Value",
                                                  "X-Forwarded-Proto": "http", "X-Forwarded-Port": "3000"},
                                                 {"Content-Type": ["application/json"], "X-Test": ["Value"],
@@ -602,7 +599,6 @@
         self.assertFalse(LocalApigwService._should_base64_encode(binary_types, mimetype))
 
 
-<<<<<<< HEAD
 class TestServiceCorsToHeaders(TestCase):
     def test_basic_conversion(self):
         cors = Cors(allow_origin="*", allow_methods=','.join(["POST", "OPTIONS"]), allow_headers="UPGRADE-HEADER",
@@ -619,7 +615,8 @@
         self.assertEquals(headers,
                           {'Access-Control-Allow-Origin': 'www.domain.com',
                            'Access-Control-Allow-Methods': 'GET,POST,OPTIONS'})
-=======
+
+
 class TestRouteEqualsHash(TestCase):
 
     def test_route_in_list(self):
@@ -674,5 +671,4 @@
     def test_route_method_order_hash(self):
         route1 = Route(function_name="test", path="/test", methods=["POST", "GET"])
         route2 = Route(function_name="test", path="/test", methods=["GET", "POST"])
-        self.assertEquals(route1.__hash__(), route2.__hash__())
->>>>>>> aeba5468
+        self.assertEquals(route1.__hash__(), route2.__hash__())
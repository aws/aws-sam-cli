import base64
import copy
import json
from time import time
from datetime import datetime
from unittest import TestCase

from unittest.mock import Mock, patch, ANY, MagicMock
from parameterized import parameterized, param
from werkzeug.datastructures import Headers

from samcli.lib.providers.provider import Api
from samcli.lib.providers.provider import Cors
from samcli.local.apigw.local_apigw_service import (
    LocalApigwService,
    Route,
    LambdaResponseParseException,
    PayloadFormatVersionValidateException,
    CatchAllPathConverter,
)
from samcli.local.lambdafn.exceptions import FunctionNotFound


class TestApiGatewayService(TestCase):
    def setUp(self):
        self.function_name = Mock()
        self.api_gateway_route = Route(
            methods=["GET"],
            function_name=self.function_name,
            path="/",
            operation_name="getRestApi",
        )
        self.http_gateway_route = Route(
            methods=["GET"], function_name=self.function_name, path="/", event_type=Route.HTTP
        )
        self.http_v1_payload_route = Route(
            methods=["GET"],
            function_name=self.function_name,
            path="/v1",
            event_type=Route.HTTP,
            payload_format_version="1.0",
            operation_name="getV1",
        )
        self.http_v2_payload_route = Route(
            methods=["GET"],
            function_name=self.function_name,
            path="/v2",
            event_type=Route.HTTP,
            payload_format_version="2.0",
            operation_name="getV2",
        )
        self.http_v2_default_payload_route = Route(
            methods=["x-amazon-apigateway-any-method"],
            function_name=self.function_name,
            path="$default",
            event_type=Route.HTTP,
            payload_format_version="2.0",
            # no operation_name for default route
        )
        self.api_list_of_routes = [self.api_gateway_route]
        self.http_list_of_routes = [
            self.http_gateway_route,
            self.http_v1_payload_route,
            self.http_v2_payload_route,
            self.http_v2_default_payload_route,
        ]

        self.lambda_runner = Mock()
        self.lambda_runner.is_debugging.return_value = False

        self.stderr = Mock()
        self.api = Api(routes=self.api_list_of_routes)
        self.http = Api(routes=self.http_list_of_routes)
        self.api_service = LocalApigwService(
            self.api, self.lambda_runner, port=3000, host="127.0.0.1", stderr=self.stderr
        )
        self.http_service = LocalApigwService(
            self.http, self.lambda_runner, port=3000, host="127.0.0.1", stderr=self.stderr
        )

    @patch.object(LocalApigwService, "get_request_methods_endpoints")
    def test_api_request_must_invoke_lambda(self, request_mock):
        make_response_mock = Mock()

        self.api_service.service_response = make_response_mock
        self.api_service._get_current_route = MagicMock()
        self.api_service._get_current_route.return_value = self.api_gateway_route
        self.api_service._get_current_route.methods = []
        self.api_service._get_current_route.return_value.payload_format_version = "2.0"
        self.api_service._construct_v_1_0_event = Mock()

        parse_output_mock = Mock()
        parse_output_mock.return_value = ("status_code", Headers({"headers": "headers"}), "body")
        self.api_service._parse_v1_payload_format_lambda_output = parse_output_mock

        service_response_mock = Mock()
        service_response_mock.return_value = make_response_mock
        self.api_service.service_response = service_response_mock

        request_mock.return_value = ("test", "test")

        result = self.api_service._request_handler()

        self.assertEqual(result, make_response_mock)
        self.lambda_runner.invoke.assert_called_with(ANY, ANY, stdout=ANY, stderr=self.stderr)
        self.api_service._construct_v_1_0_event.assert_called_with(ANY, ANY, ANY, ANY, ANY, "getRestApi")

    @patch.object(LocalApigwService, "get_request_methods_endpoints")
    def test_http_request_must_invoke_lambda(self, request_mock):
        make_response_mock = Mock()

        self.http_service.service_response = make_response_mock
        self.http_service._get_current_route = Mock()
        self.http_service._get_current_route.return_value = self.http_gateway_route
        self.http_service._get_current_route.methods = []
        self.http_service._construct_v_1_0_event = Mock()

        self.http_service._construct_v_2_0_event_http = MagicMock()

        parse_output_mock = Mock()
        parse_output_mock.return_value = ("status_code", Headers({"headers": "headers"}), "body")
        self.http_service._parse_v2_payload_format_lambda_output = parse_output_mock

        service_response_mock = Mock()
        service_response_mock.return_value = make_response_mock
        self.http_service.service_response = service_response_mock

        request_mock.return_value = ("test", "test")

        result = self.http_service._request_handler()

        self.assertEqual(result, make_response_mock)
        self.lambda_runner.invoke.assert_called_with(ANY, ANY, stdout=ANY, stderr=self.stderr)
        self.http_service._construct_v_2_0_event_http.assert_called_with(ANY, ANY, ANY, ANY, ANY, ANY)

    @patch.object(LocalApigwService, "get_request_methods_endpoints")
    def test_http_v1_payload_request_must_invoke_lambda(self, request_mock):
        make_response_mock = Mock()

        self.http_service.service_response = make_response_mock
        self.http_service._get_current_route = Mock()
        self.http_service._get_current_route.return_value = self.http_v1_payload_route
        self.http_service._get_current_route.methods = []
        self.http_service._construct_v_1_0_event = Mock()

        self.http_service._construct_v_2_0_event_http = MagicMock()

        parse_output_mock = Mock()
        parse_output_mock.return_value = ("status_code", Headers({"headers": "headers"}), "body")
        self.http_service._parse_v1_payload_format_lambda_output = parse_output_mock

        service_response_mock = Mock()
        service_response_mock.return_value = make_response_mock
        self.http_service.service_response = service_response_mock

        request_mock.return_value = ("test", "test")

        result = self.http_service._request_handler()

        self.assertEqual(result, make_response_mock)
        self.lambda_runner.invoke.assert_called_with(ANY, ANY, stdout=ANY, stderr=self.stderr)
        self.http_service._construct_v_1_0_event.assert_called_with(ANY, ANY, ANY, ANY, ANY, None)

    @patch.object(LocalApigwService, "get_request_methods_endpoints")
    def test_http_v2_payload_request_must_invoke_lambda(self, request_mock):
        make_response_mock = Mock()

        self.http_service.service_response = make_response_mock
        self.http_service._get_current_route = Mock()
        self.http_service._get_current_route.return_value = self.http_v2_payload_route
        self.http_service._get_current_route.methods = []
        self.http_service._construct_v_1_0_event = Mock()

        self.http_service._construct_v_2_0_event_http = MagicMock()

        parse_output_mock = Mock()
        parse_output_mock.return_value = ("status_code", Headers({"headers": "headers"}), "body")
        self.http_service._parse_v2_payload_format_lambda_output = parse_output_mock

        service_response_mock = Mock()
        service_response_mock.return_value = make_response_mock
        self.http_service.service_response = service_response_mock

        request_mock.return_value = ("test", "test")

        result = self.http_service._request_handler()

        self.assertEqual(result, make_response_mock)
        self.lambda_runner.invoke.assert_called_with(ANY, ANY, stdout=ANY, stderr=self.stderr)
        self.http_service._construct_v_2_0_event_http.assert_called_with(ANY, ANY, ANY, ANY, ANY, ANY)

    @patch.object(LocalApigwService, "get_request_methods_endpoints")
    def test_api_options_request_must_invoke_lambda(self, request_mock):
        make_response_mock = Mock()

        self.api_service.service_response = make_response_mock
        self.api_service._get_current_route = MagicMock()
        self.api_service._get_current_route.return_value.methods = ["OPTIONS"]
        self.api_service._get_current_route.return_value.payload_format_version = "1.0"
        self.api_service._construct_v_1_0_event = Mock()

        parse_output_mock = Mock()
        parse_output_mock.return_value = ("status_code", Headers({"headers": "headers"}), "body")
        self.api_service._parse_v1_payload_format_lambda_output = parse_output_mock

        service_response_mock = Mock()
        service_response_mock.return_value = make_response_mock
        self.api_service.service_response = service_response_mock

        request_mock.return_value = ("OPTIONS", "test")

        result = self.api_service._request_handler()

        self.assertEqual(result, make_response_mock)
        self.lambda_runner.invoke.assert_called_with(ANY, ANY, stdout=ANY, stderr=self.stderr)

    @patch.object(LocalApigwService, "get_request_methods_endpoints")
    def test_http_options_request_must_invoke_lambda(self, request_mock):
        make_response_mock = Mock()

        self.http_service.service_response = make_response_mock
        self.http_service._get_current_route = MagicMock()
        self.http_service._get_current_route.return_value.methods = ["OPTIONS"]
        self.http_service._get_current_route.return_value.payload_format_version = "1.0"
        self.http_service._construct_v_1_0_event = Mock()

        parse_output_mock = Mock()
        parse_output_mock.return_value = ("status_code", Headers({"headers": "headers"}), "body")
        self.http_service._parse_v1_payload_format_lambda_output = parse_output_mock

        service_response_mock = Mock()
        service_response_mock.return_value = make_response_mock
        self.http_service.service_response = service_response_mock

        request_mock.return_value = ("OPTIONS", "test")

        result = self.http_service._request_handler()

        self.assertEqual(result, make_response_mock)
        self.lambda_runner.invoke.assert_called_with(ANY, ANY, stdout=ANY, stderr=self.stderr)

    @patch.object(LocalApigwService, "get_request_methods_endpoints")
    @patch("samcli.local.apigw.local_apigw_service.LambdaOutputParser")
    def test_request_handler_returns_process_stdout_when_making_response(self, lambda_output_parser_mock, request_mock):
        make_response_mock = Mock()
        request_mock.return_value = ("test", "test")
        self.api_service.service_response = make_response_mock
        current_route = Mock()
        current_route.payload_format_version = "2.0"
        self.api_service._get_current_route = MagicMock()
        self.api_service._get_current_route.return_value = current_route
        current_route.methods = []
        current_route.event_type = Route.API

        self.api_service._construct_v_1_0_event = Mock()

        parse_output_mock = Mock()
        parse_output_mock.return_value = ("status_code", Headers({"headers": "headers"}), "body")
        self.api_service._parse_v1_payload_format_lambda_output = parse_output_mock

        lambda_logs = "logs"
        lambda_response = "response"
        is_customer_error = False
        lambda_output_parser_mock.get_lambda_output.return_value = lambda_response, lambda_logs, is_customer_error
        service_response_mock = Mock()
        service_response_mock.return_value = make_response_mock
        self.api_service.service_response = service_response_mock

        result = self.api_service._request_handler()

        self.assertEqual(result, make_response_mock)
        lambda_output_parser_mock.get_lambda_output.assert_called_with(ANY)

        # Make sure the parse method is called only on the returned response and not on the raw data from stdout
        parse_output_mock.assert_called_with(lambda_response, ANY, ANY, Route.API)
        # Make sure the logs are written to stderr
        self.stderr.write.assert_called_with(lambda_logs)

    @patch.object(LocalApigwService, "get_request_methods_endpoints")
    def test_request_handler_returns_make_response(self, request_mock):
        make_response_mock = Mock()

        self.api_service.service_response = make_response_mock
        self.api_service._get_current_route = MagicMock()
        self.api_service._construct_v_1_0_event = Mock()
        self.api_service._get_current_route.methods = []
        self.api_service._get_current_route.return_value.payload_format_version = "1.0"

        parse_output_mock = Mock()
        parse_output_mock.return_value = ("status_code", Headers({"headers": "headers"}), "body")
        self.api_service._parse_v1_payload_format_lambda_output = parse_output_mock

        service_response_mock = Mock()
        service_response_mock.return_value = make_response_mock
        self.api_service.service_response = service_response_mock

        request_mock.return_value = ("test", "test")
        result = self.api_service._request_handler()

        self.assertEqual(result, make_response_mock)

    def test_create_creates_dict_of_routes(self):
        function_name_1 = Mock()
        function_name_2 = Mock()
        function_name_3 = Mock()
        api_gateway_route_1 = Route(methods=["GET"], function_name=function_name_1, path="/")
        api_gateway_route_2 = Route(methods=["POST"], function_name=function_name_2, path="/")
        api_gateway_route_3 = Route(
            methods=["x-amazon-apigateway-any-method"], function_name=function_name_3, path="$default"
        )

        list_of_routes = [api_gateway_route_1, api_gateway_route_2, api_gateway_route_3]

        lambda_runner = Mock()

        api = Api(routes=list_of_routes)
        service = LocalApigwService(api, lambda_runner)

        service.create()

        self.assertEqual(service._dict_of_routes["/:GET"].function_name, function_name_1)
        self.assertEqual(service._dict_of_routes["/:POST"].function_name, function_name_2)
        self.assertEqual(service._dict_of_routes["/:OPTIONS"].function_name, function_name_3)
        self.assertEqual(service._dict_of_routes["/:PATCH"].function_name, function_name_3)
        self.assertEqual(service._dict_of_routes["/:DELETE"].function_name, function_name_3)
        self.assertEqual(service._dict_of_routes["/:PUT"].function_name, function_name_3)
        self.assertEqual(service._dict_of_routes["/<path:any_path>:GET"].function_name, function_name_3)
        self.assertEqual(service._dict_of_routes["/<path:any_path>:DELETE"].function_name, function_name_3)
        self.assertEqual(service._dict_of_routes["/<path:any_path>:PUT"].function_name, function_name_3)
        self.assertEqual(service._dict_of_routes["/<path:any_path>:POST"].function_name, function_name_3)
        self.assertEqual(service._dict_of_routes["/<path:any_path>:HEAD"].function_name, function_name_3)
        self.assertEqual(service._dict_of_routes["/<path:any_path>:OPTIONS"].function_name, function_name_3)
        self.assertEqual(service._dict_of_routes["/<path:any_path>:PATCH"].function_name, function_name_3)

    @patch("samcli.local.apigw.local_apigw_service.Flask")
    def test_create_creates_flask_app_with_url_rules(self, flask):
        app_mock = MagicMock()
        app_mock.config = {}
        flask.return_value = app_mock

        self.api_service._construct_error_handling = Mock()

        self.api_service.create()

        app_mock.add_url_rule.assert_called_once_with(
            "/",
            endpoint="/",
            view_func=self.api_service._request_handler,
            methods=["GET"],
            provide_automatic_options=False,
        )

    def test_api_initalize_creates_default_values(self):
        self.assertEqual(self.api_service.port, 3000)
        self.assertEqual(self.api_service.host, "127.0.0.1")
        self.assertEqual(self.api_service.api.routes, self.api_list_of_routes)
        self.assertIsNone(self.api_service.static_dir)
        self.assertEqual(self.api_service.lambda_runner, self.lambda_runner)

    def test_http_initalize_creates_default_values(self):
        self.assertEqual(self.http_service.port, 3000)
        self.assertEqual(self.http_service.host, "127.0.0.1")
        self.assertEqual(self.http_service.api.routes, self.http_list_of_routes)
        self.assertIsNone(self.http_service.static_dir)
        self.assertEqual(self.http_service.lambda_runner, self.lambda_runner)

    def test_initalize_with_values(self):
        lambda_runner = Mock()
        local_service = LocalApigwService(Api(), lambda_runner, static_dir="dir/static", port=5000, host="129.0.0.0")
        self.assertEqual(local_service.port, 5000)
        self.assertEqual(local_service.host, "129.0.0.0")
        self.assertEqual(local_service.api.routes, [])
        self.assertEqual(local_service.static_dir, "dir/static")
        self.assertEqual(local_service.lambda_runner, lambda_runner)

    @patch.object(LocalApigwService, "get_request_methods_endpoints")
    @patch("samcli.local.apigw.local_apigw_service.ServiceErrorResponses")
    def test_request_handles_error_when_invoke_cant_find_function(self, service_error_responses_patch, request_mock):
        not_found_response_mock = Mock()
        self.api_service._construct_v_1_0_event = Mock()
        self.api_service._get_current_route = MagicMock()
        self.api_service._get_current_route.return_value.payload_format_version = "2.0"
        self.api_service._get_current_route.methods = []

        service_error_responses_patch.lambda_not_found_response.return_value = not_found_response_mock

        self.lambda_runner.invoke.side_effect = FunctionNotFound()
        request_mock.return_value = ("test", "test")
        response = self.api_service._request_handler()

        self.assertEqual(response, not_found_response_mock)

    @patch.object(LocalApigwService, "get_request_methods_endpoints")
    def test_request_throws_when_invoke_fails(self, request_mock):
        self.lambda_runner.invoke.side_effect = Exception()

        self.api_service._construct_v_1_0_event = Mock()
        self.api_service._get_current_route = Mock()
        request_mock.return_value = ("test", "test")

        with self.assertRaises(Exception):
            self.api_service._request_handler()

    @patch.object(LocalApigwService, "get_request_methods_endpoints")
    @patch("samcli.local.apigw.local_apigw_service.ServiceErrorResponses")
    def test_request_handler_errors_when_parse_lambda_output_raises_keyerror(
        self, service_error_responses_patch, request_mock
    ):
        parse_output_mock = Mock()
        parse_output_mock.side_effect = LambdaResponseParseException()
        self.api_service._parse_v1_payload_format_lambda_output = parse_output_mock

        failure_response_mock = Mock()

        service_error_responses_patch.lambda_failure_response.return_value = failure_response_mock

        self.api_service._construct_v_1_0_event = Mock()
        self.api_service._get_current_route = MagicMock()
        self.api_service._get_current_route.methods = []
        self.api_service._get_current_route.return_value.payload_format_version = "1.0"

        request_mock.return_value = ("test", "test")
        result = self.api_service._request_handler()

        self.assertEqual(result, failure_response_mock)

    @patch("samcli.local.apigw.local_apigw_service.ServiceErrorResponses")
    def test_request_handler_errors_when_get_current_route_fails(self, service_error_responses_patch):
        get_current_route = Mock()
        get_current_route.side_effect = KeyError()
        self.api_service._get_current_route = get_current_route

        with self.assertRaises(KeyError):
            self.api_service._request_handler()

    @patch.object(LocalApigwService, "get_request_methods_endpoints")
    @patch("samcli.local.apigw.local_apigw_service.ServiceErrorResponses")
    def test_request_handler_errors_when_unable_to_read_binary_data(self, service_error_responses_patch, request_mock):
        _construct_event = Mock()
        _construct_event.side_effect = UnicodeDecodeError("utf8", b"obj", 1, 2, "reason")
        self.api_service._get_current_route = MagicMock()
        self.api_service._get_current_route.methods = []
        self.api_service._get_current_route.return_value.payload_format_version = "1.0"

        self.api_service._construct_v_1_0_event = _construct_event

        failure_mock = Mock()
        service_error_responses_patch.lambda_failure_response.return_value = failure_mock

        request_mock.return_value = ("test", "test")
        result = self.api_service._request_handler()
        self.assertEqual(result, failure_mock)

    @parameterized.expand([param("1.5"), param(2.0)])
    def test_request_handler_errors_when_payload_format_version_wrong(self, payload_format_version):
        get_current_route = Mock()
        get_current_route.return_value.payload_format_version = payload_format_version
        self.api_service._get_current_route = get_current_route

        with self.assertRaises(PayloadFormatVersionValidateException):
            self.api_service._request_handler()

    def test_get_current_route(self):
        request_mock = Mock()
        request_mock.return_value.endpoint = "path"
        request_mock.return_value.method = "method"

        route_key_method_mock = Mock()
        route_key_method_mock.return_value = "method:path"
        self.api_service._route_key = route_key_method_mock
        self.api_service._dict_of_routes = {"method:path": "function"}

        self.assertEqual(self.api_service._get_current_route(request_mock), "function")

    def test_get_current_route_keyerror(self):
        """
        When the a HTTP request for given method+path combination is allowed by Flask but not in the list of routes,
        something is messed up. Flask should be configured only from the list of routes.
        """

        request_mock = Mock()
        request_mock.endpoint = "path"
        request_mock.method = "method"

        route_key_method_mock = Mock()
        route_key_method_mock.return_value = "method:path"
        self.api_service._route_key = route_key_method_mock
        self.api_service._dict_of_routes = {"a": "b"}

        with self.assertRaises(KeyError):
            self.api_service._get_current_route(request_mock)


class TestApiGatewayModel(TestCase):
    def setUp(self):
        self.function_name = "name"
        self.api_gateway = Route(function_name=self.function_name, methods=["Post"], path="/")
        self.http_gateway = Route(function_name=self.function_name, methods=["Post"], path="/", event_type=Route.HTTP)

    def test_class_initialization(self):
        self.assertEqual(self.api_gateway.methods, ["POST"])
        self.assertEqual(self.api_gateway.function_name, self.function_name)
        self.assertEqual(self.api_gateway.path, "/")
        self.assertEqual(self.api_gateway.event_type, Route.API)

    def test_class_initialization_http(self):
        self.assertEqual(self.http_gateway.methods, ["POST"])
        self.assertEqual(self.http_gateway.function_name, self.function_name)
        self.assertEqual(self.http_gateway.path, "/")
        self.assertEqual(self.http_gateway.event_type, Route.HTTP)


class TestLambdaHeaderDictionaryMerge(TestCase):
    def test_empty_dictionaries_produce_empty_result(self):
        headers = {}
        multi_value_headers = {}

        result = LocalApigwService._merge_response_headers(headers, multi_value_headers)

        self.assertEqual(result, Headers({}))

    def test_headers_are_merged(self):
        headers = {"h1": "value1", "h2": "value2", "h3": "value3"}
        multi_value_headers = {"h3": ["value4"]}

        result = LocalApigwService._merge_response_headers(headers, multi_value_headers)

        self.assertIn("h1", result)
        self.assertIn("h2", result)
        self.assertIn("h3", result)
        self.assertEqual(result["h1"], "value1")
        self.assertEqual(result["h2"], "value2")
        self.assertEqual(result.get_all("h3"), ["value4", "value3"])

    def test_merge_does_not_duplicate_values(self):
        headers = {"h1": "ValueB"}
        multi_value_headers = {"h1": ["ValueA", "ValueB", "ValueC"]}

        result = LocalApigwService._merge_response_headers(headers, multi_value_headers)

        self.assertIn("h1", result)
        self.assertEqual(result.get_all("h1"), ["ValueA", "ValueB", "ValueC"])


class TestServiceParsingV1PayloadFormatLambdaOutput(TestCase):
    @parameterized.expand(
        [
            param(Route.API),
            param(Route.HTTP),
        ]
    )
    def test_default_content_type_header_added_with_no_headers(self, event_type):
        lambda_output = (
            '{"statusCode": 200, "body": "{\\"message\\":\\"Hello from Lambda\\"}", ' '"isBase64Encoded": false}'
        )

        (_, headers, _) = LocalApigwService._parse_v1_payload_format_lambda_output(
            lambda_output, binary_types=[], flask_request=Mock(), event_type=event_type
        )

        self.assertIn("Content-Type", headers)
        self.assertEqual(headers["Content-Type"], "application/json")

    @parameterized.expand(
        [
            param(Route.API),
            param(Route.HTTP),
        ]
    )
    def test_default_content_type_header_added_with_empty_headers(self, event_type):
        lambda_output = (
            '{"statusCode": 200, "headers":{}, "body": "{\\"message\\":\\"Hello from Lambda\\"}", '
            '"isBase64Encoded": false}'
        )

        (_, headers, _) = LocalApigwService._parse_v1_payload_format_lambda_output(
            lambda_output, binary_types=[], flask_request=Mock(), event_type=event_type
        )

        self.assertIn("Content-Type", headers)
        self.assertEqual(headers["Content-Type"], "application/json")

    @parameterized.expand(
        [
            param(Route.API),
            param(Route.HTTP),
        ]
    )
    def test_custom_content_type_header_is_not_modified(self, event_type):
        lambda_output = (
            '{"statusCode": 200, "headers":{"Content-Type": "text/xml"}, "body": "{}", ' '"isBase64Encoded": false}'
        )

        (_, headers, _) = LocalApigwService._parse_v1_payload_format_lambda_output(
            lambda_output, binary_types=[], flask_request=Mock(), event_type=event_type
        )

        self.assertIn("Content-Type", headers)
        self.assertEqual(headers["Content-Type"], "text/xml")

    @parameterized.expand(
        [
            param(Route.API),
            param(Route.HTTP),
        ]
    )
    def test_custom_content_type_multivalue_header_is_not_modified(self, event_type):
        lambda_output = (
            '{"statusCode": 200, "multiValueHeaders":{"Content-Type": ["text/xml"]}, "body": "{}", '
            '"isBase64Encoded": false}'
        )

        (_, headers, _) = LocalApigwService._parse_v1_payload_format_lambda_output(
            lambda_output, binary_types=[], flask_request=Mock(), event_type=event_type
        )

        self.assertIn("Content-Type", headers)
        self.assertEqual(headers["Content-Type"], "text/xml")

    @parameterized.expand(
        [
            param(Route.API),
            param(Route.HTTP),
        ]
    )
    def test_multivalue_headers(self, event_type):
        lambda_output = (
            '{"statusCode": 200, "multiValueHeaders":{"X-Foo": ["bar", "42"]}, '
            '"body": "{\\"message\\":\\"Hello from Lambda\\"}", "isBase64Encoded": false}'
        )

        (_, headers, _) = LocalApigwService._parse_v1_payload_format_lambda_output(
            lambda_output, binary_types=[], flask_request=Mock(), event_type=event_type
        )

        self.assertEqual(headers, Headers({"Content-Type": "application/json", "X-Foo": ["bar", "42"]}))

    @parameterized.expand(
        [
            param(Route.API),
            param(Route.HTTP),
        ]
    )
    def test_single_and_multivalue_headers(self, event_type):
        lambda_output = (
            '{"statusCode": 200, "headers":{"X-Foo": "foo", "X-Bar": "bar"}, '
            '"multiValueHeaders":{"X-Foo": ["bar", "42"]}, '
            '"body": "{\\"message\\":\\"Hello from Lambda\\"}", "isBase64Encoded": false}'
        )

        (_, headers, _) = LocalApigwService._parse_v1_payload_format_lambda_output(
            lambda_output, binary_types=[], flask_request=Mock(), event_type=event_type
        )

        self.assertEqual(
            headers, Headers({"Content-Type": "application/json", "X-Bar": "bar", "X-Foo": ["bar", "42", "foo"]})
        )

    def test_extra_values_raise(self):
        lambda_output = (
            '{"statusCode": 200, "headers": {}, "body": "{\\"message\\":\\"Hello from Lambda\\"}", '
            '"isBase64Encoded": false, "base64Encoded": false, "another_key": "some value"}'
        )

        with self.assertRaises(LambdaResponseParseException):
            LocalApigwService._parse_v1_payload_format_lambda_output(
                lambda_output, binary_types=[], flask_request=Mock(), event_type=Route.API
            )

    def test_extra_values_skipped_http_api(self):
        lambda_output = (
            '{"statusCode": 200, "headers": {}, "body": "{\\"message\\":\\"Hello from Lambda\\"}", '
            '"isBase64Encoded": false, "another_key": "some value"}'
        )

        (status_code, headers, body) = LocalApigwService._parse_v1_payload_format_lambda_output(
            lambda_output, binary_types=[], flask_request=Mock(), event_type=Route.HTTP
        )
        self.assertEqual(status_code, 200)
        self.assertEqual(headers, Headers({"Content-Type": "application/json"}))
        self.assertEqual(body, '{"message":"Hello from Lambda"}')

    @parameterized.expand(
        [
            param(Route.API),
            param(Route.HTTP),
        ]
    )
    def test_parse_returns_correct_tuple(self, event_type):
        lambda_output = (
            '{"statusCode": 200, "headers": {}, "body": "{\\"message\\":\\"Hello from Lambda\\"}", '
            '"isBase64Encoded": false}'
        )

        (status_code, headers, body) = LocalApigwService._parse_v1_payload_format_lambda_output(
            lambda_output, binary_types=[], flask_request=Mock(), event_type=event_type
        )

        self.assertEqual(status_code, 200)
        self.assertEqual(headers, Headers({"Content-Type": "application/json"}))
        self.assertEqual(body, '{"message":"Hello from Lambda"}')

    @parameterized.expand(
        [
            param(Route.API),
            param(Route.HTTP),
        ]
    )
    def test_parse_raises_when_invalid_mimetype(self, event_type):
        lambda_output = (
            '{"statusCode": 200, "headers": {\\"Content-Type\\": \\"text\\"}, "body": "{\\"message\\":\\"Hello from Lambda\\"}", '
            '"isBase64Encoded": false}'
        )

        with self.assertRaises(LambdaResponseParseException):
            LocalApigwService._parse_v1_payload_format_lambda_output(
                lambda_output, binary_types=[], flask_request=Mock(), event_type=event_type
            )

    @parameterized.expand(
        [
            param("isBase64Encoded", True, True),
            param("base64Encoded", True, True),
            param("isBase64Encoded", False, False),
            param("base64Encoded", False, False),
            param("isBase64Encoded", "True", True),
            param("base64Encoded", "True", True),
            param("isBase64Encoded", "true", True),
            param("base64Encoded", "true", True),
            param("isBase64Encoded", "False", False),
            param("base64Encoded", "False", False),
            param("isBase64Encoded", "false", False),
            param("base64Encoded", "false", False),
        ]
    )
    @patch("samcli.local.apigw.local_apigw_service.LocalApigwService._should_base64_decode_body")
    def test_parse_returns_decodes_base64_to_binary_for_rest_api(
        self, encoded_field_name, encoded_response_value, encoded_parsed_value, should_decode_body_patch
    ):
        should_decode_body_patch.return_value = True

        binary_body = b"011000100110100101101110011000010111001001111001"  # binary in binary
        base64_body = base64.b64encode(binary_body).decode("utf-8")
        lambda_output = {
            "statusCode": 200,
            "headers": {"Content-Type": "application/octet-stream"},
            "body": base64_body,
            encoded_field_name: encoded_response_value,
        }

        flask_request_mock = Mock()
        (status_code, headers, body) = LocalApigwService._parse_v1_payload_format_lambda_output(
            json.dumps(lambda_output), binary_types=["*/*"], flask_request=flask_request_mock, event_type=Route.API
        )

        should_decode_body_patch.assert_called_with(
            ["*/*"], flask_request_mock, Headers({"Content-Type": "application/octet-stream"}), encoded_parsed_value
        )

        self.assertEqual(status_code, 200)
        self.assertEqual(headers, Headers({"Content-Type": "application/octet-stream"}))
        self.assertEqual(body, binary_body)

    @parameterized.expand(
        [
            param("isBase64Encoded", 0),
            param("base64Encoded", 0),
            param("isBase64Encoded", 1),
            param("base64Encoded", 1),
            param("isBase64Encoded", -1),
            param("base64Encoded", -1),
            param("isBase64Encoded", 10),
            param("base64Encoded", 10),
            param("isBase64Encoded", "TRue"),
            param("base64Encoded", "TRue"),
            param("isBase64Encoded", "Any Value"),
            param("base64Encoded", "Any Value"),
        ]
    )
    @patch("samcli.local.apigw.local_apigw_service.LocalApigwService._should_base64_decode_body")
    def test_parse_raise_exception_invalide_base64_encoded(
        self, encoded_field_name, encoded_response_value, should_decode_body_patch
    ):
        should_decode_body_patch.return_value = True

        binary_body = b"011000100110100101101110011000010111001001111001"  # binary in binary
        base64_body = base64.b64encode(binary_body).decode("utf-8")
        lambda_output = {
            "statusCode": 200,
            "headers": {"Content-Type": "application/octet-stream"},
            "body": base64_body,
            encoded_field_name: encoded_response_value,
        }

        flask_request_mock = Mock()
        with self.assertRaises(LambdaResponseParseException):
            LocalApigwService._parse_v1_payload_format_lambda_output(
                json.dumps(lambda_output), binary_types=["*/*"], flask_request=flask_request_mock, event_type=Route.API
            )

    @patch("samcli.local.apigw.local_apigw_service.LocalApigwService._should_base64_decode_body")
    def test_parse_base64Encoded_field_is_priority(self, should_decode_body_patch):
        should_decode_body_patch.return_value = True

        binary_body = b"011000100110100101101110011000010111001001111001"  # binary in binary
        base64_body = base64.b64encode(binary_body).decode("utf-8")
        lambda_output = {
            "statusCode": 200,
            "headers": {"Content-Type": "application/octet-stream"},
            "body": base64_body,
            "isBase64Encoded": False,
            "base64Encoded": True,
        }

        flask_request_mock = Mock()
        (status_code, headers, body) = LocalApigwService._parse_v1_payload_format_lambda_output(
            json.dumps(lambda_output), binary_types=["*/*"], flask_request=flask_request_mock, event_type=Route.API
        )

        should_decode_body_patch.assert_called_with(
            ["*/*"], flask_request_mock, Headers({"Content-Type": "application/octet-stream"}), True
        )

        self.assertEqual(status_code, 200)
        self.assertEqual(headers, Headers({"Content-Type": "application/octet-stream"}))
        self.assertEqual(body, binary_body)

    @parameterized.expand(
        [
            param(True, True),
            param(False, False),
            param("True", True),
            param("true", True),
            param("False", False),
            param("false", False),
        ]
    )
    def test_parse_returns_decodes_base64_to_binary_for_http_api(self, encoded_response_value, encoded_parsed_value):
        binary_body = b"011000100110100101101110011000010111001001111001"  # binary in binary
        base64_body = base64.b64encode(binary_body).decode("utf-8")
        lambda_output = {
            "statusCode": 200,
            "headers": {"Content-Type": "application/octet-stream"},
            "body": base64_body,
            "isBase64Encoded": encoded_response_value,
        }

        (status_code, headers, body) = LocalApigwService._parse_v1_payload_format_lambda_output(
            json.dumps(lambda_output), binary_types=["*/*"], flask_request=Mock(), event_type=Route.HTTP
        )

        self.assertEqual(status_code, 200)
        self.assertEqual(headers, Headers({"Content-Type": "application/octet-stream"}))
        self.assertEqual(body, binary_body if encoded_parsed_value else base64_body)

    @parameterized.expand(
        [
            param(0),
            param(1),
            param(-1),
            param(10),
            param("TRue"),
            param("Any Value"),
        ]
    )
    def test_parse_raise_exception_invalide_base64_encoded_for_http_api(self, encoded_response_value):

        binary_body = b"011000100110100101101110011000010111001001111001"  # binary in binary
        base64_body = base64.b64encode(binary_body).decode("utf-8")
        lambda_output = {
            "statusCode": 200,
            "headers": {"Content-Type": "application/octet-stream"},
            "body": base64_body,
            "isBase64Encoded": encoded_response_value,
        }

        flask_request_mock = Mock()
        with self.assertRaises(LambdaResponseParseException):
            LocalApigwService._parse_v1_payload_format_lambda_output(
                json.dumps(lambda_output), binary_types=["*/*"], flask_request=flask_request_mock, event_type=Route.API
            )

    @parameterized.expand(
        [
            param(True),
            param(False),
            param("True"),
            param("true"),
            param("False"),
            param("false"),
            param(0),
            param(1),
            param(-1),
            param(10),
            param("TRue"),
            param("Any Value"),
        ]
    )
    def test_parse_skip_base_64_encoded_field_http_api(self, encoded_response_value):
        binary_body = b"011000100110100101101110011000010111001001111001"  # binary in binary
        base64_body = base64.b64encode(binary_body).decode("utf-8")
        lambda_output = {
            "statusCode": 200,
            "headers": {"Content-Type": "application/octet-stream"},
            "body": base64_body,
            "base64Encoded": encoded_response_value,
        }

        (status_code, headers, body) = LocalApigwService._parse_v1_payload_format_lambda_output(
            json.dumps(lambda_output), binary_types=["*/*"], flask_request=Mock(), event_type=Route.HTTP
        )

        self.assertEqual(status_code, 200)
        self.assertEqual(headers, Headers({"Content-Type": "application/octet-stream"}))
        self.assertEqual(body, base64_body)

    def test_parse_returns_does_not_decodes_base64_to_binary_for_http_api(self):
        binary_body = b"011000100110100101101110011000010111001001111001"  # binary in binary
        base64_body = base64.b64encode(binary_body).decode("utf-8")
        lambda_output = {
            "statusCode": 200,
            "headers": {"Content-Type": "application/octet-stream"},
            "body": base64_body,
            "isBase64Encoded": False,
        }

        (status_code, headers, body) = LocalApigwService._parse_v1_payload_format_lambda_output(
            json.dumps(lambda_output), binary_types=["*/*"], flask_request=Mock(), event_type=Route.HTTP
        )

        self.assertEqual(status_code, 200)
        self.assertEqual(headers, Headers({"Content-Type": "application/octet-stream"}))
        self.assertEqual(body, base64_body)

    @parameterized.expand(
        [
            param(Route.API),
            param(Route.HTTP),
        ]
    )
    def test_status_code_not_int(self, event_type):
        lambda_output = (
            '{"statusCode": "str", "headers": {}, "body": "{\\"message\\":\\"Hello from Lambda\\"}", '
            '"isBase64Encoded": false}'
        )

        with self.assertRaises(LambdaResponseParseException):
            LocalApigwService._parse_v1_payload_format_lambda_output(
                lambda_output, binary_types=[], flask_request=Mock(), event_type=event_type
            )

    @parameterized.expand(
        [
            param(Route.API),
            param(Route.HTTP),
        ]
    )
    def test_status_code_int_str(self, event_type):
        lambda_output = (
            '{"statusCode": "200", "headers": {}, "body": "{\\"message\\":\\"Hello from Lambda\\"}", '
            '"isBase64Encoded": false}'
        )

        (status_code, _, _) = LocalApigwService._parse_v1_payload_format_lambda_output(
            lambda_output, binary_types=[], flask_request=Mock(), event_type=event_type
        )
        self.assertEqual(status_code, 200)

    @parameterized.expand(
        [
            param(Route.API),
            param(Route.HTTP),
        ]
    )
    def test_status_code_negative_int(self, event_type):
        lambda_output = (
            '{"statusCode": -1, "headers": {}, "body": "{\\"message\\":\\"Hello from Lambda\\"}", '
            '"isBase64Encoded": false}'
        )

        with self.assertRaises(LambdaResponseParseException):
            LocalApigwService._parse_v1_payload_format_lambda_output(
                lambda_output, binary_types=[], flask_request=Mock(), event_type=event_type
            )

    def test_status_code_is_none_http_api(self):
        lambda_output = (
            '{"headers": {}, "body": "{\\"message\\":\\"Hello from Lambda\\"}", ' '"isBase64Encoded": false}'
        )

        with self.assertRaises(LambdaResponseParseException):
            LocalApigwService._parse_v1_payload_format_lambda_output(
                lambda_output, binary_types=[], flask_request=Mock(), event_type=Route.HTTP
            )

    def test_status_code_is_none_rest_api(self):
        lambda_output = (
            '{"headers": {}, "body": "{\\"message\\":\\"Hello from Lambda\\"}", ' '"isBase64Encoded": false}'
        )

        (status_code, headers, body) = LocalApigwService._parse_v1_payload_format_lambda_output(
            lambda_output, binary_types=[], flask_request=Mock(), event_type=Route.API
        )

        self.assertEqual(status_code, 200)
        self.assertEqual(headers, Headers({"Content-Type": "application/json"}))
        self.assertEqual(body, '{"message":"Hello from Lambda"}')

    @parameterized.expand(
        [
            param(Route.API),
            param(Route.HTTP),
        ]
    )
    def test_status_code_negative_int_str(self, event_type):
        lambda_output = (
            '{"statusCode": "-1", "headers": {}, "body": "{\\"message\\":\\"Hello from Lambda\\"}", '
            '"isBase64Encoded": false}'
        )

        with self.assertRaises(LambdaResponseParseException):
            LocalApigwService._parse_v1_payload_format_lambda_output(
                lambda_output, binary_types=[], flask_request=Mock(), event_type=event_type
            )

    @parameterized.expand(
        [
            param(Route.API),
            param(Route.HTTP),
        ]
    )
    def test_lambda_output_list_not_dict(self, event_type):
        lambda_output = "[]"

        with self.assertRaises(LambdaResponseParseException):
            LocalApigwService._parse_v1_payload_format_lambda_output(
                lambda_output, binary_types=[], flask_request=Mock(), event_type=event_type
            )

    @parameterized.expand(
        [
            param(Route.API),
            param(Route.HTTP),
        ]
    )
    def test_lambda_output_not_json_serializable(self, event_type):
        lambda_output = "some str"

        with self.assertRaises(LambdaResponseParseException):
            LocalApigwService._parse_v1_payload_format_lambda_output(
                lambda_output, binary_types=[], flask_request=Mock(), event_type=event_type
            )

    @parameterized.expand(
        [
            param(Route.API),
            param(Route.HTTP),
        ]
    )
    def test_properties_are_null(self, event_type):
        lambda_output = '{"statusCode": 0, "headers": null, "body": null, ' '"isBase64Encoded": null}'

        (status_code, headers, body) = LocalApigwService._parse_v1_payload_format_lambda_output(
            lambda_output, binary_types=[], flask_request=Mock(), event_type=event_type
        )

        self.assertEqual(status_code, 200)
        self.assertEqual(headers, Headers({"Content-Type": "application/json"}))
        self.assertEqual(body, None)

    @parameterized.expand(
        [
            param(Route.API),
            param(Route.HTTP),
        ]
    )
    def test_cookies_is_not_raise(self, event_type):
        lambda_output = (
            '{"statusCode": 200, "headers":{}, "body": "{\\"message\\":\\"Hello from Lambda\\"}", '
            '"isBase64Encoded": false, "cookies":{}}'
        )

        (_, headers, _) = LocalApigwService._parse_v1_payload_format_lambda_output(
            lambda_output, binary_types=[], flask_request=Mock(), event_type=event_type
        )


class TestServiceParsingV2PayloadFormatLambdaOutput(TestCase):
    def test_default_content_type_header_added_with_no_headers(self):
        lambda_output = (
            '{"statusCode": 200, "body": "{\\"message\\":\\"Hello from Lambda\\"}", ' '"isBase64Encoded": false}'
        )

        (_, headers, _) = LocalApigwService._parse_v2_payload_format_lambda_output(
            lambda_output, binary_types=[], flask_request=Mock()
        )

        self.assertIn("Content-Type", headers)
        self.assertEqual(headers["Content-Type"], "application/json")

    def test_default_content_type_header_added_with_empty_headers(self):
        lambda_output = (
            '{"statusCode": 200, "headers":{}, "body": "{\\"message\\":\\"Hello from Lambda\\"}", '
            '"isBase64Encoded": false}'
        )

        (_, headers, _) = LocalApigwService._parse_v2_payload_format_lambda_output(
            lambda_output, binary_types=[], flask_request=Mock()
        )

        self.assertIn("Content-Type", headers)
        self.assertEqual(headers["Content-Type"], "application/json")

    def test_custom_content_type_header_is_not_modified(self):
        lambda_output = (
            '{"statusCode": 200, "headers":{"Content-Type": "text/xml"}, "body": "{}", ' '"isBase64Encoded": false}'
        )

        (_, headers, _) = LocalApigwService._parse_v2_payload_format_lambda_output(
            lambda_output, binary_types=[], flask_request=Mock()
        )

        self.assertIn("Content-Type", headers)
        self.assertEqual(headers["Content-Type"], "text/xml")

    def test_custom_cookies_in_payload_format_version_2(self):
        lambda_output = (
            '{"statusCode": 200, "cookies": ["cookie1=test1", "cookie2=test2"], "body": "{\\"message\\":\\"Hello from Lambda\\"}", '
            '"isBase64Encoded": false}'
        )

        (_, headers, _) = LocalApigwService._parse_v2_payload_format_lambda_output(
            lambda_output, binary_types=[], flask_request=Mock()
        )

        self.assertEqual(headers.getlist("Set-Cookie"), ["cookie1=test1", "cookie2=test2"])

    def test_invalid_cookies_in_payload_format_version_2(self):
        lambda_output = (
            '{"statusCode": 200, "cookies": "cookies1=test1", "body": "{\\"message\\":\\"Hello from Lambda\\"}", '
            '"isBase64Encoded": false}'
        )

        (_, headers, _) = LocalApigwService._parse_v2_payload_format_lambda_output(
            lambda_output, binary_types=[], flask_request=Mock()
        )

        self.assertNotIn("Set-Cookie", headers)

    def test_existed_cookies_in_payload_format_version_2(self):
        lambda_output = (
            '{"statusCode": 200, "headers":{"Set-Cookie": "cookie1=test1"}, "cookies": ["cookie2=test2", "cookie3=test3"], "body": "{\\"message\\":\\"Hello from Lambda\\"}", '
            '"isBase64Encoded": false}'
        )

        (_, headers, _) = LocalApigwService._parse_v2_payload_format_lambda_output(
            lambda_output, binary_types=[], flask_request=Mock()
        )

        self.assertEqual(headers.getlist("Set-Cookie"), ["cookie1=test1", "cookie2=test2", "cookie3=test3"])

    def test_extra_values_skipped(self):
        lambda_output = (
            '{"statusCode": 200, "headers": {}, "body": "{\\"message\\":\\"Hello from Lambda\\"}", '
            '"isBase64Encoded": false, "another_key": "some value"}'
        )

        (status_code, headers, body) = LocalApigwService._parse_v2_payload_format_lambda_output(
            lambda_output, binary_types=[], flask_request=Mock()
        )

        self.assertEqual(status_code, 200)
        self.assertEqual(headers, Headers({"Content-Type": "application/json"}))
        self.assertEqual(body, '{"message":"Hello from Lambda"}')

    def test_parse_returns_correct_tuple(self):
        lambda_output = (
            '{"statusCode": 200, "headers": {}, "body": "{\\"message\\":\\"Hello from Lambda\\"}", '
            '"isBase64Encoded": false}'
        )

        (status_code, headers, body) = LocalApigwService._parse_v2_payload_format_lambda_output(
            lambda_output, binary_types=[], flask_request=Mock()
        )

        self.assertEqual(status_code, 200)
        self.assertEqual(headers, Headers({"Content-Type": "application/json"}))
        self.assertEqual(body, '{"message":"Hello from Lambda"}')

    def test_parse_raises_when_invalid_mimetype(self):
        lambda_output = (
            '{"statusCode": 200, "headers": {\\"Content-Type\\": \\"text\\"}, "body": "{\\"message\\":\\"Hello from Lambda\\"}", '
            '"isBase64Encoded": false}'
        )

        with self.assertRaises(LambdaResponseParseException):
            LocalApigwService._parse_v2_payload_format_lambda_output(
                lambda_output, binary_types=[], flask_request=Mock()
            )

    def test_parse_returns_does_not_decodes_base64_to_binary(self):
        binary_body = b"011000100110100101101110011000010111001001111001"  # binary in binary
        base64_body = base64.b64encode(binary_body).decode("utf-8")
        lambda_output = {
            "statusCode": 200,
            "headers": {"Content-Type": "application/octet-stream"},
            "body": base64_body,
            "isBase64Encoded": False,
        }

        (status_code, headers, body) = LocalApigwService._parse_v2_payload_format_lambda_output(
            json.dumps(lambda_output), binary_types=["*/*"], flask_request=Mock()
        )

        self.assertEqual(status_code, 200)
        self.assertEqual(headers, Headers({"Content-Type": "application/octet-stream"}))
        self.assertEqual(body, base64_body)

    def test_parse_returns_decodes_base64_to_binary(self):
        binary_body = b"011000100110100101101110011000010111001001111001"  # binary in binary
        base64_body = base64.b64encode(binary_body).decode("utf-8")
        lambda_output = {
            "statusCode": 200,
            "headers": {"Content-Type": "application/octet-stream"},
            "body": base64_body,
            "isBase64Encoded": True,
        }

        (status_code, headers, body) = LocalApigwService._parse_v2_payload_format_lambda_output(
            json.dumps(lambda_output), binary_types=["*/*"], flask_request=Mock()
        )

        self.assertEqual(status_code, 200)
        self.assertEqual(headers, Headers({"Content-Type": "application/octet-stream"}))
        self.assertEqual(body, binary_body)

    def test_status_code_int_str(self):
        lambda_output = (
            '{"statusCode": "200", "headers": {}, "body": "{\\"message\\":\\"Hello from Lambda\\"}", '
            '"isBase64Encoded": false}'
        )

        (status_code, _, _) = LocalApigwService._parse_v2_payload_format_lambda_output(
            lambda_output, binary_types=[], flask_request=Mock()
        )
        self.assertEqual(status_code, 200)

    def test_status_code_negative_int(self):
        lambda_output = (
            '{"statusCode": -1, "headers": {}, "body": "{\\"message\\":\\"Hello from Lambda\\"}", '
            '"isBase64Encoded": false}'
        )

        with self.assertRaises(LambdaResponseParseException):
            LocalApigwService._parse_v2_payload_format_lambda_output(
                lambda_output, binary_types=[], flask_request=Mock()
            )

    def test_status_code_negative_int_str(self):
        lambda_output = (
            '{"statusCode": "-1", "headers": {}, "body": "{\\"message\\":\\"Hello from Lambda\\"}", '
            '"isBase64Encoded": false}'
        )

        with self.assertRaises(LambdaResponseParseException):
            LocalApigwService._parse_v2_payload_format_lambda_output(
                lambda_output, binary_types=[], flask_request=Mock()
            )

    def test_lambda_output_invalid_json(self):
        lambda_output = "{{}"

        with self.assertRaises(LambdaResponseParseException):
            LocalApigwService._parse_v2_payload_format_lambda_output(
                lambda_output, binary_types=[], flask_request=Mock()
            )

    def test_lambda_output_string(self):
        lambda_output = '"some str"'
        (status_code, headers, body) = LocalApigwService._parse_v2_payload_format_lambda_output(
            lambda_output, binary_types=[], flask_request=Mock()
        )
        self.assertEqual(status_code, 200)
        self.assertEqual(headers, Headers({"Content-Type": "application/json"}))
        self.assertEqual(body, "some str")

    def test_lambda_output_integer(self):
        lambda_output = "2"
        (status_code, headers, body) = LocalApigwService._parse_v2_payload_format_lambda_output(
            lambda_output, binary_types=[], flask_request=Mock()
        )
        self.assertEqual(status_code, 200)
        self.assertEqual(headers, Headers({"Content-Type": "application/json"}))
        self.assertEqual(body, lambda_output)

    def test_properties_are_null(self):
        lambda_output = '{"statusCode": 0, "headers": null, "body": null, ' '"isBase64Encoded": null}'

        (status_code, headers, body) = LocalApigwService._parse_v2_payload_format_lambda_output(
            lambda_output, binary_types=[], flask_request=Mock()
        )

        self.assertEqual(status_code, 200)
        self.assertEqual(headers, Headers({"Content-Type": "application/json"}))
        self.assertEqual(body, None)

    def test_lambda_output_json_object_no_status_code(self):
        lambda_output = '{"message": "Hello from Lambda!"}'

        (status_code, headers, body) = LocalApigwService._parse_v2_payload_format_lambda_output(
            lambda_output, binary_types=[], flask_request=Mock()
        )

        self.assertEqual(status_code, 200)
        self.assertEqual(headers, Headers({"Content-Type": "application/json"}))
        self.assertEqual(body, lambda_output)


class TestService_construct_event(TestCase):
    def setUp(self):
        self.request_mock = Mock()
        self.request_mock.endpoint = "endpoint"
        self.request_mock.path = "path"
        self.request_mock.method = "GET"
        self.request_mock.remote_addr = "190.0.0.0"
        self.request_mock.host = "190.0.0.1"
        self.request_mock.get_data.return_value = b"DATA!!!!"
        query_param_args_mock = Mock()
        query_param_args_mock.lists.return_value = {"query": ["params"]}.items()
        self.request_mock.args = query_param_args_mock
        headers_mock = Mock()
        headers_mock.keys.return_value = ["Content-Type", "X-Test"]
        headers_mock.get.side_effect = ["application/json", "Value"]
        headers_mock.getlist.side_effect = [["application/json"], ["Value"]]
        self.request_mock.headers = headers_mock
        self.request_mock.view_args = {"path": "params"}
        self.request_mock.scheme = "http"
        environ_dict = {"SERVER_PROTOCOL": "HTTP/1.1"}
        self.request_mock.environ = environ_dict

        expected = (
            '{"body": "DATA!!!!", "httpMethod": "GET", '
            '"multiValueQueryStringParameters": {"query": ["params"]}, '
            '"queryStringParameters": {"query": "params"}, "resource": '
            '"endpoint", "requestContext": {"httpMethod": "GET", "requestId": '
            '"c6af9ac6-7b61-11e6-9a41-93e8deadbeef", "path": "endpoint", "extendedRequestId": null, '
            '"resourceId": "123456", "apiId": "1234567890", "stage": null, "resourcePath": "endpoint", '
            '"identity": {"accountId": null, "apiKey": null, "userArn": null, '
            '"cognitoAuthenticationProvider": null, "cognitoIdentityPoolId": null, "userAgent": '
            '"Custom User Agent String", "caller": null, "cognitoAuthenticationType": null, "sourceIp": '
            '"190.0.0.0", "user": null}, "accountId": "123456789012", "domainName": "190.0.0.1", '
            '"protocol": "HTTP/1.1"}, "headers": {"Content-Type": '
            '"application/json", "X-Test": "Value", "X-Forwarded-Port": "3000", "X-Forwarded-Proto": "http"}, '
            '"multiValueHeaders": {"Content-Type": ["application/json"], "X-Test": ["Value"], '
            '"X-Forwarded-Port": ["3000"], "X-Forwarded-Proto": ["http"]}, '
            '"stageVariables": null, "path": "path", "pathParameters": {"path": "params"}, '
            '"isBase64Encoded": false}'
        )

        self.expected_dict = json.loads(expected)

    def validate_request_context_and_remove_request_time_data(self, event_json):
        request_time = event_json["requestContext"].pop("requestTime", None)
        request_time_epoch = event_json["requestContext"].pop("requestTimeEpoch", None)

        self.assertIsInstance(request_time, str)
        parsed_request_time = datetime.strptime(request_time, "%d/%b/%Y:%H:%M:%S +0000")
        self.assertIsInstance(parsed_request_time, datetime)

        self.assertIsInstance(request_time_epoch, int)

    def test_construct_event_with_data(self):
        actual_event_str = LocalApigwService._construct_v_1_0_event(self.request_mock, 3000, binary_types=[])

        actual_event_json = json.loads(actual_event_str)
        self.validate_request_context_and_remove_request_time_data(actual_event_json)

        self.assertEqual(actual_event_json["body"], self.expected_dict["body"])

    def test_construct_event_no_data(self):
        self.request_mock.get_data.return_value = None

        actual_event_str = LocalApigwService._construct_v_1_0_event(self.request_mock, 3000, binary_types=[])
        actual_event_json = json.loads(actual_event_str)
        self.validate_request_context_and_remove_request_time_data(actual_event_json)

        self.assertEqual(actual_event_json["body"], None)

    @patch("samcli.local.apigw.local_apigw_service.LocalApigwService._should_base64_encode")
    def test_construct_event_with_binary_data(self, should_base64_encode_patch):
        should_base64_encode_patch.return_value = True

        binary_body = b"011000100110100101101110011000010111001001111001"  # binary in binary
        base64_body = base64.b64encode(binary_body).decode("utf-8")

        self.request_mock.get_data.return_value = binary_body

        actual_event_str = LocalApigwService._construct_v_1_0_event(self.request_mock, 3000, binary_types=[])
        actual_event_json = json.loads(actual_event_str)
        self.validate_request_context_and_remove_request_time_data(actual_event_json)

        self.assertEqual(actual_event_json["body"], base64_body)
        self.assertEqual(actual_event_json["isBase64Encoded"], True)

    def test_event_headers_with_empty_list(self):
        request_mock = Mock()
        headers_mock = Mock()
        headers_mock.keys.return_value = []
        request_mock.headers = headers_mock
        request_mock.scheme = "http"

        actual_query_string = LocalApigwService._event_headers(request_mock, "3000")
        self.assertEqual(
            actual_query_string,
            (
                {"X-Forwarded-Proto": "http", "X-Forwarded-Port": "3000"},
                {"X-Forwarded-Proto": ["http"], "X-Forwarded-Port": ["3000"]},
            ),
        )

    def test_event_headers_with_non_empty_list(self):
        request_mock = Mock()
        headers_mock = Mock()
        headers_mock.keys.return_value = ["Content-Type", "X-Test"]
        headers_mock.get.side_effect = ["application/json", "Value"]
        headers_mock.getlist.side_effect = [["application/json"], ["Value"]]
        request_mock.headers = headers_mock
        request_mock.scheme = "http"

        actual_query_string = LocalApigwService._event_headers(request_mock, "3000")
        self.assertEqual(
            actual_query_string,
            (
                {
                    "Content-Type": "application/json",
                    "X-Test": "Value",
                    "X-Forwarded-Proto": "http",
                    "X-Forwarded-Port": "3000",
                },
                {
                    "Content-Type": ["application/json"],
                    "X-Test": ["Value"],
                    "X-Forwarded-Proto": ["http"],
                    "X-Forwarded-Port": ["3000"],
                },
            ),
        )

    def test_query_string_params_with_empty_params(self):
        request_mock = Mock()
        query_param_args_mock = Mock()
        query_param_args_mock.lists.return_value = {}.items()
        request_mock.args = query_param_args_mock

        actual_query_string = LocalApigwService._query_string_params(request_mock)
        self.assertEqual(actual_query_string, ({}, {}))

    def test_query_string_params_with_param_value_being_empty_list(self):
        request_mock = Mock()
        query_param_args_mock = Mock()
        query_param_args_mock.lists.return_value = {"param": []}.items()
        request_mock.args = query_param_args_mock

        actual_query_string = LocalApigwService._query_string_params(request_mock)
        self.assertEqual(actual_query_string, ({"param": ""}, {"param": [""]}))

    def test_query_string_params_with_param_value_being_non_empty_list(self):
        request_mock = Mock()
        query_param_args_mock = Mock()
        query_param_args_mock.lists.return_value = {"param": ["a", "b"]}.items()
        request_mock.args = query_param_args_mock

        actual_query_string = LocalApigwService._query_string_params(request_mock)
        self.assertEqual(actual_query_string, ({"param": "b"}, {"param": ["a", "b"]}))


class TestService_construct_event_http(TestCase):
    def setUp(self):
        self.request_mock = Mock()
        self.request_mock.endpoint = "endpoint"
        self.request_mock.method = "GET"
        self.request_mock.path = "/endpoint"
        self.request_mock.get_data.return_value = b"DATA!!!!"
        self.request_mock.mimetype = "application/json"
        query_param_args_mock = Mock()
        query_param_args_mock.lists.return_value = {"query": ["param1","param2"]}.items()
        self.request_mock.args = query_param_args_mock
        self.request_mock.query_string = b"query=params"
        headers_mock = Mock()
        headers_mock.keys.return_value = ["Content-Type", "X-Test"]
        headers_mock.get.side_effect = ["application/json", "Value"]
        headers_mock.getlist.side_effect = [["application/json"], ["Value"]]
        self.request_mock.headers = headers_mock
        self.request_mock.remote_addr = "190.0.0.0"
        self.request_mock.view_args = {"path": "params"}
        self.request_mock.scheme = "http"
        cookies_mock = Mock()
        cookies_mock.keys.return_value = ["cookie1", "cookie2"]
        cookies_mock.get.side_effect = ["test", "test"]
        self.request_mock.cookies = cookies_mock
        self.request_time_epoch = int(time())
        self.request_time = datetime.utcnow().strftime("%d/%b/%Y:%H:%M:%S +0000")

        expected = f"""
        {{
            "version": "2.0",
            "routeKey": "GET /endpoint",
            "rawPath": "/endpoint",
            "rawQueryString": "query=params",
            "cookies": ["cookie1=test", "cookie2=test"],
            "headers": {{
                "Content-Type": "application/json",
                "X-Test": "Value",
                "X-Forwarded-Proto": "http",
                "X-Forwarded-Port": "3000"
<<<<<<< HEAD
            },
            "queryStringParameters": {"query": "param1,param2"},
            "requestContext": {
=======
            }},
            "queryStringParameters": {{"query": "params"}},
            "requestContext": {{
>>>>>>> dff338df
                "accountId": "123456789012",
                "apiId": "1234567890",
                "domainName": "localhost",
                "domainPrefix": "localhost",
                "http": {{
                    "method": "GET",
                    "path": "/endpoint",
                    "protocol": "HTTP/1.1",
                    "sourceIp": "190.0.0.0",
                    "userAgent": "Custom User Agent String"
                }},
                "requestId": "",
                "routeKey": "GET /endpoint",
                "stage": "$default",
                "time": \"{self.request_time}\",
                "timeEpoch": {self.request_time_epoch}
            }},
            "body": "DATA!!!!",
            "pathParameters": {{"path": "params"}},
            "stageVariables": null,
            "isBase64Encoded": false
        }}
        """

        self.expected_dict = json.loads(expected)

    def test_construct_event_with_data(self):
        actual_event_str = LocalApigwService._construct_v_2_0_event_http(
            self.request_mock,
            3000,
            binary_types=[],
            route_key="GET /endpoint",
            request_time_epoch=self.request_time_epoch,
            request_time=self.request_time,
        )
        print("DEBUG: json.loads(actual_event_str)", json.loads(actual_event_str))
        print("DEBUG: self.expected_dict", self.expected_dict)
        actual_event_dict = json.loads(actual_event_str)
        self.assertEqual(len(actual_event_dict["requestContext"]["requestId"]), 36)
        actual_event_dict["requestContext"]["requestId"] = ""
        self.assertEqual(actual_event_dict, self.expected_dict)

    def test_construct_event_no_data(self):
        self.request_mock.get_data.return_value = None
        self.expected_dict["body"] = None

        actual_event_str = LocalApigwService._construct_v_2_0_event_http(
            self.request_mock,
            3000,
            binary_types=[],
            route_key="GET /endpoint",
            request_time_epoch=self.request_time_epoch,
            request_time=self.request_time,
        )
        actual_event_dict = json.loads(actual_event_str)
        self.assertEqual(len(actual_event_dict["requestContext"]["requestId"]), 36)
        actual_event_dict["requestContext"]["requestId"] = ""
        self.assertEqual(actual_event_dict, self.expected_dict)

    def test_v2_route_key(self):
        route_key = LocalApigwService._v2_route_key("GET", "/path", False)
        self.assertEqual(route_key, "GET /path")

    def test_v2_default_route_key(self):
        route_key = LocalApigwService._v2_route_key("GET", "/path", True)
        self.assertEqual(route_key, "$default")

    @patch("samcli.local.apigw.local_apigw_service.LocalApigwService._should_base64_encode")
    def test_construct_event_with_binary_data(self, should_base64_encode_patch):
        should_base64_encode_patch.return_value = True

        binary_body = b"011000100110100101101110011000010111001001111001"  # binary in binary
        base64_body = base64.b64encode(binary_body).decode("utf-8")

        self.request_mock.get_data.return_value = binary_body
        self.expected_dict["body"] = base64_body
        self.expected_dict["isBase64Encoded"] = True
        self.maxDiff = None

        actual_event_str = LocalApigwService._construct_v_2_0_event_http(
            self.request_mock,
            3000,
            binary_types=[],
            route_key="GET /endpoint",
            request_time_epoch=self.request_time_epoch,
            request_time=self.request_time,
        )
        actual_event_dict = json.loads(actual_event_str)
        self.assertEqual(len(actual_event_dict["requestContext"]["requestId"]), 36)
        actual_event_dict["requestContext"]["requestId"] = ""
        self.assertEqual(actual_event_dict, self.expected_dict)

    def test_event_headers_with_empty_list(self):
        request_mock = Mock()
        headers_mock = Mock()
        headers_mock.keys.return_value = []
        request_mock.headers = headers_mock
        request_mock.scheme = "http"

        actual_query_string = LocalApigwService._event_http_headers(request_mock, "3000")
        self.assertEqual(actual_query_string, {"X-Forwarded-Proto": "http", "X-Forwarded-Port": "3000"})

    def test_event_headers_with_non_empty_list(self):
        request_mock = Mock()
        headers_mock = Mock()
        headers_mock.keys.return_value = ["Content-Type", "X-Test"]
        headers_mock.get.side_effect = ["application/json", "Value"]
        headers_mock.getlist.side_effect = [["application/json"], ["Value"]]
        request_mock.headers = headers_mock
        request_mock.scheme = "http"

        actual_query_string = LocalApigwService._event_http_headers(request_mock, "3000")
        self.assertEqual(
            actual_query_string,
            {
                "Content-Type": "application/json",
                "X-Test": "Value",
                "X-Forwarded-Proto": "http",
                "X-Forwarded-Port": "3000",
            },
        )


class TestService_should_base64_encode(TestCase):
    @parameterized.expand(
        [
            param("Mimeyype is in binary types", ["image/gif"], "image/gif"),
            param("Mimetype defined and binary types has */*", ["*/*"], "image/gif"),
            param("*/* is in binary types with no mimetype defined", ["*/*"], None),
        ]
    )
    def test_should_base64_encode_returns_true(self, test_case_name, binary_types, mimetype):
        self.assertTrue(LocalApigwService._should_base64_encode(binary_types, mimetype))

    @parameterized.expand([param("Mimetype is not in binary types", ["image/gif"], "application/octet-stream")])
    def test_should_base64_encode_returns_false(self, test_case_name, binary_types, mimetype):
        self.assertFalse(LocalApigwService._should_base64_encode(binary_types, mimetype))


class TestServiceCorsToHeaders(TestCase):
    def test_basic_conversion(self):
        cors = Cors(
            allow_origin="*", allow_methods=",".join(["POST", "OPTIONS"]), allow_headers="UPGRADE-HEADER", max_age=6
        )
        headers = Cors.cors_to_headers(cors)

        self.assertEqual(
            headers,
            {
                "Access-Control-Allow-Origin": "*",
                "Access-Control-Allow-Methods": "POST,OPTIONS",
                "Access-Control-Allow-Headers": "UPGRADE-HEADER",
                "Access-Control-Max-Age": 6,
            },
        )

    def test_empty_elements(self):
        cors = Cors(allow_origin="www.domain.com", allow_methods=",".join(["GET", "POST", "OPTIONS"]))
        headers = Cors.cors_to_headers(cors)

        self.assertEqual(
            headers,
            {"Access-Control-Allow-Origin": "www.domain.com", "Access-Control-Allow-Methods": "GET,POST,OPTIONS"},
        )


class TestRouteEqualsHash(TestCase):
    def test_route_in_list(self):
        route = Route(function_name="test", path="/test", methods=["POST"])
        routes = [route]
        self.assertIn(route, routes)

    def test_route_method_order_equals(self):
        route1 = Route(function_name="test", path="/test", methods=["POST", "GET"])
        route2 = Route(function_name="test", path="/test", methods=["GET", "POST"])
        self.assertEqual(route1, route2)

    def test_route_hash(self):
        route1 = Route(function_name="test", path="/test", methods=["POST", "GET"])
        dic = {route1: "test"}
        self.assertEqual(dic[route1], "test")

    def test_route_object_equals(self):
        route1 = Route(function_name="test", path="/test", methods=["POST", "GET"])
        route2 = type("obj", (object,), {"function_name": "test", "path": "/test", "methods": ["GET", "POST"]})

        self.assertNotEqual(route1, route2)

    def test_route_function_name_equals(self):
        route1 = Route(function_name="test1", path="/test", methods=["GET", "POST"])
        route2 = Route(function_name="test2", path="/test", methods=["GET", "POST"])
        self.assertNotEqual(route1, route2)

    def test_route_different_path_equals(self):
        route1 = Route(function_name="test", path="/test1", methods=["GET", "POST"])
        route2 = Route(function_name="test", path="/test2", methods=["GET", "POST"])
        self.assertNotEqual(route1, route2)

    def test_same_object_equals(self):
        route1 = Route(function_name="test", path="/test", methods=["POST", "GET"])
        self.assertEqual(route1, copy.deepcopy(route1))

    def test_route_function_name_hash(self):
        route1 = Route(function_name="test1", path="/test", methods=["GET", "POST"])
        route2 = Route(function_name="test2", path="/test", methods=["GET", "POST"])
        self.assertNotEqual(route1.__hash__(), route2.__hash__())

    def test_route_different_path_hash(self):
        route1 = Route(function_name="test", path="/test1", methods=["GET", "POST"])
        route2 = Route(function_name="test", path="/test2", methods=["GET", "POST"])
        self.assertNotEqual(route1.__hash__(), route2.__hash__())

    def test_same_object_hash(self):
        route1 = Route(function_name="test", path="/test", methods=["POST", "GET"])
        self.assertEqual(route1.__hash__(), copy.deepcopy(route1).__hash__())

    def test_route_method_order_hash(self):
        route1 = Route(function_name="test", path="/test", methods=["POST", "GET"])
        route2 = Route(function_name="test", path="/test", methods=["GET", "POST"])
        self.assertEqual(route1.__hash__(), route2.__hash__())

    def test_route_different_stack_path_hash(self):
        route1 = Route(function_name="test", path="/test1", methods=["GET", "POST"], stack_path="2")
        route2 = Route(function_name="test", path="/test1", methods=["GET", "POST"], stack_path="1")
        self.assertNotEqual(route1.__hash__(), route2.__hash__())


class TestPathConverter(TestCase):
    def test_path_converter_to_url_accepts_any_path(self):
        map = Mock()
        map.charset = "utf-8"
        path_converter = CatchAllPathConverter(map)
        path = "/path/test/sub_path"
        output = path_converter.to_url(path)
        self.assertEquals(path, output)

    def test_path_converter_to_python_accepts_any_path(self):
        map = Mock()
        map.charset = "utf-8"
        path_converter = CatchAllPathConverter(map)
        path = "/path/test/sub_path"
        output = path_converter.to_python(path)
        self.assertEquals(path, output)

    def test_path_converter_matches_any_path(self):
        map = Mock()
        map.charset = "utf-8"
        path_converter = CatchAllPathConverter(map)
        path = "/path/test/sub_path"
        self.assertRegexpMatches(path, path_converter.regex)<|MERGE_RESOLUTION|>--- conflicted
+++ resolved
@@ -1513,15 +1513,9 @@
                 "X-Test": "Value",
                 "X-Forwarded-Proto": "http",
                 "X-Forwarded-Port": "3000"
-<<<<<<< HEAD
-            },
-            "queryStringParameters": {"query": "param1,param2"},
-            "requestContext": {
-=======
             }},
-            "queryStringParameters": {{"query": "params"}},
+            "queryStringParameters": {{"query": "param1,param2"}},
             "requestContext": {{
->>>>>>> dff338df
                 "accountId": "123456789012",
                 "apiId": "1234567890",
                 "domainName": "localhost",

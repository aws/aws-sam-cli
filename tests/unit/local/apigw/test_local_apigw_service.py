import copy
from unittest import TestCase
from mock import Mock, patch, ANY
import json
import base64

from parameterized import parameterized, param
from werkzeug.datastructures import Headers

from samcli.commands.local.lib.provider import Api
from samcli.local.apigw.local_apigw_service import LocalApigwService, Route
from samcli.local.lambdafn.exceptions import FunctionNotFound


class TestApiGatewayService(TestCase):

    def setUp(self):
        self.function_name = Mock()
<<<<<<< HEAD
        self.api_gateway_route = Route(method='GET', function_name=self.function_name, path='/')
=======
        self.api_gateway_route = Route(methods=['GET'], function_name=self.function_name, path='/')
>>>>>>> aeba5468
        self.list_of_routes = [self.api_gateway_route]

        self.lambda_runner = Mock()
        self.lambda_runner.is_debugging.return_value = False

        self.stderr = Mock()
        self.api = Api(routes=self.list_of_routes)
        self.service = LocalApigwService(self.api,
                                         self.lambda_runner,
                                         port=3000,
                                         host='127.0.0.1',
                                         stderr=self.stderr)

    def test_request_must_invoke_lambda(self):
        make_response_mock = Mock()

        self.service.service_response = make_response_mock
        self.service._get_current_route = Mock()
        self.service._construct_event = Mock()

        parse_output_mock = Mock()
        parse_output_mock.return_value = ("status_code", "headers", "body")
        self.service._parse_lambda_output = parse_output_mock

        service_response_mock = Mock()
        service_response_mock.return_value = make_response_mock
        self.service.service_response = service_response_mock

        result = self.service._request_handler()

        self.assertEquals(result, make_response_mock)
        self.lambda_runner.invoke.assert_called_with(ANY,
                                                     ANY,
                                                     stdout=ANY,
                                                     stderr=self.stderr)

    @patch('samcli.local.apigw.local_apigw_service.LambdaOutputParser')
    def test_request_handler_returns_process_stdout_when_making_response(self, lambda_output_parser_mock):
        make_response_mock = Mock()

        self.service.service_response = make_response_mock
        self.service._get_current_route = Mock()
        self.service._construct_event = Mock()

        parse_output_mock = Mock()
        parse_output_mock.return_value = ("status_code", "headers", "body")
        self.service._parse_lambda_output = parse_output_mock

        lambda_logs = "logs"
        lambda_response = "response"
        is_customer_error = False
        lambda_output_parser_mock.get_lambda_output.return_value = lambda_response, lambda_logs, is_customer_error
        service_response_mock = Mock()
        service_response_mock.return_value = make_response_mock
        self.service.service_response = service_response_mock

        result = self.service._request_handler()

        self.assertEquals(result, make_response_mock)
        lambda_output_parser_mock.get_lambda_output.assert_called_with(ANY)

        # Make sure the parse method is called only on the returned response and not on the raw data from stdout
        parse_output_mock.assert_called_with(lambda_response, ANY, ANY)
        # Make sure the logs are written to stderr
        self.stderr.write.assert_called_with(lambda_logs)

    def test_request_handler_returns_make_response(self):
        make_response_mock = Mock()

        self.service.service_response = make_response_mock
        self.service._get_current_route = Mock()
        self.service._construct_event = Mock()

        parse_output_mock = Mock()
        parse_output_mock.return_value = ("status_code", "headers", "body")
        self.service._parse_lambda_output = parse_output_mock

        service_response_mock = Mock()
        service_response_mock.return_value = make_response_mock
        self.service.service_response = service_response_mock

        result = self.service._request_handler()

        self.assertEquals(result, make_response_mock)

    def test_create_creates_dict_of_routes(self):
        function_name_1 = Mock()
        function_name_2 = Mock()
<<<<<<< HEAD
        api_gateway_route_1 = Route(method="GET", function_name=function_name_1, path='/')
        api_gateway_route_2 = Route(method="POST", function_name=function_name_2, path='/')
=======
        api_gateway_route_1 = Route(methods=["GET"], function_name=function_name_1, path='/')
        api_gateway_route_2 = Route(methods=["POST"], function_name=function_name_2, path='/')
>>>>>>> aeba5468

        list_of_routes = [api_gateway_route_1, api_gateway_route_2]

        lambda_runner = Mock()

        api = Api(routes=list_of_routes)
        service = LocalApigwService(api, lambda_runner)

        service.create()

        self.assertEquals(service._dict_of_routes, {'/:GET': api_gateway_route_1,
                                                    '/:POST': api_gateway_route_2
                                                    })

    @patch('samcli.local.apigw.local_apigw_service.Flask')
    def test_create_creates_flask_app_with_url_rules(self, flask):
        app_mock = Mock()
        flask.return_value = app_mock

        self.service._construct_error_handling = Mock()

        self.service.create()

        app_mock.add_url_rule.assert_called_once_with('/',
                                                      endpoint='/',
                                                      view_func=self.service._request_handler,
                                                      methods=['GET'],
                                                      provide_automatic_options=False)

    def test_initalize_creates_default_values(self):
        self.assertEquals(self.service.port, 3000)
        self.assertEquals(self.service.host, '127.0.0.1')
        self.assertEquals(self.service.api.routes, self.list_of_routes)
        self.assertIsNone(self.service.static_dir)
        self.assertEquals(self.service.lambda_runner, self.lambda_runner)

    def test_initalize_with_values(self):
        lambda_runner = Mock()
        local_service = LocalApigwService(Api(), lambda_runner, static_dir='dir/static', port=5000, host='129.0.0.0')
        self.assertEquals(local_service.port, 5000)
        self.assertEquals(local_service.host, '129.0.0.0')
        self.assertEquals(local_service.api.routes, [])
        self.assertEquals(local_service.static_dir, 'dir/static')
        self.assertEquals(local_service.lambda_runner, lambda_runner)

    @patch('samcli.local.apigw.local_apigw_service.ServiceErrorResponses')
    def test_request_handles_error_when_invoke_cant_find_function(self, service_error_responses_patch):
        not_found_response_mock = Mock()
        self.service._construct_event = Mock()
        self.service._get_current_route = Mock()
        service_error_responses_patch.lambda_not_found_response.return_value = not_found_response_mock

        self.lambda_runner.invoke.side_effect = FunctionNotFound()

        response = self.service._request_handler()

        self.assertEquals(response, not_found_response_mock)

    def test_request_throws_when_invoke_fails(self):
        self.lambda_runner.invoke.side_effect = Exception()

        self.service._construct_event = Mock()
        self.service._get_current_route = Mock()

        with self.assertRaises(Exception):
            self.service._request_handler()

    @patch('samcli.local.apigw.local_apigw_service.ServiceErrorResponses')
    def test_request_handler_errors_when_parse_lambda_output_raises_keyerror(self, service_error_responses_patch):
        parse_output_mock = Mock()
        parse_output_mock.side_effect = KeyError()
        self.service._parse_lambda_output = parse_output_mock

        failure_response_mock = Mock()

        service_error_responses_patch.lambda_failure_response.return_value = failure_response_mock

        self.service._construct_event = Mock()
        self.service._get_current_route = Mock()

        result = self.service._request_handler()

        self.assertEquals(result, failure_response_mock)

    @patch('samcli.local.apigw.local_apigw_service.ServiceErrorResponses')
    def test_request_handler_errors_when_get_current_route_fails(self, service_error_responses_patch):
        get_current_route = Mock()
        get_current_route.side_effect = KeyError()
        self.service._get_current_route = get_current_route

        with self.assertRaises(KeyError):
            self.service._request_handler()

    @patch('samcli.local.apigw.local_apigw_service.ServiceErrorResponses')
    def test_request_handler_errors_when_unable_to_read_binary_data(self, service_error_responses_patch):
        _construct_event = Mock()
        _construct_event.side_effect = UnicodeDecodeError("utf8", b"obj", 1, 2, "reason")
        self.service._get_current_route = Mock()
        self.service._construct_event = _construct_event

        failure_mock = Mock()
        service_error_responses_patch.lambda_failure_response.return_value = failure_mock

        result = self.service._request_handler()
        self.assertEquals(result, failure_mock)

    @patch('samcli.local.apigw.local_apigw_service.request')
    def test_get_current_route(self, request_patch):
        request_mock = Mock()
        request_mock.endpoint = "path"
        request_mock.method = "method"

        request_patch.return_value = request_mock

        route_key_method_mock = Mock()
        route_key_method_mock.return_value = "method:path"
        self.service._route_key = route_key_method_mock
        self.service._dict_of_routes = {"method:path": "function"}

        self.assertEquals(self.service._get_current_route(request_mock), "function")

    @patch('samcli.local.apigw.local_apigw_service.request')
    def test_get_current_route_keyerror(self, request_patch):
        """
        When the a HTTP request for given method+path combination is allowed by Flask but not in the list of routes,
        something is messed up. Flask should be configured only from the list of routes.
        """

        request_mock = Mock()
        request_mock.endpoint = "path"
        request_mock.method = "method"

        request_patch.return_value = request_mock

        route_key_method_mock = Mock()
        route_key_method_mock.return_value = "method:path"
        self.service._route_key = route_key_method_mock
        self.service._dict_of_routes = {"a": "b"}

        with self.assertRaises(KeyError):
            self.service._get_current_route(request_mock)


class TestApiGatewayModel(TestCase):

    def setUp(self):
        self.function_name = "name"
<<<<<<< HEAD
        self.api_gateway = Route(function_name=self.function_name, method="Post", path="/")
=======
        self.api_gateway = Route(function_name=self.function_name, methods=["Post"], path="/")
>>>>>>> aeba5468

    def test_class_initialization(self):
        self.assertEquals(self.api_gateway.method, 'POST')
        self.assertEquals(self.api_gateway.function_name, self.function_name)
        self.assertEquals(self.api_gateway.path, '/')


class TestLambdaHeaderDictionaryMerge(TestCase):

    def test_empty_dictionaries_produce_empty_result(self):
        headers = {}
        multi_value_headers = {}

        result = LocalApigwService._merge_response_headers(headers, multi_value_headers)

        self.assertEquals(result, Headers({}))

    def test_headers_are_merged(self):
        headers = {"h1": "value1", "h2": "value2", "h3": "value3"}
        multi_value_headers = {"h3": ["value4"]}

        result = LocalApigwService._merge_response_headers(headers, multi_value_headers)

        self.assertIn("h1", result)
        self.assertIn("h2", result)
        self.assertIn("h3", result)
        self.assertEquals(result["h1"], "value1")
        self.assertEquals(result["h2"], "value2")
        self.assertEquals(result.get_all("h3"), ["value4", "value3"])

    def test_merge_does_not_duplicate_values(self):
        headers = {"h1": "ValueB"}
        multi_value_headers = {"h1": ["ValueA", "ValueB", "ValueC"]}

        result = LocalApigwService._merge_response_headers(headers, multi_value_headers)

        self.assertIn("h1", result)
        self.assertEquals(result.get_all("h1"), ["ValueA", "ValueB", "ValueC"])


class TestServiceParsingLambdaOutput(TestCase):

    def test_default_content_type_header_added_with_no_headers(self):
        lambda_output = '{"statusCode": 200, "body": "{\\"message\\":\\"Hello from Lambda\\"}", ' \
                        '"isBase64Encoded": false}'

        (_, headers, _) = LocalApigwService._parse_lambda_output(lambda_output, binary_types=[], flask_request=Mock())

        self.assertIn("Content-Type", headers)
        self.assertEquals(headers["Content-Type"], "application/json")

    def test_default_content_type_header_added_with_empty_headers(self):
        lambda_output = '{"statusCode": 200, "headers":{}, "body": "{\\"message\\":\\"Hello from Lambda\\"}", ' \
                        '"isBase64Encoded": false}'

        (_, headers, _) = LocalApigwService._parse_lambda_output(lambda_output, binary_types=[], flask_request=Mock())

        self.assertIn("Content-Type", headers)
        self.assertEquals(headers["Content-Type"], "application/json")

    def test_custom_content_type_header_is_not_modified(self):
        lambda_output = '{"statusCode": 200, "headers":{"Content-Type": "text/xml"}, "body": "{}", ' \
                        '"isBase64Encoded": false}'

        (_, headers, _) = LocalApigwService._parse_lambda_output(lambda_output, binary_types=[], flask_request=Mock())

        self.assertIn("Content-Type", headers)
        self.assertEquals(headers["Content-Type"], "text/xml")

    def test_custom_content_type_multivalue_header_is_not_modified(self):
        lambda_output = '{"statusCode": 200, "multiValueHeaders":{"Content-Type": ["text/xml"]}, "body": "{}", ' \
                        '"isBase64Encoded": false}'

        (_, headers, _) = LocalApigwService._parse_lambda_output(lambda_output, binary_types=[], flask_request=Mock())

        self.assertIn("Content-Type", headers)
        self.assertEquals(headers["Content-Type"], "text/xml")

    def test_multivalue_headers(self):
        lambda_output = '{"statusCode": 200, "multiValueHeaders":{"X-Foo": ["bar", "42"]}, ' \
                        '"body": "{\\"message\\":\\"Hello from Lambda\\"}", "isBase64Encoded": false}'

        (_, headers, _) = LocalApigwService._parse_lambda_output(lambda_output, binary_types=[], flask_request=Mock())

        self.assertEquals(headers, Headers({"Content-Type": "application/json", "X-Foo": ["bar", "42"]}))

    def test_single_and_multivalue_headers(self):
        lambda_output = '{"statusCode": 200, "headers":{"X-Foo": "foo", "X-Bar": "bar"}, ' \
                        '"multiValueHeaders":{"X-Foo": ["bar", "42"]}, ' \
                        '"body": "{\\"message\\":\\"Hello from Lambda\\"}", "isBase64Encoded": false}'

        (_, headers, _) = LocalApigwService._parse_lambda_output(lambda_output, binary_types=[], flask_request=Mock())

        self.assertEquals(
            headers, Headers({"Content-Type": "application/json", "X-Bar": "bar", "X-Foo": ["bar", "42", "foo"]}))

    def test_extra_values_raise(self):
        lambda_output = '{"statusCode": 200, "headers": {}, "body": "{\\"message\\":\\"Hello from Lambda\\"}", ' \
                        '"isBase64Encoded": false, "another_key": "some value"}'

        with self.assertRaises(ValueError):
            LocalApigwService._parse_lambda_output(lambda_output,
                                                   binary_types=[],
                                                   flask_request=Mock())

    def test_parse_returns_correct_tuple(self):
        lambda_output = '{"statusCode": 200, "headers": {}, "body": "{\\"message\\":\\"Hello from Lambda\\"}", ' \
                        '"isBase64Encoded": false}'

        (status_code, headers, body) = LocalApigwService._parse_lambda_output(lambda_output,
                                                                              binary_types=[],
                                                                              flask_request=Mock())

        self.assertEquals(status_code, 200)
        self.assertEquals(headers, Headers({"Content-Type": "application/json"}))
        self.assertEquals(body, '{"message":"Hello from Lambda"}')

    @patch('samcli.local.apigw.local_apigw_service.LocalApigwService._should_base64_decode_body')
    def test_parse_returns_decodes_base64_to_binary(self, should_decode_body_patch):
        should_decode_body_patch.return_value = True

        binary_body = b"011000100110100101101110011000010111001001111001"  # binary in binary
        base64_body = base64.b64encode(binary_body).decode('utf-8')
        lambda_output = {"statusCode": 200,
                         "headers": {"Content-Type": "application/octet-stream"},
                         "body": base64_body,
                         "isBase64Encoded": False}

        (status_code, headers, body) = LocalApigwService._parse_lambda_output(json.dumps(lambda_output),
                                                                              binary_types=['*/*'],
                                                                              flask_request=Mock())

        self.assertEquals(status_code, 200)
        self.assertEquals(headers, Headers({"Content-Type": "application/octet-stream"}))
        self.assertEquals(body, binary_body)

    def test_status_code_not_int(self):
        lambda_output = '{"statusCode": "str", "headers": {}, "body": "{\\"message\\":\\"Hello from Lambda\\"}", ' \
                        '"isBase64Encoded": false}'

        with self.assertRaises(TypeError):
            LocalApigwService._parse_lambda_output(lambda_output,
                                                   binary_types=[],
                                                   flask_request=Mock())

    def test_status_code_int_str(self):
        lambda_output = '{"statusCode": "200", "headers": {}, "body": "{\\"message\\":\\"Hello from Lambda\\"}", ' \
                        '"isBase64Encoded": false}'

        (status_code, _, _) = LocalApigwService._parse_lambda_output(lambda_output,
                                                                     binary_types=[],
                                                                     flask_request=Mock())
        self.assertEquals(status_code, 200)

    def test_status_code_negative_int(self):
        lambda_output = '{"statusCode": -1, "headers": {}, "body": "{\\"message\\":\\"Hello from Lambda\\"}", ' \
                        '"isBase64Encoded": false}'

        with self.assertRaises(TypeError):
            LocalApigwService._parse_lambda_output(lambda_output,
                                                   binary_types=[],
                                                   flask_request=Mock())

    def test_status_code_negative_int_str(self):
        lambda_output = '{"statusCode": "-1", "headers": {}, "body": "{\\"message\\":\\"Hello from Lambda\\"}", ' \
                        '"isBase64Encoded": false}'

        with self.assertRaises(TypeError):
            LocalApigwService._parse_lambda_output(lambda_output,
                                                   binary_types=[],
                                                   flask_request=Mock())

    def test_lambda_output_list_not_dict(self):
        lambda_output = '[]'

        with self.assertRaises(TypeError):
            LocalApigwService._parse_lambda_output(lambda_output,
                                                   binary_types=[],
                                                   flask_request=Mock())

    def test_lambda_output_not_json_serializable(self):
        lambda_output = 'some str'

        with self.assertRaises(ValueError):
            LocalApigwService._parse_lambda_output(lambda_output, binary_types=[], flask_request=Mock())

    def test_properties_are_null(self):
        lambda_output = '{"statusCode": 0, "headers": null, "body": null, ' \
                        '"isBase64Encoded": null}'

        (status_code, headers, body) = LocalApigwService._parse_lambda_output(lambda_output,
                                                                              binary_types=[],
                                                                              flask_request=Mock())

        self.assertEquals(status_code, 200)
        self.assertEquals(headers, Headers({"Content-Type": "application/json"}))
        self.assertEquals(body, "no data")


class TestService_construct_event(TestCase):

    def setUp(self):
        self.request_mock = Mock()
        self.request_mock.endpoint = "endpoint"
        self.request_mock.path = "path"
        self.request_mock.method = "GET"
        self.request_mock.remote_addr = "190.0.0.0"
        self.request_mock.get_data.return_value = b"DATA!!!!"
        query_param_args_mock = Mock()
        query_param_args_mock.lists.return_value = {"query": ["params"]}.items()
        self.request_mock.args = query_param_args_mock
        headers_mock = Mock()
        headers_mock.keys.return_value = ["Content-Type", "X-Test"]
        headers_mock.get.side_effect = ["application/json", "Value"]
        headers_mock.getlist.side_effect = [["application/json"], ["Value"]]
        self.request_mock.headers = headers_mock
        self.request_mock.view_args = {"path": "params"}
        self.request_mock.scheme = "http"

        expected = '{"body": "DATA!!!!", "httpMethod": "GET", ' \
                   '"multiValueQueryStringParameters": {"query": ["params"]}, ' \
                   '"queryStringParameters": {"query": "params"}, "resource": ' \
                   '"endpoint", "requestContext": {"httpMethod": "GET", "requestId": ' \
                   '"c6af9ac6-7b61-11e6-9a41-93e8deadbeef", "path": "endpoint", "extendedRequestId": null, ' \
                   '"resourceId": "123456", "apiId": "1234567890", "stage": null, "resourcePath": "endpoint", ' \
                   '"identity": {"accountId": null, "apiKey": null, "userArn": null, ' \
                   '"cognitoAuthenticationProvider": null, "cognitoIdentityPoolId": null, "userAgent": ' \
                   '"Custom User Agent String", "caller": null, "cognitoAuthenticationType": null, "sourceIp": ' \
                   '"190.0.0.0", "user": null}, "accountId": "123456789012"}, "headers": {"Content-Type": ' \
                   '"application/json", "X-Test": "Value", "X-Forwarded-Port": "3000", "X-Forwarded-Proto": "http"}, ' \
                   '"multiValueHeaders": {"Content-Type": ["application/json"], "X-Test": ["Value"], ' \
                   '"X-Forwarded-Port": ["3000"], "X-Forwarded-Proto": ["http"]}, ' \
                   '"stageVariables": null, "path": "path", "pathParameters": {"path": "params"}, ' \
                   '"isBase64Encoded": false}'

        self.expected_dict = json.loads(expected)

    def test_construct_event_with_data(self):
        actual_event_str = LocalApigwService._construct_event(self.request_mock, 3000, binary_types=[])
        self.assertEquals(json.loads(actual_event_str), self.expected_dict)

    def test_construct_event_no_data(self):
        self.request_mock.get_data.return_value = None
        self.expected_dict["body"] = None

        actual_event_str = LocalApigwService._construct_event(self.request_mock, 3000, binary_types=[])
        self.assertEquals(json.loads(actual_event_str), self.expected_dict)

    @patch('samcli.local.apigw.local_apigw_service.LocalApigwService._should_base64_encode')
    def test_construct_event_with_binary_data(self, should_base64_encode_patch):
        should_base64_encode_patch.return_value = True

        binary_body = b"011000100110100101101110011000010111001001111001"  # binary in binary
        base64_body = base64.b64encode(binary_body).decode('utf-8')

        self.request_mock.get_data.return_value = binary_body
        self.expected_dict["body"] = base64_body
        self.expected_dict["isBase64Encoded"] = True
        self.maxDiff = None

        actual_event_str = LocalApigwService._construct_event(self.request_mock, 3000, binary_types=[])
        self.assertEquals(json.loads(actual_event_str), self.expected_dict)

    def test_event_headers_with_empty_list(self):
        request_mock = Mock()
        headers_mock = Mock()
        headers_mock.keys.return_value = []
        request_mock.headers = headers_mock
        request_mock.scheme = "http"

        actual_query_string = LocalApigwService._event_headers(request_mock, "3000")
        self.assertEquals(actual_query_string, ({"X-Forwarded-Proto": "http", "X-Forwarded-Port": "3000"},
                                                {"X-Forwarded-Proto": ["http"], "X-Forwarded-Port": ["3000"]}))

    def test_event_headers_with_non_empty_list(self):
        request_mock = Mock()
        headers_mock = Mock()
        headers_mock.keys.return_value = ["Content-Type", "X-Test"]
        headers_mock.get.side_effect = ["application/json", "Value"]
        headers_mock.getlist.side_effect = [["application/json"], ["Value"]]
        request_mock.headers = headers_mock
        request_mock.scheme = "http"

        actual_query_string = LocalApigwService._event_headers(request_mock, "3000")
        self.assertEquals(actual_query_string, ({"Content-Type": "application/json", "X-Test": "Value",
                                                 "X-Forwarded-Proto": "http", "X-Forwarded-Port": "3000"},
                                                {"Content-Type": ["application/json"], "X-Test": ["Value"],
                                                 "X-Forwarded-Proto": ["http"], "X-Forwarded-Port": ["3000"]}))

    def test_query_string_params_with_empty_params(self):
        request_mock = Mock()
        query_param_args_mock = Mock()
        query_param_args_mock.lists.return_value = {}.items()
        request_mock.args = query_param_args_mock

        actual_query_string = LocalApigwService._query_string_params(request_mock)
        self.assertEquals(actual_query_string, ({}, {}))

    def test_query_string_params_with_param_value_being_empty_list(self):
        request_mock = Mock()
        query_param_args_mock = Mock()
        query_param_args_mock.lists.return_value = {"param": []}.items()
        request_mock.args = query_param_args_mock

        actual_query_string = LocalApigwService._query_string_params(request_mock)
        self.assertEquals(actual_query_string, ({"param": ""}, {"param": [""]}))

    def test_query_string_params_with_param_value_being_non_empty_list(self):
        request_mock = Mock()
        query_param_args_mock = Mock()
        query_param_args_mock.lists.return_value = {"param": ["a", "b"]}.items()
        request_mock.args = query_param_args_mock

        actual_query_string = LocalApigwService._query_string_params(request_mock)
        self.assertEquals(actual_query_string, ({"param": "b"}, {"param": ["a", "b"]}))


class TestService_should_base64_encode(TestCase):

    @parameterized.expand([
        param("Mimeyype is in binary types", ['image/gif'], 'image/gif'),
        param("Mimetype defined and binary types has */*", ['*/*'], 'image/gif'),
        param("*/* is in binary types with no mimetype defined", ['*/*'], None)
    ])
    def test_should_base64_encode_returns_true(self, test_case_name, binary_types, mimetype):
        self.assertTrue(LocalApigwService._should_base64_encode(binary_types, mimetype))

    @parameterized.expand([
        param("Mimetype is not in binary types", ['image/gif'], "application/octet-stream")
    ])
    def test_should_base64_encode_returns_false(self, test_case_name, binary_types, mimetype):
        self.assertFalse(LocalApigwService._should_base64_encode(binary_types, mimetype))


class TestRouteEqualsHash(TestCase):

    def test_route_in_list(self):
        route = Route(function_name="test", path="/test", methods=["POST"])
        routes = [route]
        self.assertIn(route, routes)

    def test_route_method_order_equals(self):
        route1 = Route(function_name="test", path="/test", methods=["POST", "GET"])
        route2 = Route(function_name="test", path="/test", methods=["GET", "POST"])
        self.assertEquals(route1, route2)

    def test_route_hash(self):
        route1 = Route(function_name="test", path="/test", methods=["POST", "GET"])
        dic = {route1: "test"}
        self.assertEquals(dic[route1], "test")

    def test_route_object_equals(self):
        route1 = Route(function_name="test", path="/test", methods=["POST", "GET"])
        route2 = type('obj', (object,), {'function_name': 'test', "path": "/test", "methods": ["GET", "POST"]})

        self.assertNotEqual(route1, route2)

    def test_route_function_name_equals(self):
        route1 = Route(function_name="test1", path="/test", methods=["GET", "POST"])
        route2 = Route(function_name="test2", path="/test", methods=["GET", "POST"])
        self.assertNotEqual(route1, route2)

    def test_route_different_path_equals(self):
        route1 = Route(function_name="test", path="/test1", methods=["GET", "POST"])
        route2 = Route(function_name="test", path="/test2", methods=["GET", "POST"])
        self.assertNotEqual(route1, route2)

    def test_same_object_equals(self):
        route1 = Route(function_name="test", path="/test", methods=["POST", "GET"])
        self.assertEquals(route1, copy.deepcopy(route1))

    def test_route_function_name_hash(self):
        route1 = Route(function_name="test1", path="/test", methods=["GET", "POST"])
        route2 = Route(function_name="test2", path="/test", methods=["GET", "POST"])
        self.assertNotEqual(route1.__hash__(), route2.__hash__())

    def test_route_different_path_hash(self):
        route1 = Route(function_name="test", path="/test1", methods=["GET", "POST"])
        route2 = Route(function_name="test", path="/test2", methods=["GET", "POST"])
        self.assertNotEqual(route1.__hash__(), route2.__hash__())

    def test_same_object_hash(self):
        route1 = Route(function_name="test", path="/test", methods=["POST", "GET"])
        self.assertEquals(route1.__hash__(), copy.deepcopy(route1).__hash__())

    def test_route_method_order_hash(self):
        route1 = Route(function_name="test", path="/test", methods=["POST", "GET"])
        route2 = Route(function_name="test", path="/test", methods=["GET", "POST"])
        self.assertEquals(route1.__hash__(), route2.__hash__())<|MERGE_RESOLUTION|>--- conflicted
+++ resolved
@@ -16,11 +16,7 @@
 
     def setUp(self):
         self.function_name = Mock()
-<<<<<<< HEAD
-        self.api_gateway_route = Route(method='GET', function_name=self.function_name, path='/')
-=======
         self.api_gateway_route = Route(methods=['GET'], function_name=self.function_name, path='/')
->>>>>>> aeba5468
         self.list_of_routes = [self.api_gateway_route]
 
         self.lambda_runner = Mock()
@@ -109,13 +105,9 @@
     def test_create_creates_dict_of_routes(self):
         function_name_1 = Mock()
         function_name_2 = Mock()
-<<<<<<< HEAD
-        api_gateway_route_1 = Route(method="GET", function_name=function_name_1, path='/')
-        api_gateway_route_2 = Route(method="POST", function_name=function_name_2, path='/')
-=======
+        
         api_gateway_route_1 = Route(methods=["GET"], function_name=function_name_1, path='/')
         api_gateway_route_2 = Route(methods=["POST"], function_name=function_name_2, path='/')
->>>>>>> aeba5468
 
         list_of_routes = [api_gateway_route_1, api_gateway_route_2]
 
@@ -263,11 +255,7 @@
 
     def setUp(self):
         self.function_name = "name"
-<<<<<<< HEAD
-        self.api_gateway = Route(function_name=self.function_name, method="Post", path="/")
-=======
         self.api_gateway = Route(function_name=self.function_name, methods=["Post"], path="/")
->>>>>>> aeba5468
 
     def test_class_initialization(self):
         self.assertEquals(self.api_gateway.method, 'POST')

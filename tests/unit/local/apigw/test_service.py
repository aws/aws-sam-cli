from unittest import TestCase
from mock import Mock, patch, MagicMock, ANY
import json
import base64

from parameterized import parameterized, param

from samcli.local.apigw.service import Service, Route, CaseInsensitiveDict
from samcli.local.lambdafn.exceptions import FunctionNotFound


class TestApiGatewayService(TestCase):

    def setUp(self):
        self.function_name = Mock()
        self.api_gateway_route = Route(['GET'], self.function_name, '/')
        self.list_of_routes = [self.api_gateway_route]

        self.lambda_runner = Mock()

        self.stderr = Mock()
        self.service = Service(self.list_of_routes, self.lambda_runner, stderr=self.stderr)

    def test_request_must_invoke_lambda(self):
        make_response_mock = Mock()

        self.service._service_response = make_response_mock
        self.service._get_current_route = Mock()
        self.service._construct_event = Mock()

        parse_output_mock = Mock()
        parse_output_mock.return_value = ("status_code", "headers", "body")
        self.service._parse_lambda_output = parse_output_mock

        service_response_mock = Mock()
        service_response_mock.return_value = make_response_mock
        self.service._service_response = service_response_mock

        result = self.service._request_handler()

        self.assertEquals(result, make_response_mock)
        self.lambda_runner.invoke.assert_called_with(ANY,
                                                     ANY,
                                                     stdout=ANY,
                                                     stderr=self.stderr)

    def test_request_handler_returns_process_stdout_when_making_response(self):
        make_response_mock = Mock()

        self.service._service_response = make_response_mock
        self.service._get_current_route = Mock()
        self.service._construct_event = Mock()

        parse_output_mock = Mock()
        parse_output_mock.return_value = ("status_code", "headers", "body")
        self.service._parse_lambda_output = parse_output_mock

        lambda_logs = "logs"
        lambda_response = "response"
        self.service._get_lambda_output = Mock()
        self.service._get_lambda_output.return_value = lambda_response, lambda_logs

        service_response_mock = Mock()
        service_response_mock.return_value = make_response_mock
        self.service._service_response = service_response_mock

        result = self.service._request_handler()

        self.assertEquals(result, make_response_mock)
        self.service._get_lambda_output.assert_called_with(ANY)

        # Make sure the parse method is called only on the returned response and not on the raw data from stdout
        parse_output_mock.assert_called_with(lambda_response, ANY, ANY)
        # Make sure the logs are written to stderr
        self.stderr.write.assert_called_with(lambda_logs)

    def test_request_handler_returns_make_response(self):
        make_response_mock = Mock()

        self.service._service_response = make_response_mock
        self.service._get_current_route = Mock()
        self.service._construct_event = Mock()

        parse_output_mock = Mock()
        parse_output_mock.return_value = ("status_code", "headers", "body")
        self.service._parse_lambda_output = parse_output_mock

        service_response_mock = Mock()
        service_response_mock.return_value = make_response_mock
        self.service._service_response = service_response_mock

        result = self.service._request_handler()

        self.assertEquals(result, make_response_mock)

    def test_runtime_error_raised_when_app_not_created(self):
        with self.assertRaises(RuntimeError):
            self.service.run()

    def test_run_starts_service_multithreaded(self):
        self.service._app = Mock()
        app_run_mock = Mock()
        self.service._app.run = app_run_mock

        self.lambda_runner.is_debugging.return_value = False  # multithreaded
        self.service.run()

        app_run_mock.assert_called_once_with(threaded=True, host='127.0.0.1', port=3000)

    def test_run_starts_service_singlethreaded(self):
        self.service._app = Mock()
        app_run_mock = Mock()
        self.service._app.run = app_run_mock

        self.lambda_runner.is_debugging.return_value = True  # single threaded
        self.service.run()

        app_run_mock.assert_called_once_with(threaded=False, host='127.0.0.1', port=3000)

    def test_create_creates_dict_of_routes(self):
        function_name_1 = Mock()
        function_name_2 = Mock()
        api_gateway_route_1 = Route(['GET'], function_name_1, '/')
        api_gateway_route_2 = Route(['POST'], function_name_2, '/')

        list_of_routes = [api_gateway_route_1, api_gateway_route_2]

        lambda_runner = Mock()

        service = Service(list_of_routes, lambda_runner)

        service.create()

        self.assertEquals(service._dict_of_routes, {'/:GET': api_gateway_route_1,
                                                    '/:POST': api_gateway_route_2
                                                    })

    @patch('samcli.local.apigw.service.Flask')
    def test_create_creates_flask_app_with_url_rules(self, flask):
        app_mock = Mock()
        flask.return_value = app_mock

        self.service._construct_error_handling = Mock()

        self.service.create()

        app_mock.add_url_rule.assert_called_once_with('/',
                                                      endpoint='/',
                                                      view_func=self.service._request_handler,
                                                      methods=['GET'])

    def test_initalize_creates_default_values(self):
        self.assertEquals(self.service.port, 3000)
        self.assertEquals(self.service.host, '127.0.0.1')
        self.assertEquals(self.service.routing_list, self.list_of_routes)
        self.assertIsNone(self.service.static_dir)
        self.assertEquals(self.service.lambda_runner, self.lambda_runner)

    def test_initalize_with_values(self):
        lambda_runner = Mock()
        local_service = Service([], lambda_runner, static_dir='dir/static', port=5000, host='129.0.0.0')
        self.assertEquals(local_service.port, 5000)
        self.assertEquals(local_service.host, '129.0.0.0')
        self.assertEquals(local_service.routing_list, [])
        self.assertEquals(local_service.static_dir, 'dir/static')
        self.assertEquals(local_service.lambda_runner, lambda_runner)

    @patch('samcli.local.apigw.service.ServiceErrorResponses')
    def test_request_handles_error_when_invoke_cant_find_function(self, service_error_responses_patch):

        not_found_response_mock = Mock()
        self.service._construct_event = Mock()
        self.service._get_current_route = Mock()
        service_error_responses_patch.lambda_not_found_response.return_value = not_found_response_mock

        self.lambda_runner.invoke.side_effect = FunctionNotFound()

        response = self.service._request_handler()

        self.assertEquals(response, not_found_response_mock)

    def test_request_throws_when_invoke_fails(self):
        self.lambda_runner.invoke.side_effect = Exception()

        self.service._construct_event = Mock()
        self.service._get_current_route = Mock()

        with self.assertRaises(Exception):
            self.service._request_handler()

    @patch('samcli.local.apigw.service.ServiceErrorResponses')
    def test_request_handler_errors_when_parse_lambda_output_raises_keyerror(self, service_error_responses_patch):
        parse_output_mock = Mock()
        parse_output_mock.side_effect = KeyError()
        self.service._parse_lambda_output = parse_output_mock

        failure_response_mock = Mock()

        service_error_responses_patch.lambda_failure_response.return_value = failure_response_mock

        self.service._construct_event = Mock()
        self.service._get_current_route = Mock()

        result = self.service._request_handler()

        self.assertEquals(result, failure_response_mock)

    @patch('samcli.local.apigw.service.ServiceErrorResponses')
    def test_request_handler_errors_when_get_current_route_fails(self, service_error_responses_patch):
        get_current_route = Mock()
        get_current_route.side_effect = KeyError()
        self.service._get_current_route = get_current_route

        with self.assertRaises(KeyError):
            self.service._request_handler()

    @patch('samcli.local.apigw.service.ServiceErrorResponses')
    def test_request_handler_errors_when_unable_to_read_binary_data(self, service_error_responses_patch):
        _construct_event = Mock()
        _construct_event.side_effect = UnicodeDecodeError("utf8", "obj", 1, 2, "reason")
        self.service._get_current_route = Mock()
        self.service._construct_event = _construct_event

        failure_mock = Mock()
        service_error_responses_patch.lambda_failure_response.return_value = failure_mock

        result = self.service._request_handler()
        self.assertEquals(result, failure_mock)

    @patch('samcli.local.apigw.service.request')
    def test_get_current_route(self, request_patch):

        request_mock = Mock()
        request_mock.endpoint = "path"
        request_mock.method = "method"

        request_patch.return_value = request_mock

        route_key_method_mock = Mock()
        route_key_method_mock.return_value = "method:path"
        self.service._route_key = route_key_method_mock
        self.service._dict_of_routes = {"method:path": "function"}

        self.assertEquals(self.service._get_current_route(request_mock), "function")

    @patch('samcli.local.apigw.service.request')
    def test_get_current_route_keyerror(self, request_patch):
        """
        When the a HTTP request for given method+path combination is allowed by Flask but not in the list of routes,
        something is messed up. Flask should be configured only from the list of routes.
        """

        request_mock = Mock()
        request_mock.endpoint = "path"
        request_mock.method = "method"

        request_patch.return_value = request_mock

        route_key_method_mock = Mock()
        route_key_method_mock.return_value = "method:path"
        self.service._route_key = route_key_method_mock
        self.service._dict_of_routes = {"a": "b"}

        with self.assertRaises(KeyError):
            self.service._get_current_route(request_mock)

    @parameterized.expand([
        param(
            "with both logs and response",
            'this\nis\nlog\ndata\n{"a": "b"}', 'this\nis\nlog\ndata', '{"a": "b"}'
        ),
        param(
            "with response as string",
            "logs\nresponse", "logs", "response"
        ),
        param(
            "with response only",
            '{"a": "b"}', None, '{"a": "b"}'
        ),
        param(
            "with response only as string",
            'this is the response line', None, 'this is the response line'
        ),
        param(
            "with whitespaces",
            'log\ndata\n{"a": "b"}  \n\n\n', "log\ndata", '{"a": "b"}'
        ),
        param(
            "with empty data",
            '', None, ''
        ),
        param(
            "with just new lines",
            '\n\n', None, ''
        ),
        param(
            "with no data but with whitespaces",
            '\n   \n   \n', '\n   ', ''   # Log data with whitespaces will be in the output unchanged
        )
    ])
    def test_get_lambda_output_extracts_response(self, test_case_name, stdout_data, expected_logs, expected_response):
        stdout = Mock()
        stdout.getvalue.return_value = stdout_data

        response, logs = self.service._get_lambda_output(stdout)
        self.assertEquals(logs, expected_logs)
        self.assertEquals(response, expected_response)


class TestApiGatewayModel(TestCase):

    def setUp(self):
        self.function_name = "name"
        self.api_gateway = Route(['POST'], self.function_name, '/')

    def test_class_initialization(self):
        self.assertEquals(self.api_gateway.methods, ['POST'])
        self.assertEquals(self.api_gateway.function_name, self.function_name)
        self.assertEquals(self.api_gateway.path, '/')


class TestServiceParsingLambdaOutput(TestCase):

    def test_default_content_type_header_added_with_no_headers(self):
        lambda_output = '{"statusCode": 200, "body": "{\\"message\\":\\"Hello from Lambda\\"}", ' \
                        '"isBase64Encoded": false}'

        (_, headers, _) = Service._parse_lambda_output(lambda_output, binary_types=[], flask_request=Mock())

        self.assertIn("Content-Type", headers)
        self.assertEquals(headers["Content-Type"], "application/json")

    def test_default_content_type_header_added_with_empty_headers(self):
        lambda_output = '{"statusCode": 200, "headers":{}, "body": "{\\"message\\":\\"Hello from Lambda\\"}", ' \
                        '"isBase64Encoded": false}'

        (_, headers, _) = Service._parse_lambda_output(lambda_output, binary_types=[], flask_request=Mock())

        self.assertIn("Content-Type", headers)
        self.assertEquals(headers["Content-Type"], "application/json")

    def test_custom_content_type_header_is_not_modified(self):
        lambda_output = '{"statusCode": 200, "headers":{"Content-Type": "text/xml"}, "body": "{}", ' \
                        '"isBase64Encoded": false}'

        (_, headers, _) = Service._parse_lambda_output(lambda_output, binary_types=[], flask_request=Mock())

        self.assertIn("Content-Type", headers)
        self.assertEquals(headers["Content-Type"], "text/xml")

    def test_extra_values_ignored(self):
        lambda_output = '{"statusCode": 200, "headers": {}, "body": "{\\"message\\":\\"Hello from Lambda\\"}", ' \
                        '"isBase64Encoded": false, "another_key": "some value"}'

        (status_code, headers, body) = Service._parse_lambda_output(lambda_output,
                                                                    binary_types=[],
                                                                    flask_request=Mock())

        self.assertEquals(status_code, 200)
        self.assertEquals(headers, {"Content-Type": "application/json"})
        self.assertEquals(body, '{"message":"Hello from Lambda"}')

    def test_parse_returns_correct_tuple(self):
        lambda_output = '{"statusCode": 200, "headers": {}, "body": "{\\"message\\":\\"Hello from Lambda\\"}", ' \
                        '"isBase64Encoded": false}'

        (status_code, headers, body) = Service._parse_lambda_output(lambda_output,
                                                                    binary_types=[],
                                                                    flask_request=Mock())

        self.assertEquals(status_code, 200)
        self.assertEquals(headers, {"Content-Type": "application/json"})
        self.assertEquals(body, '{"message":"Hello from Lambda"}')

    @patch('samcli.local.apigw.service.Service._should_base64_decode_body')
    def test_parse_returns_decodes_base64_to_binary(self, should_decode_body_patch):
        should_decode_body_patch.return_value = True
        binary_body = "011000100110100101101110011000010111001001111001"  # binary in binary
        base64_body = base64.b64encode(binary_body)
        lambda_output = {"statusCode": 200,
                         "headers": {"Content-Type": "application/octet-stream"},
                         "body": base64_body,
                         "isBase64Encoded": False}

        (status_code, headers, body) = Service._parse_lambda_output(json.dumps(lambda_output),
                                                                    binary_types=['*/*'],
                                                                    flask_request=Mock())

        self.assertEquals(status_code, 200)
        self.assertEquals(headers, {"Content-Type": "application/octet-stream"})
        self.assertEquals(body, binary_body)

    def test_status_code_not_int(self):
        lambda_output = '{"statusCode": "str", "headers": {}, "body": "{\\"message\\":\\"Hello from Lambda\\"}", ' \
                        '"isBase64Encoded": false}'

        with self.assertRaises(TypeError):
            Service._parse_lambda_output(lambda_output,
                                         binary_types=[],
                                         flask_request=Mock())

    def test_status_code_negative_int(self):
        lambda_output = '{"statusCode": -1, "headers": {}, "body": "{\\"message\\":\\"Hello from Lambda\\"}", ' \
                            '"isBase64Encoded": false}'

        with self.assertRaises(TypeError):
            Service._parse_lambda_output(lambda_output,
                                         binary_types=[],
                                         flask_request=Mock())

    def test_lambda_output_list_not_dict(self):
        lambda_output = '[]'

        with self.assertRaises(TypeError):
            Service._parse_lambda_output(lambda_output,
                                         binary_types=[],
                                         flask_request=Mock())

    def test_lambda_output_not_json_serializable(self):
        lambda_output = 'some str'

        with self.assertRaises(ValueError):
            Service._parse_lambda_output(lambda_output, binary_types=[], flask_request=Mock())

    def test_properties_are_null(self):
        lambda_output = '{"statusCode": 0, "headers": null, "body": null, ' \
                        '"isBase64Encoded": null}'

        (status_code, headers, body) = Service._parse_lambda_output(lambda_output,
                                                                    binary_types=[],
                                                                    flask_request=Mock())

        self.assertEquals(status_code, 200)
        self.assertEquals(headers, {"Content-Type": "application/json"})
        self.assertEquals(body, "no data")


class TestService_construct_event(TestCase):

    def setUp(self):
        self.request_mock = Mock()
        self.request_mock.endpoint = "endpoint"
        self.request_mock.path = "path"
        self.request_mock.method = "GET"
        self.request_mock.remote_addr = "190.0.0.0"
<<<<<<< HEAD
        self.request_mock.get_data.return_value = b"DATA!!!!"
        self.request_mock.args = {"query": "params"}
=======
        self.request_mock.data = b"DATA!!!!"
        self.request_mock.args = {"query": ["params"]}
>>>>>>> d9c71f26
        self.request_mock.headers = {"Content-Type": "application/json", "X-Test": "Value"}
        self.request_mock.view_args = {"path": "params"}
        self.request_mock.scheme = "http"

        expected = '{"body": "DATA!!!!", "httpMethod": "GET", ' \
                   '"queryStringParameters": {"query": "params"}, "resource": ' \
                   '"endpoint", "requestContext": {"httpMethod": "GET", "requestId": ' \
                   '"c6af9ac6-7b61-11e6-9a41-93e8deadbeef", "path": "endpoint", "extendedRequestId": null, ' \
                   '"resourceId": "123456", "apiId": "1234567890", "stage": "prod", "resourcePath": "endpoint", ' \
                   '"identity": {"accountId": null, "apiKey": null, "userArn": null, ' \
                   '"cognitoAuthenticationProvider": null, "cognitoIdentityPoolId": null, "userAgent": ' \
                   '"Custom User Agent String", "caller": null, "cognitoAuthenticationType": null, "sourceIp": ' \
                   '"190.0.0.0", "user": null}, "accountId": "123456789012"}, "headers": {"Content-Type": ' \
                   '"application/json", "X-Test": "Value", "X-Forwarded-Port": "3000", "X-Forwarded-Proto": "http"}, ' \
                   '"stageVariables": null, "path": "path", "pathParameters": {"path": "params"}, ' \
                   '"isBase64Encoded": false}'

        self.expected_dict = json.loads(expected)

    def test_construct_event_with_data(self):
        actual_event_str = Service._construct_event(self.request_mock, 3000, binary_types=[])
        self.assertEquals(json.loads(actual_event_str), self.expected_dict)

    def test_construct_event_no_data(self):
        self.request_mock.get_data.return_value = None
        self.expected_dict["body"] = None

        actual_event_str = Service._construct_event(self.request_mock, 3000, binary_types=[])
        self.assertEquals(json.loads(actual_event_str), self.expected_dict)

    @patch('samcli.local.apigw.service.Service._should_base64_encode')
    def test_construct_event_with_binary_data(self, should_base64_encode_patch):
        should_base64_encode_patch.return_value = True

        binary_body = b"011000100110100101101110011000010111001001111001"  # binary in binary
        base64_body = base64.b64encode(binary_body)

        self.request_mock.get_data.return_value = binary_body
        self.expected_dict["body"] = base64_body
        self.expected_dict["isBase64Encoded"] = True

        actual_event_str = Service._construct_event(self.request_mock, 3000, binary_types=[])
        self.assertEquals(json.loads(actual_event_str), self.expected_dict)

    def test_query_string_params_with_empty_params(self):
        request_mock = Mock()
        request_mock.args = {}

        actual_query_string = Service._query_string_params(request_mock)
        self.assertEquals(actual_query_string, {})

    def test_query_string_params_with_param_value_being_empty_list(self):
        request_mock = Mock()
        request_mock.args = {"param": []}

        actual_query_string = Service._query_string_params(request_mock)
        self.assertEquals(actual_query_string, {"param": ""})

    def test_query_string_params_with_param_value_being_non_empty_list(self):
        request_mock = Mock()
        request_mock.args = {"param": ["a", "b"]}

        actual_query_string = Service._query_string_params(request_mock)
        self.assertEquals(actual_query_string, {"param": "b"})


class TestService_service_response(TestCase):

    @patch('samcli.local.apigw.service.Response')
    def test_service_response(self, flask_response_patch):
        flask_response_mock = MagicMock()

        flask_response_patch.return_value = flask_response_mock

        body = "this is the body"
        status_code = 200
        headers = {"Content-Type": "application/json"}

        actual_response = Service._service_response(body, headers, status_code)

        flask_response_patch.assert_called_once_with("this is the body")

        self.assertEquals(actual_response.status_code, 200)
        self.assertEquals(actual_response.headers, {"Content-Type": "application/json"})


class TestService_should_base64_encode(TestCase):

    @parameterized.expand([
        param("Mimeyype is in binary types", ['image/gif'], 'image/gif'),
        param("Mimetype defined and binary types has */*", ['*/*'], 'image/gif'),
        param("*/* is in binary types with no mimetype defined", ['*/*'], None)
    ])
    def test_should_base64_encode_returns_true(self, test_case_name, binary_types, mimetype):
        self.assertTrue(Service._should_base64_encode(binary_types, mimetype))

    @parameterized.expand([
        param("Mimetype is not in binary types", ['image/gif'], "application/octet-stream")
    ])
    def test_should_base64_encode_returns_false(self, test_case_name, binary_types, mimetype):
        self.assertFalse(Service._should_base64_encode(binary_types, mimetype))


class TestService_CaseInsensiveDict(TestCase):

    def setUp(self):
        self.data = CaseInsensitiveDict({
            'Content-Type': 'text/html',
            'Browser': 'APIGW',
        })

    def test_contains_lower(self):
        self.assertTrue('content-type' in self.data)

    def test_contains_title(self):
        self.assertTrue('Content-Type' in self.data)

    def test_contains_upper(self):
        self.assertTrue('CONTENT-TYPE' in self.data)

    def test_contains_browser_key(self):
        self.assertTrue('Browser' in self.data)

    def test_contains_not_in(self):
        self.assertTrue('Dog-Food' not in self.data)

    def test_setitem_found(self):
        self.data['Browser'] = 'APIGW'

        self.assertTrue(self.data['browser'])

    def test_keyerror(self):
        with self.assertRaises(KeyError):
            self.data['does-not-exist']<|MERGE_RESOLUTION|>--- conflicted
+++ resolved
@@ -443,13 +443,8 @@
         self.request_mock.path = "path"
         self.request_mock.method = "GET"
         self.request_mock.remote_addr = "190.0.0.0"
-<<<<<<< HEAD
         self.request_mock.get_data.return_value = b"DATA!!!!"
-        self.request_mock.args = {"query": "params"}
-=======
-        self.request_mock.data = b"DATA!!!!"
         self.request_mock.args = {"query": ["params"]}
->>>>>>> d9c71f26
         self.request_mock.headers = {"Content-Type": "application/json", "X-Test": "Value"}
         self.request_mock.view_args = {"path": "params"}
         self.request_mock.scheme = "http"

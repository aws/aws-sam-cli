from unittest import TestCase
from mock import Mock, patch, MagicMock, ANY
import json
import base64

from parameterized import parameterized, param

from samcli.local.apigw.service import Service, Route, CaseInsensitiveDict
from samcli.local.lambdafn.exceptions import FunctionNotFound


class TestApiGatewayService(TestCase):

    def setUp(self):
        self.function_name = Mock()
        self.api_gateway_route = Route(['GET'], self.function_name, '/')
        self.list_of_routes = [self.api_gateway_route]

        self.lambda_runner = Mock()

        self.stderr = Mock()
        self.service = Service(self.list_of_routes, self.lambda_runner, stderr=self.stderr)

    def test_request_must_invoke_lambda(self):
        make_response_mock = Mock()

        self.service._service_response = make_response_mock
        self.service._get_current_route = Mock()
        self.service._construct_event = Mock()

        parse_output_mock = Mock()
        parse_output_mock.return_value = ("status_code", "headers", "body")
        self.service._parse_lambda_output = parse_output_mock

        service_response_mock = Mock()
        service_response_mock.return_value = make_response_mock
        self.service._service_response = service_response_mock

        result = self.service._request_handler()

        self.assertEquals(result, make_response_mock)
        self.lambda_runner.invoke.assert_called_with(ANY,
                                                     ANY,
                                                     stdout=ANY,
                                                     stderr=self.stderr)

    def test_request_handler_returns_process_stdout_when_making_response(self):
        make_response_mock = Mock()

        self.service._service_response = make_response_mock
        self.service._get_current_route = Mock()
        self.service._construct_event = Mock()

        parse_output_mock = Mock()
        parse_output_mock.return_value = ("status_code", "headers", "body")
        self.service._parse_lambda_output = parse_output_mock

        lambda_logs = "logs"
        lambda_response = "response"
        self.service._get_lambda_output = Mock()
        self.service._get_lambda_output.return_value = lambda_response, lambda_logs

        service_response_mock = Mock()
        service_response_mock.return_value = make_response_mock
        self.service._service_response = service_response_mock

        result = self.service._request_handler()

        self.assertEquals(result, make_response_mock)
        self.service._get_lambda_output.assert_called_with(ANY)

        # Make sure the parse method is called only on the returned response and not on the raw data from stdout
        parse_output_mock.assert_called_with(lambda_response, ANY, ANY)
        # Make sure the logs are written to stderr
        self.stderr.write.assert_called_with(lambda_logs)

    def test_request_handler_returns_make_response(self):
        make_response_mock = Mock()

        self.service._service_response = make_response_mock
        self.service._get_current_route = Mock()
        self.service._construct_event = Mock()

        parse_output_mock = Mock()
        parse_output_mock.return_value = ("status_code", "headers", "body")
        self.service._parse_lambda_output = parse_output_mock

        service_response_mock = Mock()
        service_response_mock.return_value = make_response_mock
        self.service._service_response = service_response_mock

        result = self.service._request_handler()

        self.assertEquals(result, make_response_mock)

    def test_runtime_error_raised_when_app_not_created(self):
        with self.assertRaises(RuntimeError):
            self.service.run()

    def test_run_starts_service_multithreaded(self):
        self.service._app = Mock()
        app_run_mock = Mock()
        self.service._app.run = app_run_mock

        self.lambda_runner.is_debugging.return_value = False  # multithreaded
        self.service.run()

        app_run_mock.assert_called_once_with(threaded=True, host='127.0.0.1', port=3000)

    def test_run_starts_service_singlethreaded(self):
        self.service._app = Mock()
        app_run_mock = Mock()
        self.service._app.run = app_run_mock

        self.lambda_runner.is_debugging.return_value = True  # single threaded
        self.service.run()

        app_run_mock.assert_called_once_with(threaded=False, host='127.0.0.1', port=3000)

    def test_create_creates_dict_of_routes(self):
        function_name_1 = Mock()
        function_name_2 = Mock()
        api_gateway_route_1 = Route(['GET'], function_name_1, '/')
        api_gateway_route_2 = Route(['POST'], function_name_2, '/')

        list_of_routes = [api_gateway_route_1, api_gateway_route_2]

        lambda_runner = Mock()

        service = Service(list_of_routes, lambda_runner)

        service.create()

        self.assertEquals(service._dict_of_routes, {'/:GET': api_gateway_route_1,
                                                    '/:POST': api_gateway_route_2
                                                    })

    @patch('samcli.local.apigw.service.Flask')
    def test_create_creates_flask_app_with_url_rules(self, flask):
        app_mock = Mock()
        flask.return_value = app_mock

        self.service._construct_error_handling = Mock()

        self.service.create()

        app_mock.add_url_rule.assert_called_once_with('/',
                                                      endpoint='/',
                                                      view_func=self.service._request_handler,
                                                      methods=['GET'],
                                                      provide_automatic_options=False)

    def test_initalize_creates_default_values(self):
        self.assertEquals(self.service.port, 3000)
        self.assertEquals(self.service.host, '127.0.0.1')
        self.assertEquals(self.service.routing_list, self.list_of_routes)
        self.assertIsNone(self.service.static_dir)
        self.assertEquals(self.service.lambda_runner, self.lambda_runner)

    def test_initalize_with_values(self):
        lambda_runner = Mock()
        local_service = Service([], lambda_runner, static_dir='dir/static', port=5000, host='129.0.0.0')
        self.assertEquals(local_service.port, 5000)
        self.assertEquals(local_service.host, '129.0.0.0')
        self.assertEquals(local_service.routing_list, [])
        self.assertEquals(local_service.static_dir, 'dir/static')
        self.assertEquals(local_service.lambda_runner, lambda_runner)

    @patch('samcli.local.apigw.service.ServiceErrorResponses')
    def test_request_handles_error_when_invoke_cant_find_function(self, service_error_responses_patch):

        not_found_response_mock = Mock()
        self.service._construct_event = Mock()
        self.service._get_current_route = Mock()
        service_error_responses_patch.lambda_not_found_response.return_value = not_found_response_mock

        self.lambda_runner.invoke.side_effect = FunctionNotFound()

        response = self.service._request_handler()

        self.assertEquals(response, not_found_response_mock)

    def test_request_throws_when_invoke_fails(self):
        self.lambda_runner.invoke.side_effect = Exception()

        self.service._construct_event = Mock()
        self.service._get_current_route = Mock()

        with self.assertRaises(Exception):
            self.service._request_handler()

    @patch('samcli.local.apigw.service.ServiceErrorResponses')
    def test_request_handler_errors_when_parse_lambda_output_raises_keyerror(self, service_error_responses_patch):
        parse_output_mock = Mock()
        parse_output_mock.side_effect = KeyError()
        self.service._parse_lambda_output = parse_output_mock

        failure_response_mock = Mock()

        service_error_responses_patch.lambda_failure_response.return_value = failure_response_mock

        self.service._construct_event = Mock()
        self.service._get_current_route = Mock()

        result = self.service._request_handler()

        self.assertEquals(result, failure_response_mock)

    @patch('samcli.local.apigw.service.ServiceErrorResponses')
    def test_request_handler_errors_when_get_current_route_fails(self, service_error_responses_patch):
        get_current_route = Mock()
        get_current_route.side_effect = KeyError()
        self.service._get_current_route = get_current_route

        with self.assertRaises(KeyError):
            self.service._request_handler()

    @patch('samcli.local.apigw.service.ServiceErrorResponses')
    def test_request_handler_errors_when_unable_to_read_binary_data(self, service_error_responses_patch):
        _construct_event = Mock()
        _construct_event.side_effect = UnicodeDecodeError("utf8", b"obj", 1, 2, "reason")
        self.service._get_current_route = Mock()
        self.service._construct_event = _construct_event

        failure_mock = Mock()
        service_error_responses_patch.lambda_failure_response.return_value = failure_mock

        result = self.service._request_handler()
        self.assertEquals(result, failure_mock)

    @patch('samcli.local.apigw.service.request')
    def test_get_current_route(self, request_patch):

        request_mock = Mock()
        request_mock.endpoint = "path"
        request_mock.method = "method"

        request_patch.return_value = request_mock

        route_key_method_mock = Mock()
        route_key_method_mock.return_value = "method:path"
        self.service._route_key = route_key_method_mock
        self.service._dict_of_routes = {"method:path": "function"}

        self.assertEquals(self.service._get_current_route(request_mock), "function")

    @patch('samcli.local.apigw.service.request')
    def test_get_current_route_keyerror(self, request_patch):
        """
        When the a HTTP request for given method+path combination is allowed by Flask but not in the list of routes,
        something is messed up. Flask should be configured only from the list of routes.
        """

        request_mock = Mock()
        request_mock.endpoint = "path"
        request_mock.method = "method"

        request_patch.return_value = request_mock

        route_key_method_mock = Mock()
        route_key_method_mock.return_value = "method:path"
        self.service._route_key = route_key_method_mock
        self.service._dict_of_routes = {"a": "b"}

        with self.assertRaises(KeyError):
            self.service._get_current_route(request_mock)

    @parameterized.expand([
        param(
            "with both logs and response",
            b'this\nis\nlog\ndata\n{"a": "b"}', b'this\nis\nlog\ndata', b'{"a": "b"}'
        ),
        param(
            "with response as string",
            b"logs\nresponse", b"logs", b"response"
        ),
        param(
            "with response only",
            b'{"a": "b"}', None, b'{"a": "b"}'
        ),
        param(
            "with response only as string",
            b'this is the response line', None, b'this is the response line'
        ),
        param(
            "with whitespaces",
            b'log\ndata\n{"a": "b"}  \n\n\n', b"log\ndata", b'{"a": "b"}'
        ),
        param(
            "with empty data",
            b'', None, b''
        ),
        param(
            "with just new lines",
            b'\n\n', None, b''
        ),
        param(
            "with no data but with whitespaces",
            b'\n   \n   \n', b'\n   ', b''   # Log data with whitespaces will be in the output unchanged
        )
    ])
    def test_get_lambda_output_extracts_response(self, test_case_name, stdout_data, expected_logs, expected_response):
        stdout = Mock()
        stdout.getvalue.return_value = stdout_data

        response, logs = self.service._get_lambda_output(stdout)
        self.assertEquals(logs, expected_logs)
        self.assertEquals(response, expected_response)


class TestApiGatewayModel(TestCase):

    def setUp(self):
        self.function_name = "name"
        self.api_gateway = Route(['POST'], self.function_name, '/')

    def test_class_initialization(self):
        self.assertEquals(self.api_gateway.methods, ['POST'])
        self.assertEquals(self.api_gateway.function_name, self.function_name)
        self.assertEquals(self.api_gateway.path, '/')


class TestServiceParsingLambdaOutput(TestCase):

    def test_default_content_type_header_added_with_no_headers(self):
        lambda_output = '{"statusCode": 200, "body": "{\\"message\\":\\"Hello from Lambda\\"}", ' \
                        '"isBase64Encoded": false}'

        (_, headers, _) = Service._parse_lambda_output(lambda_output, binary_types=[], flask_request=Mock())

        self.assertIn("Content-Type", headers)
        self.assertEquals(headers["Content-Type"], "application/json")

    def test_default_content_type_header_added_with_empty_headers(self):
        lambda_output = '{"statusCode": 200, "headers":{}, "body": "{\\"message\\":\\"Hello from Lambda\\"}", ' \
                        '"isBase64Encoded": false}'

        (_, headers, _) = Service._parse_lambda_output(lambda_output, binary_types=[], flask_request=Mock())

        self.assertIn("Content-Type", headers)
        self.assertEquals(headers["Content-Type"], "application/json")

    def test_custom_content_type_header_is_not_modified(self):
        lambda_output = '{"statusCode": 200, "headers":{"Content-Type": "text/xml"}, "body": "{}", ' \
                        '"isBase64Encoded": false}'

        (_, headers, _) = Service._parse_lambda_output(lambda_output, binary_types=[], flask_request=Mock())

        self.assertIn("Content-Type", headers)
        self.assertEquals(headers["Content-Type"], "text/xml")

    def test_extra_values_ignored(self):
        lambda_output = '{"statusCode": 200, "headers": {}, "body": "{\\"message\\":\\"Hello from Lambda\\"}", ' \
                        '"isBase64Encoded": false, "another_key": "some value"}'

        (status_code, headers, body) = Service._parse_lambda_output(lambda_output,
                                                                    binary_types=[],
                                                                    flask_request=Mock())

        self.assertEquals(status_code, 200)
        self.assertEquals(headers, {"Content-Type": "application/json"})
        self.assertEquals(body, '{"message":"Hello from Lambda"}')

    def test_parse_returns_correct_tuple(self):
        lambda_output = '{"statusCode": 200, "headers": {}, "body": "{\\"message\\":\\"Hello from Lambda\\"}", ' \
                        '"isBase64Encoded": false}'

        (status_code, headers, body) = Service._parse_lambda_output(lambda_output,
                                                                    binary_types=[],
                                                                    flask_request=Mock())

        self.assertEquals(status_code, 200)
        self.assertEquals(headers, {"Content-Type": "application/json"})
        self.assertEquals(body, '{"message":"Hello from Lambda"}')

    @patch('samcli.local.apigw.service.Service._should_base64_decode_body')
    def test_parse_returns_decodes_base64_to_binary(self, should_decode_body_patch):
        should_decode_body_patch.return_value = True

        binary_body = b"011000100110100101101110011000010111001001111001"  # binary in binary
        base64_body = base64.b64encode(binary_body).decode('utf-8')
        lambda_output = {"statusCode": 200,
                         "headers": {"Content-Type": "application/octet-stream"},
                         "body": base64_body,
                         "isBase64Encoded": False}

        (status_code, headers, body) = Service._parse_lambda_output(json.dumps(lambda_output),
                                                                    binary_types=['*/*'],
                                                                    flask_request=Mock())

        self.assertEquals(status_code, 200)
        self.assertEquals(headers, {"Content-Type": "application/octet-stream"})
        self.assertEquals(body, binary_body)

    def test_status_code_not_int(self):
        lambda_output = '{"statusCode": "str", "headers": {}, "body": "{\\"message\\":\\"Hello from Lambda\\"}", ' \
                        '"isBase64Encoded": false}'

        with self.assertRaises(TypeError):
            Service._parse_lambda_output(lambda_output,
                                         binary_types=[],
                                         flask_request=Mock())

    def test_status_code_negative_int(self):
        lambda_output = '{"statusCode": -1, "headers": {}, "body": "{\\"message\\":\\"Hello from Lambda\\"}", ' \
                            '"isBase64Encoded": false}'

        with self.assertRaises(TypeError):
            Service._parse_lambda_output(lambda_output,
                                         binary_types=[],
                                         flask_request=Mock())

    def test_lambda_output_list_not_dict(self):
        lambda_output = '[]'

        with self.assertRaises(TypeError):
            Service._parse_lambda_output(lambda_output,
                                         binary_types=[],
                                         flask_request=Mock())

    def test_lambda_output_not_json_serializable(self):
        lambda_output = 'some str'

        with self.assertRaises(ValueError):
            Service._parse_lambda_output(lambda_output, binary_types=[], flask_request=Mock())

    def test_properties_are_null(self):
        lambda_output = '{"statusCode": 0, "headers": null, "body": null, ' \
                        '"isBase64Encoded": null}'

        (status_code, headers, body) = Service._parse_lambda_output(lambda_output,
                                                                    binary_types=[],
                                                                    flask_request=Mock())

        self.assertEquals(status_code, 200)
        self.assertEquals(headers, {"Content-Type": "application/json"})
        self.assertEquals(body, "no data")


class TestService_construct_event(TestCase):

    def setUp(self):
        self.request_mock = Mock()
        self.request_mock.endpoint = "endpoint"
        self.request_mock.path = "path"
        self.request_mock.method = "GET"
        self.request_mock.remote_addr = "190.0.0.0"
        self.request_mock.get_data.return_value = b"DATA!!!!"
        self.request_mock.args = {"query": ["params"]}
        self.request_mock.headers = {"Content-Type": "application/json", "X-Test": "Value"}
        self.request_mock.view_args = {"path": "params"}
        self.request_mock.scheme = "http"

        expected = '{"body": "DATA!!!!", "httpMethod": "GET", ' \
                   '"queryStringParameters": {"query": "params"}, "resource": ' \
                   '"endpoint", "requestContext": {"httpMethod": "GET", "requestId": ' \
                   '"c6af9ac6-7b61-11e6-9a41-93e8deadbeef", "path": "endpoint", "extendedRequestId": null, ' \
                   '"resourceId": "123456", "apiId": "1234567890", "stage": "prod", "resourcePath": "endpoint", ' \
                   '"identity": {"accountId": null, "apiKey": null, "userArn": null, ' \
                   '"cognitoAuthenticationProvider": null, "cognitoIdentityPoolId": null, "userAgent": ' \
                   '"Custom User Agent String", "caller": null, "cognitoAuthenticationType": null, "sourceIp": ' \
                   '"190.0.0.0", "user": null}, "accountId": "123456789012"}, "headers": {"Content-Type": ' \
                   '"application/json", "X-Test": "Value", "X-Forwarded-Port": "3000", "X-Forwarded-Proto": "http"}, ' \
                   '"stageVariables": null, "path": "path", "pathParameters": {"path": "params"}, ' \
                   '"isBase64Encoded": false}'

        self.expected_dict = json.loads(expected)

    def test_construct_event_with_data(self):
        actual_event_str = Service._construct_event(self.request_mock, 3000, binary_types=[])
        self.assertEquals(json.loads(actual_event_str), self.expected_dict)

    def test_construct_event_no_data(self):
        self.request_mock.get_data.return_value = None
        self.expected_dict["body"] = None

        actual_event_str = Service._construct_event(self.request_mock, 3000, binary_types=[])
        self.assertEquals(json.loads(actual_event_str), self.expected_dict)

    @patch('samcli.local.apigw.service.Service._should_base64_encode')
    def test_construct_event_with_binary_data(self, should_base64_encode_patch):
        should_base64_encode_patch.return_value = True

        binary_body = b"011000100110100101101110011000010111001001111001"  # binary in binary
<<<<<<< HEAD
        base64_body = base64.b64encode(binary_body)
=======
        base64_body = base64.b64encode(binary_body).decode('utf-8')
>>>>>>> 442826c1

        self.request_mock.get_data.return_value = binary_body
        self.expected_dict["body"] = base64_body
        self.expected_dict["isBase64Encoded"] = True

        actual_event_str = Service._construct_event(self.request_mock, 3000, binary_types=[])
        self.assertEquals(json.loads(actual_event_str), self.expected_dict)

    def test_query_string_params_with_empty_params(self):
        request_mock = Mock()
        request_mock.args = {}

        actual_query_string = Service._query_string_params(request_mock)
        self.assertEquals(actual_query_string, {})

    def test_query_string_params_with_param_value_being_empty_list(self):
        request_mock = Mock()
        request_mock.args = {"param": []}

        actual_query_string = Service._query_string_params(request_mock)
        self.assertEquals(actual_query_string, {"param": ""})

    def test_query_string_params_with_param_value_being_non_empty_list(self):
        request_mock = Mock()
        request_mock.args = {"param": ["a", "b"]}

        actual_query_string = Service._query_string_params(request_mock)
        self.assertEquals(actual_query_string, {"param": "b"})


class TestService_service_response(TestCase):

    @patch('samcli.local.apigw.service.Response')
    def test_service_response(self, flask_response_patch):
        flask_response_mock = MagicMock()

        flask_response_patch.return_value = flask_response_mock

        body = "this is the body"
        status_code = 200
        headers = {"Content-Type": "application/json"}

        actual_response = Service._service_response(body, headers, status_code)

        flask_response_patch.assert_called_once_with("this is the body")

        self.assertEquals(actual_response.status_code, 200)
        self.assertEquals(actual_response.headers, {"Content-Type": "application/json"})


class TestService_should_base64_encode(TestCase):

    @parameterized.expand([
        param("Mimeyype is in binary types", ['image/gif'], 'image/gif'),
        param("Mimetype defined and binary types has */*", ['*/*'], 'image/gif'),
        param("*/* is in binary types with no mimetype defined", ['*/*'], None)
    ])
    def test_should_base64_encode_returns_true(self, test_case_name, binary_types, mimetype):
        self.assertTrue(Service._should_base64_encode(binary_types, mimetype))

    @parameterized.expand([
        param("Mimetype is not in binary types", ['image/gif'], "application/octet-stream")
    ])
    def test_should_base64_encode_returns_false(self, test_case_name, binary_types, mimetype):
        self.assertFalse(Service._should_base64_encode(binary_types, mimetype))


class TestService_CaseInsensiveDict(TestCase):

    def setUp(self):
        self.data = CaseInsensitiveDict({
            'Content-Type': 'text/html',
            'Browser': 'APIGW',
        })

    def test_contains_lower(self):
        self.assertTrue('content-type' in self.data)

    def test_contains_title(self):
        self.assertTrue('Content-Type' in self.data)

    def test_contains_upper(self):
        self.assertTrue('CONTENT-TYPE' in self.data)

    def test_contains_browser_key(self):
        self.assertTrue('Browser' in self.data)

    def test_contains_not_in(self):
        self.assertTrue('Dog-Food' not in self.data)

    def test_setitem_found(self):
        self.data['Browser'] = 'APIGW'

        self.assertTrue(self.data['browser'])

    def test_keyerror(self):
        with self.assertRaises(KeyError):
            self.data['does-not-exist']<|MERGE_RESOLUTION|>--- conflicted
+++ resolved
@@ -482,11 +482,7 @@
         should_base64_encode_patch.return_value = True
 
         binary_body = b"011000100110100101101110011000010111001001111001"  # binary in binary
-<<<<<<< HEAD
-        base64_body = base64.b64encode(binary_body)
-=======
         base64_body = base64.b64encode(binary_body).decode('utf-8')
->>>>>>> 442826c1
 
         self.request_mock.get_data.return_value = binary_body
         self.expected_dict["body"] = base64_body

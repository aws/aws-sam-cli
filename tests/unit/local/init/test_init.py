from unittest import TestCase
from unittest.mock import patch

from pathlib import Path
from cookiecutter.exceptions import CookiecutterException, RepositoryNotFound

from samcli.local.init import generate_project
from samcli.local.init import GenerateProjectFailedError
from samcli.local.init import RUNTIME_DEP_TEMPLATE_MAPPING


class TestInit(TestCase):
    def setUp(self):
        self.location = None
        self.runtime = "python3.6"
        self.dependency_manager = "pip"
        self.output_dir = "mydir"
        self.name = "testing project"
        self.no_input = True
        self.extra_context = {"project_name": "testing project", "runtime": self.runtime}
        self.template = RUNTIME_DEP_TEMPLATE_MAPPING["python"][0]["init_location"]

    @patch("samcli.local.init.cookiecutter")
    def test_init_successful(self, cookiecutter_patch):
        # GIVEN generate_project successfully created a project
        # WHEN a project name has been passed
        generate_project(
            location=self.location,
            runtime=self.runtime,
            dependency_manager=self.dependency_manager,
            output_dir=self.output_dir,
            name=self.name,
            no_input=self.no_input,
        )

        # THEN we should receive no errors
        cookiecutter_patch.assert_called_once_with(
            no_input=self.no_input, output_dir=self.output_dir, template=self.template
        )

    @patch("samcli.local.init.cookiecutter")
    def test_init_successful_with_no_dep_manager(self, cookiecutter_patch):
        generate_project(
            location=self.location,
            runtime=self.runtime,
            dependency_manager=None,
            output_dir=self.output_dir,
            name=self.name,
            no_input=self.no_input,
        )

        # THEN we should receive no errors
        cookiecutter_patch.assert_called_once_with(
            no_input=self.no_input, output_dir=self.output_dir, template=self.template
        )

    def test_init_error_with_non_compatible_dependency_manager(self):
        with self.assertRaises(GenerateProjectFailedError) as ctx:
            generate_project(
                location=self.location,
                runtime=self.runtime,
                dependency_manager="gradle",
                output_dir=self.output_dir,
                name=self.name,
                no_input=self.no_input,
            )
        self.assertEqual(
            "An error occurred while generating this project "
            "testing project: Lambda Runtime python3.6 "
            "does not support dependency manager: gradle",
            str(ctx.exception),
        )

    @patch("samcli.local.init.cookiecutter")
    def test_when_generate_project_returns_error(self, cookiecutter_patch):

        # GIVEN generate_project fails to create a project
        ex = CookiecutterException("something is wrong")
        cookiecutter_patch.side_effect = ex

        expected_msg = str(GenerateProjectFailedError(project=self.name, provider_error=ex))

        # WHEN generate_project returns an error
        # THEN we should receive a GenerateProjectFailedError Exception
        with self.assertRaises(GenerateProjectFailedError) as ctx:
            generate_project(
                location=self.location,
                runtime=self.runtime,
                dependency_manager=self.dependency_manager,
                output_dir=self.output_dir,
                name=self.name,
                no_input=self.no_input,
            )

        self.assertEqual(expected_msg, str(ctx.exception))

    @patch("samcli.local.init.cookiecutter")
    def test_must_set_cookiecutter_context_when_location_and_extra_context_is_provided(self, cookiecutter_patch):
        cookiecutter_context = {"key1": "value1", "key2": "value2"}
        custom_location = "mylocation"
        generate_project(
            location=custom_location, output_dir=self.output_dir, no_input=False, extra_context=cookiecutter_context
        )

        # THEN we should receive no errors
        cookiecutter_patch.assert_called_once_with(
            extra_context=cookiecutter_context, template=custom_location, no_input=False, output_dir=self.output_dir
        )

    @patch("samcli.local.init.cookiecutter")
    def test_must_set_cookiecutter_context_when_app_template_is_provided(self, cookiecutter_patch):
        cookiecutter_context = {"key1": "value1", "key2": "value2"}
        generate_project(
            runtime=self.runtime,
            dependency_manager=self.dependency_manager,
            output_dir=self.output_dir,
            name=self.name,
            no_input=self.no_input,
            extra_context=cookiecutter_context,
        )

        # THEN we should receive no errors
<<<<<<< HEAD
        cookiecutter_patch.assert_called_once_with(
            extra_context=cookiecutter_context,
            no_input=self.no_input,
            output_dir=self.output_dir,
            template=self.template,
=======
        cookiecutter_patch.assert_called_once_with(template=custom_location, no_input=False, output_dir=self.output_dir)

    @patch("samcli.local.init.cookiecutter")
    @patch("samcli.local.init.generate_non_cookiecutter_project")
    def test_init_arbitrary_project_with_location_is_not_cookiecutter(
        self, generate_non_cookiecutter_project_mock, cookiecutter_mock
    ):

        cookiecutter_mock.side_effect = RepositoryNotFound("msg")

        generate_project(location=self.location, output_dir=self.output_dir)

        generate_non_cookiecutter_project_mock.assert_called_with(location=self.location, output_dir=self.output_dir)

    @patch("samcli.local.init.cookiecutter")
    @patch("samcli.local.init.generate_non_cookiecutter_project")
    def test_init_arbitrary_project_with_named_folder(self, generate_non_cookiecutter_project_mock, cookiecutter_mock):

        cookiecutter_mock.side_effect = RepositoryNotFound("msg")

        generate_project(location=self.location, output_dir=self.output_dir, name=self.name)

        expected_output_dir = str(Path(self.output_dir, self.name))
        generate_non_cookiecutter_project_mock.assert_called_with(
            location=self.location, output_dir=expected_output_dir
>>>>>>> 1c7ea728
        )<|MERGE_RESOLUTION|>--- conflicted
+++ resolved
@@ -120,14 +120,9 @@
         )
 
         # THEN we should receive no errors
-<<<<<<< HEAD
         cookiecutter_patch.assert_called_once_with(
-            extra_context=cookiecutter_context,
-            no_input=self.no_input,
-            output_dir=self.output_dir,
-            template=self.template,
-=======
-        cookiecutter_patch.assert_called_once_with(template=custom_location, no_input=False, output_dir=self.output_dir)
+            extra_context=cookiecutter_context, no_input=self.no_input, output_dir=self.output_dir, template=self.template
+        )
 
     @patch("samcli.local.init.cookiecutter")
     @patch("samcli.local.init.generate_non_cookiecutter_project")
@@ -152,5 +147,4 @@
         expected_output_dir = str(Path(self.output_dir, self.name))
         generate_non_cookiecutter_project_mock.assert_called_with(
             location=self.location, output_dir=expected_output_dir
->>>>>>> 1c7ea728
         )
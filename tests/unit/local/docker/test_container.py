"""
Unit test for Container class
"""
import json
from unittest import TestCase
<<<<<<< HEAD
from unittest.mock import MagicMock, Mock, call, patch, ANY
=======
from unittest.mock import Mock, call, patch, ANY
from parameterized import parameterized
>>>>>>> 60076952

import docker
from docker.errors import NotFound, APIError
from requests import RequestException

from samcli.lib.utils.packagetype import IMAGE
from samcli.lib.utils.stream_writer import StreamWriter
from samcli.local.docker.container import (
    Container,
    ContainerResponseException,
    ContainerConnectionTimeoutException,
    PortAlreadyInUse,
)


class TestContainer_init(TestCase):
    def setUp(self):
        self.image = IMAGE
        self.cmd = "cmd"
        self.working_dir = "working_dir"
        self.host_dir = "host_dir"
        self.memory_mb = 123
        self.exposed_ports = {123: 123}
        self.entrypoint = ["a", "b", "c"]
        self.env_vars = {"key": "value"}

        self.mock_docker_client = Mock()

    def test_init_must_store_all_values(self):
        container = Container(
            self.image,
            self.cmd,
            self.working_dir,
            self.host_dir,
            self.memory_mb,
            self.exposed_ports,
            self.entrypoint,
            self.env_vars,
            self.mock_docker_client,
        )

        self.assertEqual(self.image, container._image)
        self.assertEqual(self.cmd, container._cmd)
        self.assertEqual(self.working_dir, container._working_dir)
        self.assertEqual(self.host_dir, container._host_dir)
        self.assertEqual(self.exposed_ports, container._exposed_ports)
        self.assertEqual(self.entrypoint, container._entrypoint)
        self.assertEqual(self.env_vars, container._env_vars)
        self.assertEqual(self.memory_mb, container._memory_limit_mb)
        self.assertEqual(None, container._network_id)
        self.assertEqual(None, container.id)
        self.assertEqual(self.mock_docker_client, container.docker_client)


class TestContainer_create(TestCase):
    def setUp(self):
        self.image = IMAGE
        self.cmd = "cmd"
        self.working_dir = "working_dir"
        self.host_dir = "host_dir"
        self.memory_mb = 123
        self.exposed_ports = {123: 123}
        self.always_exposed_ports = {Container.RAPID_PORT_CONTAINER: ANY}
        self.entrypoint = ["a", "b", "c"]
        self.env_vars = {"key": "value"}
        self.container_opts = {"container": "opts"}
        self.additional_volumes = {"/somepath": {"blah": "blah value"}}
        self.container_host = "localhost"
        self.container_host_interface = "127.0.0.1"

        self.mock_docker_client = Mock()
        self.mock_docker_client.containers = Mock()
        self.mock_docker_client.containers.create = Mock()
        self.mock_docker_client.networks = Mock()
        self.mock_docker_client.networks.get = Mock()

    @patch("samcli.local.docker.container.Container._create_mapped_symlink_files")
    def test_must_create_container_with_required_values(self, mock_resolve_symlinks):
        """
        Create a container with only required values. Optional values are not provided
        :return:
        """

        expected_volumes = {self.host_dir: {"bind": self.working_dir, "mode": "ro,delegated"}}
        generated_id = "fooobar"
        self.mock_docker_client.containers.create.return_value = Mock()
        self.mock_docker_client.containers.create.return_value.id = generated_id

        container = Container(
            self.image,
            self.cmd,
            self.working_dir,
            self.host_dir,
            docker_client=self.mock_docker_client,
            exposed_ports=self.exposed_ports,
        )

        container_id = container.create()
        self.assertEqual(container_id, generated_id)
        self.assertEqual(container.id, generated_id)

        self.mock_docker_client.containers.create.assert_called_with(
            self.image,
            command=self.cmd,
            working_dir=self.working_dir,
            volumes=expected_volumes,
            tty=False,
            ports={
                container_port: ("127.0.0.1", host_port)
                for container_port, host_port in {**self.exposed_ports, **self.always_exposed_ports}.items()
            },
            use_config_proxy=True,
        )
        self.mock_docker_client.networks.get.assert_not_called()

    @patch("samcli.local.docker.container.Container._create_mapped_symlink_files")
    def test_must_create_container_including_all_optional_values(self, mock_resolve_symlinks):
        """
        Create a container with required and optional values.
        :return:
        """

        expected_volumes = {
            self.host_dir: {"bind": self.working_dir, "mode": "ro,delegated"},
            "/somepath": {"blah": "blah value"},
        }
        expected_memory = "{}m".format(self.memory_mb)

        generated_id = "fooobar"
        self.mock_docker_client.containers.create.return_value = Mock()
        self.mock_docker_client.containers.create.return_value.id = generated_id

        container = Container(
            self.image,
            self.cmd,
            self.working_dir,
            self.host_dir,
            memory_limit_mb=self.memory_mb,
            exposed_ports=self.exposed_ports,
            entrypoint=self.entrypoint,
            env_vars=self.env_vars,
            docker_client=self.mock_docker_client,
            container_opts=self.container_opts,
            additional_volumes=self.additional_volumes,
            container_host=self.container_host,
            container_host_interface=self.container_host_interface,
        )

        container_id = container.create()
        self.assertEqual(container_id, generated_id)
        self.assertEqual(container.id, generated_id)

        self.mock_docker_client.containers.create.assert_called_with(
            self.image,
            command=self.cmd,
            working_dir=self.working_dir,
            volumes=expected_volumes,
            tty=False,
            use_config_proxy=True,
            environment=self.env_vars,
            ports={
                container_port: (self.container_host_interface, host_port)
                for container_port, host_port in {**self.exposed_ports, **self.always_exposed_ports}.items()
            },
            entrypoint=self.entrypoint,
            mem_limit=expected_memory,
            container="opts",
        )
        self.mock_docker_client.networks.get.assert_not_called()

    @patch("samcli.local.docker.utils.os")
    @patch("samcli.local.docker.container.Container._create_mapped_symlink_files")
    def test_must_create_container_translate_volume_path(self, mock_resolve_symlinks, os_mock):
        """
        Create a container with required and optional values, with windows style volume mount.
        :return:
        """

        os_mock.name = "nt"
        host_dir = "C:\\Users\\Username\\AppData\\Local\\Temp\\tmp1337"
        additional_volumes = {"C:\\Users\\Username\\AppData\\Local\\Temp\\tmp1338": {"blah": "blah value"}}

        translated_volumes = {
            "/c/Users/Username/AppData/Local/Temp/tmp1337": {"bind": self.working_dir, "mode": "ro,delegated"}
        }

        translated_additional_volumes = {"/c/Users/Username/AppData/Local/Temp/tmp1338": {"blah": "blah value"}}

        translated_volumes.update(translated_additional_volumes)
        expected_memory = "{}m".format(self.memory_mb)

        generated_id = "fooobar"
        self.mock_docker_client.containers.create.return_value = Mock()
        self.mock_docker_client.containers.create.return_value.id = generated_id

        container = Container(
            self.image,
            self.cmd,
            self.working_dir,
            host_dir,
            memory_limit_mb=self.memory_mb,
            exposed_ports=self.exposed_ports,
            entrypoint=self.entrypoint,
            env_vars=self.env_vars,
            docker_client=self.mock_docker_client,
            container_opts=self.container_opts,
            additional_volumes=additional_volumes,
        )

        container_id = container.create()
        self.assertEqual(container_id, generated_id)
        self.assertEqual(container.id, generated_id)

        self.mock_docker_client.containers.create.assert_called_with(
            self.image,
            command=self.cmd,
            working_dir=self.working_dir,
            volumes=translated_volumes,
            tty=False,
            use_config_proxy=True,
            environment=self.env_vars,
            ports={
                container_port: ("127.0.0.1", host_port)
                for container_port, host_port in {**self.exposed_ports, **self.always_exposed_ports}.items()
            },
            entrypoint=self.entrypoint,
            mem_limit=expected_memory,
            container="opts",
        )
        self.mock_docker_client.networks.get.assert_not_called()

    @patch("samcli.local.docker.container.Container._create_mapped_symlink_files")
    def test_must_connect_to_network_on_create(self, mock_resolve_symlinks):
        """
        Create a container with only required values. Optional values are not provided
        :return:
        """
        expected_volumes = {self.host_dir: {"bind": self.working_dir, "mode": "ro,delegated"}}

        network_id = "some id"
        generated_id = "fooobar"
        self.mock_docker_client.containers.create.return_value = Mock()
        self.mock_docker_client.containers.create.return_value.id = generated_id

        network_mock = Mock()
        self.mock_docker_client.networks.get.return_value = network_mock
        network_mock.connect = Mock()

        container = Container(
            self.image, self.cmd, self.working_dir, self.host_dir, docker_client=self.mock_docker_client
        )

        container.network_id = network_id

        container_id = container.create()
        self.assertEqual(container_id, generated_id)

        self.mock_docker_client.containers.create.assert_called_with(
            self.image,
            command=self.cmd,
            working_dir=self.working_dir,
            tty=False,
            use_config_proxy=True,
            volumes=expected_volumes,
            ports=self.always_exposed_ports,
        )

        self.mock_docker_client.networks.get.assert_called_with(network_id)
        network_mock.connect.assert_called_with(container_id)

    @patch("samcli.local.docker.container.Container._create_mapped_symlink_files")
    def test_must_connect_to_host_network_on_create(self, mock_resolve_symlinks):
        """
        Create a container with only required values. Optional values are not provided
        :return:
        """
        expected_volumes = {self.host_dir: {"bind": self.working_dir, "mode": "ro,delegated"}}

        network_id = "host"
        generated_id = "fooobar"
        self.mock_docker_client.containers.create.return_value = Mock()
        self.mock_docker_client.containers.create.return_value.id = generated_id

        network_mock = Mock()
        self.mock_docker_client.networks.get.return_value = network_mock
        network_mock.connect = Mock()

        container = Container(
            self.image, self.cmd, self.working_dir, self.host_dir, docker_client=self.mock_docker_client
        )

        container.network_id = network_id

        container_id = container.create()
        self.assertEqual(container_id, generated_id)

        self.mock_docker_client.containers.create.assert_called_with(
            self.image,
            command=self.cmd,
            working_dir=self.working_dir,
            ports=self.always_exposed_ports,
            tty=False,
            use_config_proxy=True,
            volumes=expected_volumes,
        )

        self.mock_docker_client.networks.get.assert_not_called()

    def test_must_fail_if_already_created(self):
        container = Container(
            self.image, self.cmd, self.working_dir, self.host_dir, docker_client=self.mock_docker_client
        )

        container.is_created = Mock()
        container.is_created.return_value = True

        with self.assertRaises(RuntimeError):
            container.create()


class TestContainer_stop(TestCase):
    def setUp(self):
        self.image = IMAGE
        self.cmd = "cmd"
        self.working_dir = "working_dir"
        self.host_dir = "host_dir"

        self.mock_docker_client = Mock()
        self.mock_docker_client.containers = Mock()
        self.mock_docker_client.containers.get = Mock()

        self.container = Container(
            self.image, self.cmd, self.working_dir, self.host_dir, docker_client=self.mock_docker_client
        )
        self.container.id = "someid"

        self.container.is_created = Mock()

    def test_stop_with_timeout(self):
        self.container.is_created.return_value = True
        real_container_mock = Mock()
        self.mock_docker_client.containers.get.return_value = real_container_mock
        real_container_mock.remove = Mock()

        self.container.stop(timeout=3)

        self.mock_docker_client.containers.get.assert_called_with("someid")
        real_container_mock.stop.assert_called_with(timeout=3)

        # Ensure ID remains set
        self.assertIsNotNone(self.container.id)

    def test_must_work_when_container_is_not_found(self):
        self.container.is_created.return_value = True
        real_container_mock = Mock()
        self.mock_docker_client.containers.get.side_effect = NotFound("msg")
        real_container_mock.remove = Mock()

        self.container.stop()

        self.mock_docker_client.containers.get.assert_called_with("someid")
        real_container_mock.remove.assert_not_called()

        # Ensure ID remains set
        self.assertIsNotNone(self.container.id)

    def test_must_raise_unknown_docker_api_errors(self):
        self.container.is_created.return_value = True
        real_container_mock = Mock()
        self.mock_docker_client.containers.get.return_value = real_container_mock
        real_container_mock.stop = Mock()
        real_container_mock.stop.side_effect = APIError("some error")

        with self.assertRaises(APIError):
            self.container.stop()

        # Ensure ID remains set
        self.assertIsNotNone(self.container.id)

    def test_must_skip_if_container_is_not_created(self):
        self.container.is_created.return_value = False
        self.container.stop()
        self.mock_docker_client.containers.get.assert_not_called()


class TestContainer_delete(TestCase):
    def setUp(self):
        self.image = IMAGE
        self.cmd = "cmd"
        self.working_dir = "working_dir"
        self.host_dir = "host_dir"

        self.mock_docker_client = Mock()
        self.mock_docker_client.containers = Mock()
        self.mock_docker_client.containers.get = Mock()

        self.container = Container(
            self.image, self.cmd, self.working_dir, self.host_dir, docker_client=self.mock_docker_client
        )
        self.container.id = "someid"

        self.container.is_created = Mock()

    def test_must_delete(self):
        self.container.is_created.return_value = True
        real_container_mock = Mock()
        self.mock_docker_client.containers.get.return_value = real_container_mock
        real_container_mock.remove = Mock()

        self.container.delete()

        self.mock_docker_client.containers.get.assert_called_with("someid")
        real_container_mock.remove.assert_called_with(force=True)

        # Must reset ID to None because container is now gone
        self.assertIsNone(self.container.id)

    def test_must_work_when_container_is_not_found(self):
        self.container.is_created.return_value = True
        real_container_mock = Mock()
        self.mock_docker_client.containers.get.side_effect = NotFound("msg")
        real_container_mock.remove = Mock()

        self.container.delete()

        self.mock_docker_client.containers.get.assert_called_with("someid")
        real_container_mock.remove.assert_not_called()

        # Must reset ID to None because container is now gone
        self.assertIsNone(self.container.id)

    def test_must_work_if_container_delete_is_in_progress(self):
        self.container.is_created.return_value = True
        real_container_mock = Mock()
        self.mock_docker_client.containers.get.return_value = real_container_mock
        real_container_mock.remove = Mock()
        real_container_mock.remove.side_effect = APIError("removal of container is already in progress")

        self.container.delete()

        self.mock_docker_client.containers.get.assert_called_with("someid")
        real_container_mock.remove.assert_called_with(force=True)

        # Must reset ID to None because container is now gone
        self.assertIsNone(self.container.id)

    def test_must_raise_unknown_docker_api_errors(self):
        self.container.is_created.return_value = True
        real_container_mock = Mock()
        self.mock_docker_client.containers.get.return_value = real_container_mock
        real_container_mock.remove = Mock()
        real_container_mock.remove.side_effect = APIError("some error")

        with self.assertRaises(APIError):
            self.container.delete()

        # Must *NOT* reset ID because Docker API raised an exception
        self.assertIsNotNone(self.container.id)

    def test_must_skip_if_container_is_not_created(self):
        self.container.is_created.return_value = False
        self.container.delete()
        self.mock_docker_client.containers.get.assert_not_called()

    @patch("samcli.local.docker.container.pathlib.Path.exists")
    @patch("samcli.local.docker.container.shutil")
    def test_must_remove_host_tmp_dir_after_mount_with_write_container_build(self, mock_shutil, mock_exists):
        self.container.is_created.return_value = True
        self.container._mount_with_write = True
        self.container._host_tmp_dir = "host_tmp_dir"

        mock_exists.return_value = True
        self.container.delete()
        mock_shutil.rmtree.assert_called_with(self.container._host_tmp_dir)


class TestContainer_start(TestCase):
    def setUp(self):
        self.image = IMAGE
        self.cmd = "cmd"
        self.working_dir = "working_dir"
        self.host_dir = "host_dir"

        self.mock_docker_client = Mock()
        self.mock_docker_client.containers = Mock()
        self.mock_docker_client.containers.get = Mock()

        self.container = Container(
            self.image, self.cmd, self.working_dir, self.host_dir, docker_client=self.mock_docker_client
        )
        self.container.id = "someid"

        self.container.is_created = Mock()

    def test_must_start_container(self):
        self.container.is_created.return_value = True

        container_mock = Mock()
        self.mock_docker_client.containers.get.return_value = container_mock
        container_mock.start = Mock()

        self.container.start()

        self.mock_docker_client.containers.get.assert_called_with(self.container.id)
        container_mock.start.assert_called_with()

    def test_must_not_start_if_container_is_not_created(self):
        self.container.is_created.return_value = False

        with self.assertRaises(RuntimeError):
            self.container.start()

    def test_docker_raises_port_inuse_error(self):
        self.container.is_created.return_value = True

        container_mock = Mock()
        self.mock_docker_client.containers.get.return_value = container_mock
        container_mock.start.side_effect = PortAlreadyInUse()

        with self.assertRaises(PortAlreadyInUse):
            self.container.start()

    def test_docker_raises_api_error(self):
        self.container.is_created.return_value = True

        container_mock = Mock()
        self.mock_docker_client.containers.get.return_value = container_mock
        container_mock.start.side_effect = APIError("Mock Error")

        with self.assertRaises(APIError):
            self.container.start()

    def test_must_not_support_input_data(self):
        self.container.is_created.return_value = True

        with self.assertRaises(ValueError):
            self.container.start(input_data="some input data")

    @patch("samcli.local.docker.container.os.path")
    @patch("samcli.local.docker.container.os")
    def test_must_make_host_tmp_dir_if_mount_with_write_container_build(self, mock_os, mock_path):
        self.container.is_created.return_value = True
        self.container._mount_with_write = True
        self.container._host_tmp_dir = "host_tmp_dir"
        mock_path.exists.return_value = False

        self.container.start()
        mock_os.makedirs.assert_called_with(self.container._host_tmp_dir)


class TestContainer_wait_for_result(TestCase):
    def setUp(self):
        self.image = IMAGE
        self.name = "function_name"
        self.event = "{}"
        self.cmd = ["cmd"]
        self.working_dir = "working_dir"
        self.host_dir = "host_dir"
        self.container_host = "localhost"

        self.mock_docker_client = Mock()
        self.mock_docker_client.containers = Mock()
        self.mock_docker_client.containers.get = Mock()
        self.container = Container(
            self.image,
            self.cmd,
            self.working_dir,
            self.host_dir,
            docker_client=self.mock_docker_client,
            container_host=self.container_host,
        )
        self.container.id = "someid"

        self.container.is_created = Mock()
        self.timeout = 1

        self.socket_mock = Mock()
        self.socket_mock.connect_ex.return_value = 0

    @parameterized.expand(
        [
            (
                True,
                b'{"hello":"world"}',
            ),
            (
                False,
                b"non-json-deserializable",
            ),
            (False, b""),
        ]
    )
    @patch("socket.socket")
    @patch("samcli.local.docker.container.requests")
    def test_wait_for_result_no_error(self, response_deserializable, rie_response, mock_requests, patched_socket):
        self.container.is_created.return_value = True

        real_container_mock = Mock()
        self.mock_docker_client.containers.get.return_value = real_container_mock

        output_itr = Mock()
        real_container_mock.attach.return_value = output_itr
        self.container._write_container_output = Mock()

        stdout_mock = Mock()
        stdout_mock.write_str = Mock()
        stdout_mock.write_bytes = Mock()
        stderr_mock = Mock()
        response = Mock()
        response.content = rie_response
        mock_requests.post.return_value = response

        patched_socket.return_value = self.socket_mock

        start_timer = Mock()
        timer = Mock()
        start_timer.return_value = timer

        self.container.wait_for_result(
            event=self.event, full_path=self.name, stdout=stdout_mock, stderr=stderr_mock, start_timer=start_timer
        )

        # since we passed in a start_timer function, ensure it's called and
        # the timer is cancelled once execution is done
        start_timer.assert_called()
        timer.cancel.assert_called()

        # make sure we wait for the same host+port that we make the post request to
        host = self.container._container_host
        port = self.container.rapid_port_host
        self.socket_mock.connect_ex.assert_called_with((host, port))
        mock_requests.post.assert_called_with(
            self.container.URL.format(host=host, port=port, function_name="function"),
            data=b"{}",
            timeout=(self.container.RAPID_CONNECTION_TIMEOUT, None),
        )
        if response_deserializable:
            stdout_mock.write_str.assert_called_with(json.dumps(json.loads(rie_response), ensure_ascii=False))
        else:
            stdout_mock.write_bytes.assert_called_with(rie_response)

    @patch("socket.socket")
    @patch("samcli.local.docker.container.requests")
    @patch("time.sleep")
    def test_wait_for_result_error_retried(self, patched_sleep, mock_requests, patched_socket):
        self.container.is_created.return_value = True

        real_container_mock = Mock()
        self.mock_docker_client.containers.get.return_value = real_container_mock

        output_itr = Mock()
        real_container_mock.attach.return_value = output_itr
        self.container._write_container_output = Mock()

        stdout_mock = Mock()
        stderr_mock = Mock()
        self.container.rapid_port_host = "7077"
        mock_requests.post.side_effect = [RequestException(), RequestException(), RequestException()]

        patched_socket.return_value = self.socket_mock

        with self.assertRaises(ContainerResponseException):
            self.container.wait_for_result(
                event=self.event, full_path=self.name, stdout=stdout_mock, stderr=stderr_mock
            )

        self.assertEqual(mock_requests.post.call_count, 3)
        calls = mock_requests.post.call_args_list
        self.assertEqual(
            calls,
            [
                call(
                    "http://localhost:7077/2015-03-31/functions/function/invocations",
                    data=b"{}",
                    timeout=(self.timeout, None),
                ),
                call(
                    "http://localhost:7077/2015-03-31/functions/function/invocations",
                    data=b"{}",
                    timeout=(self.timeout, None),
                ),
                call(
                    "http://localhost:7077/2015-03-31/functions/function/invocations",
                    data=b"{}",
                    timeout=(self.timeout, None),
                ),
            ],
        )

    @patch("socket.socket")
    @patch("samcli.local.docker.container.requests")
    @patch("time.sleep")
    def test_wait_for_result_error(self, patched_sleep, mock_requests, patched_socket):
        self.container.is_created.return_value = True

        real_container_mock = Mock()
        self.mock_docker_client.containers.get.return_value = real_container_mock

        output_itr = Mock()
        real_container_mock.attach.return_value = output_itr
        self.container._write_container_output = Mock()

        stdout_mock = Mock()
        stderr_mock = Mock()
        mock_requests.post.side_effect = ContainerResponseException()

        patched_socket.return_value = self.socket_mock

        with self.assertRaises(ContainerResponseException):
            self.container.wait_for_result(
                event=self.event, full_path=self.name, stdout=stdout_mock, stderr=stderr_mock
            )

    # set timeout to be 0.1ms
    @patch("samcli.local.docker.container.CONTAINER_CONNECTION_TIMEOUT", 0.0001)
    @patch("socket.socket")
    @patch("samcli.local.docker.container.requests")
    @patch("time.sleep")
    def test_wait_for_result_waits_for_socket_before_post_request(self, patched_time, mock_requests, patched_socket):
        self.container.is_created.return_value = True
        mock_requests.post = Mock(return_value=None)
        real_container_mock = Mock()
        self.mock_docker_client.containers.get.return_value = real_container_mock

        output_itr = Mock()
        real_container_mock.attach.return_value = output_itr
        self.container._write_container_output = Mock()

        stdout_mock = Mock()
        stderr_mock = Mock()

        unsuccessful_socket_mock = Mock()
        unsuccessful_socket_mock.connect_ex.return_value = 22
        patched_socket.return_value = unsuccessful_socket_mock

        with self.assertRaises(ContainerConnectionTimeoutException):
            self.container.wait_for_result(
                event=self.event, full_path=self.name, stdout=stdout_mock, stderr=stderr_mock
            )

        self.assertEqual(mock_requests.post.call_count, 0)

    def test_write_container_output_successful(self):
        stdout_mock = Mock(spec=StreamWriter)
        stderr_mock = Mock(spec=StreamWriter)

        def _output_iterator():
            yield b"Hello", None
            yield None, b"World"
            raise ValueError("The pipe has been ended.")

        Container._write_container_output(_output_iterator(), stdout_mock, stderr_mock)
        stdout_mock.assert_has_calls([call.write_bytes(b"Hello")])
        stderr_mock.assert_has_calls([call.write_bytes(b"World")])


class TestContainer_wait_for_logs(TestCase):
    def setUp(self):
        self.image = IMAGE
        self.cmd = ["cmd"]
        self.working_dir = "working_dir"
        self.host_dir = "host_dir"

        self.mock_docker_client = Mock()
        self.mock_docker_client.containers = Mock()
        self.mock_docker_client.containers.get = Mock()

        self.container = Container(
            self.image, self.cmd, self.working_dir, self.host_dir, docker_client=self.mock_docker_client
        )
        self.container.id = "someid"

        self.container.is_created = Mock()

    def test_must_fetch_stdout_and_stderr_data(self):
        self.container.is_created.return_value = True

        real_container_mock = Mock()
        self.mock_docker_client.containers.get.return_value = real_container_mock

        output_itr = Mock()
        real_container_mock.attach.return_value = output_itr
        self.container._write_container_output = Mock()

        stdout_mock = Mock()
        stderr_mock = Mock()

        self.container.wait_for_logs(stdout=stdout_mock, stderr=stderr_mock)

        real_container_mock.attach.assert_called_with(stream=True, logs=True, demux=True)
        self.container._write_container_output.assert_called_with(output_itr, stdout=stdout_mock, stderr=stderr_mock)

    def test_must_skip_if_no_stdout_and_stderr(self):
        self.container.wait_for_logs()
        self.mock_docker_client.containers.get.assert_not_called()

    def test_must_raise_if_container_is_not_created(self):
        self.container.is_created.return_value = False

        with self.assertRaises(RuntimeError):
            self.container.wait_for_logs(stdout=Mock())


class TestContainer_write_container_output(TestCase):
    def setUp(self):
        self.output_itr = [(b"stdout1", None), (None, b"stderr1"), (b"stdout2", b"stderr2"), (None, None)]

        self.stdout_mock = Mock(spec=StreamWriter)
        self.stderr_mock = Mock(spec=StreamWriter)

    def test_must_write_stdout_and_stderr_data(self):
        # All the invalid frames must be ignored

        Container._write_container_output(self.output_itr, stdout=self.stdout_mock, stderr=self.stderr_mock)

        self.stdout_mock.write_bytes.assert_has_calls([call(b"stdout1"), call(b"stdout2")])

        self.stderr_mock.write_bytes.assert_has_calls([call(b"stderr1"), call(b"stderr2")])

    def test_must_write_only_stderr(self):
        # All the invalid frames must be ignored

        Container._write_container_output(self.output_itr, stdout=None, stderr=self.stderr_mock)

        self.stdout_mock.write_bytes.assert_not_called()

        self.stderr_mock.write_bytes.assert_has_calls([call(b"stderr1"), call(b"stderr2")])

    def test_must_write_only_stdout(self):
        Container._write_container_output(self.output_itr, stdout=self.stdout_mock, stderr=None)

        self.stdout_mock.write_bytes.assert_has_calls([call(b"stdout1"), call(b"stdout2")])

        self.stderr_mock.write_bytes.assert_not_called()  # stderr must never be called


class TestContainer_wait_for_socket_connection(TestCase):
    def setUp(self):
        self.image = IMAGE
        self.cmd = "cmd"
        self.working_dir = "working_dir"
        self.host_dir = "host_dir"

        self.mock_docker_client = Mock()
        self.mock_docker_client.containers = Mock()
        self.mock_docker_client.containers.get = Mock()

        self.container = Container(
            self.image, self.cmd, self.working_dir, self.host_dir, docker_client=self.mock_docker_client
        )
        self.container.id = "someid"

    @patch("samcli.local.docker.container.CONTAINER_CONNECTION_TIMEOUT", 0)
    @patch("socket.socket")
    def test_times_out_if_unable_to_connect(self, patched_socket):
        socket_mock = Mock()
        socket_mock.connect_ex.return_value = 22
        patched_socket.return_value = socket_mock

        with self.assertRaises(
            ContainerConnectionTimeoutException,
            msg=(
                "Timed out while attempting to establish a connection to the container. "
                "You can increase this timeout by setting the "
                "SAM_CLI_CONTAINER_CONNECTION_TIMEOUT environment variable. The current timeout is 0 (seconds)."
            ),
        ):
            self.container._wait_for_socket_connection()

    @patch("socket.socket")
    def test_does_not_time_out_if_able_to_connect(self, patched_socket):
        socket_mock = Mock()
        socket_mock.connect_ex.return_value = 0
        patched_socket.return_value = socket_mock

        self.container._wait_for_socket_connection()


class TestContainer_image(TestCase):
    def test_must_return_image_value(self):
        image = "myimage"
        container = Container(image, "cmd", "dir", "dir")

        self.assertEqual(image, container.image)


class TestContainer_copy(TestCase):
    def setUp(self):
        self.mock_client = Mock()
        self.container = Container(IMAGE, "cmd", "dir", "dir", docker_client=self.mock_client)
        self.container.id = "containerid"

    @patch("samcli.local.docker.container.tempfile")
    @patch("samcli.local.docker.container.extract_tarfile")
    def test_must_copy_files_from_container(self, extract_tarfile_mock, tempfile_mock):
        source = "source"
        dest = "dest"

        tar_stream = [1, 2, 3]
        real_container_mock = self.mock_client.containers.get.return_value = Mock()
        real_container_mock.get_archive.return_value = (tar_stream, "ignored")

        tempfile_ctxmgr = tempfile_mock.NamedTemporaryFile.return_value = Mock()
        fp_mock = Mock()
        tempfile_ctxmgr.__enter__ = Mock(return_value=fp_mock)
        tempfile_ctxmgr.__exit__ = Mock()

        self.container.copy(source, dest)

        extract_tarfile_mock.assert_called_with(file_obj=fp_mock, unpack_dir=dest)

        # Make sure archive data is written to the file
        fp_mock.write.assert_has_calls([call(x) for x in tar_stream], any_order=False)

        # Make sure we open the tarfile right and extract to right location

    def test_raise_if_container_is_not_created(self):
        source = "source"
        dest = "dest"

        self.container.is_created = Mock()
        self.container.is_created.return_value = False

        with self.assertRaises(RuntimeError):
            self.container.copy(source, dest)


class TestContainer_is_created(TestCase):
    def setUp(self):
        self.mock_client = Mock()
        self.container = Container("image", "cmd", "dir", "dir", docker_client=self.mock_client)

    def test_container_id_is_none_return_false(self):
        self.container.id = None
        self.assertFalse(self.container.is_created())

    def test_real_container_is_not_exist_return_false(self):
        self.container.id = "not_exist"
        self.mock_client.containers.get.side_effect = docker.errors.NotFound("")
        self.assertFalse(self.container.is_created())

    def test_real_container_exist_return_true(self):
        self.container.id = "not_exist"
        self.assertTrue(self.container.is_created())


class TestContainer_is_running(TestCase):
    def setUp(self):
        self.mock_client = Mock()
        self.container = Container("image", "cmd", "dir", "dir", docker_client=self.mock_client)

    def test_container_id_is_none_return_false(self):
        self.container.id = None
        self.assertFalse(self.container.is_running())

    def test_real_container_is_not_exist_return_false(self):
        self.container.id = "not_exist"
        self.mock_client.containers.get.side_effect = docker.errors.NotFound("")
        self.assertFalse(self.container.is_running())

    def test_real_container_status_is_not_running_return_false(self):
        self.container.id = "not_exist"
        real_container_mock = Mock()
        real_container_mock.status = "stopped"
        self.mock_client.containers.get.return_value = real_container_mock

        self.assertFalse(self.container.is_running())

    def test_real_container_is_running_return_true(self):
        self.container.id = "not_exist"
        real_container_mock = Mock()
        real_container_mock.status = "running"
        self.mock_client.containers.get.return_value = real_container_mock
        self.assertTrue(self.container.is_created())


class TestContainer_create_mapped_symlink_files(TestCase):
    def setUp(self):
        self.container = Container(Mock(), Mock(), Mock(), Mock(), docker_client=Mock())

        self.mock_symlinked_file = MagicMock()
        self.mock_symlinked_file.is_symlink.return_value = True

        self.mock_regular_file = MagicMock()
        self.mock_regular_file.is_symlink.return_value = False

    @patch("samcli.local.docker.container.os.scandir")
    def test_no_symlinks_returns_empty(self, mock_scandir):
        mock_context = MagicMock()
        mock_context.__enter__ = Mock(return_value=[self.mock_regular_file])
        mock_scandir.return_value = mock_context

        volumes = self.container._create_mapped_symlink_files(Mock())

        self.assertEqual(volumes, {})

    @patch("samcli.local.docker.container.os.scandir")
    @patch("samcli.local.docker.container.os.path.realpath")
    @patch("samcli.local.docker.container.pathlib.Path")
    def test_resolves_symlink(self, mock_path, mock_realpath, mock_scandir):
        host_path = Mock()
        container_path = Mock()

        mock_realpath.return_value = host_path
        mock_as_posix = Mock()
        mock_as_posix.as_posix = Mock(return_value=container_path)
        mock_path.return_value = mock_as_posix

        mock_context = MagicMock()
        mock_context.__enter__ = Mock(return_value=[self.mock_symlinked_file])
        mock_scandir.return_value = mock_context

        volumes = self.container._create_mapped_symlink_files(Mock())

        self.assertEqual(volumes, {host_path: {"bind": container_path, "mode": ANY}})<|MERGE_RESOLUTION|>--- conflicted
+++ resolved
@@ -3,12 +3,8 @@
 """
 import json
 from unittest import TestCase
-<<<<<<< HEAD
 from unittest.mock import MagicMock, Mock, call, patch, ANY
-=======
-from unittest.mock import Mock, call, patch, ANY
 from parameterized import parameterized
->>>>>>> 60076952
 
 import docker
 from docker.errors import NotFound, APIError

import stat
import zipfile
import os
import shutil
from unittest import TestCase
from contextlib import contextmanager
from tempfile import NamedTemporaryFile, mkdtemp
from mock import Mock, patch

from nose_parameterized import parameterized, param

from samcli.local.lambdafn.zip import unzip, unzip_from_uri, _override_permissions


class TestUnzipWithPermissions(TestCase):

    """
    External Attribute Magic = type + permission + DOS is-dir flag?

    TTTTugsrwxrwxrwx0000000000ADVSHR
    ^^^^____________________________ File Type [UPPER 4 bits, 29-32]
        ^___________________________ setuid [bit 28]
         ^__________________________ setgid [bit 27]
          ^_________________________ sticky [bit 26]
           ^^^^^^^^^________________ Permissions [bits 17-25]
                    ^^^^^^^^________ Other [bits 9-16]
                            ^^^^^^^^ DOS attribute bits: [LOWER 8 bits]

    Interesting File Types
    S_IFDIR  0040000  /* directory */
    S_IFREG  0100000  /* regular */
    S_IFLNK  0120000  /* symbolic link */

    See: https://unix.stackexchange.com/questions/14705/%20the-zip-formats-external-file-attribute
    """

    files_with_external_attr = {
        "1.txt": {
            "file_type": 0o10,
            "contents": b'foo',
            "permissions": 0o644,
        },
        "folder1/2.txt": {
            "file_type": 0o10,
            "contents": b'bar',
            "permissions": 0o777,
        },
        "folder2/subdir/3.txt": {
            "file_type": 0o10,
            "contents": b'foo bar',
            "permissions": 0o666,
        },
        "folder2/subdir/4.txt": {
            "file_type": 0o10,
            "contents": b'bar foo',
            "permissions": 0o400,
        },
        "symlinkToF2": {
            "file_type": 0o12,
            "contents": b'1.txt',
            "permissions": 0o644,
        }
    }

    expected_files = 0
    expected_symlinks = 0
    actual_files = 0
    actual_symlinks = 0

    @parameterized.expand([param(True), param(False)])
    def test_must_unzip(self, verify_external_attributes):
        self._reset(verify_external_attributes)

        with self._create_zip(self.files_with_external_attr, verify_external_attributes) as zip_file_name:
            with self._temp_dir() as extract_dir:
                unzip(zip_file_name, extract_dir)

                for root, dirs, files in os.walk(extract_dir):
                    for file in files:
                        self._verify_file(extract_dir, file, root, verify_external_attributes)

        self._verify_file_count(verify_external_attributes)

    @contextmanager
    def _reset(self, verify_external_attributes):
        self.expected_files = 0
        self.expected_symlinks = 0
        self.actual_files = 0
        self.actual_symlinks = 0
        if verify_external_attributes:
            for filename, data in self.files_with_external_attr.items():
                if data["file_type"] == 0o12:
                    self.expected_symlinks += 1
                elif data["file_type"] == 0o10:
                    self.expected_files += 1

    @contextmanager
    def _create_zip(self, file_dict, add_attributes=True):

        zipfilename = None
        try:
            zipfilename = NamedTemporaryFile(mode="w+b").name

            zf = zipfile.ZipFile(zipfilename, "w", zipfile.ZIP_DEFLATED)
            for filename, data in file_dict.items():

                fileinfo = zipfile.ZipInfo(filename)

                if add_attributes:
                    fileinfo.external_attr = (data["file_type"] << 28) | (data["permissions"] << 16)

                zf.writestr(fileinfo, data["contents"])

            zf.close()

            yield zipfilename

        finally:
            if zipfilename:
                os.remove(zipfilename)

    @contextmanager
    def _verify_file(self, extract_dir, file, root, verify_external_attributes):
        filepath = os.path.join(extract_dir, root, file)
        key = os.path.relpath(filepath, extract_dir)
        mode = os.lstat(filepath).st_mode
        actual_permissions = oct(stat.S_IMODE(mode))
        expected_permission = oct(self.files_with_external_attr[key]["permissions"])

        self.assertIn(key, self.files_with_external_attr)
        if verify_external_attributes:
            self._verify_external_attributes(
                actual_permissions,
                expected_permission,
                key,
                mode)

    @contextmanager
    def _verify_external_attributes(self, actual_permissions, expected_permission, key,
                                    mode):
        if stat.S_ISREG(mode):
            self.assertTrue(
                self.files_with_external_attr[key]["file_type"] == 0o10,
                "Expected a regular file."
            )
            self.actual_files += 1
        elif stat.S_ISLNK(mode):
            self.assertTrue(
                self.files_with_external_attr[key]["file_type"] == 0o12,
                "Expected a Symlink."
            )
            self.actual_symlinks += 1
            return

        self.assertEquals(
            expected_permission,
            actual_permissions,
            "File {} has wrong permission {}, expected {}.".format(
                key,
                actual_permissions,
                expected_permission
            )
        )

    @contextmanager
<<<<<<< HEAD
    def _verify_external_attributes(self, actual_permissions, expected_permission, key,
                                    mode):
        if stat.S_ISREG(mode):
            self.assertTrue(
                self.files_with_external_attr[key]["file_type"] == 0o10,
                "Expected a regular file."
            )
            self.actual_files += 1
        elif stat.S_ISLNK(mode):
            self.assertTrue(
                self.files_with_external_attr[key]["file_type"] == 0o12,
                "Expected a Symlink."
            )
            self.actual_symlinks += 1
        self.assertEquals(
            expected_permission,
            actual_permissions,
            "File {} has wrong permission {}, expected {}.".format(
                key,
                actual_permissions,
                expected_permission
            )
        )

    @contextmanager
=======
>>>>>>> 7ed0eddf
    def _verify_file_count(self, verify_external_attributes):
        if verify_external_attributes:
            self.assertEqual(
                self.expected_files,
                self.actual_files,
                "Expected {} files but found {}.".format(self.expected_files, self.actual_files)
            )
            self.assertEqual(
                self.expected_symlinks,
                self.actual_symlinks,
                "Expected {} symlinks but found {}.".format(self.expected_symlinks, self.actual_symlinks)
            )

    @contextmanager
    def _temp_dir(self):
        name = None
        try:
            name = mkdtemp()
            yield name
        finally:
            if name:
                shutil.rmtree(name)


class TestUnzipFromUri(TestCase):

    @patch('samcli.local.lambdafn.zip.unzip')
    @patch('samcli.local.lambdafn.zip.Path')
    @patch('samcli.local.lambdafn.zip.progressbar')
    @patch('samcli.local.lambdafn.zip.requests')
    @patch('samcli.local.lambdafn.zip.open')
    @patch('samcli.local.lambdafn.zip.os')
    def test_successfully_unzip_from_uri(self,
                                         os_patch,
                                         open_patch,
                                         requests_patch,
                                         progressbar_patch,
                                         path_patch,
                                         unzip_patch):
        get_request_mock = Mock()
        get_request_mock.headers = {"Content-length": "200"}
        get_request_mock.iter_content.return_value = [b'data1']
        requests_patch.get.return_value = get_request_mock

        file_mock = Mock()
        open_patch.return_value.__enter__.return_value = file_mock

        progressbar_mock = Mock()
        progressbar_patch.return_value.__enter__.return_value = progressbar_mock

        path_mock = Mock()
        path_mock.exists.return_value = True
        path_patch.return_value = path_mock

        os_patch.environ.get.return_value = True

        unzip_from_uri('uri', 'layer_zip_path', 'output_zip_dir', 'layer_arn')

        requests_patch.get.assert_called_with('uri', stream=True, verify=True)
        get_request_mock.iter_content.assert_called_with(chunk_size=None)
        open_patch.assert_called_with('layer_zip_path', 'wb')
        file_mock.write.assert_called_with(b'data1')
        progressbar_mock.update.assert_called_with(5)
        path_patch.assert_called_with('layer_zip_path')
        path_mock.unlink.assert_called()
        unzip_patch.assert_called_with('layer_zip_path', 'output_zip_dir', permission=0o700)
        os_patch.environ.get.assert_called_with('AWS_CA_BUNDLE', True)

    @patch('samcli.local.lambdafn.zip.unzip')
    @patch('samcli.local.lambdafn.zip.Path')
    @patch('samcli.local.lambdafn.zip.progressbar')
    @patch('samcli.local.lambdafn.zip.requests')
    @patch('samcli.local.lambdafn.zip.open')
    @patch('samcli.local.lambdafn.zip.os')
    def test_not_unlink_file_when_file_doesnt_exist(self,
                                                    os_patch,
                                                    open_patch,
                                                    requests_patch,
                                                    progressbar_patch,
                                                    path_patch,
                                                    unzip_patch):
        get_request_mock = Mock()
        get_request_mock.headers = {"Content-length": "200"}
        get_request_mock.iter_content.return_value = [b'data1']
        requests_patch.get.return_value = get_request_mock

        file_mock = Mock()
        open_patch.return_value.__enter__.return_value = file_mock

        progressbar_mock = Mock()
        progressbar_patch.return_value.__enter__.return_value = progressbar_mock

        path_mock = Mock()
        path_mock.exists.return_value = False
        path_patch.return_value = path_mock

        os_patch.environ.get.return_value = True

        unzip_from_uri('uri', 'layer_zip_path', 'output_zip_dir', 'layer_arn')

        requests_patch.get.assert_called_with('uri', stream=True, verify=True)
        get_request_mock.iter_content.assert_called_with(chunk_size=None)
        open_patch.assert_called_with('layer_zip_path', 'wb')
        file_mock.write.assert_called_with(b'data1')
        progressbar_mock.update.assert_called_with(5)
        path_patch.assert_called_with('layer_zip_path')
        path_mock.unlink.assert_not_called()
        unzip_patch.assert_called_with('layer_zip_path', 'output_zip_dir', permission=0o700)
        os_patch.environ.get.assert_called_with('AWS_CA_BUNDLE', True)

    @patch('samcli.local.lambdafn.zip.unzip')
    @patch('samcli.local.lambdafn.zip.Path')
    @patch('samcli.local.lambdafn.zip.progressbar')
    @patch('samcli.local.lambdafn.zip.requests')
    @patch('samcli.local.lambdafn.zip.open')
    @patch('samcli.local.lambdafn.zip.os')
    def test_unzip_from_uri_reads_AWS_CA_BUNDLE_env_var(self, os_patch,
                                                        open_patch,
                                                        requests_patch,
                                                        progressbar_patch,
                                                        path_patch,
                                                        unzip_patch):
        get_request_mock = Mock()
        get_request_mock.headers = {"Content-length": "200"}
        get_request_mock.iter_content.return_value = [b'data1']
        requests_patch.get.return_value = get_request_mock

        file_mock = Mock()
        open_patch.return_value.__enter__.return_value = file_mock

        progressbar_mock = Mock()
        progressbar_patch.return_value.__enter__.return_value = progressbar_mock

        path_mock = Mock()
        path_mock.exists.return_value = True
        path_patch.return_value = path_mock

        os_patch.environ.get.return_value = '/some/path/on/the/system'

        unzip_from_uri('uri', 'layer_zip_path', 'output_zip_dir', 'layer_arn')

        requests_patch.get.assert_called_with('uri', stream=True, verify='/some/path/on/the/system')
        get_request_mock.iter_content.assert_called_with(chunk_size=None)
        open_patch.assert_called_with('layer_zip_path', 'wb')
        file_mock.write.assert_called_with(b'data1')
        progressbar_mock.update.assert_called_with(5)
        path_patch.assert_called_with('layer_zip_path')
        path_mock.unlink.assert_called()
        unzip_patch.assert_called_with('layer_zip_path', 'output_zip_dir', permission=0o700)
        os_patch.environ.get.assert_called_with('AWS_CA_BUNDLE', True)


class TestOverridePermissions(TestCase):

    @patch('samcli.local.lambdafn.zip.os')
    def test_must_override_permissions(self, os_patch):
        _override_permissions(path="./home", permission=0o700)

        os_patch.chmod.assert_called_once_with("./home", 0o700)

    @patch('samcli.local.lambdafn.zip.os')
    def test_must_not_override_permissions(self, os_patch):
        _override_permissions(path="./home", permission=None)

        os_patch.chmod.assert_not_called()<|MERGE_RESOLUTION|>--- conflicted
+++ resolved
@@ -163,34 +163,6 @@
         )
 
     @contextmanager
-<<<<<<< HEAD
-    def _verify_external_attributes(self, actual_permissions, expected_permission, key,
-                                    mode):
-        if stat.S_ISREG(mode):
-            self.assertTrue(
-                self.files_with_external_attr[key]["file_type"] == 0o10,
-                "Expected a regular file."
-            )
-            self.actual_files += 1
-        elif stat.S_ISLNK(mode):
-            self.assertTrue(
-                self.files_with_external_attr[key]["file_type"] == 0o12,
-                "Expected a Symlink."
-            )
-            self.actual_symlinks += 1
-        self.assertEquals(
-            expected_permission,
-            actual_permissions,
-            "File {} has wrong permission {}, expected {}.".format(
-                key,
-                actual_permissions,
-                expected_permission
-            )
-        )
-
-    @contextmanager
-=======
->>>>>>> 7ed0eddf
     def _verify_file_count(self, verify_external_attributes):
         if verify_external_attributes:
             self.assertEqual(

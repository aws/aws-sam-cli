"""
Unit tests for Lambda runtime
"""

from unittest import TestCase
from mock import Mock, patch, MagicMock, ANY
from parameterized import parameterized

from samcli.local.lambdafn.runtime import LambdaRuntime, _unzip_file
from samcli.local.lambdafn.config import FunctionConfig


class LambdaRuntime_invoke(TestCase):

    DEFAULT_MEMORY = 128
    DEFAULT_TIMEOUT = 3

    def setUp(self):

        self.manager_mock = Mock()

        self.name = "name"
        self.lang = "runtime"
        self.handler = "handler"
        self.code_path = "code-path"
        self.layers = []
        self.func_config = FunctionConfig(self.name, self.lang, self.handler, self.code_path, self.layers)

        self.env_vars = Mock()
        self.func_config.env_vars = self.env_vars
        self.env_var_value = {"a": "b"}
        self.env_vars.resolve.return_value = self.env_var_value

    @patch("samcli.local.lambdafn.runtime.LambdaContainer")
    def test_must_run_container_and_wait_for_logs(self, LambdaContainerMock):
        event = "event"
        code_dir = "some code dir"
        stdout = "stdout"
        stderr = "stderr"
        container = Mock()
        timer = Mock()
        debug_options = Mock()
<<<<<<< HEAD
        container_name = "container-name"
=======
        lambda_image_mock = Mock()
>>>>>>> a9a6d12a

        self.runtime = LambdaRuntime(self.manager_mock, lambda_image_mock)

        # Using MagicMock to mock the context manager
        self.runtime._get_code_dir = MagicMock()
        self.runtime._get_code_dir(self.code_path).__enter__.return_value = code_dir

        # Configure interrupt handler
        self.runtime._configure_interrupt = Mock()
        self.runtime._configure_interrupt.return_value = timer

        LambdaContainerMock.return_value = container

        self.runtime.invoke(self.func_config,
                            event,
                            container_name=container_name,
                            debug_context=debug_options,
                            stdout=stdout,
                            stderr=stderr)

        # Verify if Lambda Event data is set
        self.env_vars.add_lambda_event_body.assert_called_with(event)

        # Make sure env-vars get resolved
        self.env_vars.resolve.assert_called_with()

        # Make sure the context manager is called to return the code directory
        self.runtime._get_code_dir.assert_called_with(self.code_path)

        # Make sure the container is created with proper values
<<<<<<< HEAD
        LambdaContainerMock.assert_called_with(self.lang, self.handler, code_dir,
                                               name=container_name, memory_mb=self.DEFAULT_MEMORY,
                                               env_vars=self.env_var_value, debug_options=debug_options)
=======
        LambdaContainerMock.assert_called_with(self.lang, self.handler, code_dir, self.layers, lambda_image_mock,
                                               memory_mb=self.DEFAULT_MEMORY, env_vars=self.env_var_value,
                                               debug_options=debug_options)
>>>>>>> a9a6d12a

        # Run the container and get results
        self.manager_mock.run.assert_called_with(container)
        self.runtime._configure_interrupt.assert_called_with(self.name, self.DEFAULT_TIMEOUT, container, True)
        container.wait_for_logs.assert_called_with(stdout=stdout, stderr=stderr)

        # Finally block
        timer.cancel.assert_called_with()
        self.manager_mock.stop.assert_called_with(container)

    @patch("samcli.local.lambdafn.runtime.LambdaContainer")
    def test_exception_from_run_must_trigger_cleanup(self, LambdaContainerMock):
        event = "event"
        code_dir = "some code dir"
        stdout = "stdout"
        stderr = "stderr"
        container = Mock()
        timer = Mock()
        layer_downloader = Mock()

        self.runtime = LambdaRuntime(self.manager_mock, layer_downloader)

        # Using MagicMock to mock the context manager
        self.runtime._get_code_dir = MagicMock()
        self.runtime._get_code_dir(self.code_path).__enter__.return_value = code_dir
        self.runtime._configure_interrupt = Mock()
        self.runtime._configure_interrupt.return_value = timer

        LambdaContainerMock.return_value = container

        self.manager_mock.run.side_effect = ValueError("some exception")

        with self.assertRaises(ValueError):
            self.runtime.invoke(self.func_config,
                                event,
                                debug_context=None,
                                stdout=stdout,
                                stderr=stderr)

        # Run the container and get results
        self.manager_mock.run.assert_called_with(container)

        self.runtime._configure_interrupt.assert_not_called()

        # Finally block must be called
        # But timer was not yet created. It should not be called
        timer.cancel.assert_not_called()
        # In any case, stop the container
        self.manager_mock.stop.assert_called_with(container)

    @patch("samcli.local.lambdafn.runtime.LambdaContainer")
    def test_exception_from_wait_for_logs_must_trigger_cleanup(self, LambdaContainerMock):
        event = "event"
        code_dir = "some code dir"
        stdout = "stdout"
        stderr = "stderr"
        container = Mock()
        timer = Mock()
        debug_options = Mock()
        layer_downloader = Mock()

        self.runtime = LambdaRuntime(self.manager_mock, layer_downloader)

        # Using MagicMock to mock the context manager
        self.runtime._get_code_dir = MagicMock()
        self.runtime._get_code_dir(self.code_path).__enter__.return_value = code_dir
        self.runtime._configure_interrupt = Mock()
        self.runtime._configure_interrupt.return_value = timer

        LambdaContainerMock.return_value = container

        container.wait_for_logs.side_effect = ValueError("some exception")

        with self.assertRaises(ValueError):
            self.runtime.invoke(self.func_config,
                                event,
                                debug_context=debug_options,
                                stdout=stdout,
                                stderr=stderr)

        # Run the container and get results
        self.manager_mock.run.assert_called_with(container)

        self.runtime._configure_interrupt.assert_called_with(self.name, self.DEFAULT_TIMEOUT, container, True)

        # Finally block must be called
        # Timer was created. So it must be cancelled
        timer.cancel.assert_called_with()
        # In any case, stop the container
        self.manager_mock.stop.assert_called_with(container)

    @patch("samcli.local.lambdafn.runtime.LambdaContainer")
    def test_keyboard_interrupt_must_not_raise(self, LambdaContainerMock):
        event = "event"
        code_dir = "some code dir"
        stdout = "stdout"
        stderr = "stderr"
        container = Mock()
        layer_downloader = Mock()

        self.runtime = LambdaRuntime(self.manager_mock, layer_downloader)

        # Using MagicMock to mock the context manager
        self.runtime._get_code_dir = MagicMock()
        self.runtime._get_code_dir(self.code_path).__enter__.return_value = code_dir
        self.runtime._configure_interrupt = Mock()

        LambdaContainerMock.return_value = container

        self.manager_mock.run.side_effect = KeyboardInterrupt("some exception")

        self.runtime.invoke(self.func_config,
                            event,
                            stdout=stdout,
                            stderr=stderr)

        # Run the container and get results
        self.manager_mock.run.assert_called_with(container)

        self.runtime._configure_interrupt.assert_not_called()

        # Finally block must be called
        self.manager_mock.stop.assert_called_with(container)


class TestLambdaRuntime_configure_interrupt(TestCase):

    def setUp(self):
        self.name = "name"
        self.timeout = 123
        self.container = Mock()

        self.manager_mock = Mock()
        self.layer_downloader = Mock()
        self.runtime = LambdaRuntime(self.manager_mock, self.layer_downloader)

    @patch("samcli.local.lambdafn.runtime.threading")
    @patch("samcli.local.lambdafn.runtime.signal")
    def test_must_setup_timer(self, SignalMock, ThreadingMock):
        is_debugging = False  # We are not debugging. So setup timer
        timer_obj = Mock()
        ThreadingMock.Timer.return_value = timer_obj

        result = self.runtime._configure_interrupt(self.name, self.timeout, self.container, is_debugging)

        self.assertEquals(result, timer_obj)

        ThreadingMock.Timer.assert_called_with(self.timeout, ANY, ())
        timer_obj.start.assert_called_with()

        SignalMock.signal.assert_not_called()  # must not setup signal handler

    @patch("samcli.local.lambdafn.runtime.threading")
    @patch("samcli.local.lambdafn.runtime.signal")
    def test_must_setup_signal_handler(self, SignalMock, ThreadingMock):
        is_debugging = True  # We are debugging. So setup signal
        SignalMock.SIGTERM = sigterm = "sigterm"

        result = self.runtime._configure_interrupt(self.name, self.timeout, self.container, is_debugging)

        self.assertIsNone(result, "There are no return values when setting up signal handler")

        SignalMock.signal.assert_called_with(sigterm, ANY)
        ThreadingMock.Timer.signal.assert_not_called()  # must not setup timer

    @patch("samcli.local.lambdafn.runtime.threading")
    @patch("samcli.local.lambdafn.runtime.signal")
    def test_verify_signal_handler(self, SignalMock, ThreadingMock):
        """
        Verify the internal implementation of the Signal Handler
        """
        is_debugging = True  # We are debugging. So setup signal
        SignalMock.SIGTERM = "sigterm"

        # Fake the real method with a Lambda. Also run the handler immediately.
        SignalMock.signal = lambda term, handler: handler("a", "b")

        self.runtime._configure_interrupt(self.name, self.timeout, self.container, is_debugging)

        # This method should be called from within the Signal Handler
        self.manager_mock.stop.assert_called_with(self.container)

    @patch("samcli.local.lambdafn.runtime.threading")
    @patch("samcli.local.lambdafn.runtime.signal")
    def test_verify_timer_handler(self, SignalMock, ThreadingMock):
        """
        Verify the internal implementation of the Signal Handler
        """
        is_debugging = False

        def fake_timer(timeout, handler, args):
            handler()
            return Mock()

        # Fake the real method with a Lambda. Also run the handler immediately.
        ThreadingMock.Timer = fake_timer

        self.runtime._configure_interrupt(self.name, self.timeout, self.container, is_debugging)

        # This method should be called from within the Timer Handler
        self.manager_mock.stop.assert_called_with(self.container)


class TestLambdaRuntime_get_code_dir(TestCase):

    def setUp(self):
        self.manager_mock = Mock()
        self.layer_downloader = Mock()
        self.runtime = LambdaRuntime(self.manager_mock, self.layer_downloader)

    @parameterized.expand([
        (".zip"),
        (".ZIP"),
        (".JAR"),
        (".jar")
    ])
    @patch("samcli.local.lambdafn.runtime.os")
    @patch("samcli.local.lambdafn.runtime.shutil")
    @patch("samcli.local.lambdafn.runtime._unzip_file")
    def test_must_uncompress_zip_files(self, extension, unzip_file_mock, shutil_mock, os_mock):
        code_path = "foo" + extension
        decompressed_dir = "decompressed-dir"

        unzip_file_mock.return_value = decompressed_dir
        os_mock.path.isfile.return_value = True

        with self.runtime._get_code_dir(code_path) as result:
            self.assertEquals(result, decompressed_dir)

        unzip_file_mock.assert_called_with(code_path)
        os_mock.path.isfile.assert_called_with(code_path)

        # Finally block must call this after the context manager exists
        shutil_mock.rmtree.assert_called_with(decompressed_dir)

    @patch("samcli.local.lambdafn.runtime.os")
    @patch("samcli.local.lambdafn.runtime.shutil")
    @patch("samcli.local.lambdafn.runtime._unzip_file")
    def test_must_return_a_valid_file(self, unzip_file_mock, shutil_mock, os_mock):
        """
        Input is a file that exists, but is not a zip/jar file
        """
        code_path = "foo.exe"

        os_mock.path.isfile.return_value = True

        with self.runtime._get_code_dir(code_path) as result:
            # code path must be returned. No decompression
            self.assertEquals(result, code_path)

        unzip_file_mock.assert_not_called()  # Unzip must not be called
        os_mock.path.isfile.assert_called_with(code_path)

        # Because we never unzipped anything, we should never delete
        shutil_mock.rmtree.assert_not_called()


class TestUnzipFile(TestCase):

    @patch("samcli.local.lambdafn.runtime.tempfile")
    @patch("samcli.local.lambdafn.runtime.unzip")
    @patch("samcli.local.lambdafn.runtime.os")
    def test_must_unzip_not_posix(self, os_mock, unzip_mock, tempfile_mock):
        inputpath = "somepath"
        tmpdir = "/tmp/dir"
        realpath = "/foo/bar/tmp/dir/code.zip"

        tempfile_mock.mkdtemp.return_value = tmpdir
        os_mock.path.realpath.return_value = realpath
        os_mock.name = 'not-posix'

        output = _unzip_file(inputpath)
        self.assertEquals(output, realpath)

        tempfile_mock.mkdtemp.assert_called_with()
        unzip_mock.assert_called_with(inputpath, tmpdir)  # unzip files to temporary directory
        os_mock.path.realpath(tmpdir)  # Return the real path of temporary directory
        os_mock.chmod.assert_not_called()  # Assert we do not chmod the temporary directory

    @patch("samcli.local.lambdafn.runtime.tempfile")
    @patch("samcli.local.lambdafn.runtime.unzip")
    @patch("samcli.local.lambdafn.runtime.os")
    def test_must_unzip_posix(self, os_mock, unzip_mock, tempfile_mock):
        inputpath = "somepath"
        tmpdir = "/tmp/dir"
        realpath = "/foo/bar/tmp/dir/code.zip"

        tempfile_mock.mkdtemp.return_value = tmpdir
        os_mock.path.realpath.return_value = realpath
        os_mock.name = 'posix'

        output = _unzip_file(inputpath)
        self.assertEquals(output, realpath)

        tempfile_mock.mkdtemp.assert_called_with()
        unzip_mock.assert_called_with(inputpath, tmpdir)  # unzip files to temporary directory
        os_mock.path.realpath(tmpdir)  # Return the real path of temporary directory
        os_mock.chmod.assert_called_with(tmpdir, 0o755)  # Assert we do chmod the temporary directory<|MERGE_RESOLUTION|>--- conflicted
+++ resolved
@@ -40,11 +40,8 @@
         container = Mock()
         timer = Mock()
         debug_options = Mock()
-<<<<<<< HEAD
         container_name = "container-name"
-=======
         lambda_image_mock = Mock()
->>>>>>> a9a6d12a
 
         self.runtime = LambdaRuntime(self.manager_mock, lambda_image_mock)
 
@@ -75,15 +72,9 @@
         self.runtime._get_code_dir.assert_called_with(self.code_path)
 
         # Make sure the container is created with proper values
-<<<<<<< HEAD
-        LambdaContainerMock.assert_called_with(self.lang, self.handler, code_dir,
+        LambdaContainerMock.assert_called_with(self.lang, self.handler, code_dir, self.layers, lambda_image_mock,
                                                name=container_name, memory_mb=self.DEFAULT_MEMORY,
                                                env_vars=self.env_var_value, debug_options=debug_options)
-=======
-        LambdaContainerMock.assert_called_with(self.lang, self.handler, code_dir, self.layers, lambda_image_mock,
-                                               memory_mb=self.DEFAULT_MEMORY, env_vars=self.env_var_value,
-                                               debug_options=debug_options)
->>>>>>> a9a6d12a
 
         # Run the container and get results
         self.manager_mock.run.assert_called_with(container)

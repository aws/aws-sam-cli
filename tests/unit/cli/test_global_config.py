--- conflicted
+++ resolved
@@ -225,19 +225,11 @@
         GlobalConfig()._load_config()
         self.assertEqual(GlobalConfig()._config_data, {})
 
-<<<<<<< HEAD
-    def test_flush_config(self):
-        self.path_exists_mock.return_value = False
-        GlobalConfig()._persistent_fields = ["a"]
-        GlobalConfig()._config_data = {"a": 1}
-        GlobalConfig()._flush_config()
-=======
     def test_write_config(self):
         self.path_exists_mock.return_value = False
         GlobalConfig()._persistent_fields = ["a"]
         GlobalConfig()._config_data = {"a": 1}
         GlobalConfig()._write_config()
->>>>>>> 5e918c28
         self.json_mock.dumps.assert_called_once()
         self.path_mkdir_mock.assert_called_once()
         self.path_write_mock.assert_called_once()

from unittest import TestCase
from unittest.mock import Mock, ANY

from click import BadParameter
from parameterized import parameterized

from samcli.cli.types import (
    CfnParameterOverridesType,
    CfnTags,
    SigningProfilesOptionType,
    ImageRepositoryType,
    ImageRepositoriesType,
    RemoteInvokeBotoApiParameterType,
    RemoteInvokeOutputFormatType,
)
from samcli.cli.types import CfnMetadataType
from samcli.lib.remote_invoke.remote_invoke_executors import RemoteInvokeOutputFormat


class TestCfnParameterOverridesType(TestCase):
    def setUp(self):
        self.param_type = CfnParameterOverridesType()

    @parameterized.expand(
        [
            # Random string
            ("some string",),
            # Only commas
            (",,",),
            # Bad separator
            ("ParameterKey:Key,ParameterValue:Value",),
        ]
    )
    def test_must_fail_on_invalid_format(self, input):
        self.param_type.fail = Mock()
        self.param_type.convert(input, "param", "ctx")

        self.param_type.fail.assert_called_with(ANY, "param", "ctx")

    @parameterized.expand(
        [
            # No enclosing quotes and non escaped quotes in values.
            (
                (
                    "DeployStackName=new-stack "
                    'DeployParameterOverrides="{"bucketName":"production","bucketRegion":"eu-west-1"}" '
                    'DeployParameterBucketOverrides="{"bucketName":"myownbucket"}"'
                ),
                {
                    "DeployStackName": "new-stack",
                    "DeployParameterOverrides": "{",
                    "DeployParameterBucketOverrides": "{",
                },
            )
        ]
    )
    def test_unsupported_formats(self, input, expected):
        result = self.param_type.convert(input, None, None)
        self.assertEqual(result, expected, msg="Failed with Input = " + str(input))

    @parameterized.expand(
        [
            (
                ("ParameterKey=KeyPairName,ParameterValue=MyKey ParameterKey=InstanceType,ParameterValue=t1.micro",),
                {"KeyPairName": "MyKey", "InstanceType": "t1.micro"},
            ),
            (("KeyPairName=MyKey InstanceType=t1.micro",), {"KeyPairName": "MyKey", "InstanceType": "t1.micro"}),
            (("KeyPairName=MyKey, InstanceType=t1.micro,",), {"KeyPairName": "MyKey,", "InstanceType": "t1.micro,"}),
            (('ParameterKey="Ke y",ParameterValue=Value',), {"ParameterKey": "Ke y"}),
            (("ParameterKey='Ke y',ParameterValue=Value",), {"ParameterKey": "Ke y"}),
            ((("ParameterKey=Key,ParameterValue="),), {"ParameterKey": "Key,ParameterValue="}),
            (('ParameterKey="Key",ParameterValue=Val\\ ue',), {"Key": "Val ue"}),
            (('ParameterKey="Key",ParameterValue="Val\\"ue"',), {"Key": 'Val"ue'}),
            (("ParameterKey='Key',ParameterValue='Val ue'",), {"Key": "Val ue"}),
            (('ParameterKey="Key",ParameterValue=Val\'ue',), {"Key": "Val'ue"}),
            (("ParameterKey='Key',ParameterValue='Val\"ue'",), {"Key": 'Val"ue'}),
            (("""ParameterKey='Key',ParameterValue='Val"ue'""",), {"Key": 'Val"ue'}),
            (("ParameterKey=Key,ParameterValue=Value",), {"Key": "Value"}),
            (('ParameterKey=Key,ParameterValue=""',), {"Key": ""}),
            (
                # Trailing and leading whitespaces
                ("  ParameterKey=Key,ParameterValue=Value   ParameterKey=Key2,ParameterValue=Value2     ",),
                {"Key": "Value", "Key2": "Value2"},
            ),
            (
                # Double quotes at the end
                ('ParameterKey=Key,ParameterValue=Value\\"',),
                {"Key": 'Value"'},
            ),
            (
                # Single quotes at the end
                ("ParameterKey=Key,ParameterValue=Value'",),
                {"Key": "Value'"},
            ),
            (
                # Double quotes at the start
                ('ParameterKey=Key,ParameterValue=\\"Value',),
                {"Key": '"Value'},
            ),
            (
                # Single quotes at the start
                ("ParameterKey=Key,ParameterValue='Value",),
                {"Key": "'Value"},
            ),
            (
                # Value is spacial characters
                ("ParameterKey=Key,ParameterValue==-_)(*&^%$#@!`~:;,.    ParameterKey=Key2,ParameterValue=Value2",),
                {"Key": "=-_)(*&^%$#@!`~:;,.", "Key2": "Value2"},
            ),
            (('ParameterKey=Key1230,ParameterValue="{\\"a\\":\\"b\\"}"',), {"Key1230": '{"a":"b"}'}),
            (('Key=Key1230 Value="{\\"a\\":\\"b\\"}"',), {"Key": "Key1230", "Value": '{"a":"b"}'}),
            (("""Key=Key1230 Value='{"a":"b"}'""",), {"Key": "Key1230", "Value": '{"a":"b"}'}),
            (
                (
                    'Key=Key1230 Value="{\\"a\\":\\"b\\"}" '
                    'Key1=Key1230 Value1="{\\"a\\":\\"b\\"}" '
                    'Key2=Key1230 Value2="{\\"a\\":\\"b\\"}"',
                ),
                {
                    "Key": "Key1230",
                    "Value": '{"a":"b"}',
                    "Key1": "Key1230",
                    "Value1": '{"a":"b"}',
                    "Key2": "Key1230",
                    "Value2": '{"a":"b"}',
                },
            ),
            (
                (
                    "DeployStackName=new-stack "
                    'DeployParameterOverrides="{\\"bucketName\\":\\"production\\",\\"bucketRegion\\":\\"eu-west-1\\"}" '
                    'DeployParameterBucketOverrides="{\\"bucketName\\":\\"myownbucket\\"}"'
                ),
                {
                    "DeployStackName": "new-stack",
                    "DeployParameterOverrides": '{"bucketName":"production","bucketRegion":"eu-west-1"}',
                    "DeployParameterBucketOverrides": '{"bucketName":"myownbucket"}',
                },
            ),
            (
                # Must ignore empty inputs
                ("",),
                {},
            ),
        ]
    )
    def test_successful_parsing(self, input, expected):
        result = self.param_type.convert(input, None, None)
        self.assertEqual(result, expected, msg="Failed with Input = " + str(input))


class TestCfnMetadataType(TestCase):
    def setUp(self):
        self.param_type = CfnMetadataType()

    @parameterized.expand(
        [
            # Just a string
            ("some string"),
            # Unfinished dict with just a key
            ("{'a'}"),
            # Unfinished dict just a key and :
            ("{'a'}:"),
            # Dict with nested dict:
            ("{'a':{'b':'c'}}"),
            # Dict with list value:
            ("{'a':['b':'c']}"),
            # Just a list:
            ("['b':'c']"),
            # Non-string
            ("{1:1}"),
            # Wrong notation
            # ("a==b"),
            # Wrong multi-key notation
            # ("a==b,c==d"),
        ]
    )
    def test_must_fail_on_invalid_format(self, input):
        self.param_type.fail = Mock()
        self.param_type.convert(input, "param", "ctx")

        self.param_type.fail.assert_called_with(ANY, "param", "ctx")

    @parameterized.expand(
        [
            ("a=b", {"a": "b"}),
            ("a=b,c=d", {"a": "b", "c": "d"}),
            ('{"a":"b"}', {"a": "b"}),
            ('{"a":"b", "c":"d"}', {"a": "b", "c": "d"}),
            ("", {}),
        ]
    )
    def test_successful_parsing(self, input, expected):
        result = self.param_type.convert(input, None, None)
        self.assertEqual(result, expected, msg="Failed with Input = " + input)


class TestCfnTags(TestCase):
    def setUp(self):
        self.param_type = CfnTags()

    @parameterized.expand(
        [
            # Just a string
            ("some string"),
            # Wrong notation
            # ("a==b"),
            # Wrong multi-key notation
            # ("a==b,c==d"),
        ]
    )
    def test_must_fail_on_invalid_format(self, input):
        self.param_type.fail = Mock()
        self.param_type.convert(input, "param", "ctx")

        self.param_type.fail.assert_called_with(ANY, "param", "ctx")

    @parameterized.expand(
        [
            (("a=b",), {"a": "b"}),
            (("a=b", "c=d"), {"a": "b", "c": "d"}),
            (('"a+-=._:/@"="b+-=._:/@" "--c="="=d/"',), {"a+-=._:/@": "b+-=._:/@", "--c=": "=d/"}),
            (('owner:name="son of anton"',), {"owner:name": "son of anton"}),
            (("a=012345678901234567890123456789",), {"a": "012345678901234567890123456789"}),
            (
                ("a=012345678901234567890123456789 name=this-is-a-very-long-tag-value-now-it-should-not-fail"),
                {"a": "012345678901234567890123456789", "name": "this-is-a-very-long-tag-value-now-it-should-not-fail"},
            ),
            (
                ("a=012345678901234567890123456789", "c=012345678901234567890123456789"),
                {"a": "012345678901234567890123456789", "c": "012345678901234567890123456789"},
            ),
            (("",), {}),
            # list as input
            ([], {}),
            (
                ["stage=int", "company:application=awesome-service", "company:department=engineering"],
                {"stage": "int", "company:application": "awesome-service", "company:department": "engineering"},
            ),
        ]
    )
    def test_successful_parsing(self, input, expected):
        result = self.param_type.convert(input, None, None)
        self.assertEqual(result, expected, msg="Failed with Input = " + str(input))


class TestCfnTagsMultipleValues(TestCase):
    """
    Tests for the CfnTags parameter allowing multiple values per key.
    """

    def setUp(self):
        self.param_type = CfnTags(multiple_values_per_key=True)

    @parameterized.expand(
        [
            # Just a string
            ("some string"),
            # Wrong notation
            # ("a==b"),
            # Wrong multi-key notation
            # ("a==b,c==d"),
        ]
    )
    def test_must_fail_on_invalid_format(self, input):
        self.param_type.fail = Mock()
        self.param_type.convert(input, "param", "ctx")

        self.param_type.fail.assert_called_with(ANY, "param", "ctx")

    @parameterized.expand(
        [
            (("a=b",), {"a": ["b"]}),
            (("a=b", "c=d"), {"a": ["b"], "c": ["d"]}),
            (('"a+-=._:/@"="b+-=._:/@" "--c="="=d/"',), {"a+-=._:/@": ["b+-=._:/@"], "--c=": ["=d/"]}),
            (('owner:name="son of anton"',), {"owner:name": ["son of anton"]}),
            (("a=012345678901234567890123456789",), {"a": ["012345678901234567890123456789"]}),
            (
                ("a=012345678901234567890123456789 name=this-is-a-very-long-tag-value-now-it-should-not-fail"),
                {
                    "a": ["012345678901234567890123456789"],
                    "name": ["this-is-a-very-long-tag-value-now-it-should-not-fail"],
                },
            ),
            (
                ("a=012345678901234567890123456789", "c=012345678901234567890123456789"),
                {"a": ["012345678901234567890123456789"], "c": ["012345678901234567890123456789"]},
            ),
            (("",), {}),
            # list as input
            ([], {}),
            (
                ["stage=int", "company:application=awesome-service", "company:department=engineering"],
                {"stage": ["int"], "company:application": ["awesome-service"], "company:department": ["engineering"]},
            ),
            (("a=b", "a=d"), {"a": ["b", "d"]}),
            (("stage=alpha", "stage=beta", "stage=gamma", "stage=prod"), {"stage": ["alpha", "beta", "gamma", "prod"]}),
        ]
    )
    def test_successful_parsing(self, input, expected):
        result = self.param_type.convert(input, None, None)
        self.assertEqual(result, expected, msg="Failed with Input = " + str(input))


class TestCodeSignOptionType(TestCase):
    def setUp(self):
        self.param_type = SigningProfilesOptionType()

    @parameterized.expand(
        [
            # Just a string
            ("some string"),
            # Wrong notation
            ("a=b::"),
            ("ab::"),
            ("a=b::c"),
            ("=b"),
            ("=b:c"),
            ("a=:c"),
        ]
    )
    def test_must_fail_on_invalid_format(self, input):
        self.param_type.fail = Mock()
        self.param_type.convert(input, "param", "ctx")

        self.param_type.fail.assert_called_with(ANY, "param", "ctx")

    @parameterized.expand(
        [
            (("a=b",), {"a": {"profile_name": "b", "profile_owner": ""}}),
            (
                ("a=b", "c=d"),
                {"a": {"profile_name": "b", "profile_owner": ""}, "c": {"profile_name": "d", "profile_owner": ""}},
            ),
            (("a=b:",), {"a": {"profile_name": "b", "profile_owner": ""}}),
            (("a=b:c",), {"a": {"profile_name": "b", "profile_owner": "c"}}),
            (
                ("a=b:c", "d=e:f"),
                {"a": {"profile_name": "b", "profile_owner": "c"}, "d": {"profile_name": "e", "profile_owner": "f"}},
            ),
            (
                ("a=b:c", "d=e"),
                {"a": {"profile_name": "b", "profile_owner": "c"}, "d": {"profile_name": "e", "profile_owner": ""}},
            ),
            (
                ("a=b:", "d=e"),
                {"a": {"profile_name": "b", "profile_owner": ""}, "d": {"profile_name": "e", "profile_owner": ""}},
            ),
            (
                "a=b:c d=e",
                {"a": {"profile_name": "b", "profile_owner": "c"}, "d": {"profile_name": "e", "profile_owner": ""}},
            ),
            (
                'a="b:c" d="e"',
                {"a": {"profile_name": "b", "profile_owner": "c"}, "d": {"profile_name": "e", "profile_owner": ""}},
            ),
            (("",), {}),
        ]
    )
    def test_successful_parsing(self, input, expected):
        result = self.param_type.convert(input, None, None)
        self.assertEqual(result, expected, msg="Failed with Input = " + str(input))


class TestImageRepositoryType(TestCase):
    def setUp(self):
        self.param_type = ImageRepositoryType()
        self.mock_param = Mock(opts=["--image-repository"])

    @parameterized.expand(
        [
            # Just a string
            ("some string"),
            # Almost an URI, but no dkr
            ("123456789012.us-east-1.amazonaws.com/test1"),
            # Almost an URI, but no repo-name
            ("123456789012.us-east-1.amazonaws.com/"),
            # Almost an URI, but no region name
            ("123456789012.dkr.ecr.amazonaws.com/test1"),
            # Almost an URI, but no service name
            ("123456789012.dkr.amazonaws.com/test1"),
        ]
    )
    def test_must_fail_on_invalid_format(self, input):
        self.param_type.fail = Mock()
        with self.assertRaises(BadParameter):
            self.param_type.convert(input, self.mock_param, Mock())

    @parameterized.expand(
        [
            (
                "123456789012.dkr.ecr.us-east-1.amazonaws.com/test1",
                "123456789012.dkr.ecr.us-east-1.amazonaws.com/test1",
            ),
            (
                "123456789012.dkr.ecr.cn-north-1.amazonaws.com.cn/test1",
                "123456789012.dkr.ecr.cn-north-1.amazonaws.com.cn/test1",
            ),
        ]
    )
    def test_successful_parsing(self, input, expected):
        result = self.param_type.convert(input, self.mock_param, Mock())
        self.assertEqual(result, expected, msg="Failed with Input = " + str(input))


class TestImageRepositoriesType(TestCase):
    def setUp(self):
        self.param_type = ImageRepositoriesType()
        self.mock_param = Mock(opts=["--image-repositories"])

    @parameterized.expand(
        [
            # Just a string
            ("some string"),
            # Too many equals
            ("a=b=c=d"),
            # Almost an URI, but no dkr
            ("Hello=123456789012.us-east-1.amazonaws.com/test1"),
            # Almost an URI, but no repo-name
            ("Hello=123456789012.us-east-1.amazonaws.com/"),
            # Almost an URI, but no region name
            ("Hello=123456789012.dkr.ecr.amazonaws.com/test1"),
            # Almost an URI, but no service name
            ("Hello=123456789012.dkr.amazonaws.com/test1"),
        ]
    )
    def test_must_fail_on_invalid_format(self, input):
        self.param_type.fail = Mock()
        with self.assertRaises(BadParameter):
            self.param_type.convert(input, self.mock_param, Mock())

    @parameterized.expand(
        [
            (
                "HelloWorld=123456789012.dkr.ecr.us-east-1.amazonaws.com/test1",
                {"HelloWorld": "123456789012.dkr.ecr.us-east-1.amazonaws.com/test1"},
            ),
            (
                "HelloWorld=123456789012.dkr.ecr.cn-north-1.amazonaws.com.cn/test1",
                {"HelloWorld": "123456789012.dkr.ecr.cn-north-1.amazonaws.com.cn/test1"},
            ),
        ]
    )
    def test_successful_parsing(self, input, expected):
        result = self.param_type.convert(input, self.mock_param, Mock())
        self.assertEqual(result, expected, msg="Failed with Input = " + str(input))


class TestRemoteInvokeBotoApiParameterType(TestCase):
    def setUp(self):
        self.param_type = RemoteInvokeBotoApiParameterType()
        self.mock_param = Mock(opts=["--parameter"])

    @parameterized.expand(
        [
            # Just a string
            ("some string"),
            # no parameter value
            ("no-value"),
        ]
    )
    def test_must_fail_on_invalid_format(self, input):
        self.param_type.fail = Mock()
        with self.assertRaises(BadParameter):
            self.param_type.convert(input, self.mock_param, Mock())

    @parameterized.expand(
        [
            (
                "Parameter1=Value1",
                {"Parameter1": "Value1"},
            ),
            (
                'Parameter1=\'{"a":54, "b": 28}\'',
                {"Parameter1": '\'{"a":54, "b": 28}\''},
            ),
            (
                "Parameter1=base-64-encoded==",
                {"Parameter1": "base-64-encoded=="},
            ),
        ]
    )
    def test_successful_parsing(self, input, expected):
        result = self.param_type.convert(input, self.mock_param, Mock())
        self.assertEqual(result, expected)


class TestRemoteInvokeOutputFormatParameterType(TestCase):
    def setUp(self):
        self.param_type = RemoteInvokeOutputFormatType(enum=RemoteInvokeOutputFormat)
        self.mock_param = Mock(opts=["--output-format"])

    @parameterized.expand(
        [
            ("string"),
            ("some string"),
            ("non-default"),
        ]
    )
    def test_must_fail_on_invalid_values(self, input):
        with self.assertRaises(BadParameter):
            self.param_type.convert(input, self.mock_param, None)

    @parameterized.expand(
        [
            (
<<<<<<< HEAD
                "default",
                RemoteInvokeOutputFormat.DEFAULT,
            ),
            (
                "raw",
                RemoteInvokeOutputFormat.RAW,
=======
                "text",
                RemoteInvokeOutputFormat.TEXT,
            ),
            (
                "json",
                RemoteInvokeOutputFormat.JSON,
>>>>>>> 4709d13b
            ),
        ]
    )
    def test_successful_parsing(self, input, expected):
        result = self.param_type.convert(input, self.mock_param, None)
        self.assertEqual(result, expected)<|MERGE_RESOLUTION|>--- conflicted
+++ resolved
@@ -504,21 +504,12 @@
     @parameterized.expand(
         [
             (
-<<<<<<< HEAD
-                "default",
-                RemoteInvokeOutputFormat.DEFAULT,
-            ),
-            (
-                "raw",
-                RemoteInvokeOutputFormat.RAW,
-=======
                 "text",
                 RemoteInvokeOutputFormat.TEXT,
             ),
             (
                 "json",
                 RemoteInvokeOutputFormat.JSON,
->>>>>>> 4709d13b
             ),
         ]
     )

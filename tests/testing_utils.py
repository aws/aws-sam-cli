import logging
import os
import platform
import subprocess
import tempfile
<<<<<<< HEAD
import shutil
import psutil

from threading import Thread
from typing import Callable, List
from collections import namedtuple
from subprocess import Popen, PIPE, TimeoutExpired
from queue import Queue
=======

from threading import Thread
from typing import Callable, List, Optional
from collections import namedtuple
from subprocess import Popen, PIPE, TimeoutExpired
from queue import Queue

import shutil
import psutil  # type: ignore
>>>>>>> edf00200

IS_WINDOWS = platform.system().lower() == "windows"
RUNNING_ON_CI = os.environ.get("APPVEYOR", False)
RUNNING_TEST_FOR_MASTER_ON_CI = os.environ.get("APPVEYOR_REPO_BRANCH", "master") != "master"
CI_OVERRIDE = os.environ.get("APPVEYOR_CI_OVERRIDE", False)
RUN_BY_CANARY = os.environ.get("BY_CANARY", False)

# Tests require docker suffers from Docker Hub request limit
SKIP_DOCKER_TESTS = RUNNING_ON_CI and not RUN_BY_CANARY

# Set to True temporarily if the integration tests require updated build images
# Build images aren't published until after the CLI is released
# The CLI integration tests thus cannot succeed if they require new build images (chicken-egg problem)
SKIP_DOCKER_BUILD = False

SKIP_DOCKER_MESSAGE = "Skipped Docker test: running on CI not in canary or new build images are required"

LOG = logging.getLogger(__name__)

CommandResult = namedtuple("CommandResult", "process stdout stderr")
TIMEOUT = 600


def run_command(command_list, cwd=None, env=None, timeout=TIMEOUT) -> CommandResult:
    process_execute = Popen(command_list, cwd=cwd, env=env, stdout=PIPE, stderr=PIPE)
    try:
        stdout_data, stderr_data = process_execute.communicate(timeout=timeout)
        LOG.info(f"Stdout: {stdout_data.decode('utf-8')}")
        LOG.info(f"Stderr: {stderr_data.decode('utf-8')}")
        return CommandResult(process_execute, stdout_data, stderr_data)
    except TimeoutExpired:
        LOG.error(f"Command: {command_list}, TIMED OUT")
        LOG.error(f"Return Code: {process_execute.returncode}")
        process_execute.kill()
        raise


def run_command_with_input(command_list, stdin_input, timeout=TIMEOUT) -> CommandResult:
    process_execute = Popen(command_list, stdout=PIPE, stderr=PIPE, stdin=PIPE)
    try:
        stdout_data, stderr_data = process_execute.communicate(stdin_input, timeout=timeout)
        LOG.info(f"Stdout: {stdout_data.decode('utf-8')}")
        LOG.info(f"Stderr: {stderr_data.decode('utf-8')}")
        return CommandResult(process_execute, stdout_data, stderr_data)
    except TimeoutExpired:
        LOG.error(f"Command: {command_list}, TIMED OUT")
        LOG.error(f"Return Code: {process_execute.returncode}")
        process_execute.kill()
        raise


def run_command_with_inputs(command_list: List[str], inputs: List[str], timeout=TIMEOUT) -> CommandResult:
    return run_command_with_input(command_list, ("\n".join(inputs) + "\n").encode(), timeout)


def start_persistent_process(
    command_list: List[str],
<<<<<<< HEAD
    cwd: str = None,
) -> Popen:
=======
    cwd: Optional[str] = None,
) -> Popen:
    """Start a process with parameters that are suitable for persistent execution."""
>>>>>>> edf00200
    return Popen(
        command_list,
        stdout=PIPE,
        stderr=subprocess.STDOUT,
        stdin=PIPE,
        encoding="utf-8",
        bufsize=1,
        cwd=cwd,
    )


<<<<<<< HEAD
def read_until_string(process: Popen, expected_output: str, timeout: int = 5):
    def _compare_output(output, outputs):
        return output == expected_output

    try:
        read_until(process, _compare_output, timeout)
    except TimeoutError as ex:
        expected_output_bytes = expected_output.encode("utf-8")
        raise TimeoutError(
            f"Did not get expected output after {timeout} seconds. Expected output: {expected_output_bytes}"
        ) from ex


def kill_process(process: Popen):
    """Ensure orphaned children are killed
    https://psutil.readthedocs.io/en/latest/#kill-process-tree"""
=======
def kill_process(process: Popen) -> None:
    """Kills a process and it's children.
    This loop ensures orphaned children are killed as well.
    https://psutil.readthedocs.io/en/latest/#kill-process-tree
    Raises ValueError if some processes are alive"""
>>>>>>> edf00200
    root_process = psutil.Process(process.pid)
    all_processes = root_process.children(recursive=True)
    all_processes.append(root_process)
    for process in all_processes:
        try:
            process.kill()
        except psutil.NoSuchProcess:
            pass
    _, alive = psutil.wait_procs(all_processes, timeout=10)
    if alive:
        raise ValueError(f"Processes: {alive} are still alive.")


<<<<<<< HEAD
def read_until(process: Popen, callback: Callable[[str, List[str]], None], timeout: int = 5):
    result_queue = Queue()
=======
def read_until_string(process: Popen, expected_output: str, timeout: int = 5) -> None:
    """Read output from process until a line equals to expected_output has shown up or reaching timeout.
    Throws TimeoutError if times out
    """

    def _compare_output(output, outputs):
        return output == expected_output

    try:
        read_until(process, _compare_output, timeout)
    except TimeoutError as ex:
        expected_output_bytes = expected_output.encode("utf-8")
        raise TimeoutError(
            f"Did not get expected output after {timeout} seconds. Expected output: {expected_output_bytes!r}"
        ) from ex


def read_until(process: Popen, callback: Callable[[str, List[str]], None], timeout: int = 5):
    """Read output from process until callback returns True or timeout is reached

    Parameters
    ----------
    process : Popen
    callback : Callable[[str, List[str]], None]
        Call when a new line is read from the process.
    timeout : int, optional
        By default 5

    Raises
    ------
    TimeoutError
        Raises when timeout is reached
    """
    result_queue: Queue = Queue()
>>>>>>> edf00200

    def _read_output():
        try:
            outputs = list()
            for output in process.stdout:
                outputs.append(output)
                LOG.info(output.encode("utf-8"))
                if callback(output, outputs):
                    result_queue.put(True)
                    return
        except Exception as ex:
            result_queue.put(ex)

    reading_thread = Thread(target=_read_output, daemon=True)
    reading_thread.start()
    reading_thread.join(timeout=timeout)
<<<<<<< HEAD
    if reading_thread.isAlive():
=======
    if reading_thread.is_alive():
>>>>>>> edf00200
        raise TimeoutError(f"Did not get expected output after {timeout} seconds.")
    if result_queue.qsize() > 0:
        result = result_queue.get()
        if isinstance(result, Exception):
            raise result
    else:
        raise ValueError()


class FileCreator(object):
    def __init__(self):
        self.rootdir = tempfile.mkdtemp()

    def remove_all(self):
        if os.path.exists(self.rootdir):
            shutil.rmtree(self.rootdir)

    def create_file(self, filename, contents, mtime=None, mode="w"):
        """Creates a file in a tmpdir
        ``filename`` should be a relative path, e.g. "foo/bar/baz.txt"
        It will be translated into a full path in a tmp dir.
        If the ``mtime`` argument is provided, then the file's
        mtime will be set to the provided value (must be an epoch time).
        Otherwise the mtime is left untouched.
        ``mode`` is the mode the file should be opened either as ``w`` or
        `wb``.
        Returns the full path to the file.
        """
        full_path = os.path.join(self.rootdir, filename)
        if not os.path.isdir(os.path.dirname(full_path)):
            os.makedirs(os.path.dirname(full_path))
        with open(full_path, mode) as f:
            f.write(contents)
        current_time = os.path.getmtime(full_path)
        # Subtract a few years off the last modification date.
        os.utime(full_path, (current_time, current_time - 100000000))
        if mtime is not None:
            os.utime(full_path, (mtime, mtime))
        return full_path

    def append_file(self, filename, contents):
        """Append contents to a file
        ``filename`` should be a relative path, e.g. "foo/bar/baz.txt"
        It will be translated into a full path in a tmp dir.
        Returns the full path to the file.
        """
        full_path = os.path.join(self.rootdir, filename)
        if not os.path.isdir(os.path.dirname(full_path)):
            os.makedirs(os.path.dirname(full_path))
        with open(full_path, "a") as f:
            f.write(contents)
        return full_path

    def full_path(self, filename):
        """Translate relative path to full path in temp dir.
        f.full_path('foo/bar.txt') -> /tmp/asdfasd/foo/bar.txt
        """
        return os.path.join(self.rootdir, filename)<|MERGE_RESOLUTION|>--- conflicted
+++ resolved
@@ -3,16 +3,6 @@
 import platform
 import subprocess
 import tempfile
-<<<<<<< HEAD
-import shutil
-import psutil
-
-from threading import Thread
-from typing import Callable, List
-from collections import namedtuple
-from subprocess import Popen, PIPE, TimeoutExpired
-from queue import Queue
-=======
 
 from threading import Thread
 from typing import Callable, List, Optional
@@ -22,7 +12,6 @@
 
 import shutil
 import psutil  # type: ignore
->>>>>>> edf00200
 
 IS_WINDOWS = platform.system().lower() == "windows"
 RUNNING_ON_CI = os.environ.get("APPVEYOR", False)
@@ -80,14 +69,9 @@
 
 def start_persistent_process(
     command_list: List[str],
-<<<<<<< HEAD
-    cwd: str = None,
-) -> Popen:
-=======
     cwd: Optional[str] = None,
 ) -> Popen:
     """Start a process with parameters that are suitable for persistent execution."""
->>>>>>> edf00200
     return Popen(
         command_list,
         stdout=PIPE,
@@ -99,30 +83,11 @@
     )
 
 
-<<<<<<< HEAD
-def read_until_string(process: Popen, expected_output: str, timeout: int = 5):
-    def _compare_output(output, outputs):
-        return output == expected_output
-
-    try:
-        read_until(process, _compare_output, timeout)
-    except TimeoutError as ex:
-        expected_output_bytes = expected_output.encode("utf-8")
-        raise TimeoutError(
-            f"Did not get expected output after {timeout} seconds. Expected output: {expected_output_bytes}"
-        ) from ex
-
-
-def kill_process(process: Popen):
-    """Ensure orphaned children are killed
-    https://psutil.readthedocs.io/en/latest/#kill-process-tree"""
-=======
 def kill_process(process: Popen) -> None:
     """Kills a process and it's children.
     This loop ensures orphaned children are killed as well.
     https://psutil.readthedocs.io/en/latest/#kill-process-tree
     Raises ValueError if some processes are alive"""
->>>>>>> edf00200
     root_process = psutil.Process(process.pid)
     all_processes = root_process.children(recursive=True)
     all_processes.append(root_process)
@@ -136,10 +101,6 @@
         raise ValueError(f"Processes: {alive} are still alive.")
 
 
-<<<<<<< HEAD
-def read_until(process: Popen, callback: Callable[[str, List[str]], None], timeout: int = 5):
-    result_queue = Queue()
-=======
 def read_until_string(process: Popen, expected_output: str, timeout: int = 5) -> None:
     """Read output from process until a line equals to expected_output has shown up or reaching timeout.
     Throws TimeoutError if times out
@@ -174,7 +135,6 @@
         Raises when timeout is reached
     """
     result_queue: Queue = Queue()
->>>>>>> edf00200
 
     def _read_output():
         try:
@@ -191,11 +151,7 @@
     reading_thread = Thread(target=_read_output, daemon=True)
     reading_thread.start()
     reading_thread.join(timeout=timeout)
-<<<<<<< HEAD
-    if reading_thread.isAlive():
-=======
     if reading_thread.is_alive():
->>>>>>> edf00200
         raise TimeoutError(f"Did not get expected output after {timeout} seconds.")
     if result_queue.qsize() > 0:
         result = result_queue.get()

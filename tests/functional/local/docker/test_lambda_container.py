--- conflicted
+++ resolved
@@ -6,11 +6,8 @@
 import random
 import shutil
 import docker
-<<<<<<< HEAD
 import six
 import uuid
-=======
->>>>>>> a9a6d12a
 
 from contextlib import contextmanager
 from unittest import TestCase

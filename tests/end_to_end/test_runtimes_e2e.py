from distutils.dir_util import copy_tree
from unittest import skipIf

import json
from pathlib import Path

import os
from parameterized import parameterized_class

from tests.end_to_end.end_to_end_base import EndToEndBase
from tests.end_to_end.end_to_end_context import EndToEndTestContext
from tests.end_to_end.test_stages import (
    DefaultInitStage,
    PackageDownloadZipFunctionStage,
    DefaultDeleteStage,
    EndToEndBaseStage,
    DefaultSyncStage,
    BaseValidator,
)
from tests.testing_utils import RUNNING_ON_CI, RUNNING_TEST_FOR_MASTER_ON_CI, RUN_BY_CANARY

# Deploy tests require credentials and CI/CD will only add credentials to the env if the PR is from the same repo.
# This is to restrict package tests to run outside of CI/CD, when the branch is not master or tests are not run by Canary
SKIP_E2E_TESTS = RUNNING_ON_CI and RUNNING_TEST_FOR_MASTER_ON_CI and not RUN_BY_CANARY
from tests.testing_utils import CommandResult


class InitValidator(BaseValidator):
    def validate(self, command_result: CommandResult):
        self.assertEqual(command_result.process.returncode, 0)
        self.assertTrue(Path(self.test_context.working_directory).is_dir())
        self.assertTrue(Path(self.test_context.project_directory).is_dir())


class BuildValidator(BaseValidator):
    def validate(self, command_result: CommandResult):
        self.assertEqual(command_result.process.returncode, 0)
        build_dir = Path(self.test_context.project_directory) / ".aws-sam"
        self.assertTrue(build_dir.is_dir())


class LocalInvokeValidator(BaseValidator):
    def validate(self, command_result: CommandResult):
        response = json.loads(command_result.stdout.decode("utf-8").split("\n")[-1])
        self.assertEqual(command_result.process.returncode, 0)
        self.assertEqual(response["statusCode"], 200)


class RemoteInvokeValidator(BaseValidator):
    def validate(self, command_result: CommandResult):
        response = json.loads(command_result.stdout.decode("utf-8"))
        self.assertEqual(command_result.process.returncode, 0)
        self.assertEqual(response["StatusCode"], 200)
        self.assertEqual(response.get("FunctionError", ""), "")


class StackOutputsValidator(BaseValidator):
    def validate(self, command_result: CommandResult):
        self.assertEqual(command_result.process.returncode, 0)
        stack_outputs = json.loads(command_result.stdout.decode())
        self.assertEqual(len(stack_outputs), 3)
        for output in stack_outputs:
            self.assertIn("OutputKey", output)
            self.assertIn("OutputValue", output)
            self.assertIn("Description", output)


@skipIf(SKIP_E2E_TESTS, "Skip E2E tests in CI/CD only")
@parameterized_class(
    ("runtime", "dependency_manager"),
    [
        ("go1.x", "mod"),
        ("python3.7", "pip"),
    ],
)
class TestHelloWorldDefaultEndToEnd(EndToEndBase):
    app_template = "hello-world"

    def test_hello_world_default_workflow(self):
        stack_name = self._method_to_stack_name(self.id())
        function_name = "HelloWorldFunction"
        event = '{"hello": "world"}'
        with EndToEndTestContext(self.app_name) as e2e_context:
            self.template_path = e2e_context.template_path
            init_command_list = self._get_init_command(e2e_context.working_directory)
            build_command_list = self.get_command_list()
            deploy_command_list = self._get_deploy_command(stack_name)
            stack_outputs_command_list = self._get_stack_outputs_command(stack_name)
            remote_invoke_command_list = self._get_remote_invoke_command(stack_name, function_name, event, "json")
            delete_command_list = self._get_delete_command(stack_name)
            stages = [
                DefaultInitStage(InitValidator(e2e_context), e2e_context, init_command_list, self.app_name),
                EndToEndBaseStage(BuildValidator(e2e_context), e2e_context, build_command_list),
                EndToEndBaseStage(BaseValidator(e2e_context), e2e_context, deploy_command_list),
                EndToEndBaseStage(RemoteInvokeValidator(e2e_context), e2e_context, remote_invoke_command_list),
                EndToEndBaseStage(BaseValidator(e2e_context), e2e_context, stack_outputs_command_list),
                DefaultDeleteStage(BaseValidator(e2e_context), e2e_context, delete_command_list, stack_name),
            ]
            self._run_tests(stages)


@skipIf(SKIP_E2E_TESTS, "Skip E2E tests in CI/CD only")
@parameterized_class(
    ("runtime", "dependency_manager"),
    [
        ("go1.x", "mod"),
        ("python3.7", "pip"),
    ],
)
class TestHelloWorldZipPackagePermissionsEndToEnd(EndToEndBase):
    """This end to end test is to ensure the zip file created using sam package
    has the required permissions to invoke the Function.
    """

    app_template = "hello-world"

    def test_hello_world_workflow(self):
        function_name = "HelloWorldFunction"
        with EndToEndTestContext(self.app_name) as e2e_context:
            self.template_path = e2e_context.template_path
            init_command_list = self._get_init_command(e2e_context.working_directory)
            build_command_list = self.get_command_list()
            package_command_list = self._get_package_command(
                s3_prefix="end-to-end-package-test", use_json=True, output_template_file="packaged_template.json"
            )
            local_command_list = self._get_local_command(function_name)
            stages = [
                DefaultInitStage(InitValidator(e2e_context), e2e_context, init_command_list, self.app_name),
                EndToEndBaseStage(BuildValidator(e2e_context), e2e_context, build_command_list),
                PackageDownloadZipFunctionStage(
                    BaseValidator(e2e_context), e2e_context, package_command_list, function_name
                ),
                EndToEndBaseStage(LocalInvokeValidator(e2e_context), e2e_context, local_command_list),
            ]
            self._run_tests(stages)


@skipIf(SKIP_E2E_TESTS, "Skip E2E tests in CI/CD only")
@parameterized_class(
    ("runtime", "dependency_manager"),
    [
        ("go1.x", "mod"),
        ("python3.7", "pip"),
    ],
)
class TestHelloWorldDefaultSyncEndToEnd(EndToEndBase):
    app_template = "hello-world"

    def test_go_hello_world_default_workflow(self):
        function_name = "HelloWorldFunction"
        event = '{"hello": "world"}'
        stack_name = self._method_to_stack_name(self.id())
        with EndToEndTestContext(self.app_name) as e2e_context:
            self.template_path = e2e_context.template_path
            init_command_list = self._get_init_command(e2e_context.working_directory)
            sync_command_list = self._get_sync_command(stack_name)
            stack_outputs_command_list = self._get_stack_outputs_command(stack_name)
            remote_invoke_command_list = self._get_remote_invoke_command(stack_name, function_name, event, "json")
            delete_command_list = self._get_delete_command(stack_name)
            stages = [
                DefaultInitStage(InitValidator(e2e_context), e2e_context, init_command_list, self.app_name),
                DefaultSyncStage(BaseValidator(e2e_context), e2e_context, sync_command_list),
                EndToEndBaseStage(RemoteInvokeValidator(e2e_context), e2e_context, remote_invoke_command_list),
                EndToEndBaseStage(BaseValidator(e2e_context), e2e_context, stack_outputs_command_list),
                DefaultDeleteStage(BaseValidator(e2e_context), e2e_context, delete_command_list, stack_name),
            ]
            self._run_tests(stages)


class TestEsbuildDatadogLayerIntegration(EndToEndBase):
    app_template = ""

    def test_integration(self):
        function_name = "HelloWorldFunction"
        event = '{"hello": "world"}'
        stack_name = self._method_to_stack_name(self.id())
        with EndToEndTestContext(self.app_name) as e2e_context:
<<<<<<< HEAD
            project_path = str(Path("testdata") / "esbuild-datadog-integration")
=======
            project_path = str(self.e2e_test_data_path / "esbuild-datadog-integration")
>>>>>>> 0bd4c58c
            os.mkdir(e2e_context.project_directory)
            copy_tree(project_path, e2e_context.project_directory)
            self.template_path = e2e_context.template_path
            build_command_list = self.get_command_list()
            deploy_command_list = self._get_deploy_command(stack_name)
            remote_invoke_command_list = self._get_remote_invoke_command(stack_name, function_name, event, "json")
            delete_command_list = self._get_delete_command(stack_name)
            stages = [
                EndToEndBaseStage(BuildValidator(e2e_context), e2e_context, build_command_list),
                EndToEndBaseStage(BaseValidator(e2e_context), e2e_context, deploy_command_list),
                EndToEndBaseStage(RemoteInvokeValidator(e2e_context), e2e_context, remote_invoke_command_list),
                DefaultDeleteStage(BaseValidator(e2e_context), e2e_context, delete_command_list, stack_name),
            ]
            self._run_tests(stages)<|MERGE_RESOLUTION|>--- conflicted
+++ resolved
@@ -175,11 +175,7 @@
         event = '{"hello": "world"}'
         stack_name = self._method_to_stack_name(self.id())
         with EndToEndTestContext(self.app_name) as e2e_context:
-<<<<<<< HEAD
-            project_path = str(Path("testdata") / "esbuild-datadog-integration")
-=======
             project_path = str(self.e2e_test_data_path / "esbuild-datadog-integration")
->>>>>>> 0bd4c58c
             os.mkdir(e2e_context.project_directory)
             copy_tree(project_path, e2e_context.project_directory)
             self.template_path = e2e_context.template_path

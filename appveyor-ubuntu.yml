--- conflicted
+++ resolved
@@ -4,16 +4,8 @@
 
 configuration:
   - BuildIntegTesting
-<<<<<<< HEAD
   - BuildIntegTestingArm64
-  - LocalZipTerraformBuildIntegTesting
-  - LocalZipTerraformBuildInContainerIntegTesting
-  - S3ZipTerraformBuildIntegTesting
-  - S3ZipTerraformBuildInContainerIntegTesting
-  - OtherTerraformBuildIntegTesting
-=======
   - AllTerraformBuildTesting
->>>>>>> 0689160f
   - DeployIntegTesting
   - PackageIntegTesting
   - DeleteIntegTesting

--- conflicted
+++ resolved
@@ -31,17 +31,9 @@
   APPVEYOR_DETAILED_SHELL_LOGGING: true
 
   matrix:
-
     - PYTHON_VERSION: '3.7'
-
     - PYTHON_VERSION: '3.8'
-
-<<<<<<< HEAD
-    - PYTHON_VERSION: '3.9'
-=======
-    - PYTHON_HOME: "$HOME/venv3.11/bin"
-      PYTHON_VERSION: '3.11'
->>>>>>> d70864e9
+    - PYTHON_VERSION: '3.11'
 
 install:
   # AppVeyor's apt-get cache might be outdated, and the package could potentially be 404.
@@ -180,19 +172,7 @@
         - configuration: BuildIntegTesting
 
     test_script:
-<<<<<<< HEAD
-      # Pre-dev Tests
-      - "pip install -e \".[pre-dev]\""
-
-      - "pip install -e \".[dev]\""
       - ps: "pytest -vv -n 2 --reruns 2 tests/integration/buildcmd --ignore=tests/integration/buildcmd/test_build_terraform_applications.py --ignore=tests/integration/buildcmd/test_build_terraform_applications_other_cases.py --json-report --json-report-file=TEST_REPORT-integration-buildcmd.json"
-=======
-      - sh: "pytest -vv tests/integration/buildcmd --ignore=tests/integration/buildcmd/test_build_terraform_applications.py --ignore=tests/integration/buildcmd/test_build_terraform_applications_other_cases.py --json-report --json-report-file=TEST_REPORT-integration-buildcmd.json"
->>>>>>> d70864e9
-
-      # Set JAVA_HOME to java11
-      - sh: "JAVA_HOME=/usr/lib/jvm/java-11-openjdk-amd64"
-      - ps: "pytest -vv tests/integration/buildcmd/test_build_cmd.py -k test_building_java11_in_process --json-report --json-report-file=TEST_REPORT-integration-buildcmd-java11.json"
 
   # Local ZIP  Terraform Build integ testing
   -
@@ -201,15 +181,7 @@
         - configuration: LocalZipTerraformBuildIntegTesting
 
     test_script:
-<<<<<<< HEAD
-      # Pre-dev Tests
-      - "pip install -e \".[pre-dev]\""
-
-      - "pip install -e \".[dev]\""
-      - ps: "pytest -vv -n 4 tests/integration/buildcmd/test_build_terraform_applications.py::TestBuildTerraformApplicationsWithZipBasedLambdaFunctionAndLocalBackend_0 --json-report --json-report-file=TEST_REPORT-integration-buildcmd.json"
-=======
       - sh: "pytest -vv -n 4 tests/integration/buildcmd/test_build_terraform_applications.py::TestBuildTerraformApplicationsWithZipBasedLambdaFunctionAndLocalBackend_0 --json-report --json-report-file=TEST_REPORT-integration-buildcmd.json"
->>>>>>> d70864e9
 
   # Local ZIP  Terraform Build In Container  integ testing
   -
@@ -218,15 +190,7 @@
         - configuration: LocalZipTerraformBuildInContainerIntegTesting
 
     test_script:
-<<<<<<< HEAD
-      # Pre-dev Tests
-      - "pip install -e \".[pre-dev]\""
-
-      - "pip install -e \".[dev]\""
-      - ps: "pytest -vv -n 4 tests/integration/buildcmd/test_build_terraform_applications.py::TestBuildTerraformApplicationsWithZipBasedLambdaFunctionAndLocalBackend_1 --json-report --json-report-file=TEST_REPORT-integration-buildcmd.json"
-=======
       - sh: "pytest -vv -n 4 tests/integration/buildcmd/test_build_terraform_applications.py::TestBuildTerraformApplicationsWithZipBasedLambdaFunctionAndLocalBackend_1 --json-report --json-report-file=TEST_REPORT-integration-buildcmd.json"
->>>>>>> d70864e9
 
   # S3 ZIP  Terraform Build integ testing
   -
@@ -235,15 +199,7 @@
         - configuration: S3ZipTerraformBuildIntegTesting
 
     test_script:
-<<<<<<< HEAD
-      # Pre-dev Tests
-      - "pip install -e \".[pre-dev]\""
-
-      - "pip install -e \".[dev]\""
-      - ps: "pytest -vv -n 4 tests/integration/buildcmd/test_build_terraform_applications.py::TestBuildTerraformApplicationsWithZipBasedLambdaFunctionAndS3Backend_0 --json-report --json-report-file=TEST_REPORT-integration-buildcmd.json"
-=======
       - sh: "pytest -vv -n 4 tests/integration/buildcmd/test_build_terraform_applications.py::TestBuildTerraformApplicationsWithZipBasedLambdaFunctionAndS3Backend_0 --json-report --json-report-file=TEST_REPORT-integration-buildcmd.json"
->>>>>>> d70864e9
 
   # S3 ZIP  Terraform Build In Container integ testing
   -
@@ -252,15 +208,7 @@
         - configuration: S3ZipTerraformBuildInContainerIntegTesting
 
     test_script:
-<<<<<<< HEAD
-      # Pre-dev Tests
-      - "pip install -e \".[pre-dev]\""
-
-      - "pip install -e \".[dev]\""
-      - ps: "pytest -vv -n 4 tests/integration/buildcmd/test_build_terraform_applications.py::TestBuildTerraformApplicationsWithZipBasedLambdaFunctionAndS3Backend_1 --json-report --json-report-file=TEST_REPORT-integration-buildcmd.json"
-=======
       - sh: "pytest -vv -n 4 tests/integration/buildcmd/test_build_terraform_applications.py::TestBuildTerraformApplicationsWithZipBasedLambdaFunctionAndS3Backend_1 --json-report --json-report-file=TEST_REPORT-integration-buildcmd.json"
->>>>>>> d70864e9
 
   # Other Terraform Build In Container integ testing
   -
@@ -269,15 +217,7 @@
         - configuration: OtherTerraformBuildIntegTesting
 
     test_script:
-<<<<<<< HEAD
-      # Pre-dev Tests
-      - "pip install -e \".[pre-dev]\""
-
-      - "pip install -e \".[dev]\""
-      - ps: "pytest -vv -n 4 tests/integration/buildcmd/test_build_terraform_applications_other_cases.py --json-report --json-report-file=TEST_REPORT-integration-buildcmd.json"
-=======
       - sh: "pytest -vv -n 4 tests/integration/buildcmd/test_build_terraform_applications_other_cases.py --json-report --json-report-file=TEST_REPORT-integration-buildcmd.json"
->>>>>>> d70864e9
 
   # Integ testing deploy
   -
@@ -286,12 +226,7 @@
         - configuration: DeployIntegTesting
 
     test_script:
-<<<<<<< HEAD
-      - "pip install -e \".[dev]\""
-      - ps: "pytest -vv tests/integration/deploy -n 4 --reruns 4 --dist=loadgroup --json-report --json-report-file=TEST_REPORT-integration-deploy.json"
-=======
       - sh: "pytest -vv tests/integration/deploy -n 4 --reruns 4 --dist=loadgroup --json-report --json-report-file=TEST_REPORT-integration-deploy.json"
->>>>>>> d70864e9
 
   # Integ testing package
   -
@@ -300,12 +235,7 @@
         - configuration: PackageIntegTesting
 
     test_script:
-<<<<<<< HEAD
-      - "pip install -e \".[dev]\""
-      - ps: "pytest -vv tests/integration/package -n 4 --reruns 4 --json-report --json-report-file=TEST_REPORT-integration-package.json"
-=======
       - sh: "pytest -vv tests/integration/package -n 4 --reruns 4 --json-report --json-report-file=TEST_REPORT-integration-package.json"
->>>>>>> d70864e9
 
   # Integ testing delete
   -
@@ -314,12 +244,7 @@
         - configuration: DeleteIntegTesting
 
     test_script:
-<<<<<<< HEAD
-      - "pip install -e \".[dev]\""
-      - ps: "pytest -vv tests/integration/delete -n 4 --reruns 4 --json-report --json-report-file=TEST_REPORT-integration-delete.json"
-=======
       - sh: "pytest -vv tests/integration/delete -n 4 --reruns 4 --json-report --json-report-file=TEST_REPORT-integration-delete.json"
->>>>>>> d70864e9
 
   # Integ testing sync
   -
@@ -328,12 +253,7 @@
         - configuration: SyncIntegTesting
 
     test_script:
-<<<<<<< HEAD
-      - "pip install -e \".[dev]\""
-      - ps: "pytest -vv tests/integration/sync -n 3 --reruns 3 --dist loadscope --json-report --json-report-file=TEST_REPORT-integration-sync.json"
-=======
       - sh: "pytest -vv tests/integration/sync -n 3 --reruns 3 --dist loadscope --json-report --json-report-file=TEST_REPORT-integration-sync.json"
->>>>>>> d70864e9
 
   # Integ testing local
   -
@@ -342,16 +262,7 @@
         - configuration: LocalIntegTesting
 
     test_script:
-<<<<<<< HEAD
-      # Pre-dev Tests
-      - "pip install -e \".[pre-dev]\""
-      - "ruff samcli"
-
-      - "pip install -e \".[dev]\""
-      - ps: "pytest -vv tests/integration/local --json-report --json-report-file=TEST_REPORT-integration-local.json"
-=======
       - sh: "pytest -vv tests/integration/local --json-report --json-report-file=TEST_REPORT-integration-local.json"
->>>>>>> d70864e9
 
   # End-to-end testing
   -
@@ -360,12 +271,7 @@
         - configuration: EndToEndTesting
 
     test_script:
-<<<<<<< HEAD
-      - "pip install -e \".[dev]\""
-      - ps: "pytest -vv -n 4 --reruns 5 --dist loadscope tests/end_to_end --json-report --json-report-file=TEST_REPORT-end-to-end.json"
-=======
       - sh: "pytest -vv -n 4 --reruns 5 --dist loadscope tests/end_to_end --json-report --json-report-file=TEST_REPORT-end-to-end.json"
->>>>>>> d70864e9
 
   # Other testing
   -
@@ -374,22 +280,5 @@
         - configuration: OtherTesting
 
     test_script:
-<<<<<<< HEAD
-      # Pre-dev Tests
-      - "pip install -e \".[pre-dev]\""
-      - "ruff samcli"
-
-      # Dev Tests
-      - "pip install -e \".[dev]\""
-      - "pytest --cov samcli --cov-report term-missing --cov-fail-under 94 tests/unit --json-report --json-report-file=TEST_REPORT-unit.json"
-      - "ruff samcli"
-      - "mypy setup.py samcli tests"
-      - ps: "pytest -n 4 tests/functional --json-report --json-report-file=TEST_REPORT-functional.json"
-      - ps: "pytest -vv -n 4 --reruns 4 --dist loadgroup tests/integration --ignore=tests/integration/buildcmd --ignore=tests/integration/delete --ignore=tests/integration/deploy --ignore=tests/integration/package --ignore=tests/integration/sync --ignore=tests/integration/local --json-report --json-report-file=TEST_REPORT-integration-others.json"
-      - ps: "pytest -vv tests/regression --json-report --json-report-file=TEST_REPORT-regression.json"
-      - ps: "black --check setup.py tests samcli"
-      - ps: "pytest -n 4 -vv tests/smoke --json-report --json-report-file=TEST_REPORT-smoke.json"
-=======
       - sh: "pytest -vv -n 4 --reruns 4 --dist loadgroup tests/integration --ignore=tests/integration/buildcmd --ignore=tests/integration/delete --ignore=tests/integration/deploy --ignore=tests/integration/package --ignore=tests/integration/sync --ignore=tests/integration/local --json-report --json-report-file=TEST_REPORT-integration-others.json"
-      - sh: "pytest -vv tests/regression --json-report --json-report-file=TEST_REPORT-regression.json"
->>>>>>> d70864e9
+      - sh: "pytest -vv tests/regression --json-report --json-report-file=TEST_REPORT-regression.json"
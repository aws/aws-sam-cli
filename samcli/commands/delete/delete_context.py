"""
Delete a SAM stack
"""

import boto3

<<<<<<< HEAD
=======
import docker
>>>>>>> 0a383406
import click
from click import confirm
from click import prompt
from samcli.cli.cli_config_file import TomlProvider
from samcli.lib.utils.botoconfig import get_boto_config_with_user_agent
from samcli.lib.delete.cf_utils import CfUtils
from samcli.lib.package.s3_uploader import S3Uploader
from samcli.lib.package.artifact_exporter import mktempfile, get_cf_template_name

<<<<<<< HEAD
CONFIG_COMMAND = "deploy"
CONFIG_SECTION = "parameters"
TEMPLATE_STAGE = "Original"
=======
from samcli.yamlhelper import yaml_parse

from samcli.lib.package.artifact_exporter import Template
from samcli.lib.package.ecr_uploader import ECRUploader
from samcli.lib.package.uploaders import Uploaders
>>>>>>> 0a383406


class DeleteContext:
    def __init__(self, stack_name: str, region: str, profile: str, config_file: str, config_env: str):
        self.stack_name = stack_name
        self.region = region
        self.profile = profile
        self.config_file = config_file
        self.config_env = config_env
        self.s3_bucket = None
        self.s3_prefix = None
        self.cf_utils = None
        self.s3_uploader = None
<<<<<<< HEAD
=======
        self.uploaders = None
>>>>>>> 0a383406
        self.cf_template_file_name = None
        self.delete_artifacts_folder = None
        self.delete_cf_template_file = None

    def __enter__(self):
        self.parse_config_file()
        if not self.stack_name:
            self.stack_name = prompt(
                click.style("\tEnter stack name you want to delete:", bold=True), type=click.STRING
            )

        return self

    def __exit__(self, *args):
        pass

    def parse_config_file(self):
        """
        Read the provided config file if it exists and assign the options values.
        """
        toml_provider = TomlProvider(CONFIG_SECTION, [CONFIG_COMMAND])
        config_options = toml_provider(
            config_path=self.config_file, config_env=self.config_env, cmd_names=[CONFIG_COMMAND]
        )
        if config_options:
            if not self.stack_name:
                self.stack_name = config_options.get("stack_name", None)
            if self.stack_name == config_options["stack_name"]:
                if not self.region:
                    self.region = config_options.get("region", None)
                if not self.profile:
                    self.profile = config_options.get("profile", None)
                self.s3_bucket = config_options.get("s3_bucket", None)
                self.s3_prefix = config_options.get("s3_prefix", None)

    def delete(self):
        """
        Delete method calls for Cloudformation stacks and S3 and ECR artifacts
        """
        template = self.cf_utils.get_stack_template(self.stack_name, TEMPLATE_STAGE)
        template_str = template.get("TemplateBody", None)

        if self.s3_bucket and self.s3_prefix and template_str:
            self.delete_artifacts_folder = confirm(
                click.style(
                    "\tAre you sure you want to delete the folder"
                    + f" {self.s3_prefix} in S3 which contains the artifacts?",
                    bold=True,
                ),
                default=False,
            )
            if not self.delete_artifacts_folder:
                with mktempfile() as temp_file:
                    self.cf_template_file_name = get_cf_template_name(temp_file, template_str, "template")
                self.delete_cf_template_file = confirm(
                    click.style(
                        "\tDo you want to delete the template file" + f" {self.cf_template_file_name} in S3?", bold=True
                    ),
                    default=False,
                )

        # Delete the primary stack
        self.cf_utils.delete_stack(stack_name=self.stack_name)

        click.echo(f"\n\t- Deleting Cloudformation stack {self.stack_name}")

        # Delete the CF template file in S3
        if self.delete_cf_template_file:
            self.s3_uploader.delete_artifact(remote_path=self.cf_template_file_name)

        # Delete the folder of artifacts if s3_bucket and s3_prefix provided
        elif self.delete_artifacts_folder:
            self.s3_uploader.delete_prefix_artifacts()

    def run(self):
        """
        Delete the stack based on the argument provided by customers and samconfig.toml.
        """
        delete_stack = confirm(
            click.style(
                f"\tAre you sure you want to delete the stack {self.stack_name}" + f" in the region {self.region} ?",
                bold=True,
            ),
            default=False,
        )
        # Fetch the template using the stack-name
        if delete_stack and self.region:
            boto_config = get_boto_config_with_user_agent()

            # Define cf_client based on the region as different regions can have same stack-names
            cloudformation_client = boto3.client(
                "cloudformation", region_name=self.region if self.region else None, config=boto_config
            )

            s3_client = boto3.client("s3", region_name=self.region if self.region else None, config=boto_config)
<<<<<<< HEAD

            self.s3_uploader = S3Uploader(s3_client=s3_client, bucket_name=self.s3_bucket, prefix=self.s3_prefix)
=======
            ecr_client = boto3.client("ecr", region_name=self.region if self.region else None, config=boto_config)

            self.s3_uploader = S3Uploader(s3_client=s3_client, bucket_name=self.s3_bucket, prefix=self.s3_prefix)

            docker_client = docker.from_env()
            ecr_uploader = ECRUploader(docker_client, ecr_client, None, None)

>>>>>>> 0a383406
            self.cf_utils = CfUtils(cloudformation_client)

            is_deployed = self.cf_utils.has_stack(stack_name=self.stack_name)

            if is_deployed:
<<<<<<< HEAD
                self.delete()
                click.echo("\nDeleted successfully")
=======
                template_str = self.cf_utils.get_stack_template(self.stack_name, "Original")

                template_dict = yaml_parse(template_str)

                if self.s3_bucket and self.s3_prefix:
                    self.delete_artifacts_folder = confirm(
                        f"\t{self.start_bold}Are you sure you want to delete the folder"
                        + f" {self.s3_prefix} in S3 which contains the artifacts?{self.end_bold}",
                        default=False,
                    )
                    if not self.delete_artifacts_folder:
                        self.cf_template_file_name = get_cf_template_name(template_str, "template")
                        self.delete_cf_template_file = confirm(
                            f"\t{self.start_bold}Do you want to delete the template file"
                            + f" {self.cf_template_file_name} in S3?{self.end_bold}",
                            default=False,
                        )

                click.echo("\n")
                # Delete the primary stack
                click.echo("- deleting Cloudformation stack {0}".format(self.stack_name))
                self.cf_utils.delete_stack(self.stack_name)
                self.cf_utils.wait_for_delete(self.stack_name)


                # Delete the artifacts
                self.uploaders = Uploaders(self.s3_uploader, ecr_uploader)
                template = Template(None, None, self.uploaders, None)
                template.delete(template_dict)

                # Delete the CF template file in S3
                if self.delete_cf_template_file:
                    self.s3_uploader.delete_artifact(self.cf_template_file_name)

                # Delete the folder of artifacts if s3_bucket and s3_prefix provided
                elif self.delete_artifacts_folder:
                    self.s3_uploader.delete_prefix_artifacts()

                # Delete the ECR companion stack

                click.echo("\n")
                click.echo("delete complete")
>>>>>>> 0a383406
            else:
                click.echo(f"Error: The input stack {self.stack_name} does not exist on Cloudformation")<|MERGE_RESOLUTION|>--- conflicted
+++ resolved
@@ -4,10 +4,8 @@
 
 import boto3
 
-<<<<<<< HEAD
-=======
+
 import docker
->>>>>>> 0a383406
 import click
 from click import confirm
 from click import prompt
@@ -17,18 +15,15 @@
 from samcli.lib.package.s3_uploader import S3Uploader
 from samcli.lib.package.artifact_exporter import mktempfile, get_cf_template_name
 
-<<<<<<< HEAD
-CONFIG_COMMAND = "deploy"
-CONFIG_SECTION = "parameters"
-TEMPLATE_STAGE = "Original"
-=======
 from samcli.yamlhelper import yaml_parse
 
 from samcli.lib.package.artifact_exporter import Template
 from samcli.lib.package.ecr_uploader import ECRUploader
 from samcli.lib.package.uploaders import Uploaders
->>>>>>> 0a383406
 
+CONFIG_COMMAND = "deploy"
+CONFIG_SECTION = "parameters"
+TEMPLATE_STAGE = "Original"
 
 class DeleteContext:
     def __init__(self, stack_name: str, region: str, profile: str, config_file: str, config_env: str):
@@ -41,10 +36,7 @@
         self.s3_prefix = None
         self.cf_utils = None
         self.s3_uploader = None
-<<<<<<< HEAD
-=======
         self.uploaders = None
->>>>>>> 0a383406
         self.cf_template_file_name = None
         self.delete_artifacts_folder = None
         self.delete_cf_template_file = None
@@ -86,6 +78,7 @@
         """
         template = self.cf_utils.get_stack_template(self.stack_name, TEMPLATE_STAGE)
         template_str = template.get("TemplateBody", None)
+        template_dict = yaml_parse(template_str)
 
         if self.s3_bucket and self.s3_prefix and template_str:
             self.delete_artifacts_folder = confirm(
@@ -108,9 +101,14 @@
 
         # Delete the primary stack
         self.cf_utils.delete_stack(stack_name=self.stack_name)
-
+        self.cf_utils.wait_for_delete(self.stack_name)
+        
         click.echo(f"\n\t- Deleting Cloudformation stack {self.stack_name}")
-
+        
+        # Delete the artifacts
+        template = Template(None, None, self.uploaders, None)
+        template.delete(template_dict)
+              
         # Delete the CF template file in S3
         if self.delete_cf_template_file:
             self.s3_uploader.delete_artifact(remote_path=self.cf_template_file_name)
@@ -140,69 +138,20 @@
             )
 
             s3_client = boto3.client("s3", region_name=self.region if self.region else None, config=boto_config)
-<<<<<<< HEAD
-
-            self.s3_uploader = S3Uploader(s3_client=s3_client, bucket_name=self.s3_bucket, prefix=self.s3_prefix)
-=======
             ecr_client = boto3.client("ecr", region_name=self.region if self.region else None, config=boto_config)
 
             self.s3_uploader = S3Uploader(s3_client=s3_client, bucket_name=self.s3_bucket, prefix=self.s3_prefix)
 
             docker_client = docker.from_env()
             ecr_uploader = ECRUploader(docker_client, ecr_client, None, None)
-
->>>>>>> 0a383406
+            
+            self.uploaders = Uploaders(self.s3_uploader, ecr_uploader)
             self.cf_utils = CfUtils(cloudformation_client)
 
             is_deployed = self.cf_utils.has_stack(stack_name=self.stack_name)
 
             if is_deployed:
-<<<<<<< HEAD
                 self.delete()
                 click.echo("\nDeleted successfully")
-=======
-                template_str = self.cf_utils.get_stack_template(self.stack_name, "Original")
-
-                template_dict = yaml_parse(template_str)
-
-                if self.s3_bucket and self.s3_prefix:
-                    self.delete_artifacts_folder = confirm(
-                        f"\t{self.start_bold}Are you sure you want to delete the folder"
-                        + f" {self.s3_prefix} in S3 which contains the artifacts?{self.end_bold}",
-                        default=False,
-                    )
-                    if not self.delete_artifacts_folder:
-                        self.cf_template_file_name = get_cf_template_name(template_str, "template")
-                        self.delete_cf_template_file = confirm(
-                            f"\t{self.start_bold}Do you want to delete the template file"
-                            + f" {self.cf_template_file_name} in S3?{self.end_bold}",
-                            default=False,
-                        )
-
-                click.echo("\n")
-                # Delete the primary stack
-                click.echo("- deleting Cloudformation stack {0}".format(self.stack_name))
-                self.cf_utils.delete_stack(self.stack_name)
-                self.cf_utils.wait_for_delete(self.stack_name)
-
-
-                # Delete the artifacts
-                self.uploaders = Uploaders(self.s3_uploader, ecr_uploader)
-                template = Template(None, None, self.uploaders, None)
-                template.delete(template_dict)
-
-                # Delete the CF template file in S3
-                if self.delete_cf_template_file:
-                    self.s3_uploader.delete_artifact(self.cf_template_file_name)
-
-                # Delete the folder of artifacts if s3_bucket and s3_prefix provided
-                elif self.delete_artifacts_folder:
-                    self.s3_uploader.delete_prefix_artifacts()
-
-                # Delete the ECR companion stack
-
-                click.echo("\n")
-                click.echo("delete complete")
->>>>>>> 0a383406
             else:
                 click.echo(f"Error: The input stack {self.stack_name} does not exist on Cloudformation")
--- conflicted
+++ resolved
@@ -2,11 +2,8 @@
 Delete a SAM stack
 """
 import logging
-<<<<<<< HEAD
 from typing import Dict
 import json
-=======
->>>>>>> dd9e874a
 import boto3
 
 
@@ -22,12 +19,9 @@
 from samcli.lib.package.s3_uploader import S3Uploader
 from samcli.lib.package.artifact_exporter import mktempfile, get_cf_template_name
 
-<<<<<<< HEAD
 from samcli.cli.context import Context
 
 from samcli.commands.delete.exceptions import CfDeleteFailedStatusError
-=======
->>>>>>> dd9e874a
 
 from samcli.lib.package.artifact_exporter import Template
 from samcli.lib.package.ecr_uploader import ECRUploader
@@ -41,12 +35,9 @@
 
 
 class DeleteContext:
-<<<<<<< HEAD
 
     ecr_repos: Dict[str, Dict[str, str]]
 
-=======
->>>>>>> dd9e874a
     def __init__(self, stack_name: str, region: str, profile: str, config_file: str, config_env: str, no_prompts: bool):
         self.stack_name = stack_name
         self.region = region
@@ -58,10 +49,7 @@
         self.s3_prefix = None
         self.cf_utils = None
         self.s3_uploader = None
-<<<<<<< HEAD
         self.ecr_uploader = None
-=======
->>>>>>> dd9e874a
         self.uploaders = None
         self.cf_template_file_name = None
         self.delete_artifacts_folder = None
@@ -109,7 +97,6 @@
     def init_clients(self):
         """
         Initialize all the clients being used by sam delete.
-<<<<<<< HEAD
         """
         if not self.region:
             session = boto3.Session()
@@ -201,50 +188,6 @@
                 repo_name = repo["Repository"]
 
                 delete_repo = confirm(
-=======
-        """
-        boto_config = get_boto_config_with_user_agent()
-
-        # Define cf_client based on the region as different regions can have same stack-names
-        cloudformation_client = boto3.client(
-            "cloudformation", region_name=self.region if self.region else None, config=boto_config
-        )
-
-        s3_client = boto3.client("s3", region_name=self.region if self.region else None, config=boto_config)
-        ecr_client = boto3.client("ecr", region_name=self.region if self.region else None, config=boto_config)
-
-        self.region = s3_client._client_config.region_name if s3_client else self.region  # pylint: disable=W0212
-        self.s3_uploader = S3Uploader(s3_client=s3_client, bucket_name=self.s3_bucket, prefix=self.s3_prefix)
-
-        ecr_uploader = ECRUploader(docker_client=None, ecr_client=ecr_client, ecr_repo=None, ecr_repo_multi=None)
-
-        self.uploaders = Uploaders(self.s3_uploader, ecr_uploader)
-        self.cf_utils = CfUtils(cloudformation_client)
-
-    def guided_prompts(self):
-        """
-        Guided prompts asking customer to delete artifacts
-        """
-        # Note: s3_bucket and s3_prefix information is only
-        # available if a local toml file is present or if
-        # this information is obtained from the template resources and so if this
-        # information is not found, warn the customer that S3 artifacts
-        # will need to be manually deleted.
-
-        if not self.no_prompts and self.s3_bucket:
-            if self.s3_prefix:
-                self.delete_artifacts_folder = confirm(
-                    click.style(
-                        "\tAre you sure you want to delete the folder"
-                        + f" {self.s3_prefix} in S3 which contains the artifacts?",
-                        bold=True,
-                    ),
-                    default=False,
-                )
-            if not self.delete_artifacts_folder:
-                LOG.debug("S3 prefix not present or user does not want to delete the prefix folder")
-                self.delete_cf_template_file = confirm(
->>>>>>> dd9e874a
                     click.style(
                         f"\tECR repository {repo_name}"
                         + " may not be empty. Do you want to delete the repository and all the images in it ?",
@@ -252,7 +195,6 @@
                     ),
                     default=False,
                 )
-<<<<<<< HEAD
                 if not delete_repo:
                     retain_repos.append(logical_id)
         return retain_repos
@@ -291,13 +233,6 @@
             except CfDeleteFailedStatusError:
                 LOG.debug("delete_stack resulted failed and so re-try with retain_resources")
                 self.cf_utils.delete_stack(stack_name=self.companion_stack_name, retain_resources=retain_repos)
-=======
-        elif self.s3_bucket:
-            if self.s3_prefix:
-                self.delete_artifacts_folder = True
-            else:
-                self.delete_cf_template_file = True
->>>>>>> dd9e874a
 
     def delete(self):
         """
@@ -307,18 +242,12 @@
         cf_template = self.cf_utils.get_stack_template(self.stack_name, TEMPLATE_STAGE)
         template_str = cf_template.get("TemplateBody", None)
 
-<<<<<<< HEAD
         if isinstance(template_str, dict):
             template_str = json.dumps(template_str, indent=4, ensure_ascii=False)
 
-=======
->>>>>>> dd9e874a
         # Get the cloudformation template name using template_str
         with mktempfile() as temp_file:
             self.cf_template_file_name = get_cf_template_name(temp_file, template_str, "template")
-
-<<<<<<< HEAD
-        self.s3_prompts()
 
         template = Template(
             template_path=None,
@@ -327,6 +256,18 @@
             code_signer=None,
             template_str=template_str,
         )
+
+        # If s3 info is not available, try to obtain it from CF
+        # template resources.
+        if not self.s3_bucket:
+            s3_info = template.get_s3_info()
+            self.s3_bucket = s3_info["s3_bucket"]
+            self.s3_uploader.bucket_name = self.s3_bucket
+
+            self.s3_prefix = s3_info["s3_prefix"]
+            self.s3_uploader.prefix = self.s3_prefix
+
+        self.s3_prompts()
 
         retain_resources = self.ecr_repos_prompts(template)
 
@@ -341,32 +282,6 @@
 
         # Delete the artifacts and retain resources user selected not to delete
         template.delete(retain_resources=retain_resources)
-=======
-        template = Template(
-            template_path=None, parent_dir=None, uploaders=self.uploaders, code_signer=None, template_str=template_str
-        )
-
-        # If s3 info is not available, try to obtain it from CF
-        # template resources.
-        if not self.s3_bucket:
-            s3_info = template.get_s3_info()
-            self.s3_bucket = s3_info["s3_bucket"]
-            self.s3_uploader.bucket_name = self.s3_bucket
-
-            self.s3_prefix = s3_info["s3_prefix"]
-            self.s3_uploader.prefix = self.s3_prefix
-
-        self.guided_prompts()
-
-        # Delete the primary stack
-        click.echo(f"\n\t- Deleting Cloudformation stack {self.stack_name}")
-        self.cf_utils.delete_stack(stack_name=self.stack_name)
-        self.cf_utils.wait_for_delete(self.stack_name)
-        LOG.debug("Deleted Cloudformation stack: %s", self.stack_name)
-
-        # Delete the artifacts
-        template.delete()
->>>>>>> dd9e874a
 
         # Delete the CF template file in S3
         if self.delete_cf_template_file:
@@ -376,7 +291,6 @@
         elif self.delete_artifacts_folder:
             self.s3_uploader.delete_prefix_artifacts()
 
-<<<<<<< HEAD
         # Delete the primary input stack
         try:
             click.echo(f"\t- Deleting Cloudformation stack {self.stack_name}")
@@ -393,14 +307,6 @@
             click.secho(
                 "\nWarning: s3_bucket and s3_prefix information could not be obtained from local config file"
                 " or cloudformation template, delete the s3 files manually if required",
-=======
-        # If s3_bucket information is not available
-        elif not self.s3_bucket:
-            LOG.debug("Cannot delete s3 files as no s3_bucket found")
-            click.secho(
-                "\nWarning: s3_bucket and s3_prefix information cannot be obtained,"
-                " delete the files manually if required",
->>>>>>> dd9e874a
                 fg="yellow",
             )
 
@@ -427,11 +333,7 @@
                 click.echo("\nDeleted successfully")
             else:
                 LOG.debug("Input stack does not exists on Cloudformation")
-<<<<<<< HEAD
                 click.echo(
                     f"Error: The input stack {self.stack_name} does"
                     + f" not exist on Cloudformation in the region {self.region}"
-                )
-=======
-                click.echo(f"Error: The input stack {self.stack_name} does not exist on Cloudformation")
->>>>>>> dd9e874a
+                )
--- conflicted
+++ resolved
@@ -18,11 +18,8 @@
     base_dir_option,
     manifest_option,
     cached_option,
-<<<<<<< HEAD
+    use_container_build_option,
     hook_package_id_click_option,
-=======
-    use_container_build_option,
->>>>>>> 24667d1f
 )
 from samcli.commands._utils.option_value_processor import process_env_var, process_image_options
 from samcli.cli.main import pass_context, common_options as cli_framework_options, aws_creds_options, print_cmdline_args

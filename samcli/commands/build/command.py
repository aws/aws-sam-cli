"""
CLI command for "build" command
"""

import logging
import os
from typing import Dict, List, Optional, Tuple

import click

from samcli.cli.cli_config_file import ConfigProvider, configuration_option, save_params_option
from samcli.cli.context import Context
from samcli.cli.main import aws_creds_options, pass_context, print_cmdline_args
from samcli.cli.main import common_options as cli_framework_options
from samcli.commands._utils.option_value_processor import process_env_var, process_image_options
from samcli.commands._utils.options import (
    base_dir_option,
    build_dir_option,
    build_image_option,
    build_in_source_option,
    cache_dir_option,
    cached_option,
    container_env_var_file_option,
    docker_common_options,
    hook_name_click_option,
    manifest_option,
    parameter_override_option,
    skip_prepare_infra_option,
    template_option_without_build,
    terraform_project_root_path_option,
    use_container_build_option,
)
from samcli.commands.build.click_container import ContainerOptions
from samcli.commands.build.core.command import BuildCommand
from samcli.commands.build.utils import MountMode
from samcli.lib.telemetry.metric import track_command
from samcli.lib.utils.version_checker import check_newer_version

LOG = logging.getLogger(__name__)

HELP_TEXT = """
    Build AWS serverless function code.
"""

DESCRIPTION = """
  Build AWS serverless function code to generate artifacts targeting
  AWS Lambda execution environment.\n
  \b
  Supported Resource Types
  ------------------------
  1. AWS::Serverless::Function\n
  2. AWS::Lambda::Function\n
  3. AWS::Serverless::LayerVersion\n
  4. AWS::Lambda::LayerVersion\n
  \b
  Supported Runtimes
  ------------------
<<<<<<< HEAD
  1. Python 3.8, 3.9, 3.10, 3.11, 3.12 using PIP\n
  2. Nodejs 22.x, 20.x, 18.x, 16.x, 14.x, 12.x using NPM\n
=======
  1. Python 3.8, 3.9, 3.10, 3.11, 3.12, 3.13 using PIP\n
  2. Nodejs 20.x, 18.x, 16.x, 14.x, 12.x using NPM\n
>>>>>>> bd377363
  3. Ruby 3.2, 3.3 using Bundler\n
  4. Java 8, Java 11, Java 17, Java 21 using Gradle and Maven\n
  5. Dotnet8, Dotnet6 using Dotnet CLI\n
  6. Go 1.x using Go Modules (without --use-container)\n
"""


@click.command(
    "build",
    cls=BuildCommand,
    help=HELP_TEXT,
    description=DESCRIPTION,
    requires_credentials=False,
    short_help=HELP_TEXT,
    context_settings={"max_content_width": 120},
)
@configuration_option(provider=ConfigProvider(section="parameters"))
@terraform_project_root_path_option
@hook_name_click_option(
    force_prepare=True,
    invalid_coexist_options=["t", "template-file", "template", "parameter-overrides", "build-in-source"],
)
@skip_prepare_infra_option
@use_container_build_option
@build_in_source_option
@click.option(
    "--container-env-var",
    "-e",
    default=None,
    multiple=True,  # Can pass in multiple env vars
    required=False,
    help="Environment variables to be passed into build containers"
    "\nResource format (FuncName.VarName=Value) or Global format (VarName=Value)."
    "\n\n Example: --container-env-var Func1.VAR1=value1 --container-env-var VAR2=value2",
    cls=ContainerOptions,
)
@container_env_var_file_option(cls=ContainerOptions)
@build_image_option(cls=ContainerOptions)
@click.option(
    "--exclude",
    "-x",
    default=None,
    multiple=True,  # Multiple resources can be excepted from the build
    help="Name of the resource(s) to exclude from AWS SAM CLI build.",
)
@click.option(
    "--parallel", "-p", is_flag=True, help="Enable parallel builds for AWS SAM template's functions and layers."
)
@click.option(
    "--mount-with",
    "-mw",
    type=click.Choice(MountMode.values(), case_sensitive=False),
    default=MountMode.READ.value,
    help="Specify mount mode for building functions/layers inside container. "
    "If it is mounted with write permissions, some files in source code directory may "
    "be changed/added by the build process. By default the source code directory is read only.",
    cls=ContainerOptions,
)
@build_dir_option
@cache_dir_option
@base_dir_option
@manifest_option
@cached_option
@template_option_without_build
@parameter_override_option
@docker_common_options
@cli_framework_options
@aws_creds_options
@click.argument("resource_logical_id", required=False)
@save_params_option
@pass_context
@track_command
@check_newer_version
@print_cmdline_args
def cli(
    ctx: Context,
    # please keep the type below consistent with @click.options
    resource_logical_id: Optional[str],
    template_file: str,
    base_dir: Optional[str],
    build_dir: str,
    cache_dir: str,
    use_container: bool,
    cached: bool,
    parallel: bool,
    manifest: Optional[str],
    docker_network: Optional[str],
    container_env_var: Optional[Tuple[str]],
    container_env_var_file: Optional[str],
    build_image: Optional[Tuple[str]],
    exclude: Optional[Tuple[str, ...]],
    skip_pull_image: bool,
    parameter_overrides: dict,
    config_file: str,
    config_env: str,
    save_params: bool,
    hook_name: Optional[str],
    skip_prepare_infra: bool,
    mount_with: str,
    terraform_project_root_path: Optional[str],
    build_in_source: Optional[bool],
) -> None:
    """
    `sam build` command entry point
    """
    # All logic must be implemented in the ``do_cli`` method. This helps with easy unit testing

    mode = _get_mode_value_from_envvar("SAM_BUILD_MODE", choices=["debug"])

    do_cli(
        ctx,
        resource_logical_id,
        template_file,
        base_dir,
        build_dir,
        cache_dir,
        True,
        use_container,
        cached,
        parallel,
        manifest,
        docker_network,
        skip_pull_image,
        parameter_overrides,
        mode,
        container_env_var,
        container_env_var_file,
        build_image,
        exclude,
        hook_name,
        build_in_source,
        mount_with,
    )  # pragma: no cover


def do_cli(  # pylint: disable=too-many-locals, too-many-statements
    click_ctx,
    function_identifier: Optional[str],
    template: str,
    base_dir: Optional[str],
    build_dir: str,
    cache_dir: str,
    clean: bool,
    use_container: bool,
    cached: bool,
    parallel: bool,
    manifest_path: Optional[str],
    docker_network: Optional[str],
    skip_pull_image: bool,
    parameter_overrides: Dict,
    mode: Optional[str],
    container_env_var: Optional[Tuple[str]],
    container_env_var_file: Optional[str],
    build_image: Optional[Tuple[str]],
    exclude: Optional[Tuple[str, ...]],
    hook_name: Optional[str],
    build_in_source: Optional[bool],
    mount_with: str,
) -> None:
    """
    Implementation of the ``cli`` method
    """

    from samcli.commands.build.build_context import BuildContext

    LOG.debug("'build' command is called")
    if cached:
        LOG.info("Starting Build use cache")
    if use_container:
        LOG.info("Starting Build inside a container")

    processed_env_vars = process_env_var(container_env_var)
    processed_build_images = process_image_options(build_image)

    with BuildContext(
        function_identifier,
        template,
        base_dir,
        build_dir,
        cache_dir,
        cached,
        parallel=parallel,
        clean=clean,
        manifest_path=manifest_path,
        use_container=use_container,
        parameter_overrides=parameter_overrides,
        docker_network=docker_network,
        skip_pull_image=skip_pull_image,
        mode=mode,
        container_env_var=processed_env_vars,
        container_env_var_file=container_env_var_file,
        build_images=processed_build_images,
        excluded_resources=exclude,
        aws_region=click_ctx.region,
        hook_name=hook_name,
        build_in_source=build_in_source,
        mount_with=mount_with,
    ) as ctx:
        ctx.run()


def _get_mode_value_from_envvar(name: str, choices: List[str]) -> Optional[str]:
    mode = os.environ.get(name, None)
    if not mode:
        return None

    if mode not in choices:
        raise click.UsageError("Invalid value for 'mode': invalid choice: {}. (choose from {})".format(mode, choices))

    return mode<|MERGE_RESOLUTION|>--- conflicted
+++ resolved
@@ -55,13 +55,8 @@
   \b
   Supported Runtimes
   ------------------
-<<<<<<< HEAD
-  1. Python 3.8, 3.9, 3.10, 3.11, 3.12 using PIP\n
-  2. Nodejs 22.x, 20.x, 18.x, 16.x, 14.x, 12.x using NPM\n
-=======
   1. Python 3.8, 3.9, 3.10, 3.11, 3.12, 3.13 using PIP\n
-  2. Nodejs 20.x, 18.x, 16.x, 14.x, 12.x using NPM\n
->>>>>>> bd377363
+  2. Nodejs 22.x, Nodejs 20.x, 18.x, 16.x, 14.x, 12.x using NPM\n
   3. Ruby 3.2, 3.3 using Bundler\n
   4. Java 8, Java 11, Java 17, Java 21 using Gradle and Maven\n
   5. Dotnet8, Dotnet6 using Dotnet CLI\n

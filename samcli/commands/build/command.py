"""
CLI command for "build" command
"""

import os
import logging
from typing import List, Optional, Dict, Tuple
import click
from pathvalidate import ValidationError, validate_filepath

from samcli.cli.context import Context
from samcli.commands._utils.experimental import experimental
from samcli.commands._utils.options import (
    template_option_without_build,
    docker_common_options,
    parameter_override_option,
    build_dir_option,
    cache_dir_option,
    base_dir_option,
    manifest_option,
    cached_option,
)
from samcli.commands._utils.option_value_processor import process_env_var, process_image_options
from samcli.cli.main import pass_context, common_options as cli_framework_options, aws_creds_options, print_cmdline_args
from samcli.lib.telemetry.metric import track_command
from samcli.cli.cli_config_file import configuration_option, TomlProvider
from samcli.lib.utils.version_checker import check_newer_version
<<<<<<< HEAD
from samcli.commands.build.exceptions import InvalidBuildImageException, InvalidMountedPathException
=======
>>>>>>> 6ab4ec6c
from samcli.commands.build.click_container import ContainerOptions

LOG = logging.getLogger(__name__)


HELP_TEXT = """
Use this command to build your AWS Lambda Functions source code to generate artifacts that target AWS Lambda's
execution environment.\n
\b
Supported Resource Types
------------------------
1. AWS::Serverless::Function\n
2. AWS::Lambda::Function\n
\b
Supported Runtimes
------------------
1. Python 2.7, 3.6, 3.7, 3.8 3.9 using PIP\n
2. Nodejs 14.x, 12.x, 10.x, 8.10, 6.10 using NPM\n
3. Ruby 2.5 using Bundler\n
4. Java 8, Java 11 using Gradle and Maven\n
5. Dotnetcore2.0 and 2.1 using Dotnet CLI (without --use-container flag)\n
6. Go 1.x using Go Modules (without --use-container flag)\n
\b
Examples
--------
To use this command, update your SAM template to specify the path
to your function's source code in the resource's Code or CodeUri property.
\b
To build on your workstation, run this command in folder containing
SAM template. Built artifacts will be written to .aws-sam/build folder
$ sam build\n
\b
To build inside a AWS Lambda like Docker container
$ sam build --use-container
\b
To build with inline environment variables passed inside build containers
$ sam build --use-container --container-env-var Function.ENV_VAR=value --container-env-var GLOBAL_ENV_VAR=value
\b
To build with environment variables file passd inside build containers
$ sam build --use-container --container-env-var-file env.json
\b
To build & run your functions locally
$ sam build && sam local invoke
\b
To build and package for deployment
$ sam build && sam package --s3-bucket <bucketname>
\b
To build only an individual resource (function or layer) located in the SAM
template. Downstream SAM package and deploy will deploy only this resource
$ sam build MyFunction
"""


@click.command("build", help=HELP_TEXT, short_help="Build your Lambda function code")
@configuration_option(provider=TomlProvider(section="parameters"))
@click.option(
    "--use-container",
    "-u",
    is_flag=True,
    help="If your functions depend on packages that have natively compiled dependencies, use this flag "
    "to build your function inside an AWS Lambda-like Docker container",
)
@click.option(
    "--container-env-var",
    "-e",
    default=None,
    multiple=True,  # Can pass in multiple env vars
    required=False,
    help="Input environment variables through command line to pass into build containers, you can either "
    "input function specific format (FuncName.VarName=Value) or global format (VarName=Value). e.g., "
    "sam build --use-container --container-env-var Func1.VAR1=value1 --container-env-var VAR2=value2",
    cls=ContainerOptions,
)
@click.option(
    "--container-env-var-file",
    "-ef",
    default=None,
    type=click.Path(),  # Must be a json file
    help="Path to environment variable json file (e.g., env_vars.json) to pass into build containers",
    cls=ContainerOptions,
)
@click.option(
    "--container-dir-mount",
    "-v",
    default=None,
    multiple=True,
    required=False,
    help="Directories to be mounted into docker container."
    " E.g. sam build --use-container --container-dir-mount /host/path:/container/path",
    cls=ContainerOptions,
)
@click.option(
    "--build-image",
    "-bi",
    default=None,
    multiple=True,  # Can pass in multiple build images
    required=False,
    help="Container image URIs for building functions/layers. "
    "You can specify for all functions/layers with just the image URI "
    "(--build-image public.ecr.aws/sam/build-nodejs14.x:latest). "
    "You can specify for each individual function with "
    "(--build-image FunctionLogicalID=public.ecr.aws/sam/build-nodejs14.x:latest). "
    "A combination of the two can be used. If a function does not have build image specified or "
    "an image URI for all functions, the default SAM CLI build images will be used.",
    cls=ContainerOptions,
)
@click.option(
    "--parallel",
    "-p",
    is_flag=True,
    help="Enabled parallel builds. Use this flag to build your AWS SAM template's functions and layers in parallel. "
    "By default the functions and layers are built in sequence",
)
@build_dir_option
@cache_dir_option
@base_dir_option
@manifest_option
@cached_option
@template_option_without_build
@parameter_override_option
@docker_common_options
@experimental
@cli_framework_options
@aws_creds_options
@click.argument("resource_logical_id", required=False)
@pass_context
@track_command
@check_newer_version
@print_cmdline_args
def cli(
    ctx: Context,
    # please keep the type below consistent with @click.options
    resource_logical_id: Optional[str],
    template_file: str,
    base_dir: Optional[str],
    build_dir: str,
    cache_dir: str,
    use_container: bool,
    cached: bool,
    parallel: bool,
    manifest: Optional[str],
    docker_network: Optional[str],
    container_env_var: Optional[Tuple[str]],
    container_env_var_file: Optional[str],
    container_dir_mount: Optional[Tuple[str]],
    build_image: Optional[Tuple[str]],
    skip_pull_image: bool,
    parameter_overrides: dict,
    config_file: str,
    config_env: str,
) -> None:
    """
    `sam build` command entry point
    """
    # All logic must be implemented in the ``do_cli`` method. This helps with easy unit testing

    mode = _get_mode_value_from_envvar("SAM_BUILD_MODE", choices=["debug"])

    do_cli(
        ctx,
        resource_logical_id,
        template_file,
        base_dir,
        build_dir,
        cache_dir,
        True,
        use_container,
        cached,
        parallel,
        manifest,
        docker_network,
        skip_pull_image,
        parameter_overrides,
        mode,
        container_env_var,
        container_env_var_file,
        container_dir_mount,
        build_image,
    )  # pragma: no cover


def do_cli(  # pylint: disable=too-many-locals, too-many-statements
    click_ctx,
    function_identifier: Optional[str],
    template: str,
    base_dir: Optional[str],
    build_dir: str,
    cache_dir: str,
    clean: bool,
    use_container: bool,
    cached: bool,
    parallel: bool,
    manifest_path: Optional[str],
    docker_network: Optional[str],
    skip_pull_image: bool,
    parameter_overrides: Dict,
    mode: Optional[str],
    container_env_var: Optional[Tuple[str]],
    container_env_var_file: Optional[str],
    container_dir_mount: Optional[Tuple[str]],
    build_image: Optional[Tuple[str]],
) -> None:
    """
    Implementation of the ``cli`` method
    """

    from samcli.commands.build.build_context import BuildContext

    LOG.debug("'build' command is called")
    if cached:
        LOG.info("Starting Build use cache")
    if use_container:
        LOG.info("Starting Build inside a container")

<<<<<<< HEAD
    processed_env_vars = _process_env_var(container_env_var)
    processed_build_images = _process_image_options(build_image)
    processed_dir_mounts = _process_dir_mounts(container_dir_mount)
=======
    processed_env_vars = process_env_var(container_env_var)
    processed_build_images = process_image_options(build_image)
>>>>>>> 6ab4ec6c

    with BuildContext(
        function_identifier,
        template,
        base_dir,
        build_dir,
        cache_dir,
        cached,
        parallel=parallel,
        clean=clean,
        manifest_path=manifest_path,
        use_container=use_container,
        parameter_overrides=parameter_overrides,
        docker_network=docker_network,
        skip_pull_image=skip_pull_image,
        mode=mode,
        container_env_var=processed_env_vars,
        container_env_var_file=container_env_var_file,
        container_dir_mount=processed_dir_mounts,
        build_images=processed_build_images,
        aws_region=click_ctx.region,
    ) as ctx:
<<<<<<< HEAD
        try:
            builder = ApplicationBuilder(
                ctx.resources_to_build,
                ctx.build_dir,
                ctx.base_dir,
                ctx.cache_dir,
                ctx.cached,
                ctx.is_building_specific_resource,
                manifest_path_override=ctx.manifest_path_override,
                container_manager=ctx.container_manager,
                mode=ctx.mode,
                parallel=parallel,
                container_env_var=processed_env_vars,
                container_env_var_file=container_env_var_file,
                container_dir_mount=processed_dir_mounts,
                build_images=processed_build_images,
            )
        except FunctionNotFound as ex:
            raise UserException(str(ex), wrapped_from=ex.__class__.__name__) from ex

        try:
            artifacts = builder.build()

            stack_output_template_path_by_stack_path = {
                stack.stack_path: stack.get_output_template_path(ctx.build_dir) for stack in ctx.stacks
            }
            for stack in ctx.stacks:
                modified_template = builder.update_template(
                    stack,
                    artifacts,
                    stack_output_template_path_by_stack_path,
                )
                move_template(stack.location, stack.get_output_template_path(ctx.build_dir), modified_template)

            click.secho("\nBuild Succeeded", fg="green")

            # try to use relpath so the command is easier to understand, however,
            # under Windows, when SAM and (build_dir or output_template_path) are
            # on different drive, relpath() fails.
            root_stack = SamLocalStackProvider.find_root_stack(ctx.stacks)
            out_template_path = root_stack.get_output_template_path(ctx.build_dir)
            try:
                build_dir_in_success_message = os.path.relpath(ctx.build_dir)
                output_template_path_in_success_message = os.path.relpath(out_template_path)
            except ValueError:
                LOG.debug("Failed to retrieve relpath - using the specified path as-is instead")
                build_dir_in_success_message = ctx.build_dir
                output_template_path_in_success_message = out_template_path

            msg = gen_success_msg(
                build_dir_in_success_message,
                output_template_path_in_success_message,
                os.path.abspath(ctx.build_dir) == os.path.abspath(DEFAULT_BUILD_DIR),
            )

            click.secho(msg, fg="yellow")

        except (
            UnsupportedRuntimeException,
            BuildError,
            BuildInsideContainerError,
            UnsupportedBuilderLibraryVersionError,
            ContainerBuildNotSupported,
            InvalidBuildGraphException,
        ) as ex:
            click.secho("\nBuild Failed", fg="red")

            # Some Exceptions have a deeper wrapped exception that needs to be surfaced
            # from deeper than just one level down.
            deep_wrap = getattr(ex, "wrapped_from", None)
            wrapped_from = deep_wrap if deep_wrap else ex.__class__.__name__
            raise UserException(str(ex), wrapped_from=wrapped_from) from ex


def gen_success_msg(artifacts_dir: str, output_template_path: str, is_default_build_dir: bool) -> str:

    invoke_cmd = "sam local invoke"
    if not is_default_build_dir:
        invoke_cmd += " -t {}".format(output_template_path)

    deploy_cmd = "sam deploy --guided"
    if not is_default_build_dir:
        deploy_cmd += " --template-file {}".format(output_template_path)

    msg = """\nBuilt Artifacts  : {artifacts_dir}
Built Template   : {template}

Commands you can use next
=========================
[*] Invoke Function: {invokecmd}
[*] Deploy: {deploycmd}
    """.format(
        invokecmd=invoke_cmd, deploycmd=deploy_cmd, artifacts_dir=artifacts_dir, template=output_template_path
    )

    return msg
=======
        ctx.run()
>>>>>>> 6ab4ec6c


def _get_mode_value_from_envvar(name: str, choices: List[str]) -> Optional[str]:

    mode = os.environ.get(name, None)
    if not mode:
        return None

    if mode not in choices:
        raise click.UsageError("Invalid value for 'mode': invalid choice: {}. (choose from {})".format(mode, choices))

<<<<<<< HEAD
    return mode


def _process_env_var(container_env_var: Optional[Tuple[str]]) -> Dict:
    """
    Parameters
    ----------
    container_env_var : Tuple
        the tuple of command line env vars received from --container-env-var flag
        Each input format needs to be either function specific format (FuncName.VarName=Value)
        or global format (VarName=Value)

    Returns
    -------
    dictionary
        Processed command line environment variables
    """
    processed_env_vars: Dict = {}

    if container_env_var:
        for env_var in container_env_var:
            location_key = "Parameters"

            env_var_name, value = _parse_key_value_pair(env_var)

            if not env_var_name or not value:
                LOG.error("Invalid command line --container-env-var input %s, skipped", env_var)
                continue

            if "." in env_var_name:
                location_key, env_var_name = env_var_name.split(".", 1)
                if not location_key.strip() or not env_var_name.strip():
                    LOG.error("Invalid command line --container-env-var input %s, skipped", env_var)
                    continue

            if not processed_env_vars.get(location_key):
                processed_env_vars[location_key] = {}
            processed_env_vars[location_key][env_var_name] = value

    return processed_env_vars


def _process_dir_mounts(container_dir_mount: Optional[Tuple[str]]) -> Dict:
    """
    Parameters
    ----------
    container_dir_mount : Tuple
        The tuple of command line args received from --container-dir-mount flag
        Tuples should be formatted like: /host/dir/to/mount:/container/mount/destination

    Returns
    -------
    dictionary
        {
           "/host/dir1": "/container/destination1",
           "/host/dir2": "/container/destination2"
        }
    """

    processed_dir_mounts: Dict = {}

    if container_dir_mount:
        for dir_mount in container_dir_mount:
            host_dir, container_dir = dir_mount.rsplit(":", 1)

            try:
                # Host path is validated for current platform
                validate_filepath(host_dir, platform="auto")
                # Container path is always a Linux path
                validate_filepath(container_dir, platform="Linux")
            except ValidationError as e:
                msg = f"Invalid command line --container-dir-mount input {dir_mount}."
                raise InvalidMountedPathException(msg) from e

            processed_dir_mounts[host_dir] = container_dir

    return processed_dir_mounts


def _process_image_options(image_args: Optional[Tuple[str]]) -> Dict:
    """
    Parameters
    ----------
    image_args : Tuple
        Tuple of command line image options in the format of
        "Function1=public.ecr.aws/abc/abc:latest" or
        "public.ecr.aws/abc/abc:latest"

    Returns
    -------
    dictionary
        Function as key and the corresponding image URI as value.
        Global default image URI is contained in the None key.
    """
    build_images: Dict[Optional[str], str] = dict()
    if image_args:
        for build_image_string in image_args:
            function_name, image_uri = _parse_key_value_pair(build_image_string)
            if not image_uri:
                raise InvalidBuildImageException(f"Invalid command line --build-image input {build_image_string}.")
            build_images[function_name] = image_uri

    return build_images


def _parse_key_value_pair(arg: str) -> Tuple[Optional[str], str]:
    """
    Parameters
    ----------
    arg : str
        Arg in the format of "Value" or "Key=Value"
    Returns
    -------
    key : Optional[str]
        If key is not specified, None will be the key.
    value : str
    """
    key: Optional[str]
    value: str
    if "=" in arg:
        parts = arg.split("=", 1)
        key = parts[0].strip()
        value = parts[1].strip()
    else:
        key = None
        value = arg.strip()
    return key, value
=======
    return mode
>>>>>>> 6ab4ec6c
<|MERGE_RESOLUTION|>--- conflicted
+++ resolved
@@ -20,15 +20,11 @@
     manifest_option,
     cached_option,
 )
-from samcli.commands._utils.option_value_processor import process_env_var, process_image_options
+from samcli.commands._utils.option_value_processor import process_env_var, process_image_options, process_dir_mounts
 from samcli.cli.main import pass_context, common_options as cli_framework_options, aws_creds_options, print_cmdline_args
 from samcli.lib.telemetry.metric import track_command
 from samcli.cli.cli_config_file import configuration_option, TomlProvider
 from samcli.lib.utils.version_checker import check_newer_version
-<<<<<<< HEAD
-from samcli.commands.build.exceptions import InvalidBuildImageException, InvalidMountedPathException
-=======
->>>>>>> 6ab4ec6c
 from samcli.commands.build.click_container import ContainerOptions
 
 LOG = logging.getLogger(__name__)
@@ -243,14 +239,9 @@
     if use_container:
         LOG.info("Starting Build inside a container")
 
-<<<<<<< HEAD
-    processed_env_vars = _process_env_var(container_env_var)
-    processed_build_images = _process_image_options(build_image)
-    processed_dir_mounts = _process_dir_mounts(container_dir_mount)
-=======
     processed_env_vars = process_env_var(container_env_var)
     processed_build_images = process_image_options(build_image)
->>>>>>> 6ab4ec6c
+    processed_dir_mounts = process_dir_mounts(container_dir_mount)
 
     with BuildContext(
         function_identifier,
@@ -273,106 +264,7 @@
         build_images=processed_build_images,
         aws_region=click_ctx.region,
     ) as ctx:
-<<<<<<< HEAD
-        try:
-            builder = ApplicationBuilder(
-                ctx.resources_to_build,
-                ctx.build_dir,
-                ctx.base_dir,
-                ctx.cache_dir,
-                ctx.cached,
-                ctx.is_building_specific_resource,
-                manifest_path_override=ctx.manifest_path_override,
-                container_manager=ctx.container_manager,
-                mode=ctx.mode,
-                parallel=parallel,
-                container_env_var=processed_env_vars,
-                container_env_var_file=container_env_var_file,
-                container_dir_mount=processed_dir_mounts,
-                build_images=processed_build_images,
-            )
-        except FunctionNotFound as ex:
-            raise UserException(str(ex), wrapped_from=ex.__class__.__name__) from ex
-
-        try:
-            artifacts = builder.build()
-
-            stack_output_template_path_by_stack_path = {
-                stack.stack_path: stack.get_output_template_path(ctx.build_dir) for stack in ctx.stacks
-            }
-            for stack in ctx.stacks:
-                modified_template = builder.update_template(
-                    stack,
-                    artifacts,
-                    stack_output_template_path_by_stack_path,
-                )
-                move_template(stack.location, stack.get_output_template_path(ctx.build_dir), modified_template)
-
-            click.secho("\nBuild Succeeded", fg="green")
-
-            # try to use relpath so the command is easier to understand, however,
-            # under Windows, when SAM and (build_dir or output_template_path) are
-            # on different drive, relpath() fails.
-            root_stack = SamLocalStackProvider.find_root_stack(ctx.stacks)
-            out_template_path = root_stack.get_output_template_path(ctx.build_dir)
-            try:
-                build_dir_in_success_message = os.path.relpath(ctx.build_dir)
-                output_template_path_in_success_message = os.path.relpath(out_template_path)
-            except ValueError:
-                LOG.debug("Failed to retrieve relpath - using the specified path as-is instead")
-                build_dir_in_success_message = ctx.build_dir
-                output_template_path_in_success_message = out_template_path
-
-            msg = gen_success_msg(
-                build_dir_in_success_message,
-                output_template_path_in_success_message,
-                os.path.abspath(ctx.build_dir) == os.path.abspath(DEFAULT_BUILD_DIR),
-            )
-
-            click.secho(msg, fg="yellow")
-
-        except (
-            UnsupportedRuntimeException,
-            BuildError,
-            BuildInsideContainerError,
-            UnsupportedBuilderLibraryVersionError,
-            ContainerBuildNotSupported,
-            InvalidBuildGraphException,
-        ) as ex:
-            click.secho("\nBuild Failed", fg="red")
-
-            # Some Exceptions have a deeper wrapped exception that needs to be surfaced
-            # from deeper than just one level down.
-            deep_wrap = getattr(ex, "wrapped_from", None)
-            wrapped_from = deep_wrap if deep_wrap else ex.__class__.__name__
-            raise UserException(str(ex), wrapped_from=wrapped_from) from ex
-
-
-def gen_success_msg(artifacts_dir: str, output_template_path: str, is_default_build_dir: bool) -> str:
-
-    invoke_cmd = "sam local invoke"
-    if not is_default_build_dir:
-        invoke_cmd += " -t {}".format(output_template_path)
-
-    deploy_cmd = "sam deploy --guided"
-    if not is_default_build_dir:
-        deploy_cmd += " --template-file {}".format(output_template_path)
-
-    msg = """\nBuilt Artifacts  : {artifacts_dir}
-Built Template   : {template}
-
-Commands you can use next
-=========================
-[*] Invoke Function: {invokecmd}
-[*] Deploy: {deploycmd}
-    """.format(
-        invokecmd=invoke_cmd, deploycmd=deploy_cmd, artifacts_dir=artifacts_dir, template=output_template_path
-    )
-
-    return msg
-=======
         ctx.run()
->>>>>>> 6ab4ec6c
 
 
 def _get_mode_value_from_envvar(name: str, choices: List[str]) -> Optional[str]:
@@ -384,134 +276,4 @@
     if mode not in choices:
         raise click.UsageError("Invalid value for 'mode': invalid choice: {}. (choose from {})".format(mode, choices))
 
-<<<<<<< HEAD
-    return mode
-
-
-def _process_env_var(container_env_var: Optional[Tuple[str]]) -> Dict:
-    """
-    Parameters
-    ----------
-    container_env_var : Tuple
-        the tuple of command line env vars received from --container-env-var flag
-        Each input format needs to be either function specific format (FuncName.VarName=Value)
-        or global format (VarName=Value)
-
-    Returns
-    -------
-    dictionary
-        Processed command line environment variables
-    """
-    processed_env_vars: Dict = {}
-
-    if container_env_var:
-        for env_var in container_env_var:
-            location_key = "Parameters"
-
-            env_var_name, value = _parse_key_value_pair(env_var)
-
-            if not env_var_name or not value:
-                LOG.error("Invalid command line --container-env-var input %s, skipped", env_var)
-                continue
-
-            if "." in env_var_name:
-                location_key, env_var_name = env_var_name.split(".", 1)
-                if not location_key.strip() or not env_var_name.strip():
-                    LOG.error("Invalid command line --container-env-var input %s, skipped", env_var)
-                    continue
-
-            if not processed_env_vars.get(location_key):
-                processed_env_vars[location_key] = {}
-            processed_env_vars[location_key][env_var_name] = value
-
-    return processed_env_vars
-
-
-def _process_dir_mounts(container_dir_mount: Optional[Tuple[str]]) -> Dict:
-    """
-    Parameters
-    ----------
-    container_dir_mount : Tuple
-        The tuple of command line args received from --container-dir-mount flag
-        Tuples should be formatted like: /host/dir/to/mount:/container/mount/destination
-
-    Returns
-    -------
-    dictionary
-        {
-           "/host/dir1": "/container/destination1",
-           "/host/dir2": "/container/destination2"
-        }
-    """
-
-    processed_dir_mounts: Dict = {}
-
-    if container_dir_mount:
-        for dir_mount in container_dir_mount:
-            host_dir, container_dir = dir_mount.rsplit(":", 1)
-
-            try:
-                # Host path is validated for current platform
-                validate_filepath(host_dir, platform="auto")
-                # Container path is always a Linux path
-                validate_filepath(container_dir, platform="Linux")
-            except ValidationError as e:
-                msg = f"Invalid command line --container-dir-mount input {dir_mount}."
-                raise InvalidMountedPathException(msg) from e
-
-            processed_dir_mounts[host_dir] = container_dir
-
-    return processed_dir_mounts
-
-
-def _process_image_options(image_args: Optional[Tuple[str]]) -> Dict:
-    """
-    Parameters
-    ----------
-    image_args : Tuple
-        Tuple of command line image options in the format of
-        "Function1=public.ecr.aws/abc/abc:latest" or
-        "public.ecr.aws/abc/abc:latest"
-
-    Returns
-    -------
-    dictionary
-        Function as key and the corresponding image URI as value.
-        Global default image URI is contained in the None key.
-    """
-    build_images: Dict[Optional[str], str] = dict()
-    if image_args:
-        for build_image_string in image_args:
-            function_name, image_uri = _parse_key_value_pair(build_image_string)
-            if not image_uri:
-                raise InvalidBuildImageException(f"Invalid command line --build-image input {build_image_string}.")
-            build_images[function_name] = image_uri
-
-    return build_images
-
-
-def _parse_key_value_pair(arg: str) -> Tuple[Optional[str], str]:
-    """
-    Parameters
-    ----------
-    arg : str
-        Arg in the format of "Value" or "Key=Value"
-    Returns
-    -------
-    key : Optional[str]
-        If key is not specified, None will be the key.
-    value : str
-    """
-    key: Optional[str]
-    value: str
-    if "=" in arg:
-        parts = arg.split("=", 1)
-        key = parts[0].strip()
-        value = parts[1].strip()
-    else:
-        key = None
-        value = arg.strip()
-    return key, value
-=======
-    return mode
->>>>>>> 6ab4ec6c
+    return mode
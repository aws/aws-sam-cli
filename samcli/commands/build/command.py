--- conflicted
+++ resolved
@@ -52,13 +52,8 @@
   \b
   Supported Runtimes
   ------------------
-<<<<<<< HEAD
   1. Python 3.7, 3.8, 3.9, 3.10, 3.11, 3.12 using PIP\n
-  2. Nodejs 18.x, 16.x, 14.x, 12.x using NPM\n
-=======
-  1. Python 3.7, 3.8, 3.9, 3.10, 3.11 using PIP\n
   2. Nodejs 20.x, 18.x, 16.x, 14.x, 12.x using NPM\n
->>>>>>> 891fb4ca
   3. Ruby 2.7, 3.2 using Bundler\n
   4. Java 8, Java 11, Java 17 using Gradle and Maven\n
   5. Dotnet6 using Dotnet CLI (without --use-container)\n

"""
Context object used by build command
"""

import logging
import os
import pathlib
import shutil
from typing import Dict, Optional, List

<<<<<<< HEAD
from samcli.lib.iac.interface import IacPlugin, Project
=======
from samcli.commands.build.exceptions import InvalidBuildDirException, MissingBuildMethodException
from samcli.lib.intrinsic_resolver.intrinsics_symbol_table import IntrinsicsSymbolTable
>>>>>>> 88c1f070
from samcli.lib.providers.provider import ResourcesToBuildCollector, Stack, Function, LayerVersion
from samcli.lib.providers.sam_function_provider import SamFunctionProvider
from samcli.lib.providers.sam_layer_provider import SamLayerProvider
from samcli.lib.providers.sam_stack_provider import SamLocalStackProvider
from samcli.local.docker.manager import ContainerManager
from samcli.local.lambdafn.exceptions import ResourceNotFound

LOG = logging.getLogger(__name__)


class BuildContext:
    # Build directories need not be world writable.
    # This is usually a optimal permission for directories
    _BUILD_DIR_PERMISSIONS = 0o755

    def __init__(
        self,
        resource_identifier: Optional[str],
        base_dir: Optional[str],
        build_dir: str,
        cache_dir: str,
        cached: bool,
        mode: Optional[str],
        iac: IacPlugin,
        project: Project,
        manifest_path: Optional[str] = None,
        clean: bool = False,
        use_container: bool = False,
        # pylint: disable=fixme
        # FIXME: parameter_overrides is never None, we should change this to "dict" from Optional[dict]
        # See samcli/commands/_utils/options.py:251 for its all possible values
        parameter_overrides: Optional[dict] = None,
        docker_network: Optional[str] = None,
        skip_pull_image: bool = False,
        container_env_var: Optional[dict] = None,
        container_env_var_file: Optional[str] = None,
        build_images: Optional[dict] = None,
        aws_region: Optional[str] = None,
    ) -> None:

        self._resource_identifier = resource_identifier
        self._base_dir = base_dir

        # Note(xinhol): use_raw_codeuri is temporary to fix a bug, and will be removed for a permanent solution.
        self._use_raw_codeuri = bool(self._base_dir)

        self._build_dir = build_dir
        self._cache_dir = cache_dir
        self._manifest_path = manifest_path
        self._clean = clean
        self._use_container = use_container
        self._parameter_overrides = parameter_overrides
        # Override certain CloudFormation pseudo-parameters based on values provided by customer
        self._global_parameter_overrides: Optional[Dict] = None
        if aws_region:
            self._global_parameter_overrides = {IntrinsicsSymbolTable.AWS_REGION: aws_region}
        self._docker_network = docker_network
        self._skip_pull_image = skip_pull_image
        self._mode = mode
        self._cached = cached
        self._container_env_var = container_env_var
        self._container_env_var_file = container_env_var_file
        self._build_images = build_images
        self._iac = iac
        self._project = project

        self._function_provider: Optional[SamFunctionProvider] = None
        self._layer_provider: Optional[SamLayerProvider] = None
        self._container_manager: Optional[ContainerManager] = None
        self._stacks: List[Stack] = []

    def __enter__(self) -> "BuildContext":

        self._stacks, remote_stack_full_paths = SamLocalStackProvider.get_stacks(
<<<<<<< HEAD
            self._project.stacks, parameter_overrides=self._parameter_overrides
=======
            self._template_file,
            parameter_overrides=self._parameter_overrides,
            global_parameter_overrides=self._global_parameter_overrides,
>>>>>>> 88c1f070
        )

        if remote_stack_full_paths:
            LOG.warning(
                "Below nested stacks(s) specify non-local URL(s), which are unsupported:\n%s\n"
                "Skipping building resources inside these nested stacks.",
                "\n".join([f"- {full_path}" for full_path in remote_stack_full_paths]),
            )

        # Note(xinhol): self._use_raw_codeuri is added temporarily to fix issue #2717
        # when base_dir is provided, codeuri should not be resolved based on template file path.
        # we will refactor to make all path resolution inside providers intead of in multiple places
        self._function_provider = SamFunctionProvider(self.stacks, self._use_raw_codeuri)
        self._layer_provider = SamLayerProvider(self.stacks, self._use_raw_codeuri)

        if not self._base_dir:
            # Base directory, if not provided, is the directory containing the template
            self._base_dir = str(pathlib.Path(self._project.stacks[0].origin_dir).resolve())

        self._build_dir = self._setup_build_dir(self._build_dir, self._clean)

        if self._cached:
            cache_path = pathlib.Path(self._cache_dir)
            cache_path.mkdir(mode=self._BUILD_DIR_PERMISSIONS, parents=True, exist_ok=True)
            self._cache_dir = str(cache_path.resolve())

        if self._use_container:
            self._container_manager = ContainerManager(
                docker_network_id=self._docker_network, skip_pull_image=self._skip_pull_image
            )

        return self

    def __exit__(self, *args):
        pass

    @staticmethod
    def _setup_build_dir(build_dir: str, clean: bool) -> str:
        build_path = pathlib.Path(build_dir)

        if os.path.abspath(str(build_path)) == os.path.abspath(str(pathlib.Path.cwd())):
            exception_message = (
                "Failing build: Running a build with build-dir as current working directory "
                "is extremely dangerous since the build-dir contents is first removed. "
                "This is no longer supported, please remove the '--build-dir' option from the command "
                "to allow the build artifacts to be placed in the directory your template is in."
            )
            raise InvalidBuildDirException(exception_message)

        if build_path.exists() and os.listdir(build_dir) and clean:
            # build folder contains something inside. Clear everything.
            shutil.rmtree(build_dir)

        build_path.mkdir(mode=BuildContext._BUILD_DIR_PERMISSIONS, parents=True, exist_ok=True)

        # ensure path resolving is done after creation: https://bugs.python.org/issue32434
        return str(build_path.resolve())

    @property
    def container_manager(self) -> Optional[ContainerManager]:
        return self._container_manager

    @property
    def function_provider(self) -> SamFunctionProvider:
        # Note(xinhol): despite self._function_provider is Optional
        # self._function_provider will be assigned with a non-None value in __enter__() and
        # this function is only used in the context (after __enter__ is called)
        # so we can assume it is not Optional here
        return self._function_provider  # type: ignore

    @property
    def layer_provider(self) -> SamLayerProvider:
        # same as function_provider()
        return self._layer_provider  # type: ignore

    @property
    def build_dir(self) -> str:
        return self._build_dir

    @property
    def base_dir(self) -> str:
        # Note(xinhol): self._base_dir will be assigned with a str value if it is None in __enter__()
        return self._base_dir  # type: ignore

    @property
    def cache_dir(self) -> str:
        return self._cache_dir

    @property
    def cached(self) -> bool:
        return self._cached

    @property
    def use_container(self) -> bool:
        return self._use_container

    @property
    def project(self) -> Project:
        self._project.stacks = []
        stacks_map = {stack.stack_path: stack for stack in self._stacks}
        for stack in self._stacks:
            if stack.is_root_stack:
                self._project.stacks.append(stack.template_dict)
            else:
                parent_stack = stacks_map[stack.parent_stack_path]
                parent_stack.template_dict["Resources"][stack.logical_id].nested_stack = stack.template_dict

        return self._project

    @property
    def stacks(self) -> List[Stack]:
        return self._stacks

    @property
    def manifest_path_override(self) -> Optional[str]:
        if self._manifest_path:
            return os.path.abspath(self._manifest_path)

        return None

    @property
    def mode(self) -> Optional[str]:
        return self._mode

    @property
    def resources_to_build(self) -> ResourcesToBuildCollector:
        """
        Function return resources that should be build by current build command. This function considers
        Lambda Functions and Layers with build method as buildable resources.
        Returns
        -------
        ResourcesToBuildCollector
        """
        result = ResourcesToBuildCollector()
        if self._resource_identifier:
            self._collect_single_function_and_dependent_layers(self._resource_identifier, result)
            self._collect_single_buildable_layer(self._resource_identifier, result)

            if not result.functions and not result.layers:
                all_resources = [f.name for f in self.function_provider.get_all() if not f.inlinecode]
                all_resources.extend([l.name for l in self.layer_provider.get_all()])

                available_resource_message = (
                    f"{self._resource_identifier} not found. Possible options in your " f"template: {all_resources}"
                )
                LOG.info(available_resource_message)
                raise ResourceNotFound(f"Unable to find a function or layer with name '{self._resource_identifier}'")
            return result
        result.add_functions([f for f in self.function_provider.get_all() if BuildContext._is_function_buildable(f)])
        result.add_layers([l for l in self.layer_provider.get_all() if BuildContext._is_layer_buildable(l)])
        return result

    @property
    def is_building_specific_resource(self) -> bool:
        """
        Whether customer requested to build a specific resource alone in isolation,
        by specifying function_identifier to the build command.
        Ex: sam build MyServerlessFunction
        :return: True if user requested to build specific resource, False otherwise
        """
        return bool(self._resource_identifier)

    def _collect_single_function_and_dependent_layers(
        self, resource_identifier: str, resource_collector: ResourcesToBuildCollector
    ) -> None:
        """
        Populate resource_collector with function with provided identifier and all layers that function need to be
        build in resource_collector
        Parameters
        ----------
        resource_collector: Collector that will be populated with resources.
        """
        function = self.function_provider.get(resource_identifier)
        if not function:
            # No function found
            return

        resource_collector.add_function(function)
        resource_collector.add_layers([l for l in function.layers if l.build_method is not None])

    def _collect_single_buildable_layer(
        self, resource_identifier: str, resource_collector: ResourcesToBuildCollector
    ) -> None:
        """
        Populate resource_collector with layer with provided identifier.

        Parameters
        ----------
        resource_collector

        Returns
        -------

        """
        layer = self.layer_provider.get(resource_identifier)
        if not layer:
            # No layer found
            return
        if layer and layer.build_method is None:
            LOG.error("Layer %s is missing BuildMethod Metadata.", self._function_provider)
            raise MissingBuildMethodException(f"Build method missing in layer {resource_identifier}.")

        resource_collector.add_layer(layer)

    @staticmethod
    def _is_function_buildable(function: Function):
        # no need to build inline functions
        if function.inlinecode:
            LOG.debug("Skip building inline function: %s", function.full_path)
            return False
        # no need to build functions that are already packaged as a zip file
        if isinstance(function.codeuri, str) and function.codeuri.endswith(".zip"):
            LOG.debug("Skip building zip function: %s", function.full_path)
            return False
        return True

    @staticmethod
    def _is_layer_buildable(layer: LayerVersion):
        # if build method is not specified, it is not buildable
        if not layer.build_method:
            LOG.debug("Skip building layer without a build method: %s", layer.full_path)
            return False
        # no need to build layers that are already packaged as a zip file
        if isinstance(layer.codeuri, str) and layer.codeuri.endswith(".zip"):
            LOG.debug("Skip building zip layer: %s", layer.full_path)
            return False
        return True<|MERGE_RESOLUTION|>--- conflicted
+++ resolved
@@ -8,12 +8,10 @@
 import shutil
 from typing import Dict, Optional, List
 
-<<<<<<< HEAD
 from samcli.lib.iac.interface import IacPlugin, Project
-=======
+
 from samcli.commands.build.exceptions import InvalidBuildDirException, MissingBuildMethodException
 from samcli.lib.intrinsic_resolver.intrinsics_symbol_table import IntrinsicsSymbolTable
->>>>>>> 88c1f070
 from samcli.lib.providers.provider import ResourcesToBuildCollector, Stack, Function, LayerVersion
 from samcli.lib.providers.sam_function_provider import SamFunctionProvider
 from samcli.lib.providers.sam_layer_provider import SamLayerProvider
@@ -88,13 +86,9 @@
     def __enter__(self) -> "BuildContext":
 
         self._stacks, remote_stack_full_paths = SamLocalStackProvider.get_stacks(
-<<<<<<< HEAD
-            self._project.stacks, parameter_overrides=self._parameter_overrides
-=======
-            self._template_file,
+            self._project.stacks,
             parameter_overrides=self._parameter_overrides,
             global_parameter_overrides=self._global_parameter_overrides,
->>>>>>> 88c1f070
         )
 
         if remote_stack_full_paths:

--- conflicted
+++ resolved
@@ -232,14 +232,7 @@
     if not click.confirm(Colored().yellow(SYNC_CONFIRMATION_TEXT), default=True):
         return
 
-<<<<<<< HEAD
-    s3_bucket = manage_stack(profile=profile, region=region)
-=======
-    set_experimental(ExperimentalFlag.Accelerate)
-    update_experimental_context()
-
     s3_bucket_name = s3_bucket or manage_stack(profile=profile, region=region)
->>>>>>> 3d31c9f5
 
     build_dir = DEFAULT_BUILD_DIR_WITH_AUTO_DEPENDENCY_LAYER if dependency_layer else DEFAULT_BUILD_DIR
     LOG.debug("Using build directory as %s", build_dir)

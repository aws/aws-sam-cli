"""CLI command for "sync" command."""
import os
import logging
from typing import List, Set, TYPE_CHECKING, Optional, Tuple

import click

from samcli.cli.main import pass_context, common_options as cli_framework_options, aws_creds_options, print_cmdline_args
from samcli.commands._utils.options import (
    template_option_without_build,
    parameter_override_option,
    capabilities_option,
    metadata_option,
    notification_arns_option,
    tags_option,
    stack_name_option,
    base_dir_option,
    image_repository_option,
    image_repositories_option,
    s3_prefix_option,
    kms_key_id_option,
    role_arn_option,
    DEFAULT_BUILD_DIR,
    DEFAULT_CACHE_DIR,
    DEFAULT_BUILD_DIR_WITH_AUTO_DEPENDENCY_LAYER,
)
from samcli.cli.cli_config_file import configuration_option, TomlProvider
from samcli.lib.utils.version_checker import check_newer_version
from samcli.lib.bootstrap.bootstrap import manage_stack
from samcli.lib.cli_validation.image_repository_validation import image_repository_validation
from samcli.lib.telemetry.metric import track_command, track_template_warnings
from samcli.lib.warnings.sam_cli_warning import CodeDeployWarning, CodeDeployConditionWarning
from samcli.commands.build.command import _get_mode_value_from_envvar
from samcli.lib.sync.sync_flow_factory import SyncFlowFactory
from samcli.lib.sync.sync_flow_executor import SyncFlowExecutor
from samcli.lib.providers.sam_stack_provider import SamLocalStackProvider
from samcli.lib.providers.provider import (
    ResourceIdentifier,
    get_all_resource_ids,
    get_unique_resource_ids,
)
from samcli.cli.context import Context
from samcli.lib.sync.watch_manager import WatchManager

if TYPE_CHECKING:
    from samcli.commands.deploy.deploy_context import DeployContext
    from samcli.commands.package.package_context import PackageContext
    from samcli.commands.build.build_context import BuildContext

LOG = logging.getLogger(__name__)

HELP_TEXT = """
Update/sync local artifacts to AWS

By default, the sync command runs a full stack update, you can specify --code or --watch to which modes
"""
SHORT_HELP = "Sync a project to AWS"

DEFAULT_TEMPLATE_NAME = "template.yaml"
DEFAULT_CAPABILITIES = ("CAPABILITY_NAMED_IAM", "CAPABILITY_AUTO_EXPAND")


@click.command("sync", help=HELP_TEXT, short_help=SHORT_HELP)
@configuration_option(provider=TomlProvider(section="parameters"))
@template_option_without_build
@click.option(
    "--code",
    is_flag=True,
    help="Sync code resources. This includes Lambda Functions, API Gateway, and Step Functions.",
)
@click.option(
    "--watch",
    is_flag=True,
    help="Watch local files and automatically sync with remote.",
)
@click.option(
    "--resource-id",
    multiple=True,
    help="Sync code for all the resources with the ID.",
)
@click.option(
    "--resource",
    multiple=True,
    help="Sync code for all types of the resource.",
)
@click.option(
    "--dependency-layer/--no-dependency-layer",
    default=True,
    is_flag=True,
    help="This option separates the dependencies of individual function into another layer, for speeding up the sync"
    "process",
)
@stack_name_option(required=True)  # pylint: disable=E1120
@base_dir_option
@image_repository_option
@image_repositories_option
@s3_prefix_option
@kms_key_id_option
@role_arn_option
@parameter_override_option
@cli_framework_options
@aws_creds_options
@metadata_option
@notification_arns_option
@tags_option
@capabilities_option(default=DEFAULT_CAPABILITIES)  # pylint: disable=E1120
@pass_context
@track_command
@image_repository_validation
@track_template_warnings([CodeDeployWarning.__name__, CodeDeployConditionWarning.__name__])
@check_newer_version
@print_cmdline_args
def cli(
    ctx: Context,
    template_file: str,
    code: bool,
    watch: bool,
    resource_id: Optional[Tuple[str]],
    resource: Optional[Tuple[str]],
    dependency_layer: bool,
    stack_name: str,
    base_dir: Optional[str],
    parameter_overrides: dict,
    image_repository: str,
    image_repositories: Optional[Tuple[str]],
    s3_prefix: str,
    kms_key_id: str,
    capabilities: Optional[List[str]],
    role_arn: Optional[str],
    notification_arns: Optional[List[str]],
    tags: dict,
    metadata: dict,
    config_file: str,
    config_env: str,
) -> None:
    """
    `sam sync` command entry point
    """
    mode = _get_mode_value_from_envvar("SAM_BUILD_MODE", choices=["debug"])
    # All logic must be implemented in the ``do_cli`` method. This helps with easy unit testing

    do_cli(
        template_file,
        code,
        watch,
        resource_id,
        resource,
        dependency_layer,
        stack_name,
        ctx.region,
        ctx.profile,
        base_dir,
        parameter_overrides,
        mode,
        image_repository,
        image_repositories,
        s3_prefix,
        kms_key_id,
        capabilities,
        role_arn,
        notification_arns,
        tags,
        metadata,
        config_file,
        config_env,
    )  # pragma: no cover


def do_cli(
    template_file: str,
    code: bool,
    watch: bool,
    resource_id: Optional[Tuple[str]],
    resource: Optional[Tuple[str]],
    dependency_layer: bool,
    stack_name: str,
    region: str,
    profile: str,
    base_dir: Optional[str],
    parameter_overrides: dict,
    mode: Optional[str],
    image_repository: str,
    image_repositories: Optional[Tuple[str]],
    s3_prefix: str,
    kms_key_id: str,
    capabilities: Optional[List[str]],
    role_arn: Optional[str],
    notification_arns: Optional[List[str]],
    tags: dict,
    metadata: dict,
    config_file: str,
    config_env: str,
) -> None:
    """
    Implementation of the ``cli`` method
    """
    from samcli.lib.utils import osutils
    from samcli.commands.build.build_context import BuildContext
    from samcli.commands.package.package_context import PackageContext
    from samcli.commands.deploy.deploy_context import DeployContext

    s3_bucket = manage_stack(profile=profile, region=region)
    click.echo(f"\n\t\tManaged S3 bucket: {s3_bucket}")
    click.echo("\t\tA different default S3 bucket can be set in samconfig.toml")
    click.echo("\t\tOr by specifying --s3-bucket explicitly.")

<<<<<<< HEAD
    build_dir = DEFAULT_BUILD_DIR_WITH_AUTO_DEPENDENCY_LAYER if dependency_layer else DEFAULT_BUILD_DIR
    LOG.debug("Using build directory as %s", build_dir)
=======
    click.echo(f"\n\t\tDefault capabilities applied: {DEFAULT_CAPABILITIES}")
    click.echo("To override with customized capabilities, use --capabitilies flag or set it in samconfig.toml")

>>>>>>> f6b1d03f
    with BuildContext(
        resource_identifier=None,
        template_file=template_file,
        base_dir=base_dir,
        build_dir=build_dir,
        cache_dir=DEFAULT_CACHE_DIR,
        clean=True,
        use_container=False,
        cached=True,
        parallel=True,
        parameter_overrides=parameter_overrides,
        mode=mode,
        create_auto_dependency_layer=dependency_layer,
        stack_name=stack_name,
    ) as build_context:
        built_template = os.path.join(build_dir, DEFAULT_TEMPLATE_NAME)

        with osutils.tempfile_platform_independent() as output_template_file:
            with PackageContext(
                template_file=built_template,
                s3_bucket=s3_bucket,
                image_repository=image_repository,
                image_repositories=image_repositories,
                s3_prefix=s3_prefix,
                kms_key_id=kms_key_id,
                output_template_file=output_template_file.name,
                no_progressbar=True,
                metadata=metadata,
                region=region,
                profile=profile,
                use_json=False,
                force_upload=True,
            ) as package_context:

                with DeployContext(
                    template_file=output_template_file.name,
                    stack_name=stack_name,
                    s3_bucket=s3_bucket,
                    image_repository=image_repository,
                    image_repositories=image_repositories,
                    no_progressbar=True,
                    s3_prefix=s3_prefix,
                    kms_key_id=kms_key_id,
                    parameter_overrides=parameter_overrides,
                    capabilities=capabilities,
                    role_arn=role_arn,
                    notification_arns=notification_arns,
                    tags=tags,
                    region=region,
                    profile=profile,
                    no_execute_changeset=True,
                    fail_on_empty_changeset=True,
                    confirm_changeset=False,
                    use_changeset=False,
                    force_upload=True,
                    signing_profiles=None,
                ) as deploy_context:
                    if watch:
                        execute_watch(template_file, build_context, package_context, deploy_context)
                    elif code:
                        execute_code_sync(template_file, build_context, deploy_context, resource_id, resource)
                    else:
                        execute_infra_contexts(build_context, package_context, deploy_context)


def execute_infra_contexts(
    build_context: "BuildContext",
    package_context: "PackageContext",
    deploy_context: "DeployContext",
) -> None:
    """Executes the sync for infra.

    Parameters
    ----------
    build_context : BuildContext
        BuildContext
    package_context : PackageContext
        PackageContext
    deploy_context : DeployContext
        DeployContext
    """
    LOG.debug("Executing the build using build context.")
    build_context.run()
    LOG.debug("Executing the packaging using package context.")
    package_context.run()
    LOG.debug("Executing the deployment using deploy context.")
    deploy_context.run()


def execute_code_sync(
    template: str,
    build_context: "BuildContext",
    deploy_context: "DeployContext",
    resource_ids: Optional[Tuple[str]],
    resource_types: Optional[Tuple[str]],
) -> None:
    """Executes the sync flow for code.

    Parameters
    ----------
    template : str
        Template file name
    build_context : BuildContext
        BuildContext
    deploy_context : DeployContext
        DeployContext
    resource_ids : List[str]
        List of resource IDs to be synced.
    resource_types : List[str]
        List of resource types to be synced.
    """
    stacks = SamLocalStackProvider.get_stacks(template)[0]
    factory = SyncFlowFactory(build_context, deploy_context, stacks)
    factory.load_physical_id_mapping()
    executor = SyncFlowExecutor()

    sync_flow_resource_ids: Set[ResourceIdentifier] = (
        get_unique_resource_ids(stacks, resource_ids, resource_types)
        if resource_ids or resource_types
        else set(get_all_resource_ids(stacks))
    )

    for resource_id in sync_flow_resource_ids:
        sync_flow = factory.create_sync_flow(resource_id)
        if sync_flow:
            executor.add_sync_flow(sync_flow)
        else:
            LOG.warning("Cannot create SyncFlow for %s. Skipping.", resource_id)
    executor.execute()


def execute_watch(
    template: str,
    build_context: "BuildContext",
    package_context: "PackageContext",
    deploy_context: "DeployContext",
):
    """Start sync watch execution

    Parameters
    ----------
    template : str
        Template file path
    build_context : BuildContext
        BuildContext
    package_context : PackageContext
        PackageContext
    deploy_context : DeployContext
        DeployContext
    """
    watch_manager = WatchManager(template, build_context, package_context, deploy_context)
    watch_manager.start()<|MERGE_RESOLUTION|>--- conflicted
+++ resolved
@@ -204,14 +204,12 @@
     click.echo("\t\tA different default S3 bucket can be set in samconfig.toml")
     click.echo("\t\tOr by specifying --s3-bucket explicitly.")
 
-<<<<<<< HEAD
+    click.echo(f"\n\t\tDefault capabilities applied: {DEFAULT_CAPABILITIES}")
+    click.echo("To override with customized capabilities, use --capabitilies flag or set it in samconfig.toml")
+
     build_dir = DEFAULT_BUILD_DIR_WITH_AUTO_DEPENDENCY_LAYER if dependency_layer else DEFAULT_BUILD_DIR
     LOG.debug("Using build directory as %s", build_dir)
-=======
-    click.echo(f"\n\t\tDefault capabilities applied: {DEFAULT_CAPABILITIES}")
-    click.echo("To override with customized capabilities, use --capabitilies flag or set it in samconfig.toml")
-
->>>>>>> f6b1d03f
+
     with BuildContext(
         resource_identifier=None,
         template_file=template_file,

"""
Read and parse CLI args for the Logs Command and setup the context for running the command
"""

import logging
from typing import List, Optional, Set, Any, Dict

from samcli.lib.utils.resources import (
    AWS_LAMBDA_FUNCTION,
    AWS_APIGATEWAY_RESTAPI,
    AWS_APIGATEWAY_V2_API,
    AWS_STEPFUNCTIONS_STATEMACHINE,
)
from samcli.commands.exceptions import UserException
from samcli.lib.utils.boto_utils import BotoProviderType
from samcli.lib.utils.cloudformation import get_resource_summaries, CloudFormationResourceSummary
from samcli.lib.utils.time import to_utc, parse_date

LOG = logging.getLogger(__name__)


class InvalidTimestampError(UserException):
    """
    Used to indicate that given date time string is an invalid timestamp
    """


def parse_time(time_str: str, property_name: str):
    """
    Parse the time from the given string, convert to UTC, and return the datetime object

    Parameters
    ----------
    time_str : str
        The time to parse

    property_name : str
        Name of the property where this time came from. Used in the exception raised if time is not parseable

    Returns
    -------
    datetime.datetime
        Parsed datetime object

    Raises
    ------
    InvalidTimestampError
        If the string cannot be parsed as a timestamp
    """
    if not time_str:
        return None

    parsed = parse_date(time_str)
    if not parsed:
        raise InvalidTimestampError("Unable to parse the time provided by '{}'".format(property_name))

    return to_utc(parsed)


class ResourcePhysicalIdResolver:
    """
    Wrapper class that is used to extract information about resources which we can tail their logs for given stack
    """

    # list of resource types that is supported right now for pulling their logs
    DEFAULT_SUPPORTED_RESOURCES: Set[str] = {
        AWS_LAMBDA_FUNCTION,
        AWS_APIGATEWAY_RESTAPI,
        AWS_APIGATEWAY_V2_API,
        AWS_STEPFUNCTIONS_STATEMACHINE,
    }

    def __init__(
        self,
        boto_resource_provider: BotoProviderType,
        stack_name: str,
        resource_names: Optional[List[str]] = None,
        supported_resource_types: Optional[Set[str]] = None,
    ):
        self._boto_resource_provider = boto_resource_provider
        self._stack_name = stack_name
        if resource_names is None:
            resource_names = []
        if supported_resource_types is None:
            supported_resource_types = ResourcePhysicalIdResolver.DEFAULT_SUPPORTED_RESOURCES
        self._supported_resource_types: Set[str] = supported_resource_types
        self._resource_names = set(resource_names)

    def get_resource_information(self, fetch_all_when_no_resource_name_given: bool = True) -> List[Any]:
        """
        Returns the list of resource information for the given stack.

        Parameters
        ----------
        fetch_all_when_no_resource_name_given : bool
            When given, it will fetch all resources if no specific resource name is provided, default value is True

        Returns
        -------
        List[StackResourceSummary]
            List of resource information, which will be used to fetch the logs
        """
        if self._resource_names:
            return self._fetch_resources_from_stack(self._resource_names)
        if fetch_all_when_no_resource_name_given:
            return self._fetch_resources_from_stack()
        return []

    def _fetch_resources_from_stack(
<<<<<<< HEAD
            self, selected_resource_names: Optional[Set[str]] = None) -> List[Any]:  # type: ignore
=======
        self, selected_resource_names: Optional[Set[str]] = None
    ) -> List[CloudFormationResourceSummary]:
>>>>>>> 08bd47b1
        """
        Returns list of all resources from given stack name
        If any resource is not supported, it will discard them

        Parameters
        ----------
        selected_resource_names : Optional[Set[str]]
            An optional set of string parameter, which will filter resource names. If none is given, it will be
            equal to all resource names in stack, which means there won't be any filtering by resource name.

        Returns
        -------
        List[CloudFormationResourceSummary]
            List of resource information, which will be used to fetch the logs
        """
        LOG.debug("Getting logical id of the all resources for stack '%s'", self._stack_name)
        stack_resources = get_resource_summaries(
            self._boto_resource_provider, self._stack_name, ResourcePhysicalIdResolver.DEFAULT_SUPPORTED_RESOURCES
        )

        if selected_resource_names:
            return self._get_selected_resources(stack_resources, selected_resource_names)
        return list(stack_resources.values())

    @staticmethod
    def _get_selected_resources(
        resource_summaries: Dict[str, CloudFormationResourceSummary],
        selected_resource_names: Set[str],
    ) -> List[CloudFormationResourceSummary]:
        """
        Returns list of resources which matches with selected_resource_names.
        selected_resource_names can be;
        - resource name like HelloWorldFunction
        - or it could be pointing to a resource in nested stack like NestedApp/HelloWorldFunction

        Parameters
        ----------
        resource_summaries : Dict[str, CloudFormationResourceSummary]
            Dictionary of resource key and CloudformationResourceSummary which was returned from given stack
        selected_resource_names : Set[str]
            List of resource name definitions that will be used to filter the results

        Returns
        ------
        List[CloudFormationResourceSummary]
            Filtered list of CloudFormationResourceSummary's
        """
        resources = []
        for selected_resource_name in selected_resource_names:
            selected_resource = resource_summaries.get(selected_resource_name)
            if selected_resource:
                resources.append(selected_resource)
        return resources<|MERGE_RESOLUTION|>--- conflicted
+++ resolved
@@ -107,12 +107,8 @@
         return []
 
     def _fetch_resources_from_stack(
-<<<<<<< HEAD
-            self, selected_resource_names: Optional[Set[str]] = None) -> List[Any]:  # type: ignore
-=======
         self, selected_resource_names: Optional[Set[str]] = None
     ) -> List[CloudFormationResourceSummary]:
->>>>>>> 08bd47b1
         """
         Returns list of all resources from given stack name
         If any resource is not supported, it will discard them

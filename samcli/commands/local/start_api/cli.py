"""
CLI command for "local start-api" command
"""

import logging
import click

from samcli.cli.main import pass_context, common_options as cli_framework_options, aws_creds_options, print_cmdline_args
from samcli.commands._utils.iac_validations import iac_options_validation
from samcli.commands._utils.options import project_type_click_option, cdk_click_options
from samcli.commands.local.cli_common.options import (
    invoke_common_options,
    service_common_options,
    warm_containers_common_options,
    local_common_options,
)
from samcli.commands.local.lib.exceptions import InvalidIntermediateImageError
from samcli.lib.iac.utils.helpers import inject_iac_plugin
from samcli.lib.telemetry.metric import track_command
from samcli.cli.cli_config_file import configuration_option, TomlProvider
from samcli.lib.utils.version_checker import check_newer_version
from samcli.local.docker.exceptions import ContainerNotStartableException

LOG = logging.getLogger(__name__)

HELP_TEXT = """
Allows you to run your Serverless application locally for quick development & testing.
 When run in a directory that contains your Serverless functions and your AWS SAM template, it will create a local HTTP
 server hosting all of your functions. When accessed (via browser, cli etc), it will launch a Docker container locally
 to invoke the function. It will read the CodeUri property of AWS::Serverless::Function resource to find the path in
 your file system containing the Lambda Function code. This could be the project's root directory for interpreted
 languages like Node & Python, or a build directory that stores your compiled artifacts or a JAR file. If you are using
 a interpreted language, local changes will be available immediately in Docker container on every invoke. For more
 compiled languages or projects requiring complex packing support, we recommended you run your own building solution
and point SAM to the directory or file containing build artifacts.
"""


@click.command(
    "start-api",
    help=HELP_TEXT,
    short_help="Sets up a local endpoint you can use to test your API. Supports hot-reloading "
    "so you don't need to restart this service when you make changes to your function.",
)
@configuration_option(provider=TomlProvider(section="parameters"))
@service_common_options(3000)
@click.option(
    "--static-dir",
    "-s",
    default="public",
    help="Any static assets (e.g. CSS/Javascript/HTML) files located in this directory " "will be presented at /",
)
@project_type_click_option(include_build=True)
@invoke_common_options
@warm_containers_common_options
@local_common_options
@cli_framework_options
@aws_creds_options  # pylint: disable=R0914
@cdk_click_options
@inject_iac_plugin(with_build=True)
@iac_options_validation(require_stack=False)
@pass_context
@track_command
@check_newer_version
@print_cmdline_args
def cli(
    ctx,
    # start-api Specific Options
    host,
    port,
    static_dir,
    # Common Options for Lambda Invoke
    template_file,
    env_vars,
    debug_port,
    debug_args,
    debugger_path,
    container_env_vars,
    docker_volume_basedir,
    docker_network,
    log_file,
    layer_cache_basedir,
    skip_pull_image,
    force_image_build,
    parameter_overrides,
    config_file,
    config_env,
    warm_containers,
    shutdown,
    debug_function,
<<<<<<< HEAD
    project_type,
    cdk_context,
    cdk_app,
    iac,
    project,
=======
    container_host,
    container_host_interface,
>>>>>>> 88c1f070
):
    """
    `sam local start-api` command entry point
    """
    # All logic must be implemented in the ``do_cli`` method. This helps with easy unit testing
    do_cli(
        ctx,
        host,
        port,
        static_dir,
        template_file,
        env_vars,
        debug_port,
        debug_args,
        debugger_path,
        container_env_vars,
        docker_volume_basedir,
        docker_network,
        log_file,
        layer_cache_basedir,
        skip_pull_image,
        force_image_build,
        parameter_overrides,
        warm_containers,
        shutdown,
        debug_function,
<<<<<<< HEAD
        project_type,
        iac,
        project,
=======
        container_host,
        container_host_interface,
>>>>>>> 88c1f070
    )  # pragma: no cover


def do_cli(  # pylint: disable=R0914
    ctx,
    host,
    port,
    static_dir,
    template,
    env_vars,
    debug_port,
    debug_args,
    debugger_path,
    container_env_vars,
    docker_volume_basedir,
    docker_network,
    log_file,
    layer_cache_basedir,
    skip_pull_image,
    force_image_build,
    parameter_overrides,
    warm_containers,
    shutdown,
    debug_function,
<<<<<<< HEAD
    project_type,
    iac,
    project,
=======
    container_host,
    container_host_interface,
>>>>>>> 88c1f070
):
    """
    Implementation of the ``cli`` method, just separated out for unit testing purposes
    """

    from samcli.commands.local.cli_common.invoke_context import InvokeContext
    from samcli.commands.local.lib.exceptions import NoApisDefined
    from samcli.lib.providers.exceptions import InvalidLayerReference
    from samcli.commands.exceptions import UserException
    from samcli.commands.local.lib.local_api_service import LocalApiService
    from samcli.commands.validate.lib.exceptions import InvalidSamDocumentException
    from samcli.commands.local.lib.exceptions import OverridesNotWellDefinedError
    from samcli.local.docker.lambda_debug_settings import DebuggingNotSupported

    LOG.debug("local start-api command is called")

    # Pass all inputs to setup necessary context to invoke function locally.
    # Handler exception raised by the processor for invalid args and print errors

    try:
        with InvokeContext(
            template_file=template,
            function_identifier=None,  # Don't scope to one particular function
            env_vars_file=env_vars,
            docker_volume_basedir=docker_volume_basedir,
            docker_network=docker_network,
            log_file=log_file,
            skip_pull_image=skip_pull_image,
            debug_ports=debug_port,
            debug_args=debug_args,
            debugger_path=debugger_path,
            container_env_vars_file=container_env_vars,
            parameter_overrides=parameter_overrides,
            layer_cache_basedir=layer_cache_basedir,
            force_image_build=force_image_build,
            aws_region=ctx.region,
            aws_profile=ctx.profile,
            warm_container_initialization_mode=warm_containers,
            debug_function=debug_function,
            shutdown=shutdown,
<<<<<<< HEAD
            iac=iac,
            project=project,
=======
            container_host=container_host,
            container_host_interface=container_host_interface,
>>>>>>> 88c1f070
        ) as invoke_context:

            service = LocalApiService(lambda_invoke_context=invoke_context, port=port, host=host, static_dir=static_dir)
            service.start()

    except NoApisDefined as ex:
        raise UserException(
            "Template does not have any APIs connected to Lambda functions", wrapped_from=ex.__class__.__name__
        ) from ex
    except (
        InvalidSamDocumentException,
        OverridesNotWellDefinedError,
        InvalidLayerReference,
        InvalidIntermediateImageError,
        DebuggingNotSupported,
    ) as ex:
        raise UserException(str(ex), wrapped_from=ex.__class__.__name__) from ex
    except ContainerNotStartableException as ex:
        raise UserException(str(ex), wrapped_from=ex.__class__.__name__) from ex<|MERGE_RESOLUTION|>--- conflicted
+++ resolved
@@ -88,16 +88,13 @@
     warm_containers,
     shutdown,
     debug_function,
-<<<<<<< HEAD
+    container_host,
+    container_host_interface,
     project_type,
     cdk_context,
     cdk_app,
     iac,
     project,
-=======
-    container_host,
-    container_host_interface,
->>>>>>> 88c1f070
 ):
     """
     `sam local start-api` command entry point
@@ -124,14 +121,11 @@
         warm_containers,
         shutdown,
         debug_function,
-<<<<<<< HEAD
+        container_host,
+        container_host_interface,
         project_type,
         iac,
         project,
-=======
-        container_host,
-        container_host_interface,
->>>>>>> 88c1f070
     )  # pragma: no cover
 
 
@@ -156,14 +150,11 @@
     warm_containers,
     shutdown,
     debug_function,
-<<<<<<< HEAD
+    container_host,
+    container_host_interface,
     project_type,
     iac,
     project,
-=======
-    container_host,
-    container_host_interface,
->>>>>>> 88c1f070
 ):
     """
     Implementation of the ``cli`` method, just separated out for unit testing purposes
@@ -204,13 +195,10 @@
             warm_container_initialization_mode=warm_containers,
             debug_function=debug_function,
             shutdown=shutdown,
-<<<<<<< HEAD
+            container_host=container_host,
+            container_host_interface=container_host_interface,
             iac=iac,
             project=project,
-=======
-            container_host=container_host,
-            container_host_interface=container_host_interface,
->>>>>>> 88c1f070
         ) as invoke_context:
 
             service = LocalApiService(lambda_invoke_context=invoke_context, port=port, host=host, static_dir=static_dir)

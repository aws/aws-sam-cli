--- conflicted
+++ resolved
@@ -35,11 +35,8 @@
     "container_host_interface",
     "add_host",
     "invoke_image",
-<<<<<<< HEAD
     "runtime",
-=======
     "mount_symlinks",
->>>>>>> 462b4e07
 ]
 
 CONFIGURATION_OPTION_NAMES: List[str] = ["config_env", "config_file"] + SAVE_PARAMS_OPTIONS

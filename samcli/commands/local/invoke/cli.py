--- conflicted
+++ resolved
@@ -80,16 +80,13 @@
     parameter_overrides,
     config_file,
     config_env,
-<<<<<<< HEAD
+    container_host,
+    container_host_interface,
     cdk_app,
     cdk_context,
     project_type: str,
     iac: IacPlugin,
     project: Project,
-=======
-    container_host,
-    container_host_interface,
->>>>>>> 88c1f070
 ):
     """
     `sam local invoke` command entry point
@@ -114,14 +111,11 @@
         force_image_build,
         shutdown,
         parameter_overrides,
-<<<<<<< HEAD
+        container_host,
+        container_host_interface,
         project_type,
         iac,
         project,
-=======
-        container_host,
-        container_host_interface,
->>>>>>> 88c1f070
     )  # pragma: no cover
 
 
@@ -144,14 +138,11 @@
     force_image_build,
     shutdown,
     parameter_overrides,
-<<<<<<< HEAD
+    container_host,
+    container_host_interface,
     project_type: str,
     iac: IacPlugin,
     project: Project,
-=======
-    container_host,
-    container_host_interface,
->>>>>>> 88c1f070
 ):
     """
     Implementation of the ``cli`` method, just separated out for unit testing purposes
@@ -194,13 +185,10 @@
             aws_region=ctx.region,
             aws_profile=ctx.profile,
             shutdown=shutdown,
-<<<<<<< HEAD
+            container_host=container_host,
+            container_host_interface=container_host_interface,
             iac=iac,
             project=project,
-=======
-            container_host=container_host,
-            container_host_interface=container_host_interface,
->>>>>>> 88c1f070
         ) as context:
 
             # Invoke the function

"""
CLI command for "local invoke" command
"""

import logging
import click

from samcli.cli.main import pass_context, common_options as cli_framework_options, aws_creds_options
from samcli.commands.local.cli_common.options import invoke_common_options
from samcli.commands.exceptions import UserException
from samcli.commands.local.lib.exceptions import InvalidLayerReference
from samcli.commands.local.cli_common.invoke_context import InvokeContext
from samcli.local.lambdafn.exceptions import FunctionNotFound
from samcli.commands.validate.lib.exceptions import InvalidSamDocumentException
from samcli.commands.local.lib.exceptions import OverridesNotWellDefinedError
<<<<<<< HEAD
from samcli.local.docker.manager import DockerImagePullFailedException, DockerContainerException
=======
from samcli.local.docker.manager import DockerImagePullFailedException
from samcli.local.docker.lambda_container import DebuggingNotSupported
>>>>>>> a9a6d12a


LOG = logging.getLogger(__name__)

HELP_TEXT = """
You can use this command to execute your function in a Lambda-like environment locally.
You can pass in the event body via stdin or by using the -e (--event) parameter.
Logs from the Lambda function will be output via stdout.\n
\b
Invoking a Lambda function using an event file
$ sam local invoke "HelloWorldFunction" -e event.json\n
\b
Invoking a Lambda function using input from stdin
$ echo '{"message": "Hey, are you there?" }' | sam local invoke "HelloWorldFunction" \n
"""
STDIN_FILE_NAME = "-"


@click.command("invoke", help=HELP_TEXT, short_help="Invokes a local Lambda function once.")
@click.option("--event", '-e',
              type=click.Path(),
              default=STDIN_FILE_NAME,  # Defaults to stdin
              help="JSON file containing event data passed to the Lambda function during invoke. If this option "
                   "is not specified, we will default to reading JSON from stdin")
@click.option("--no-event", is_flag=True, default=False, help="Invoke Function with an empty event")
@invoke_common_options
@cli_framework_options
@aws_creds_options
@click.argument('function_identifier', required=False)
@pass_context  # pylint: disable=R0914
<<<<<<< HEAD
def cli(ctx, function_identifier, template, event, no_event, env_vars, debug_port,
        debug_args, debugger_path, docker_volume_basedir, docker_network, log_file, skip_pull_image, profile, region,
        parameter_overrides, container_name):
=======
def cli(ctx, function_identifier, template, event, no_event, env_vars, debug_port, debug_args, debugger_path,
        docker_volume_basedir, docker_network, log_file, layer_cache_basedir, skip_pull_image, force_image_build,
        parameter_overrides):
>>>>>>> a9a6d12a

    # All logic must be implemented in the ``do_cli`` method. This helps with easy unit testing

    do_cli(ctx, function_identifier, template, event, no_event, env_vars, debug_port, debug_args, debugger_path,
<<<<<<< HEAD
           docker_volume_basedir, docker_network, log_file, skip_pull_image, profile, region,
           parameter_overrides, container_name)  # pragma: no cover


def do_cli(ctx, function_identifier, template, event, no_event, env_vars, debug_port,  # pylint: disable=R0914
           debug_args, debugger_path, docker_volume_basedir, docker_network, log_file, skip_pull_image, profile,
           region, parameter_overrides, container_name):
=======
           docker_volume_basedir, docker_network, log_file, layer_cache_basedir, skip_pull_image, force_image_build,
           parameter_overrides)  # pragma: no cover


def do_cli(ctx, function_identifier, template, event, no_event, env_vars, debug_port,  # pylint: disable=R0914
           debug_args, debugger_path, docker_volume_basedir, docker_network, log_file, layer_cache_basedir,
           skip_pull_image, force_image_build, parameter_overrides):
>>>>>>> a9a6d12a
    """
    Implementation of the ``cli`` method, just separated out for unit testing purposes
    """

    LOG.debug("local invoke command is called")

    if no_event and event != STDIN_FILE_NAME:
        # Do not know what the user wants. no_event and event both passed in.
        raise UserException("no_event and event cannot be used together. Please provide only one.")

    if no_event:
        event_data = "{}"
    else:
        event_data = _get_event(event)

    # Pass all inputs to setup necessary context to invoke function locally.
    # Handler exception raised by the processor for invalid args and print errors
    try:
        with InvokeContext(template_file=template,
                           function_identifier=function_identifier,
                           env_vars_file=env_vars,
                           docker_volume_basedir=docker_volume_basedir,
                           docker_network=docker_network,
                           log_file=log_file,
                           skip_pull_image=skip_pull_image,
                           debug_port=debug_port,
                           debug_args=debug_args,
                           debugger_path=debugger_path,
<<<<<<< HEAD
                           aws_region=region,
                           parameter_overrides=parameter_overrides,
                           container_name=container_name) as context:
=======
                           parameter_overrides=parameter_overrides,
                           layer_cache_basedir=layer_cache_basedir,
                           force_image_build=force_image_build,
                           aws_region=ctx.region) as context:
>>>>>>> a9a6d12a

            # Invoke the function
            context.local_lambda_runner.invoke(context.function_name,
                                               event=event_data,
                                               stdout=context.stdout,
                                               stderr=context.stderr)

    except FunctionNotFound:
        raise UserException("Function {} not found in template".format(function_identifier))
    except (InvalidSamDocumentException,
            OverridesNotWellDefinedError,
            InvalidLayerReference,
            DebuggingNotSupported) as ex:
        raise UserException(str(ex))
    except DockerImagePullFailedException as ex:
        raise UserException(str(ex))
    except DockerContainerException as ex:
        raise UserException(str(ex))


def _get_event(event_file_name):
    """
    Read the event JSON data from the given file. If no file is provided, read the event from stdin.

    :param string event_file_name: Path to event file, or '-' for stdin
    :return string: Contents of the event file or stdin
    """

    if event_file_name == STDIN_FILE_NAME:
        # If event is empty, listen to stdin for event data until EOF
        LOG.info("Reading invoke payload from stdin (you can also pass it from file with --event)")

    # click.open_file knows to open stdin when filename is '-'. This is safer than manually opening streams, and
    # accidentally closing a standard stream
    with click.open_file(event_file_name, 'r') as fp:
        return fp.read()<|MERGE_RESOLUTION|>--- conflicted
+++ resolved
@@ -13,12 +13,8 @@
 from samcli.local.lambdafn.exceptions import FunctionNotFound
 from samcli.commands.validate.lib.exceptions import InvalidSamDocumentException
 from samcli.commands.local.lib.exceptions import OverridesNotWellDefinedError
-<<<<<<< HEAD
 from samcli.local.docker.manager import DockerImagePullFailedException, DockerContainerException
-=======
-from samcli.local.docker.manager import DockerImagePullFailedException
 from samcli.local.docker.lambda_container import DebuggingNotSupported
->>>>>>> a9a6d12a
 
 
 LOG = logging.getLogger(__name__)
@@ -49,36 +45,20 @@
 @aws_creds_options
 @click.argument('function_identifier', required=False)
 @pass_context  # pylint: disable=R0914
-<<<<<<< HEAD
-def cli(ctx, function_identifier, template, event, no_event, env_vars, debug_port,
-        debug_args, debugger_path, docker_volume_basedir, docker_network, log_file, skip_pull_image, profile, region,
-        parameter_overrides, container_name):
-=======
 def cli(ctx, function_identifier, template, event, no_event, env_vars, debug_port, debug_args, debugger_path,
         docker_volume_basedir, docker_network, log_file, layer_cache_basedir, skip_pull_image, force_image_build,
-        parameter_overrides):
->>>>>>> a9a6d12a
+        parameter_overrides, container_name):
 
     # All logic must be implemented in the ``do_cli`` method. This helps with easy unit testing
 
     do_cli(ctx, function_identifier, template, event, no_event, env_vars, debug_port, debug_args, debugger_path,
-<<<<<<< HEAD
-           docker_volume_basedir, docker_network, log_file, skip_pull_image, profile, region,
+           docker_volume_basedir, docker_network, log_file, layer_cache_basedir, skip_pull_image, force_image_build,
            parameter_overrides, container_name)  # pragma: no cover
 
 
 def do_cli(ctx, function_identifier, template, event, no_event, env_vars, debug_port,  # pylint: disable=R0914
-           debug_args, debugger_path, docker_volume_basedir, docker_network, log_file, skip_pull_image, profile,
-           region, parameter_overrides, container_name):
-=======
-           docker_volume_basedir, docker_network, log_file, layer_cache_basedir, skip_pull_image, force_image_build,
-           parameter_overrides)  # pragma: no cover
-
-
-def do_cli(ctx, function_identifier, template, event, no_event, env_vars, debug_port,  # pylint: disable=R0914
            debug_args, debugger_path, docker_volume_basedir, docker_network, log_file, layer_cache_basedir,
-           skip_pull_image, force_image_build, parameter_overrides):
->>>>>>> a9a6d12a
+           skip_pull_image, force_image_build, parameter_overrides, container_name):
     """
     Implementation of the ``cli`` method, just separated out for unit testing purposes
     """
@@ -107,16 +87,11 @@
                            debug_port=debug_port,
                            debug_args=debug_args,
                            debugger_path=debugger_path,
-<<<<<<< HEAD
-                           aws_region=region,
                            parameter_overrides=parameter_overrides,
-                           container_name=container_name) as context:
-=======
-                           parameter_overrides=parameter_overrides,
+                           container_name=container_name,
                            layer_cache_basedir=layer_cache_basedir,
                            force_image_build=force_image_build,
                            aws_region=ctx.region) as context:
->>>>>>> a9a6d12a
 
             # Invoke the function
             context.local_lambda_runner.invoke(context.function_name,

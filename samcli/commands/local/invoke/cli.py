--- conflicted
+++ resolved
@@ -7,11 +7,7 @@
 
 from samcli.cli.main import pass_context, common_options as cli_framework_options, aws_creds_options, print_cmdline_args
 from samcli.commands._utils.experimental import experimental, is_experimental_enabled, ExperimentalFlag
-<<<<<<< HEAD
-from samcli.commands._utils.options import hook_package_id_click_option, skip_prepare_infra_option
-=======
-from samcli.commands._utils.options import hook_name_click_option
->>>>>>> 89a4ffbe
+from samcli.commands._utils.options import hook_name_click_option, skip_prepare_infra_option
 from samcli.commands.local.cli_common.options import invoke_common_options, local_common_options
 from samcli.commands.local.lib.exceptions import InvalidIntermediateImageError
 from samcli.lib.telemetry.metric import track_command
@@ -87,12 +83,8 @@
     container_host,
     container_host_interface,
     invoke_image,
-<<<<<<< HEAD
-    hook_package_id,
+    hook_name,
     skip_prepare_infra,
-=======
-    hook_name,
->>>>>>> 89a4ffbe
 ):
     """
     `sam local invoke` command entry point

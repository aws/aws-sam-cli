"""
Connects the CLI with Local API Gateway service.
"""

import logging
import os

from samcli.commands.local.lib.exceptions import NoApisDefined
from samcli.local.apigw.local_apigw_service import LocalApigwService
from samcli.commands.local.lib.api_provider import ApiProvider

LOG = logging.getLogger(__name__)


class LocalApiService(object):
    """
    Implementation of Local API service that is capable of serving API defined in a configuration file that invoke a
    Lambda function.
    """

    def __init__(self,
                 lambda_invoke_context,
                 port,
                 host,
                 static_dir):
        """
        Initialize the local API service.

        :param samcli.commands.local.cli_common.invoke_context.InvokeContext lambda_invoke_context: Context object
            that can help with Lambda invocation
        :param int port: Port to listen on
        :param string host: Local hostname or IP address to bind to
        :param string static_dir: Optional, directory from which static files will be mounted
        """

        self.port = port
        self.host = host
        self.static_dir = static_dir

        self.cwd = lambda_invoke_context.get_cwd()
        self.api_provider = ApiProvider(lambda_invoke_context.template,
                                        parameter_overrides=lambda_invoke_context.parameter_overrides,
                                        cwd=self.cwd)
        self.lambda_runner = lambda_invoke_context.local_lambda_runner
        self.stderr_stream = lambda_invoke_context.stderr

    def start(self):
        """
        Creates and starts the local API Gateway service. This method will block until the service is stopped
        manually using an interrupt. After the service is started, callers can make HTTP requests to the endpoint
        to invoke the Lambda function and receive a response.

        NOTE: This is a blocking call that will not return until the thread is interrupted with SIGINT/SIGTERM
        """

        if not self.api_provider.api.routes:
            raise NoApisDefined("No APIs available in template")

        static_dir_path = self._make_static_dir_path(self.cwd, self.static_dir)

        # We care about passing only stderr to the Service and not stdout because stdout from Docker container
        # contains the response to the API which is sent out as HTTP response. Only stderr needs to be printed
        # to the console or a log file. stderr from Docker container contains runtime logs and output of print
        # statements from the Lambda function
        service = LocalApigwService(api=self.api_provider.api,
                                    lambda_runner=self.lambda_runner,
                                    static_dir=static_dir_path,
                                    port=self.port,
                                    host=self.host,
                                    stderr=self.stderr_stream)

        service.create()

        # Print out the list of routes that will be mounted
        self._print_routes(self.api_provider.api.routes, self.host, self.port)
        LOG.info("You can now browse to the above endpoints to invoke your functions. "
                 "You do not need to restart/reload SAM CLI while working on your functions, "
                 "changes will be reflected instantly/automatically. You only need to restart "
                 "SAM CLI if you update your AWS SAM template")

        service.run()

    @staticmethod
<<<<<<< HEAD
    def _make_routing_list(api_provider):
        """
        Returns a list of routes to configure the Local API Service based on the APIs configured in the template.

        Parameters
        ----------
        api_provider : samcli.commands.local.lib.api_provider.ApiProvider

        Returns
        -------
        list(samcli.local.apigw.service.Route)
            List of Routes to pass to the service
        """

        routes = []
        for api in api_provider.get_all():
            route = Route(methods=[api.method], function_name=api.function_name, path=api.path,
                          binary_types=api.binary_media_types, stage_name=api.stage_name,
                          stage_variables=api.stage_variables, cors=api.cors)
            routes.append(route)
        return routes

    @staticmethod
    def _print_routes(api_provider, host, port):
=======
    def _print_routes(routes, host, port):
>>>>>>> aeba5468
        """
        Helper method to print the APIs that will be mounted. This method is purely for printing purposes.
        This method takes in a list of Route Configurations and prints out the Routes grouped by path.
        Grouping routes by Function Name + Path is the bulk of the logic.

        Example output:
            Mounting Product at http://127.0.0.1:3000/path1/bar [GET, POST, DELETE]
            Mounting Product at http://127.0.0.1:3000/path2/bar [HEAD]

        :param list(Route) routes:
            List of routes grouped by the same function_name and path
        :param string host:
            Host name where the service is running
        :param int port:
            Port number where the service is running
        :returns list(string):
            List of lines that were printed to the console. Helps with testing
        """

        print_lines = []
        for route in routes:
            methods_str = "[{}]".format(', '.join(route.methods))
            output = "Mounting {} at http://{}:{}{} {}".format(
                route.function_name,
                host,
                port,
                route.path,
                methods_str)
            print_lines.append(output)

            LOG.info(output)

        return print_lines

    @staticmethod
    def _make_static_dir_path(cwd, static_dir):
        """
        This method returns the path to the directory where static files are to be served from. If static_dir is a
        relative path, then it is resolved to be relative to the current working directory. If no static directory is
        provided, or if the resolved directory does not exist, this method will return None

        :param string cwd: Current working directory relative to which we will resolve the static directory
        :param string static_dir: Path to the static directory
        :return string: Path to the static directory, if it exists. None, otherwise
        """
        if not static_dir:
            return None

        static_dir_path = os.path.join(cwd, static_dir)
        if os.path.exists(static_dir_path):
            LOG.info("Mounting static files from %s at /", static_dir_path)
            return static_dir_path<|MERGE_RESOLUTION|>--- conflicted
+++ resolved
@@ -81,34 +81,7 @@
         service.run()
 
     @staticmethod
-<<<<<<< HEAD
-    def _make_routing_list(api_provider):
-        """
-        Returns a list of routes to configure the Local API Service based on the APIs configured in the template.
-
-        Parameters
-        ----------
-        api_provider : samcli.commands.local.lib.api_provider.ApiProvider
-
-        Returns
-        -------
-        list(samcli.local.apigw.service.Route)
-            List of Routes to pass to the service
-        """
-
-        routes = []
-        for api in api_provider.get_all():
-            route = Route(methods=[api.method], function_name=api.function_name, path=api.path,
-                          binary_types=api.binary_media_types, stage_name=api.stage_name,
-                          stage_variables=api.stage_variables, cors=api.cors)
-            routes.append(route)
-        return routes
-
-    @staticmethod
-    def _print_routes(api_provider, host, port):
-=======
     def _print_routes(routes, host, port):
->>>>>>> aeba5468
         """
         Helper method to print the APIs that will be mounted. This method is purely for printing purposes.
         This method takes in a list of Route Configurations and prints out the Routes grouped by path.

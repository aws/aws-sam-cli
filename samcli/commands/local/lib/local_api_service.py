--- conflicted
+++ resolved
@@ -2,16 +2,12 @@
 Connects the CLI with Local API Gateway service.
 """
 
+import logging
 import os
-import logging
 
-<<<<<<< HEAD
+from samcli.commands.local.lib.exceptions import NoApisDefined
 from samcli.local.apigw.local_apigw_service import LocalApigwService
-=======
-from samcli.local.apigw.local_apigw_service import LocalApigwService, Route
->>>>>>> de65fd05
 from samcli.commands.local.lib.api_provider import ApiProvider
-from samcli.commands.local.lib.exceptions import NoApisDefined
 
 LOG = logging.getLogger(__name__)
 
@@ -85,32 +81,6 @@
         service.run()
 
     @staticmethod
-<<<<<<< HEAD
-=======
-    def _make_routing_list(api_provider):
-        """
-        Returns a list of routes to configure the Local API Service based on the APIs configured in the template.
-
-        Parameters
-        ----------
-        api_provider : samcli.commands.local.lib.api_provider.ApiProvider
-
-        Returns
-        -------
-        list(samcli.local.apigw.service.Route)
-            List of Routes to pass to the service
-        """
-
-        routes = []
-        for api in api_provider.get_all():
-            route = Route(methods=[api.method], function_name=api.function_name, path=api.path,
-                          binary_types=api.binary_media_types, stage_name=api.stage_name,
-                          stage_variables=api.stage_variables)
-            routes.append(route)
-        return routes
-
-    @staticmethod
->>>>>>> de65fd05
     def _print_routes(api_provider, host, port):
         """
         Helper method to print the APIs that will be mounted. This method is purely for printing purposes.

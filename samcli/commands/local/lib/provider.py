"""
A provider class that can parse and return Lambda Functions from a variety of sources. A SAM template is one such
source
"""
import hashlib
from collections import namedtuple

import six

from samcli.local.apigw.local_apigw_service import Route
from samcli.commands.local.cli_common.user_exceptions import InvalidLayerVersionArn, UnsupportedIntrinsic

# Named Tuple to representing the properties of a Lambda Function
Function = namedtuple("Function", [
    # Function name or logical ID
    "name",

    # Runtime/language
    "runtime",

    # Memory in MBs
    "memory",

    # Function Timeout in seconds
    "timeout",

    # Name of the handler
    "handler",

    # Path to the code. This could be a S3 URI or local path or a dictionary of S3 Bucket, Key, Version
    "codeuri",

    # Environment variables. This is a dictionary with one key called Variables inside it. This contains the definition
    # of environment variables
    "environment",

    # Lambda Execution IAM Role ARN. In the future, this can be used by Local Lambda runtime to assume the IAM role
    # to get credentials to run the container with. This gives a much higher fidelity simulation of cloud Lambda.
    "rolearn",

    # List of Layers
    "layers"
])


class LayerVersion(object):
    """
    Represents the LayerVersion Resource for AWS Lambda
    """

    LAYER_NAME_DELIMETER = "-"

    def __init__(self, arn, codeuri):
        """

        Parameters
        ----------
        name str
            Name of the layer, this can be the ARN or Logical Id in the template
        codeuri str
            CodeURI of the layer. This should contain the path to the layer code
        """
        if not isinstance(arn, six.string_types):
            raise UnsupportedIntrinsic("{} is an Unsupported Intrinsic".format(arn))

        self._arn = arn
        self._codeuri = codeuri
        self.is_defined_within_template = bool(codeuri)
        self._name = LayerVersion._compute_layer_name(self.is_defined_within_template, arn)
        self._version = LayerVersion._compute_layer_version(self.is_defined_within_template, arn)

    @staticmethod
    def _compute_layer_version(is_defined_within_template, arn):
        """
        Parses out the Layer version from the arn

        Parameters
        ----------
        is_defined_within_template bool
            True if the resource is a Ref to a resource otherwise False
        arn str
            ARN of the Resource

        Returns
        -------
        int
            The Version of the LayerVersion

        """

        if is_defined_within_template:
            return None

        try:
            _, layer_version = arn.rsplit(':', 1)
            layer_version = int(layer_version)
        except ValueError:
            raise InvalidLayerVersionArn(arn + " is an Invalid Layer Arn.")

        return layer_version

    @staticmethod
    def _compute_layer_name(is_defined_within_template, arn):
        """
        Computes a unique name based on the LayerVersion Arn

        Format:
        <Name of the LayerVersion>-<Version of the LayerVersion>-<sha256 of the arn>

        Parameters
        ----------
        is_defined_within_template bool
            True if the resource is a Ref to a resource otherwise False
        arn str
            ARN of the Resource

        Returns
        -------
        str
            A unique name that represents the LayerVersion
        """

        # If the Layer is defined in the template, the arn will represent the LogicalId of the LayerVersion Resource,
        # which does not require creating a name based on the arn.
        if is_defined_within_template:
            return arn

        try:
            _, layer_name, layer_version = arn.rsplit(':', 2)
        except ValueError:
            raise InvalidLayerVersionArn(arn + " is an Invalid Layer Arn.")

        return LayerVersion.LAYER_NAME_DELIMETER.join([layer_name,
                                                       layer_version,
                                                       hashlib.sha256(arn.encode('utf-8')).hexdigest()[0:10]])

    @property
    def arn(self):
        return self._arn

    @property
    def name(self):
        """
        A unique name from the arn or logical id of the Layer

        A LayerVersion Arn example:
        arn:aws:lambda:region:account-id:layer:layer-name:version

        Returns
        -------
        str
            A name of the Layer that is used on the system to uniquely identify the layer
        """
        return self._name

    @property
    def codeuri(self):
        return self._codeuri

    @property
    def version(self):
        return self._version

    @property
    def layer_arn(self):
        layer_arn, _ = self.arn.rsplit(':', 1)
        return layer_arn

    @codeuri.setter
    def codeuri(self, codeuri):
        self._codeuri = codeuri

    def __eq__(self, other):
        if isinstance(other, type(self)):
            return self.__dict__ == other.__dict__

        return False


class FunctionProvider(object):
    """
    Abstract base class of the function provider.
    """

    def get(self, name):
        """
        Given name of the function, this method must return the Function object

        :param string name: Name of the function
        :return Function: namedtuple containing the Function information
        """
        raise NotImplementedError("not implemented")

    def get_all(self):
        """
        Yields all the Lambda functions available in the provider.

        :yields Function: namedtuple containing the function information
        """
        raise NotImplementedError("not implemented")


class Api(object):
    def __init__(self, routes=None):
        if routes is None:
            routes = []
        self.routes = routes

        # Optional Dictionary containing CORS configuration on this path+method If this configuration is set,
        # then API server will automatically respond to OPTIONS HTTP method on this path and respond with appropriate
        # CORS headers based on configuration.

        self.cors = None
        # If this configuration is set, then API server will automatically respond to OPTIONS HTTP method on this
        # path and

        self.binary_media_types_set = set()

        self.stage_name = None
        self.stage_variables = None

<<<<<<< HEAD
=======
    # List(Str). List of the binary media types the API
    "binary_media_types",
    # The Api stage name
    "stage_name",
    # The variables for that stage
    "stage_variables"
])
_ApiTuple.__new__.__defaults__ = (None,  # Cors is optional and defaults to None
                                  [],  # binary_media_types is optional and defaults to empty,
                                  None,  # Stage name is optional with default None
                                  None  # Stage variables is optional with default None
                                  )


class Api(_ApiTuple):
>>>>>>> 7cb50b01
    def __hash__(self):
        # Other properties are not a part of the hash
        return hash(self.routes) * hash(self.cors) * hash(self.binary_media_types_set)

    def get_binary_media_types(self):
        return list(self.binary_media_types_set)


Cors = namedtuple("Cors", ["AllowOrigin", "AllowMethods", "AllowHeaders"])


class AbstractApiProvider(object):
    """
    Abstract base class to return APIs and the functions they route to
    """
    _ANY_HTTP_METHODS = ["GET",
                         "DELETE",
                         "PUT",
                         "POST",
                         "HEAD",
                         "OPTIONS",
                         "PATCH"]

    def get_all(self):
        """
        Yields all the APIs available.

        :yields Api: namedtuple containing the API information
        """
        raise NotImplementedError("not implemented")

    @staticmethod
    def normalize_http_methods(http_method):
        """
        Normalizes Http Methods. Api Gateway allows a Http Methods of ANY. This is a special verb to denote all
        supported Http Methods on Api Gateway.

        :param str http_method: Http method
        :yield str: Either the input http_method or one of the _ANY_HTTP_METHODS (normalized Http Methods)
        """

        if http_method.upper() == 'ANY':
            for method in AbstractApiProvider._ANY_HTTP_METHODS:
                yield method.upper()
        else:
            yield http_method.upper()

    @staticmethod
<<<<<<< HEAD
    def normalize_routes(routes):
=======
    def normalize_apis(apis):
>>>>>>> 7cb50b01
        """
        Normalize the APIs to use standard method name

        Parameters
        ----------
<<<<<<< HEAD
        apis : list of samcli.local.apigw.local_apigw_service.Route
            List of routes to replace normalize

        Returns
        -------
        list of samcli.local.apigw.local_apigw_service.Route
            List of normalized routes
        """

        result = list()
        for route in routes:
            for normalized_method in Route.normalize_http_methods(route.method):
                result.append(Route(method=normalized_method, function_name=route.function_name, path=route.path))
=======
        apis : list of samcli.commands.local.lib.provider.Api
            List of APIs to replace normalize

        Returns
        -------
        list of samcli.commands.local.lib.provider.Api
            List of normalized APIs
        """

        result = list()
        for api in apis:
            for normalized_method in AbstractApiProvider.normalize_http_methods(api.method):
                # _replace returns a copy of the namedtuple. This is the official way of creating copies of namedtuple
                result.append(api._replace(method=normalized_method))
>>>>>>> 7cb50b01

        return result<|MERGE_RESOLUTION|>--- conflicted
+++ resolved
@@ -219,31 +219,12 @@
         self.stage_name = None
         self.stage_variables = None
 
-<<<<<<< HEAD
-=======
-    # List(Str). List of the binary media types the API
-    "binary_media_types",
-    # The Api stage name
-    "stage_name",
-    # The variables for that stage
-    "stage_variables"
-])
-_ApiTuple.__new__.__defaults__ = (None,  # Cors is optional and defaults to None
-                                  [],  # binary_media_types is optional and defaults to empty,
-                                  None,  # Stage name is optional with default None
-                                  None  # Stage variables is optional with default None
-                                  )
-
-
-class Api(_ApiTuple):
->>>>>>> 7cb50b01
     def __hash__(self):
         # Other properties are not a part of the hash
         return hash(self.routes) * hash(self.cors) * hash(self.binary_media_types_set)
 
     def get_binary_media_types(self):
         return list(self.binary_media_types_set)
-
 
 Cors = namedtuple("Cors", ["AllowOrigin", "AllowMethods", "AllowHeaders"])
 
@@ -285,17 +266,12 @@
             yield http_method.upper()
 
     @staticmethod
-<<<<<<< HEAD
     def normalize_routes(routes):
-=======
-    def normalize_apis(apis):
->>>>>>> 7cb50b01
         """
         Normalize the APIs to use standard method name
 
         Parameters
         ----------
-<<<<<<< HEAD
         apis : list of samcli.local.apigw.local_apigw_service.Route
             List of routes to replace normalize
 
@@ -309,21 +285,5 @@
         for route in routes:
             for normalized_method in Route.normalize_http_methods(route.method):
                 result.append(Route(method=normalized_method, function_name=route.function_name, path=route.path))
-=======
-        apis : list of samcli.commands.local.lib.provider.Api
-            List of APIs to replace normalize
-
-        Returns
-        -------
-        list of samcli.commands.local.lib.provider.Api
-            List of normalized APIs
-        """
-
-        result = list()
-        for api in apis:
-            for normalized_method in AbstractApiProvider.normalize_http_methods(api.method):
-                # _replace returns a copy of the namedtuple. This is the official way of creating copies of namedtuple
-                result.append(api._replace(method=normalized_method))
->>>>>>> 7cb50b01
 
         return result
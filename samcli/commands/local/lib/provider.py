--- conflicted
+++ resolved
@@ -225,12 +225,10 @@
     @property
     def binary_media_types(self):
         return list(self.binary_media_types_set)
-<<<<<<< HEAD
 
 
 _CorsTuple = namedtuple("Cors", ["allow_origin", "allow_methods", "allow_headers", "max_age"])
-=======
->>>>>>> 5e157710
+
 
 _CorsTuple.__new__.__defaults__ = (None,  # Allow Origin defaults to None
                                    None,  # Allow Methods is optional and defaults to empty
@@ -241,7 +239,6 @@
 
 class Cors(_CorsTuple):
 
-<<<<<<< HEAD
     @staticmethod
     def cors_to_headers(cors):
         """
@@ -267,8 +264,6 @@
         return {h_key: h_value for h_key, h_value in headers.items() if h_value is not None}
 
 
-=======
->>>>>>> 5e157710
 class AbstractApiProvider(object):
     """
     Abstract base class to return APIs and the functions they route to

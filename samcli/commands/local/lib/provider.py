--- conflicted
+++ resolved
@@ -218,24 +218,6 @@
         self.stage_name = None
         self.stage_variables = None
 
-<<<<<<< HEAD
-=======
-    # List(Str). List of the binary media types the API
-    "binary_media_types",
-    # The Api stage name
-    "stage_name",
-    # The variables for that stage
-    "stage_variables"
-])
-_ApiTuple.__new__.__defaults__ = (None,  # Cors is optional and defaults to None
-                                  [],  # binary_media_types is optional and defaults to empty,
-                                  None,  # Stage name is optional with default None
-                                  None  # Stage variables is optional with default None
-                                  )
-
-
-class Api(_ApiTuple):
->>>>>>> 420a842a
     def __hash__(self):
         # Other properties are not a part of the hash
         return hash(self.routes) * hash(self.cors) * hash(self.binary_media_types_set)

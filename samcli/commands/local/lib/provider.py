"""
A provider class that can parse and return Lambda Functions from a variety of sources. A SAM template is one such
source
"""
import hashlib
from collections import namedtuple

import six

from samcli.local.apigw.local_apigw_service import Route
from samcli.commands.local.cli_common.user_exceptions import InvalidLayerVersionArn, UnsupportedIntrinsic

# Named Tuple to representing the properties of a Lambda Function
Function = namedtuple("Function", [
    # Function name or logical ID
    "name",

    # Runtime/language
    "runtime",

    # Memory in MBs
    "memory",

    # Function Timeout in seconds
    "timeout",

    # Name of the handler
    "handler",

    # Path to the code. This could be a S3 URI or local path or a dictionary of S3 Bucket, Key, Version
    "codeuri",

    # Environment variables. This is a dictionary with one key called Variables inside it. This contains the definition
    # of environment variables
    "environment",

    # Lambda Execution IAM Role ARN. In the future, this can be used by Local Lambda runtime to assume the IAM role
    # to get credentials to run the container with. This gives a much higher fidelity simulation of cloud Lambda.
    "rolearn",

    # List of Layers
    "layers"
])


class LayerVersion(object):
    """
    Represents the LayerVersion Resource for AWS Lambda
    """

    LAYER_NAME_DELIMETER = "-"

    def __init__(self, arn, codeuri):
        """

        Parameters
        ----------
        name str
            Name of the layer, this can be the ARN or Logical Id in the template
        codeuri str
            CodeURI of the layer. This should contain the path to the layer code
        """
        if not isinstance(arn, six.string_types):
            raise UnsupportedIntrinsic("{} is an Unsupported Intrinsic".format(arn))

        self._arn = arn
        self._codeuri = codeuri
        self.is_defined_within_template = bool(codeuri)
        self._name = LayerVersion._compute_layer_name(self.is_defined_within_template, arn)
        self._version = LayerVersion._compute_layer_version(self.is_defined_within_template, arn)

    @staticmethod
    def _compute_layer_version(is_defined_within_template, arn):
        """
        Parses out the Layer version from the arn

        Parameters
        ----------
        is_defined_within_template bool
            True if the resource is a Ref to a resource otherwise False
        arn str
            ARN of the Resource

        Returns
        -------
        int
            The Version of the LayerVersion

        """

        if is_defined_within_template:
            return None

        try:
            _, layer_version = arn.rsplit(':', 1)
            layer_version = int(layer_version)
        except ValueError:
            raise InvalidLayerVersionArn(arn + " is an Invalid Layer Arn.")

        return layer_version

    @staticmethod
    def _compute_layer_name(is_defined_within_template, arn):
        """
        Computes a unique name based on the LayerVersion Arn

        Format:
        <Name of the LayerVersion>-<Version of the LayerVersion>-<sha256 of the arn>

        Parameters
        ----------
        is_defined_within_template bool
            True if the resource is a Ref to a resource otherwise False
        arn str
            ARN of the Resource

        Returns
        -------
        str
            A unique name that represents the LayerVersion
        """

        # If the Layer is defined in the template, the arn will represent the LogicalId of the LayerVersion Resource,
        # which does not require creating a name based on the arn.
        if is_defined_within_template:
            return arn

        try:
            _, layer_name, layer_version = arn.rsplit(':', 2)
        except ValueError:
            raise InvalidLayerVersionArn(arn + " is an Invalid Layer Arn.")

        return LayerVersion.LAYER_NAME_DELIMETER.join([layer_name,
                                                       layer_version,
                                                       hashlib.sha256(arn.encode('utf-8')).hexdigest()[0:10]])

    @property
    def arn(self):
        return self._arn

    @property
    def name(self):
        """
        A unique name from the arn or logical id of the Layer

        A LayerVersion Arn example:
        arn:aws:lambda:region:account-id:layer:layer-name:version

        Returns
        -------
        str
            A name of the Layer that is used on the system to uniquely identify the layer
        """
        return self._name

    @property
    def codeuri(self):
        return self._codeuri

    @property
    def version(self):
        return self._version

    @property
    def layer_arn(self):
        layer_arn, _ = self.arn.rsplit(':', 1)
        return layer_arn

    @codeuri.setter
    def codeuri(self, codeuri):
        self._codeuri = codeuri

    def __eq__(self, other):
        if isinstance(other, type(self)):
            return self.__dict__ == other.__dict__

        return False


class FunctionProvider(object):
    """
    Abstract base class of the function provider.
    """

    def get(self, name):
        """
        Given name of the function, this method must return the Function object

        :param string name: Name of the function
        :return Function: namedtuple containing the Function information
        """
        raise NotImplementedError("not implemented")

    def get_all(self):
        """
        Yields all the Lambda functions available in the provider.

        :yields Function: namedtuple containing the function information
        """
        raise NotImplementedError("not implemented")


class Api(object):
    def __init__(self, routes=None):
        if routes is None:
            routes = []
        self.routes = routes

        # Optional Dictionary containing CORS configuration on this path+method If this configuration is set,
        # then API server will automatically respond to OPTIONS HTTP method on this path and respond with appropriate
        # CORS headers based on configuration.

        self.cors = None
        # If this configuration is set, then API server will automatically respond to OPTIONS HTTP method on this
        # path and

        self.binary_media_types_set = set()

        self.stage_name = None
        self.stage_variables = None

    def __hash__(self):
        # Other properties are not a part of the hash
        return hash(self.routes) * hash(self.cors) * hash(self.binary_media_types_set)

<<<<<<< HEAD
    def get_binary_media_types(self):
=======
    @property
    def binary_media_types(self):
>>>>>>> aeba5468
        return list(self.binary_media_types_set)


Cors = namedtuple("Cors", ["AllowOrigin", "AllowMethods", "AllowHeaders"])


class AbstractApiProvider(object):
    """
    Abstract base class to return APIs and the functions they route to
    """
    _ANY_HTTP_METHODS = ["GET",
                         "DELETE",
                         "PUT",
                         "POST",
                         "HEAD",
                         "OPTIONS",
                         "PATCH"]

    def get_all(self):
        """
        Yields all the APIs available.

        :yields Api: namedtuple containing the API information
        """
        raise NotImplementedError("not implemented")

    @staticmethod
    def normalize_http_methods(http_method):
        """
        Normalizes Http Methods. Api Gateway allows a Http Methods of ANY. This is a special verb to denote all
        supported Http Methods on Api Gateway.

        :param str http_method: Http method
        :yield str: Either the input http_method or one of the _ANY_HTTP_METHODS (normalized Http Methods)
        """

        if http_method.upper() == 'ANY':
            for method in AbstractApiProvider._ANY_HTTP_METHODS:
                yield method.upper()
        else:
            yield http_method.upper()

    @staticmethod
    def normalize_routes(routes):
        """
        Normalize the APIs to use standard method name

        Parameters
        ----------
        apis : list of samcli.local.apigw.local_apigw_service.Route
            List of routes to replace normalize

        Returns
        -------
        list of samcli.local.apigw.local_apigw_service.Route
            List of normalized routes
        """

        result = list()
        for route in routes:
            for normalized_method in Route.normalize_http_methods(route.method):
                result.append(Route(method=normalized_method, function_name=route.function_name, path=route.path))

        return result<|MERGE_RESOLUTION|>--- conflicted
+++ resolved
@@ -223,12 +223,8 @@
         # Other properties are not a part of the hash
         return hash(self.routes) * hash(self.cors) * hash(self.binary_media_types_set)
 
-<<<<<<< HEAD
-    def get_binary_media_types(self):
-=======
     @property
     def binary_media_types(self):
->>>>>>> aeba5468
         return list(self.binary_media_types_set)
 
 

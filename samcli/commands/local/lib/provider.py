--- conflicted
+++ resolved
@@ -223,15 +223,9 @@
     "stage_variables"
 ])
 _ApiTuple.__new__.__defaults__ = (None,  # Cors is optional and defaults to None
-<<<<<<< HEAD
                                   [],    # binary_media_types is optional and defaults to empty,
                                   None,  # Stage name is optional with default None
                                   None   # Stage variables is optional with default None
-=======
-                                  [],  # binary_media_types is optional and defaults to empty,
-                                  None,  # Stage name is optional with default None
-                                  None  # Stage variables is optional with default None
->>>>>>> 7cb50b01
                                   )
 
 

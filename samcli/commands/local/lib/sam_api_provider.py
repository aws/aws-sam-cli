"""Class that provides Apis from a SAM Template"""

import logging
from collections import namedtuple

from six import string_types

from samcli.commands.local.lib.swagger.parser import SwaggerParser
from samcli.commands.local.lib.provider import ApiProvider, Api, Cors
from samcli.commands.local.lib.sam_base_provider import SamBaseProvider
from samcli.commands.local.lib.swagger.reader import SamSwaggerReader
from samcli.commands.validate.lib.exceptions import InvalidSamDocumentException

LOG = logging.getLogger(__name__)


class SamApiProvider(ApiProvider):
    _IMPLICIT_API_RESOURCE_ID = "ServerlessRestApi"
    _SERVERLESS_FUNCTION = "AWS::Serverless::Function"
    _SERVERLESS_API = "AWS::Serverless::Api"
    _TYPE = "Type"

    _FUNCTION_EVENT_TYPE_API = "Api"
    _FUNCTION_EVENT = "Events"
    _EVENT_PATH = "Path"
    _EVENT_METHOD = "Method"

    _ANY_HTTP_METHODS = ["GET",
                         "DELETE",
                         "PUT",
                         "POST",
                         "HEAD",
                         "OPTIONS",
                         "PATCH"]

    def __init__(self, template_dict, parameter_overrides=None, cwd=None):
        """
        Initialize the class with SAM template data. The template_dict (SAM Templated) is assumed
        to be valid, normalized and a dictionary. template_dict should be normalized by running any and all
        pre-processing before passing to this class.
        This class does not perform any syntactic validation of the template.

        After the class is initialized, changes to ``template_dict`` will not be reflected in here.
        You will need to explicitly update the class with new template, if necessary.

        Parameters
        ----------
        template_dict : dict
            SAM Template as a dictionary
        cwd : str
            Optional working directory with respect to which we will resolve relative path to Swagger file
        """

        self.template_dict = SamBaseProvider.get_template(template_dict, parameter_overrides)
        self.resources = self.template_dict.get("Resources", {})

        LOG.debug("%d resources found in the template", len(self.resources))

        # Store a set of apis
        self.cwd = cwd
        self.apis = self._extract_apis(self.resources)

        LOG.debug("%d APIs found in the template", len(self.apis))

    def get_all(self):
        """
        Yields all the Lambda functions with Api Events available in the SAM Template.

        :yields Api: namedtuple containing the Api information
        """

        for api in self.apis:
            yield api

    def _extract_apis(self, resources):
        """
        Extract all Implicit Apis (Apis defined through Serverless Function with an Api Event

        :param dict resources: Dictionary of SAM/CloudFormation resources
        :return: List of nametuple Api
        """

        # Some properties like BinaryMediaTypes, Cors are set once on the resource but need to be applied to each API.
        # For Implicit APIs, which are defined on the Function resource, these properties
        # are defined on a AWS::Serverless::Api resource with logical ID "ServerlessRestApi". Therefore, no matter
        # if it is an implicit API or an explicit API, there is a corresponding resource of type AWS::Serverless::Api
        # that contains these additional configurations.
        #
        # We use this assumption in the following loop to collect information from resources of type
        # AWS::Serverless::Api. We also extract API from Serverless::Function resource and add them to the
        # corresponding Serverless::Api resource. This is all done using the ``collector``.

        collector = ApiCollector()

        for logical_id, resource in resources.items():

            resource_type = resource.get(SamApiProvider._TYPE)

            if resource_type == SamApiProvider._SERVERLESS_FUNCTION:
                self._extract_apis_from_function(logical_id, resource, collector)

            if resource_type == SamApiProvider._SERVERLESS_API:
                self._extract_from_serverless_api(logical_id, resource, collector)

        apis = SamApiProvider._merge_apis(collector)
        return self._normalize_apis(apis)

    def _extract_from_serverless_api(self, logical_id, api_resource, collector):
        """
        Extract APIs from AWS::Serverless::Api resource by reading and parsing Swagger documents. The result is added
        to the collector.

        Parameters
        ----------
        logical_id : str
            Logical ID of the resource

        api_resource : dict
            Resource definition, including its properties

        collector : ApiCollector
            Instance of the API collector that where we will save the API information
        """

        properties = api_resource.get("Properties", {})
        body = properties.get("DefinitionBody")
        uri = properties.get("DefinitionUri")
        binary_media = properties.get("BinaryMediaTypes", [])
<<<<<<< HEAD
        cors = properties.get("Cors", {})
=======
        stage_name = properties.get("StageName")
        stage_variables = properties.get("Variables")
>>>>>>> 513fe03b

        if not body and not uri:
            # Swagger is not found anywhere.
            LOG.debug("Skipping resource '%s'. Swagger document not found in DefinitionBody and DefinitionUri",
                      logical_id)
            return

        reader = SamSwaggerReader(definition_body=body,
                                  definition_uri=uri,
                                  working_dir=self.cwd)
        swagger = reader.read()
        parser = SwaggerParser(swagger)
        apis = parser.get_apis()
        LOG.debug("Found '%s' APIs in resource '%s'", len(apis), logical_id)

        collector.add_apis(logical_id, apis)
        collector.add_binary_media_types(logical_id, parser.get_binary_media_types())  # Binary media from swagger
        collector.add_binary_media_types(logical_id, binary_media)  # Binary media specified on resource in template
        collector.add_cors(logical_id, Cors(
            allow_origin=cors.get("AllowOrigin"),
            allow_methods=cors.get("AllowMethods"),
            allow_headers=cors.get("AllowHeaders"),
            max_age=cors.get("MaxAge")
        ))

        collector.add_stage_name(logical_id, stage_name)
        collector.add_stage_variables(logical_id, stage_variables)

    @staticmethod
    def _merge_apis(collector):
        """
        Quite often, an API is defined both in Implicit and Explicit API definitions. In such cases, Implicit API
        definition wins because that conveys clear intent that the API is backed by a function. This method will
        merge two such list of Apis with the right order of precedence. If a Path+Method combination is defined
        in both the places, only one wins.

        Parameters
        ----------
        collector : ApiCollector
            Collector object that holds all the APIs specified in the template

        Returns
        -------
        list of samcli.commands.local.lib.provider.Api
            List of APIs obtained by combining both the input lists.
        """

        implicit_apis = []
        explicit_apis = []

        # Store implicit and explicit APIs separately in order to merge them later in the correct order
        # Implicit APIs are defined on a resource with logicalID ServerlessRestApi
        for logical_id, apis in collector:
            if logical_id == SamApiProvider._IMPLICIT_API_RESOURCE_ID:
                implicit_apis.extend(apis)
            else:
                explicit_apis.extend(apis)

        # We will use "path+method" combination as key to this dictionary and store the Api config for this combination.
        # If an path+method combo already exists, then overwrite it if and only if this is an implicit API
        all_apis = {}

        # By adding implicit APIs to the end of the list, they will be iterated last. If a configuration was already
        # written by explicit API, it will be overriden by implicit API, just by virtue of order of iteration.
        all_configs = explicit_apis + implicit_apis

        for config in all_configs:
            # Normalize the methods before de-duping to allow an ANY method in implicit API to override a regular HTTP
            # method on explicit API.
            for normalized_method in SamApiProvider._normalize_http_methods(config.method):
                key = config.path + normalized_method
                all_apis[key] = config

        result = set(all_apis.values())  # Assign to a set() to de-dupe
        LOG.debug("Removed duplicates from '%d' Explicit APIs and '%d' Implicit APIs to produce '%d' APIs",
                  len(explicit_apis), len(implicit_apis), len(result))

        return list(result)

    @staticmethod
    def _normalize_apis(apis):
        """
        Normalize the APIs to use standard method name

        Parameters
        ----------
        apis : list of samcli.commands.local.lib.provider.Api
            List of APIs to replace normalize

        Returns
        -------
        list of samcli.commands.local.lib.provider.Api
            List of normalized APIs
        """

        result = list()
        for api in apis:
            for normalized_method in SamApiProvider._normalize_http_methods(api.method):
                # _replace returns a copy of the namedtuple. This is the official way of creating copies of namedtuple
                result.append(api._replace(method=normalized_method))

        return result

    @staticmethod
    def _extract_apis_from_function(logical_id, function_resource, collector):
        """
        Fetches a list of APIs configured for this SAM Function resource.

        Parameters
        ----------
        logical_id : str
            Logical ID of the resource

        function_resource : dict
            Contents of the function resource including its properties

        collector : ApiCollector
            Instance of the API collector that where we will save the API information
        """

        resource_properties = function_resource.get("Properties", {})
        serverless_function_events = resource_properties.get(SamApiProvider._FUNCTION_EVENT, {})
        SamApiProvider._extract_apis_from_events(logical_id, serverless_function_events, collector)

    @staticmethod
    def _extract_apis_from_events(function_logical_id, serverless_function_events, collector):
        """
        Given an AWS::Serverless::Function Event Dictionary, extract out all 'Api' events and store  within the
        collector

        Parameters
        ----------
        function_logical_id : str
            LogicalId of the AWS::Serverless::Function

        serverless_function_events : dict
            Event Dictionary of a AWS::Serverless::Function

        collector : ApiCollector
            Instance of the API collector that where we will save the API information
        """
        count = 0
        for _, event in serverless_function_events.items():

            if SamApiProvider._FUNCTION_EVENT_TYPE_API == event.get(SamApiProvider._TYPE):
                api_resource_id, api = SamApiProvider._convert_event_api(function_logical_id, event.get("Properties"))
                collector.add_apis(api_resource_id, [api])
                count += 1

        LOG.debug("Found '%d' API Events in Serverless function with name '%s'", count, function_logical_id)

    @staticmethod
    def _convert_event_api(lambda_logical_id, event_properties):
        """
        Converts a AWS::Serverless::Function's Event Property to an Api configuration usable by the provider.

        :param str lambda_logical_id: Logical Id of the AWS::Serverless::Function
        :param dict event_properties: Dictionary of the Event's Property
        :return tuple: tuple of API resource name and Api namedTuple
        """
        path = event_properties.get(SamApiProvider._EVENT_PATH)
        method = event_properties.get(SamApiProvider._EVENT_METHOD)

        # An API Event, can have RestApiId property which designates the resource that owns this API. If omitted,
        # the API is owned by Implicit API resource. This could either be a direct resource logical ID or a
        # "Ref" of the logicalID
        api_resource_id = event_properties.get("RestApiId", SamApiProvider._IMPLICIT_API_RESOURCE_ID)
        if isinstance(api_resource_id, dict) and "Ref" in api_resource_id:
            api_resource_id = api_resource_id["Ref"]

        # This is still a dictionary. Something wrong with the template
        if isinstance(api_resource_id, dict):
            LOG.debug("Invalid RestApiId property of event %s", event_properties)
            raise InvalidSamDocumentException("RestApiId property of resource with logicalId '{}' is invalid. "
                                              "It should either be a LogicalId string or a Ref of a Logical Id string"
                                              .format(lambda_logical_id))

        return api_resource_id, Api(path=path, method=method, function_name=lambda_logical_id)

    @staticmethod
    def _normalize_http_methods(http_method):
        """
        Normalizes Http Methods. Api Gateway allows a Http Methods of ANY. This is a special verb to denote all
        supported Http Methods on Api Gateway.

        :param str http_method: Http method
        :yield str: Either the input http_method or one of the _ANY_HTTP_METHODS (normalized Http Methods)
        """

        if http_method.upper() == 'ANY':
            for method in SamApiProvider._ANY_HTTP_METHODS:
                yield method.upper()
        else:
            yield http_method.upper()


class ApiCollector(object):
    """
    Class to store the API configurations in the SAM Template. This class helps store both implicit and explicit
    APIs in a standardized format
    """

    # Properties of each API. The structure is quite similar to the properties of AWS::Serverless::Api resource.
    # This is intentional because it allows us to easily extend this class to support future properties on the API.
    # We will store properties of Implicit APIs also in this format which converges the handling of implicit & explicit
    # APIs.
    Properties = namedtuple("Properties", ["apis", "binary_media_types", "cors", "stage_name", "stage_variables"])

    def __init__(self):
        # API properties stored per resource. Key is the LogicalId of the AWS::Serverless::Api resource and
        # value is the properties
        self.by_resource = {}

    def __iter__(self):
        """
        Iterator to iterate through all the APIs stored in the collector. In each iteration, this yields the
        LogicalId of the API resource and a list of APIs available in this resource.

        Yields
        -------
        str
            LogicalID of the AWS::Serverless::Api resource
        list samcli.commands.local.lib.provider.Api
            List of the API available in this resource along with additional configuration like binary media types.
        """

        for logical_id, _ in self.by_resource.items():
            yield logical_id, self._get_apis_with_config(logical_id)

    def add_apis(self, logical_id, apis):
        """
        Stores the given APIs tagged under the given logicalId

        Parameters
        ----------
        logical_id : str
            LogicalId of the AWS::Serverless::Api resource

        apis : list of samcli.commands.local.lib.provider.Api
            List of APIs available in this resource
        """
        properties = self._get_properties(logical_id)
        properties.apis.extend(apis)

    def add_cors(self, logical_id, cors):
        pass

    def add_binary_media_types(self, logical_id, binary_media_types):
        """
        Stores the binary media type configuration for the API with given logical ID

        Parameters
        ----------
        logical_id : str
            LogicalId of the AWS::Serverless::Api resource

        binary_media_types : list of str
            List of binary media types supported by this resource

        """
        properties = self._get_properties(logical_id)

        binary_media_types = binary_media_types or []
        for value in binary_media_types:
            normalized_value = self._normalize_binary_media_type(value)

            # If the value is not supported, then just skip it.
            if normalized_value:
                properties.binary_media_types.add(normalized_value)
            else:
                LOG.debug("Unsupported data type of binary media type value of resource '%s'", logical_id)

    def add_stage_name(self, logical_id, stage_name):
        """
        Stores the stage name for the API with the given local ID

        Parameters
        ----------
        logical_id : str
            LogicalId of the AWS::Serverless::Api resource

        stage_name : str
            The stage_name string

        """
        properties = self._get_properties(logical_id)
        properties = properties._replace(stage_name=stage_name)
        self._set_properties(logical_id, properties)

    def add_stage_variables(self, logical_id, stage_variables):
        """
        Stores the stage variables for the API with the given local ID

        Parameters
        ----------
        logical_id : str
            LogicalId of the AWS::Serverless::Api resource

        stage_variables : dict
            A dictionary containing stage variables.

        """
        properties = self._get_properties(logical_id)
        properties = properties._replace(stage_variables=stage_variables)
        self._set_properties(logical_id, properties)

    def _get_apis_with_config(self, logical_id):
        """
        Returns the list of APIs in this resource along with other extra configuration such as binary media types,
        cors etc. Additional configuration is merged directly into the API data because these properties, although
        defined globally, actually apply to each API.

        Parameters
        ----------
        logical_id : str
            Logical ID of the resource to fetch data for

        Returns
        -------
        list of samcli.commands.local.lib.provider.Api
            List of APIs with additional configurations for the resource with given logicalId. If there are no APIs,
            then it returns an empty list
        """

        properties = self._get_properties(logical_id)

        # These configs need to be applied to each API
        binary_media = sorted(list(properties.binary_media_types))  # Also sort the list to keep the ordering stable
        cors = properties.cors
        stage_name = properties.stage_name
        stage_variables = properties.stage_variables

        result = []
        for api in properties.apis:
            # Create a copy of the API with updated configuration
            updated_api = api._replace(binary_media_types=binary_media,
                                       cors=cors,
                                       stage_name=stage_name,
                                       stage_variables=stage_variables)
            result.append(updated_api)

        return result

    def _get_properties(self, logical_id):
        """
        Returns the properties of resource with given logical ID. If a resource is not found, then it returns an
        empty data.

        Parameters
        ----------
        logical_id : str
            Logical ID of the resource

        Returns
        -------
        samcli.commands.local.lib.sam_api_provider.ApiCollector.Properties
            Properties object for this resource.
        """

        if logical_id not in self.by_resource:
            self.by_resource[logical_id] = self.Properties(apis=[],
                                                           # Use a set() to be able to easily de-dupe
                                                           binary_media_types=set(),
                                                           cors=None,
                                                           stage_name=None,
                                                           stage_variables=None)

        return self.by_resource[logical_id]

    def _set_properties(self, logical_id, properties):
        """
        Sets the properties of resource with given logical ID. If a resource is not found, it does nothing

        Parameters
        ----------
        logical_id : str
            Logical ID of the resource
        properties : samcli.commands.local.lib.sam_api_provider.ApiCollector.Properties
             Properties object for this resource.
        """

        if logical_id in self.by_resource:
            self.by_resource[logical_id] = properties

    @staticmethod
    def _normalize_binary_media_type(value):
        """
        Converts binary media types values to the canonical format. Ex: image~1gif -> image/gif. If the value is not
        a string, then this method just returns None

        Parameters
        ----------
        value : str
            Value to be normalized

        Returns
        -------
        str or None
            Normalized value. If the input was not a string, then None is returned
        """

        if not isinstance(value, string_types):
            # It is possible that user specified a dict value for one of the binary media types. We just skip them
            return None

        return value.replace("~1", "/")<|MERGE_RESOLUTION|>--- conflicted
+++ resolved
@@ -126,13 +126,10 @@
         body = properties.get("DefinitionBody")
         uri = properties.get("DefinitionUri")
         binary_media = properties.get("BinaryMediaTypes", [])
-<<<<<<< HEAD
+
         cors = properties.get("Cors", {})
-=======
         stage_name = properties.get("StageName")
         stage_variables = properties.get("Variables")
->>>>>>> 513fe03b
-
         if not body and not uri:
             # Swagger is not found anywhere.
             LOG.debug("Skipping resource '%s'. Swagger document not found in DefinitionBody and DefinitionUri",
@@ -229,7 +226,8 @@
 
         result = list()
         for api in apis:
-            for normalized_method in SamApiProvider._normalize_http_methods(api.method):
+            methods = SamApiProvider._normalize_http_methods(api)
+            for normalized_method in methods:
                 # _replace returns a copy of the namedtuple. This is the official way of creating copies of namedtuple
                 result.append(api._replace(method=normalized_method))
 
@@ -312,20 +310,23 @@
         return api_resource_id, Api(path=path, method=method, function_name=lambda_logical_id)
 
     @staticmethod
-    def _normalize_http_methods(http_method):
+    def _normalize_http_methods(api):
         """
         Normalizes Http Methods. Api Gateway allows a Http Methods of ANY. This is a special verb to denote all
         supported Http Methods on Api Gateway.
 
-        :param str http_method: Http method
+        :param api api: Api
         :yield str: Either the input http_method or one of the _ANY_HTTP_METHODS (normalized Http Methods)
         """
-
+        http_method = api.method
         if http_method.upper() == 'ANY':
             for method in SamApiProvider._ANY_HTTP_METHODS:
                 yield method.upper()
         else:
             yield http_method.upper()
+
+        if api.cors:
+            yield "OPTIONS"
 
 
 class ApiCollector(object):
@@ -376,9 +377,6 @@
         properties = self._get_properties(logical_id)
         properties.apis.extend(apis)
 
-    def add_cors(self, logical_id, cors):
-        pass
-
     def add_binary_media_types(self, logical_id, binary_media_types):
         """
         Stores the binary media type configuration for the API with given logical ID
@@ -436,6 +434,11 @@
         """
         properties = self._get_properties(logical_id)
         properties = properties._replace(stage_variables=stage_variables)
+        self._set_properties(logical_id, properties)
+
+    def add_cors(self, logical_id, cors):
+        properties = self._get_properties(logical_id)
+        properties = properties._replace(cors=cors)
         self._set_properties(logical_id, properties)
 
     def _get_apis_with_config(self, logical_id):

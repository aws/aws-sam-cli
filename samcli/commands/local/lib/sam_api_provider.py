"""Class that provides Apis from a SAM Template"""

import logging
from collections import namedtuple

from six import string_types

<<<<<<< HEAD
<<<<<<< HEAD
from samcli.commands.local.lib.provider import AbstractApiProvider, Api
=======
=======
>>>>>>> f8ac6234
from samcli.commands.local.lib.provider import ApiProvider, Api
>>>>>>> Update AWS::ApiGateway::Stage tests
from samcli.commands.local.lib.sam_base_provider import SamBaseProvider
from samcli.commands.local.lib.swagger.parser import SwaggerParser
from samcli.commands.local.lib.swagger.reader import SamSwaggerReader
from samcli.commands.validate.lib.exceptions import InvalidSamDocumentException

LOG = logging.getLogger(__name__)


<<<<<<< HEAD
class ApiProvider(AbstractApiProvider):
    IMPLICIT_API_RESOURCE_ID = "ServerlessRestApi"
=======
class SamApiProvider(ApiProvider):
    _IMPLICIT_API_RESOURCE_ID = "ServerlessRestApi"
    _SERVERLESS_FUNCTION = "AWS::Serverless::Function"
    _SERVERLESS_API = "AWS::Serverless::Api"
    _GATEWAY_REST_API = "AWS::ApiGateway::RestApi"
    _GATEWAY_STAGE = "AWS::ApiGateway::Stage"
<<<<<<< HEAD
>>>>>>> Update AWS::ApiGateway::Stage tests
=======
>>>>>>> f8ac6234
    _TYPE = "Type"
    _ANY_HTTP_METHODS = ["GET",
                         "DELETE",
                         "PUT",
                         "POST",
                         "HEAD",
                         "OPTIONS",
                         "PATCH"]

    PROVIDER_TYPE_CLOUD_FORMATION = "CF"

    def __init__(self, template_dict, parameter_overrides=None, cwd=None,
                 provider_type=None):
        """
        Initialize the class with SAM template data. The template_dict (SAM Templated) is assumed
        to be valid, normalized and a dictionary. template_dict should be normalized by running any and all
        pre-processing before passing to this class.
        This class does not perform any syntactic validation of the template.

        After the class is initialized, changes to ``template_dict`` will not be reflected in here.
        You will need to explicitly update the class with new template, if necessary.

        Parameters
        ----------
        template_dict : dict
            SAM Template as a dictionary

        cwd : str
            Optional working directory with respect to which we will resolve relative path to Swagger file

        provider_type: AbstractParserProvider
            Object to parse the api configurations
        """
        self.provider_type = provider_type or self.PROVIDER_TYPE_CLOUD_FORMATION

        if self.provider_type != self.PROVIDER_TYPE_CLOUD_FORMATION:
            raise NotImplementedError("not implemented")

        self.template_dict = SamBaseProvider.get_template(template_dict, parameter_overrides)
        self.resources = self.template_dict.get("Resources", {})

        LOG.debug("%d resources found in the template", len(self.resources))

        # Store a set of apis
        self.cwd = cwd
        self.apis = self._extract_apis(self.resources)

        LOG.debug("%d APIs found in the template", len(self.apis))

    def get_all(self):
        """
        Yields all the Lambda functions with Api Events available in the SAM Template.

        :yields Api: namedtuple containing the Api information
        """

        for api in self.apis:
            yield api

    def _extract_apis(self, resources):
        """
        Extract all Implicit Apis (Apis defined through Serverless Function with an Api Event

        :param dict resources: Dictionary of SAM/CloudFormation resources
        :return: List of nametuple Api
        """

        # Some properties like BinaryMediaTypes, Cors are set once on the resource but need to be applied to each API.
        # For Implicit APIs, which are defined on the Function resource, these properties
        # are defined on a AWS::Serverless::Api resource with logical ID "ServerlessRestApi". Therefore, no matter
        # if it is an implicit API or an explicit API, there is a corresponding resource of type AWS::Serverless::Api
        # that contains these additional configurations.
        #
        # We use this assumption in the following loop to collect information from resources of type
        # AWS::Serverless::Api. We also extract API from Serverless::Function resource and add them to the
        # corresponding Serverless::Api resource. This is all done using the ``collector``.

        collector = ApiCollector()
        providers = {Provider.RESOURCE_TYPE: Provider() for Provider in AbstractParserProvider.__subclasses__() if
                     Provider.PROVIDER_TYPE == self.provider_type}
        for logical_id, resource in resources.items():
<<<<<<< HEAD
            resource_type = resource.get(ApiProvider._TYPE)
            provider = providers.get(resource_type)
            if provider:
                provider.extract_api(logical_id, resource, collector, cwd=self.cwd)
        apis = ApiProvider._merge_apis(collector)
        return self._normalize_apis(apis)

=======

            resource_type = resource.get(SamApiProvider._TYPE)

            if resource_type == SamApiProvider._SERVERLESS_FUNCTION:
                self._extract_apis_from_function(logical_id, resource, collector)

            if resource_type == SamApiProvider._SERVERLESS_API:
                self._extract_from_serverless_api(logical_id, resource, collector)

            if resource_type == SamApiProvider._GATEWAY_REST_API:
                self._extract_cloud_formation_api(logical_id, resource, collector)

            if resource_type == SamApiProvider._GATEWAY_STAGE:
                self._extract_cloud_formation_stage(resource, collector)

        apis = SamApiProvider._merge_apis(collector)
        return self._normalize_apis(apis)

    def _extract_from_serverless_api(self, logical_id, api_resource, collector):
        """
        Extract APIs from AWS::Serverless::Api resource by reading and parsing Swagger documents. The result is added
        to the collector.

        Parameters
        ----------
        logical_id : str
            Logical ID of the resource

        api_resource : dict
            Resource definition, including its properties

        collector : ApiCollector
            Instance of the API collector that where we will save the API information
        """

        properties = api_resource.get("Properties", {})
        body = properties.get("DefinitionBody")
        uri = properties.get("DefinitionUri")
        binary_media = properties.get("BinaryMediaTypes", [])
        stage_name = properties.get("StageName")
        stage_variables = properties.get("Variables")

        if not body and not uri:
            # Swagger is not found anywhere.
            LOG.debug("Skipping resource '%s'. Swagger document not found in DefinitionBody and DefinitionUri",
                      logical_id)
            return
        self._extract_swagger_api(logical_id, body, uri, binary_media, collector)
        collector.add_stage_name(logical_id, stage_name)
        collector.add_stage_variables(logical_id, stage_variables)

    def _extract_cloud_formation_api(self, logical_id, api_resource, collector):
        """
        Extract APIs from AWS::ApiGateway::RestApi resource by reading and parsing Swagger documents. The result is
        added to the collector.

        Parameters
        ----------
        logical_id : str
            Logical ID of the resource

        api_resource : dict
            Resource definition, including its properties

        collector : ApiCollector
            Instance of the API collector that where we will save the API information
        """
        properties = api_resource.get("Properties", {})
        body = properties.get("Body")
        s3_location = properties.get("BodyS3Location")
        binary_media = properties.get("BinaryMediaTypes", [])

        if not body and not s3_location:
            # Swagger is not found anywhere.
            LOG.debug("Skipping resource '%s'. Swagger document not found in Body and BodyS3Location",
                      logical_id)
            return
        self._extract_swagger_api(logical_id, body, s3_location, binary_media, collector)

    def _extract_swagger_api(self, logical_id, body, uri, binary_media, collector):
        """
        Parse the Swagger documents given the Api properties.

        Parameters
        ----------
        logical_id : str
            Logical ID of the resource

        body : dict
            The body of the RestApi

        uri : str or dict
            The url to location of the RestApi

        binary_media: list
            The link to the binary media

        collector: ApiCollector
            Instance of the API collector that where we will save the API information
        """
        reader = SamSwaggerReader(definition_body=body,
                                  definition_uri=uri,
                                  working_dir=self.cwd)
        swagger = reader.read()
        parser = SwaggerParser(swagger)
        apis = parser.get_apis()
        LOG.debug("Found '%s' APIs in resource '%s'", len(apis), logical_id)

        collector.add_apis(logical_id, apis)
        collector.add_binary_media_types(logical_id, parser.get_binary_media_types())  # Binary media from swagger
        collector.add_binary_media_types(logical_id, binary_media)  # Binary media specified on resource in template

    def _extract_cloud_formation_stage(self, api_resource, collector):
        """
        Extract APIs from AWS::ApiGateway::Stage resource by reading and adds it to the collector.

        Parameters
       ----------
        logical_id : str
            Logical ID of the resource

        api_resource : dict
            Resource definition, including its properties

        collector: ApiCollector
            Instance of the API collector that where we will save the API information
        """
        properties = api_resource.get("Properties", {})
        stage_name = properties.get("StageName")
        stage_variables = properties.get("Variables")
        logical_id = properties.get("RestApiId")
        if logical_id:
            collector.add_stage_name(logical_id, stage_name)
            collector.add_stage_variables(logical_id, stage_variables)

<<<<<<< HEAD
>>>>>>> Update AWS::ApiGateway::Stage tests
=======
>>>>>>> f8ac6234
    @staticmethod
    def _merge_apis(collector):
        """
        Quite often, an API is defined both in Implicit and Explicit API definitions. In such cases, Implicit API
        definition wins because that conveys clear intent that the API is backed by a function. This method will
        merge two such list of Apis with the right order of precedence. If a Path+Method combination is defined
        in both the places, only one wins.

        Parameters
        ----------
        collector : ApiCollector
            Collector object that holds all the APIs specified in the template

        Returns
        -------
        list of samcli.commands.local.lib.provider.Api
            List of APIs obtained by combining both the input lists.
        """

        implicit_apis = []
        explicit_apis = []

        # Store implicit and explicit APIs separately in order to merge them later in the correct order
        # Implicit APIs are defined on a resource with logicalID ServerlessRestApi
        for logical_id, apis in collector:
            if logical_id == ApiProvider.IMPLICIT_API_RESOURCE_ID:
                implicit_apis.extend(apis)
            else:
                explicit_apis.extend(apis)

        # We will use "path+method" combination as key to this dictionary and store the Api config for this combination.
        # If an path+method combo already exists, then overwrite it if and only if this is an implicit API
        all_apis = {}

        # By adding implicit APIs to the end of the list, they will be iterated last. If a configuration was already
        # written by explicit API, it will be overriden by implicit API, just by virtue of order of iteration.
        all_configs = explicit_apis + implicit_apis

        for config in all_configs:
            # Normalize the methods before de-duping to allow an ANY method in implicit API to override a regular HTTP
            # method on explicit API.
            for normalized_method in ApiProvider._normalize_http_methods(config.method):
                key = config.path + normalized_method
                all_apis[key] = config

        result = set(all_apis.values())  # Assign to a set() to de-dupe
        LOG.debug("Removed duplicates from '%d' Explicit APIs and '%d' Implicit APIs to produce '%d' APIs",
                  len(explicit_apis), len(implicit_apis), len(result))

        return list(result)

    @staticmethod
    def _normalize_apis(apis):
        """
        Normalize the APIs to use standard method name

        Parameters
        ----------
        apis : list of samcli.commands.local.lib.provider.Api
            List of APIs to replace normalize

        Returns
        -------
        list of samcli.commands.local.lib.provider.Api
            List of normalized APIs
        """

        result = list()
        for api in apis:
            for normalized_method in ApiProvider._normalize_http_methods(api.method):
                # _replace returns a copy of the namedtuple. This is the official way of creating copies of namedtuple
                result.append(api._replace(method=normalized_method))

        return result

    @staticmethod
    def _normalize_http_methods(http_method):
        """
        Normalizes Http Methods. Api Gateway allows a Http Methods of ANY. This is a special verb to denote all
        supported Http Methods on Api Gateway.

        :param str http_method: Http method
        :yield str: Either the input http_method or one of the _ANY_HTTP_METHODS (normalized Http Methods)
        """

        if http_method.upper() == 'ANY':
            for method in ApiProvider._ANY_HTTP_METHODS:
                yield method.upper()
        else:
            yield http_method.upper()


class ApiCollector(object):
    """
    Class to store the API configurations in the SAM Template. This class helps store both implicit and explicit
    APIs in a standardized format
    """

    # Properties of each API. The structure is quite similar to the properties of AWS::Serverless::Api resource.
    # This is intentional because it allows us to easily extend this class to support future properties on the API.
    # We will store properties of Implicit APIs also in this format which converges the handling of implicit & explicit
    # APIs.
    Properties = namedtuple("Properties", ["apis", "binary_media_types", "cors", "stage_name", "stage_variables"])

    def __init__(self):
        # API properties stored per resource. Key is the LogicalId of the AWS::Serverless::Api resource and
        # value is the properties
        self.by_resource = {}

    def __iter__(self):
        """
        Iterator to iterate through all the APIs stored in the collector. In each iteration, this yields the
        LogicalId of the API resource and a list of APIs available in this resource.

        Yields
        -------
        str
            LogicalID of the AWS::Serverless::Api resource
        list samcli.commands.local.lib.provider.Api
            List of the API available in this resource along with additional configuration like binary media types.
        """

        for logical_id, _ in self.by_resource.items():
            yield logical_id, self._get_apis_with_config(logical_id)

    def add_apis(self, logical_id, apis):
        """
        Stores the given APIs tagged under the given logicalId

        Parameters
        ----------
        logical_id : str
            LogicalId of the AWS::Serverless::Api resource

        apis : list of samcli.commands.local.lib.provider.Api
            List of APIs available in this resource
        """
        properties = self._get_properties(logical_id)
        properties.apis.extend(apis)

    def add_binary_media_types(self, logical_id, binary_media_types):
        """
        Stores the binary media type configuration for the API with given logical ID

        Parameters
        ----------
        logical_id : str
            LogicalId of the AWS::Serverless::Api resource

        binary_media_types : list of str
            List of binary media types supported by this resource

        """
        properties = self._get_properties(logical_id)

        binary_media_types = binary_media_types or []
        for value in binary_media_types:
            normalized_value = self._normalize_binary_media_type(value)

            # If the value is not supported, then just skip it.
            if normalized_value:
                properties.binary_media_types.add(normalized_value)
            else:
                LOG.debug("Unsupported data type of binary media type value of resource '%s'", logical_id)

    def add_stage_name(self, logical_id, stage_name):
        """
        Stores the stage name for the API with the given local ID

        Parameters
        ----------
        logical_id : str
            LogicalId of the AWS::Serverless::Api resource

        stage_name : str
            The stage_name string

        """
        properties = self._get_properties(logical_id)
        properties = properties._replace(stage_name=stage_name)
        self._set_properties(logical_id, properties)

    def add_stage_variables(self, logical_id, stage_variables):
        """
        Stores the stage variables for the API with the given local ID

        Parameters
        ----------
        logical_id : str
            LogicalId of the AWS::Serverless::Api resource

        stage_variables : dict
            A dictionary containing stage variables.

        """
        properties = self._get_properties(logical_id)
        properties = properties._replace(stage_variables=stage_variables)
        self._set_properties(logical_id, properties)

    def _get_apis_with_config(self, logical_id):
        """
        Returns the list of APIs in this resource along with other extra configuration such as binary media types,
        cors etc. Additional configuration is merged directly into the API data because these properties, although
        defined globally, actually apply to each API.

        Parameters
        ----------
        logical_id : str
            Logical ID of the resource to fetch data for

        Returns
        -------
        list of samcli.commands.local.lib.provider.Api
            List of APIs with additional configurations for the resource with given logicalId. If there are no APIs,
            then it returns an empty list
        """

        properties = self._get_properties(logical_id)

        # These configs need to be applied to each API
        binary_media = sorted(list(properties.binary_media_types))  # Also sort the list to keep the ordering stable
        cors = properties.cors
        stage_name = properties.stage_name
        stage_variables = properties.stage_variables

        result = []
        for api in properties.apis:
            # Create a copy of the API with updated configuration
            updated_api = api._replace(binary_media_types=binary_media,
                                       cors=cors,
                                       stage_name=stage_name,
                                       stage_variables=stage_variables)
            result.append(updated_api)

        return result

    def _get_properties(self, logical_id):
        """
        Returns the properties of resource with given logical ID. If a resource is not found, then it returns an
        empty data.

        Parameters
        ----------
        logical_id : str
            Logical ID of the resource

        Returns
        -------
        samcli.commands.local.lib.sam_api_provider.ApiCollector.Properties
            Properties object for this resource.
        """

        if logical_id not in self.by_resource:
            self.by_resource[logical_id] = self.Properties(apis=[],
                                                           # Use a set() to be able to easily de-dupe
                                                           binary_media_types=set(),
                                                           cors=None,
                                                           stage_name=None,
                                                           stage_variables=None)

        return self.by_resource[logical_id]

    def _set_properties(self, logical_id, properties):
        """
        Sets the properties of resource with given logical ID. If a resource is not found, it does nothing

        Parameters
        ----------
        logical_id : str
            Logical ID of the resource
        properties : samcli.commands.local.lib.sam_api_provider.ApiCollector.Properties
             Properties object for this resource.
        """

        if logical_id in self.by_resource:
            self.by_resource[logical_id] = properties

    @staticmethod
    def _normalize_binary_media_type(value):
        """
        Converts binary media types values to the canonical format. Ex: image~1gif -> image/gif. If the value is not
        a string, then this method just returns None

        Parameters
        ----------
        value : str
            Value to be normalized

        Returns
        -------
        str or None
            Normalized value. If the input was not a string, then None is returned
        """

        if not isinstance(value, string_types):
            # It is possible that user specified a dict value for one of the binary media types. We just skip them
            return None

        return value.replace("~1", "/")


class AbstractParserProvider(object):
    """
    Abstract Class to parse the api configurations. This makes it an easier transition to supporting multiple formats.
    """

    def extract_api(self, logical_id, api_resource, collector, cwd=None):
        """
        Extract the Api Object from a given resource and adds it to the ApiCollector.

        Parameters
        ----------
        logical_id : str
            Logical ID of the resource

        api_resource : dict
            Resource definition, including its properties

        collector: ApiCollector
            Instance of the API collector that where we will save the API information

        cwd : str
            Optional working directory with respect to which we will resolve relative path to Swagger file

        """
        raise NotImplementedError("not implemented")

    @staticmethod
    def extract_swagger_api(logical_id, body, uri, binary_media, collector, cwd=None):
        """
        Parse the Swagger documents and adds it to the ApiCollector.

        Parameters
        ----------
        logical_id : str
            Logical ID of the resource

        body : dict
            The body of the RestApi

        uri : str or dict
            The url to location of the RestApi

        binary_media: list
            The link to the binary media

        collector: ApiCollector
            Instance of the API collector that where we will save the API information

        cwd : str
            Optional working directory with respect to which we will resolve relative path to Swagger file
        """
        reader = SamSwaggerReader(definition_body=body,
                                  definition_uri=uri,
                                  working_dir=cwd)
        swagger = reader.read()
        parser = SwaggerParser(swagger)
        apis = parser.get_apis()
        LOG.debug("Found '%s' APIs in resource '%s'", len(apis), logical_id)

        collector.add_apis(logical_id, apis)
        collector.add_binary_media_types(logical_id, parser.get_binary_media_types())  # Binary media from swagger
        collector.add_binary_media_types(logical_id, binary_media)  # Binary media specified on resource in template


class FunctionParserProvider(AbstractParserProvider):
    RESOURCE_TYPE = "AWS::Serverless::Function"
    PROVIDER_TYPE = ApiProvider.PROVIDER_TYPE_CLOUD_FORMATION
    _FUNCTION_EVENT_TYPE_API = "Api"
    _FUNCTION_EVENT = "Events"
    _EVENT_PATH = "Path"
    _EVENT_METHOD = "Method"
    _EVENT_TYPE = "Type"

    def extract_api(self, logical_id, api_resource, collector, cwd=None):
        """
        Extract the Api Object from a given resource and adds it to the ApiCollector.

        Parameters
        ----------
        logical_id : str
            Logical ID of the resource

        api_resource: dict
            Contents of the function resource including its properties\

        collector: ApiCollector
            Instance of the API collector that where we will save the API information

        cwd : str
            Optional working directory with respect to which we will resolve relative path to Swagger file

        """
        return self._extract_apis_from_function(logical_id, api_resource, collector)

    def _extract_apis_from_function(self, logical_id, function_resource, collector):
        """
        Fetches a list of APIs configured for this SAM Function resource.

        Parameters
        ----------
        logical_id : str
            Logical ID of the resource

        function_resource : dict
            Contents of the function resource including its properties

        collector : ApiCollector
            Instance of the API collector that where we will save the API information
        """

        resource_properties = function_resource.get("Properties", {})
        serverless_function_events = resource_properties.get(self._FUNCTION_EVENT, {})
        self.extract_apis_from_events(logical_id, serverless_function_events, collector)

    def extract_apis_from_events(self, function_logical_id, serverless_function_events, collector):
        """
        Given an AWS::Serverless::Function Event Dictionary, extract out all 'Api' events and store  within the
        collector

        Parameters
        ----------
        function_logical_id : str
            LogicalId of the AWS::Serverless::Function

        serverless_function_events : dict
            Event Dictionary of a AWS::Serverless::Function

        collector : ApiCollector
            Instance of the API collector that where we will save the API information
        """
        count = 0
        for _, event in serverless_function_events.items():

            if self._FUNCTION_EVENT_TYPE_API == event.get(self._EVENT_TYPE):
                api_resource_id, api = self._convert_event_api(function_logical_id, event.get("Properties"))
                collector.add_apis(api_resource_id, [api])
                count += 1

        LOG.debug("Found '%d' API Events in Serverless function with name '%s'", count, function_logical_id)

    @staticmethod
    def _convert_event_api(lambda_logical_id, event_properties):
        """
        Converts a AWS::Serverless::Function's Event Property to an Api configuration usable by the provider.

        :param str lambda_logical_id: Logical Id of the AWS::Serverless::Function
        :param dict event_properties: Dictionary of the Event's Property
        :return tuple: tuple of API resource name and Api namedTuple
        """
        path = event_properties.get(FunctionParserProvider._EVENT_PATH)
        method = event_properties.get(FunctionParserProvider._EVENT_METHOD)

        # An API Event, can have RestApiId property which designates the resource that owns this API. If omitted,
        # the API is owned by Implicit API resource. This could either be a direct resource logical ID or a
        # "Ref" of the logicalID
        api_resource_id = event_properties.get("RestApiId", ApiProvider.IMPLICIT_API_RESOURCE_ID)
        if isinstance(api_resource_id, dict) and "Ref" in api_resource_id:
            api_resource_id = api_resource_id["Ref"]

        # This is still a dictionary. Something wrong with the template
        if isinstance(api_resource_id, dict):
            LOG.debug("Invalid RestApiId property of event %s", event_properties)
            raise InvalidSamDocumentException("RestApiId property of resource with logicalId '{}' is invalid. "
                                              "It should either be a LogicalId string or a Ref of a Logical Id string"
                                              .format(lambda_logical_id))

        return api_resource_id, Api(path=path, method=method, function_name=lambda_logical_id)


class SAMAParserApiProvider(AbstractParserProvider):
    RESOURCE_TYPE = "AWS::Serverless::Api"
    PROVIDER_TYPE = ApiProvider.PROVIDER_TYPE_CLOUD_FORMATION

    def extract_api(self, logical_id, api_resource, collector, cwd=None):
        return self._extract_from_serverless_api(logical_id, api_resource, collector, cwd)

    def _extract_from_serverless_api(self, logical_id, api_resource, collector, cwd=None):
        """
        Extract APIs from AWS::Serverless::Api resource by reading and parsing Swagger documents. The result is added
        to the collector.

        Parameters
        ----------
        logical_id : str
            Logical ID of the resource

        api_resource : dict
            Resource definition, including its properties

        collector : ApiCollector
            Instance of the API collector that where we will save the API information
        """

        properties = api_resource.get("Properties", {})
        body = properties.get("DefinitionBody")
        uri = properties.get("DefinitionUri")
        binary_media = properties.get("BinaryMediaTypes", [])
        stage_name = properties.get("StageName")
        stage_variables = properties.get("Variables")

        if not body and not uri:
            # Swagger is not found anywhere.
            LOG.debug("Skipping resource '%s'. Swagger document not found in DefinitionBody and DefinitionUri",
                      logical_id)
            return
        self.extract_swagger_api(logical_id, body, uri, binary_media, collector, cwd)
        collector.add_stage_name(logical_id, stage_name)
        collector.add_stage_variables(logical_id, stage_variables)


class CFParserApiProvider(AbstractParserProvider):
    RESOURCE_TYPE = "AWS::ApiGateway::RestApi"
    PROVIDER_TYPE = ApiProvider.PROVIDER_TYPE_CLOUD_FORMATION

    def extract_api(self, logical_id, api_resource, collector, cwd=None):
        return self._extract_cloud_formation_api(logical_id, api_resource, collector, cwd)

    def _extract_cloud_formation_api(self, logical_id, api_resource, collector, cwd=None):
        """
        Extract APIs from AWS::ApiGateway::RestApi resource by reading and parsing Swagger documents. The result is
        added to the collector.

        Parameters
        ----------
        logical_id : str
            Logical ID of the resource

        api_resource : dict
            Resource definition, including its properties

        collector : ApiCollector
            Instance of the API collector that where we will save the API information
        """
        properties = api_resource.get("Properties", {})
        body = properties.get("Body")
        s3_location = properties.get("BodyS3Location")
        binary_media = properties.get("BinaryMediaTypes", [])

        if not body and not s3_location:
            # Swagger is not found anywhere.
            LOG.debug("Skipping resource '%s'. Swagger document not found in Body and BodyS3Location",
                      logical_id)
            return
        self.extract_swagger_api(logical_id, body, s3_location, binary_media, collector, cwd)<|MERGE_RESOLUTION|>--- conflicted
+++ resolved
@@ -5,14 +5,8 @@
 
 from six import string_types
 
-<<<<<<< HEAD
-<<<<<<< HEAD
+
 from samcli.commands.local.lib.provider import AbstractApiProvider, Api
-=======
-=======
->>>>>>> f8ac6234
-from samcli.commands.local.lib.provider import ApiProvider, Api
->>>>>>> Update AWS::ApiGateway::Stage tests
 from samcli.commands.local.lib.sam_base_provider import SamBaseProvider
 from samcli.commands.local.lib.swagger.parser import SwaggerParser
 from samcli.commands.local.lib.swagger.reader import SamSwaggerReader
@@ -21,20 +15,8 @@
 LOG = logging.getLogger(__name__)
 
 
-<<<<<<< HEAD
 class ApiProvider(AbstractApiProvider):
     IMPLICIT_API_RESOURCE_ID = "ServerlessRestApi"
-=======
-class SamApiProvider(ApiProvider):
-    _IMPLICIT_API_RESOURCE_ID = "ServerlessRestApi"
-    _SERVERLESS_FUNCTION = "AWS::Serverless::Function"
-    _SERVERLESS_API = "AWS::Serverless::Api"
-    _GATEWAY_REST_API = "AWS::ApiGateway::RestApi"
-    _GATEWAY_STAGE = "AWS::ApiGateway::Stage"
-<<<<<<< HEAD
->>>>>>> Update AWS::ApiGateway::Stage tests
-=======
->>>>>>> f8ac6234
     _TYPE = "Type"
     _ANY_HTTP_METHODS = ["GET",
                          "DELETE",
@@ -116,7 +98,6 @@
         providers = {Provider.RESOURCE_TYPE: Provider() for Provider in AbstractParserProvider.__subclasses__() if
                      Provider.PROVIDER_TYPE == self.provider_type}
         for logical_id, resource in resources.items():
-<<<<<<< HEAD
             resource_type = resource.get(ApiProvider._TYPE)
             provider = providers.get(resource_type)
             if provider:
@@ -124,146 +105,6 @@
         apis = ApiProvider._merge_apis(collector)
         return self._normalize_apis(apis)
 
-=======
-
-            resource_type = resource.get(SamApiProvider._TYPE)
-
-            if resource_type == SamApiProvider._SERVERLESS_FUNCTION:
-                self._extract_apis_from_function(logical_id, resource, collector)
-
-            if resource_type == SamApiProvider._SERVERLESS_API:
-                self._extract_from_serverless_api(logical_id, resource, collector)
-
-            if resource_type == SamApiProvider._GATEWAY_REST_API:
-                self._extract_cloud_formation_api(logical_id, resource, collector)
-
-            if resource_type == SamApiProvider._GATEWAY_STAGE:
-                self._extract_cloud_formation_stage(resource, collector)
-
-        apis = SamApiProvider._merge_apis(collector)
-        return self._normalize_apis(apis)
-
-    def _extract_from_serverless_api(self, logical_id, api_resource, collector):
-        """
-        Extract APIs from AWS::Serverless::Api resource by reading and parsing Swagger documents. The result is added
-        to the collector.
-
-        Parameters
-        ----------
-        logical_id : str
-            Logical ID of the resource
-
-        api_resource : dict
-            Resource definition, including its properties
-
-        collector : ApiCollector
-            Instance of the API collector that where we will save the API information
-        """
-
-        properties = api_resource.get("Properties", {})
-        body = properties.get("DefinitionBody")
-        uri = properties.get("DefinitionUri")
-        binary_media = properties.get("BinaryMediaTypes", [])
-        stage_name = properties.get("StageName")
-        stage_variables = properties.get("Variables")
-
-        if not body and not uri:
-            # Swagger is not found anywhere.
-            LOG.debug("Skipping resource '%s'. Swagger document not found in DefinitionBody and DefinitionUri",
-                      logical_id)
-            return
-        self._extract_swagger_api(logical_id, body, uri, binary_media, collector)
-        collector.add_stage_name(logical_id, stage_name)
-        collector.add_stage_variables(logical_id, stage_variables)
-
-    def _extract_cloud_formation_api(self, logical_id, api_resource, collector):
-        """
-        Extract APIs from AWS::ApiGateway::RestApi resource by reading and parsing Swagger documents. The result is
-        added to the collector.
-
-        Parameters
-        ----------
-        logical_id : str
-            Logical ID of the resource
-
-        api_resource : dict
-            Resource definition, including its properties
-
-        collector : ApiCollector
-            Instance of the API collector that where we will save the API information
-        """
-        properties = api_resource.get("Properties", {})
-        body = properties.get("Body")
-        s3_location = properties.get("BodyS3Location")
-        binary_media = properties.get("BinaryMediaTypes", [])
-
-        if not body and not s3_location:
-            # Swagger is not found anywhere.
-            LOG.debug("Skipping resource '%s'. Swagger document not found in Body and BodyS3Location",
-                      logical_id)
-            return
-        self._extract_swagger_api(logical_id, body, s3_location, binary_media, collector)
-
-    def _extract_swagger_api(self, logical_id, body, uri, binary_media, collector):
-        """
-        Parse the Swagger documents given the Api properties.
-
-        Parameters
-        ----------
-        logical_id : str
-            Logical ID of the resource
-
-        body : dict
-            The body of the RestApi
-
-        uri : str or dict
-            The url to location of the RestApi
-
-        binary_media: list
-            The link to the binary media
-
-        collector: ApiCollector
-            Instance of the API collector that where we will save the API information
-        """
-        reader = SamSwaggerReader(definition_body=body,
-                                  definition_uri=uri,
-                                  working_dir=self.cwd)
-        swagger = reader.read()
-        parser = SwaggerParser(swagger)
-        apis = parser.get_apis()
-        LOG.debug("Found '%s' APIs in resource '%s'", len(apis), logical_id)
-
-        collector.add_apis(logical_id, apis)
-        collector.add_binary_media_types(logical_id, parser.get_binary_media_types())  # Binary media from swagger
-        collector.add_binary_media_types(logical_id, binary_media)  # Binary media specified on resource in template
-
-    def _extract_cloud_formation_stage(self, api_resource, collector):
-        """
-        Extract APIs from AWS::ApiGateway::Stage resource by reading and adds it to the collector.
-
-        Parameters
-       ----------
-        logical_id : str
-            Logical ID of the resource
-
-        api_resource : dict
-            Resource definition, including its properties
-
-        collector: ApiCollector
-            Instance of the API collector that where we will save the API information
-        """
-        properties = api_resource.get("Properties", {})
-        stage_name = properties.get("StageName")
-        stage_variables = properties.get("Variables")
-        logical_id = properties.get("RestApiId")
-        if logical_id:
-            collector.add_stage_name(logical_id, stage_name)
-            collector.add_stage_variables(logical_id, stage_variables)
-
-<<<<<<< HEAD
->>>>>>> Update AWS::ApiGateway::Stage tests
-=======
->>>>>>> f8ac6234
     @staticmethod
     def _merge_apis(collector):
         """

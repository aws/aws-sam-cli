--- conflicted
+++ resolved
@@ -1,31 +1,18 @@
 """Class that provides the Api with a list of routes from a Template"""
 
 import logging
-<<<<<<< HEAD
-from collections import defaultdict
-=======
->>>>>>> 420a842a
 
-from samcli.commands.local.lib.api_collector import ApiCollector
 from samcli.commands.local.lib.cf_api_provider import CFApiProvider
-from samcli.commands.local.lib.provider import AbstractApiProvider
+from samcli.commands.local.lib.provider import AbstractApiProvider, Api
+from samcli.commands.local.lib.route_collector import RouteCollector
+from samcli.commands.local.lib.sam_api_provider import SamApiProvider
 from samcli.commands.local.lib.sam_base_provider import SamBaseProvider
-<<<<<<< HEAD
-from samcli.commands.local.lib.swagger.parser import SwaggerParser
-from samcli.commands.local.lib.swagger.reader import SwaggerReader
 from samcli.local.apigw.local_apigw_service import Route
-=======
-from samcli.commands.local.lib.sam_api_provider import SamApiProvider
->>>>>>> 420a842a
 
 LOG = logging.getLogger(__name__)
 
 
 class ApiProvider(AbstractApiProvider):
-<<<<<<< HEAD
-    IMPLICIT_API_RESOURCE_ID = "ServerlessRestApi"
-=======
->>>>>>> 420a842a
     _TYPE = "Type"
 
     def __init__(self, template_dict, parameter_overrides=None, cwd=None):
@@ -55,27 +42,23 @@
         self.cwd = cwd
         self.api = Api()
         self.routes = self._extract_routes(self.resources)
-
+        self.api.routes = self.routes
         LOG.debug("%d APIs found in the template", len(self.routes))
 
     def get_all(self):
         """
         Yields all the Lambda functions with Api Events available in the Template.
 
-        :yields Api: namedtuple containing the Api information
+        :yields route: namedtuple containing the Api information
         """
 
         for route in self.routes:
             yield route
 
-<<<<<<< HEAD
     def _extract_routes(self, resources):
-        collector = RouteCollector()
-=======
-    def _extract_apis(self, resources):
         """
-        Extracts all the Apis by running through the different providers. The different providers parse the output and
-        the relevant Apis to the collector
+        Extracts all the Routes by running through the different providers. The different providers parse the output and
+        the relevant routes to the collector
 
         Parameters
         ----------
@@ -83,438 +66,21 @@
             The dictionary containing the different resources within the template
         Returns
         ---------
-        list of Apis extracted from the resources
+        list of routes extracted from the resources
         """
-        collector = ApiCollector()
-        # AWS::Serverless::Function is currently included when parsing of Apis because when SamBaseProvider is run on
+        collector = RouteCollector()
         # the template we are creating the implicit apis due to plugins that translate it in the SAM repo,
-        # which we later merge with the explicit ones in SamApiProvider.merge_apis. This requires the code to be
+        # which we later merge with the explicit ones in SamApiProvider.merge_routes. This requires the code to be
         # parsed here and in InvokeContext.
 
->>>>>>> 420a842a
         providers = {SamApiProvider.SERVERLESS_API: SamApiProvider(),
                      SamApiProvider.SERVERLESS_FUNCTION: SamApiProvider(),
-                     CFApiProvider.APIGATEWAY_RESTAPI: CFApiProvider()}
+                     CFApiProvider.APIGATEWAY_RESTAPI: CFApiProvider(),
+                     CFApiProvider.APIGATEWAY_STAGE: CFApiProvider()}
         for logical_id, resource in resources.items():
             resource_type = resource.get(self._TYPE)
             providers.get(resource_type, SamApiProvider()) \
-<<<<<<< HEAD
-                .extract_resource_route(resource_type, logical_id, resource, collector, self.api,
-                                        cwd=self.cwd)
-        apis = self._merge_apis(collector)
-        return self._normalize_apis(apis)
-
-    @staticmethod
-    def _normalize_http_methods(http_method):
-        """
-        Normalizes Http Methods. Api Gateway allows a Http Methods of ANY. This is a special verb to denote all
-        supported Http Methods on Api Gateway.
-
-        :param str http_method: Http method
-        :yield str: Either the input http_method or one of the _ANY_HTTP_METHODS (normalized Http Methods)
-        """
-
-        if http_method.upper() == 'ANY':
-            for method in Route.ANY_HTTP_METHODS:
-                yield method.upper()
-        else:
-            yield http_method.upper()
-
-    @staticmethod
-    def _normalize_apis(routes):
-        """
-        Normalize the APIs to use standard method name
-
-        Parameters
-        ----------
-        apis : list of local.apigw.local_apigw_service.Route
-            List of Routes to replace normalize
-
-        Returns
-        -------
-        list of local.apigw.local_apigw_service.Route
-            List of normalized Routes
-        """
-
-        for route in routes:
-            for normalized_method in ApiProvider._normalize_http_methods(route.method):
-                # _replace returns a copy of the namedtuple. This is the official way of creating copies of namedtuple
-                route.method = normalized_method
-        return routes
-
-    @staticmethod
-    def _merge_apis(collector):
-        """
-        Quite often, an API is defined both in Implicit and Explicit API definitions. In such cases, Implicit API
-        definition wins because that conveys clear intent that the API is backed by a function. This method will
-        merge two such list of Apis with the right order of precedence. If a Path+Method combination is defined
-        in both the places, only one wins.
-
-        Parameters
-        ----------
-        collector : RouteCollector
-            Collector object that holds all the APIs specified in the template
-
-        Returns
-        -------
-        list of samcli.commands.local.lib.provider.Api
-            List of APIs obtained by combining both the input lists.
-        """
-
-        implicit_routes = []
-        explicit_routes = []
-
-        # Store implicit and explicit routes separately in order to merge them later in the correct order
-        # Implicit routes are defined on a resource with logicalID ServerlessRestApi
-        for logical_id, routes in collector:
-            if logical_id == ApiProvider.IMPLICIT_API_RESOURCE_ID:
-                implicit_routes.extend(routes)
-            else:
-                explicit_routes.extend(routes)
-
-        # We will use "path+method" combination as key to this dictionary and store the Api config for this combination.
-        # If an path+method combo already exists, then overwrite it if and only if this is an implicit API
-        all_routes = {}
-
-        # By adding implicit routes to the end of the list, they will be iterated last. If a configuration was already
-        # written by explicit routes, it will be overriden by implicit route, just by virtue of order of iteration.
-        all_configs = explicit_routes + implicit_routes
-
-        for config in all_configs:
-            key = config.path + config.method
-            all_routes[key] = config
-
-        result = set(all_routes.values())  # Assign to a set() to de-dupe
-        LOG.debug("Removed duplicates from '%d' Explicit APIs and '%d' Implicit APIs to produce '%d' APIs",
-                  len(explicit_routes), len(implicit_routes), len(result))
-
-        return list(result)
-
-    @staticmethod
-    def normalize_binary_media_type(value):
-        """
-        Converts binary media types values to the canonical format. Ex: image~1gif -> image/gif. If the value is not
-        a string, then this method just returns None
-
-        Parameters
-        ----------
-        value : str
-            Value to be normalized
-
-        Returns
-        -------
-        str or None
-            Normalized value. If the input was not a string, then None is returned
-        """
-
-        if not isinstance(value, string_types):
-            # It is possible that user specified a dict value for one of the binary media types. We just skip them
-            return None
-
-        return value.replace("~1", "/")
-
-
-class RouteCollector(object):
-    """
-    Class to store the API configurations in the Template. This class helps store both implicit and explicit
-    APIs in a standardized format
-    """
-
-    def __init__(self):
-        # API properties stored per resource.
-        self.by_resource = defaultdict(list)
-
-    def __iter__(self):
-        """
-        Iterator to iterate through all the APIs stored in the collector. In each iteration, this yields the
-        LogicalId of the API resource and a list of APIs available in this resource.
-        Yields
-        -------
-        str
-            LogicalID of the AWS::Serverless::Api resource
-        list samcli.commands.local.lib.provider.Api
-            List of the API available in this resource along with additional configuration like binary media types.
-        """
-
-        for logical_id, _ in self.by_resource.items():
-            yield logical_id, self._get_routes(logical_id)
-
-    def add_routes(self, logical_id, apis):
-        """
-        Stores the given APIs tagged under the given logicalId
-        Parameters
-        ----------
-        logical_id : str
-            LogicalId of the AWS::Serverless::Api resource
-        apis : list of samcli.commands.local.agiw.local_apigw_service.Route
-            List of APIs available in this resource
-        """
-        self._get_routes(logical_id).extend(apis)
-
-    def _get_routes(self, logical_id):
-        """
-        Returns the properties of resource with given logical ID. If a resource is not found, then it returns an
-        empty data.
-        Parameters
-        ----------
-        logical_id : str
-            Logical ID of the resource
-        Returns
-        -------
-        samcli.commands.local.lib.Routes
-            Properties object for this resource.
-        """
-
-        return self.by_resource[logical_id]
-
-
-class CFBaseApiProvider(object):
-
-    @staticmethod
-    def extract_swagger_routes(logical_id, body, uri, binary_media, collector, api, cwd=None):
-        """
-        Parse the Swagger documents and adds it to the ApiCollector.
-        Parameters
-        ----------
-        logical_id : str
-            Logical ID of the resource
-        body : dict
-            The body of the RestApi
-        uri : str or dict
-            The url to location of the RestApi
-        binary_media: list
-            The link to the binary media
-        collector: ApiCollector
-            Instance of the API collector that where we will save the API information
-        api: Api
-            Instace of Api object to hold the properties
-        cwd : str
-            Optional working directory with respect to which we will resolve relative path to Swagger file
-        """
-        reader = SwaggerReader(definition_body=body,
-                               definition_uri=uri,
-                               working_dir=cwd)
-        swagger = reader.read()
-        parser = SwaggerParser(swagger)
-        routes = parser.get_routes()
-        LOG.debug("Found '%s' APIs in resource '%s'", len(routes), logical_id)
-
-        collector.add_routes(logical_id, routes)
-        api.binary_media_types_set.add(parser.get_binary_media_types())  # Binary media from swagger
-        api.binary_media_types_set.add(binary_media)  # Binary media specified on resource in template
-
-    def extract_resource_route(self, resource_type, logical_id, api_resource, collector, api, cwd=None):
-        raise NotImplementedError("not implemented")
-
-
-class SamApiProvider(CFBaseApiProvider):
-    SERVERLESS_FUNCTION = "AWS::Serverless::Function"
-    SERVERLESS_API = "AWS::Serverless::Api"
-    TYPES = [
-        SERVERLESS_FUNCTION,
-        SERVERLESS_API
-    ]
-    _FUNCTION_EVENT_TYPE_API = "Api"
-    _FUNCTION_EVENT = "Events"
-    _EVENT_PATH = "Path"
-    _EVENT_METHOD = "Method"
-    _EVENT_TYPE = "Type"
-
-    def extract_resource_route(self, resource_type, logical_id, api_resource, collector, api, cwd=None):
-        """
-        Extract the Api Object from a given resource and adds it to the ApiCollector.
-
-        Parameters
-        ----------
-        resource_type: str
-            The resource property type
-        logical_id : str
-            Logical ID of the resource
-
-        api_resource: dict
-            Contents of the function resource including its properties\
-
-        collector: ApiCollector
-            Instance of the API collector that where we will save the API information
-
-        cwd : str
-            Optional working directory with respect to which we will resolve relative path to Swagger file
-
-
-        """
-        if resource_type == SamApiProvider.SERVERLESS_FUNCTION:
-            return self._extract_apis_from_function(logical_id, api_resource, collector)
-
-        if resource_type == SamApiProvider.SERVERLESS_API:
-            return self._extract_from_serverless_api(logical_id, api_resource, collector, api, cwd)
-
-    def _extract_from_serverless_api(self, logical_id, api_resource, collector, api, cwd=None):
-        """
-        Extract APIs from AWS::Serverless::Api resource by reading and parsing Swagger documents. The result is added
-        to the collector.
-
-        Parameters
-        ----------
-        logical_id : str
-            Logical ID of the resource
-
-        api_resource : dict
-            Resource definition, including its properties
-
-        collector : ApiCollector
-            Instance of the API collector that where we will save the API information
-        """
-
-        properties = api_resource.get("Properties", {})
-        body = properties.get("DefinitionBody")
-        uri = properties.get("DefinitionUri")
-        binary_media = properties.get("BinaryMediaTypes", [])
-        stage_name = properties.get("StageName")
-        stage_variables = properties.get("Variables")
-
-        if not body and not uri:
-            # Swagger is not found anywhere.
-            LOG.debug("Skipping resource '%s'. Swagger document not found in DefinitionBody and DefinitionUri",
-                      logical_id)
-            return
-        self.extract_swagger_routes(logical_id, body, uri, binary_media, collector, cwd)
-        api.stage_name = stage_name
-        api.stage_variables = stage_variables
-
-    def _extract_apis_from_function(self, logical_id, function_resource, collector):
-        """
-        Fetches a list of APIs configured for this SAM Function resource.
-
-        Parameters
-        ----------
-        logical_id : str
-            Logical ID of the resource
-
-        function_resource : dict
-            Contents of the function resource including its properties
-
-        collector : RouteCollector
-            Instance of the API collector that where we will save the API information
-        """
-
-        resource_properties = function_resource.get("Properties", {})
-        serverless_function_events = resource_properties.get(self._FUNCTION_EVENT, {})
-        self.extract_routes_from_events(logical_id, serverless_function_events, collector)
-
-    def extract_routes_from_events(self, function_logical_id, serverless_function_events, collector):
-        """
-        Given an AWS::Serverless::Function Event Dictionary, extract out all 'Api' events and store  within the
-        collector
-
-        Parameters
-        ----------
-        function_logical_id : str
-            LogicalId of the AWS::Serverless::Function
-
-        serverless_function_events : dict
-            Event Dictionary of a AWS::Serverless::Function
-
-        collector : RouteCollector
-            Instance of the API collector that where we will save the API information
-        """
-        count = 0
-        for _, event in serverless_function_events.items():
-
-            if self._FUNCTION_EVENT_TYPE_API == event.get(self._EVENT_TYPE):
-                api_resource_id, route = self._convert_event_route(function_logical_id, event.get("Properties"))
-                collector.add_routes(api_resource_id, [route])
-                count += 1
-
-        LOG.debug("Found '%d' API Events in Serverless function with name '%s'", count, function_logical_id)
-
-    @staticmethod
-    def _convert_event_route(lambda_logical_id, event_properties):
-        """
-        Converts a AWS::Serverless::Function's Event Property to an Api configuration usable by the provider.
-
-        :param str lambda_logical_id: Logical Id of the AWS::Serverless::Function
-        :param dict event_properties: Dictionary of the Event's Property
-        :return tuple: tuple of API resource name and Api namedTuple
-        """
-        path = event_properties.get(SamApiProvider._EVENT_PATH)
-        method = event_properties.get(SamApiProvider._EVENT_METHOD)
-
-        # An API Event, can have RestApiId property which designates the resource that owns this API. If omitted,
-        # the API is owned by Implicit API resource. This could either be a direct resource logical ID or a
-        # "Ref" of the logicalID
-        api_resource_id = event_properties.get("RestApiId", ApiProvider.IMPLICIT_API_RESOURCE_ID)
-        if isinstance(api_resource_id, dict) and "Ref" in api_resource_id:
-            api_resource_id = api_resource_id["Ref"]
-
-        return api_resource_id, Route(path=path, method=method, function_name=lambda_logical_id)
-
-
-class CFApiProvider(CFBaseApiProvider):
-    APIGATEWAY_RESTAPI = "AWS::ApiGateway::RestApi"
-    APIGATEWAY_STAGE = "AWS::ApiGateway::Stage"
-    TYPES = [
-        APIGATEWAY_RESTAPI,
-        APIGATEWAY_STAGE
-    ]
-
-    def extract_resource_route(self, resource_type, logical_id, api_resource, collector, api, cwd=None):
-        if resource_type == CFApiProvider.APIGATEWAY_RESTAPI:
-            return self._extract_cloud_formation_api(logical_id, api_resource, collector, api, cwd)
-
-        if resource_type == CFApiProvider.APIGATEWAY_STAGE:
-            return self._extract_cloud_formation_stage(api_resource, api)
-
-    def _extract_cloud_formation_api(self, logical_id, api_resource, collector, api, cwd=None):
-        """
-        Extract APIs from AWS::ApiGateway::RestApi resource by reading and parsing Swagger documents. The result is
-        added to the collector.
-
-        Parameters
-        ----------
-        logical_id : str
-            Logical ID of the resource
-
-        api_resource : dict
-            Resource definition, including its properties
-
-        collector : RouteCollector
-            Instance of the API collector that where we will save the API information
-        """
-        properties = api_resource.get("Properties", {})
-        body = properties.get("Body")
-        s3_location = properties.get("BodyS3Location")
-        binary_media = properties.get("BinaryMediaTypes", [])
-
-        if not body and not s3_location:
-            # Swagger is not found anywhere.
-            LOG.debug("Skipping resource '%s'. Swagger document not found in Body and BodyS3Location",
-                      logical_id)
-            return
-        self.extract_swagger_routes(logical_id, body, s3_location, binary_media, collector, api, cwd)
-
-    @staticmethod
-    def _extract_cloud_formation_stage(api_resource, api):
-        """
-        Extract APIs from AWS::ApiGateway::Stage resource by reading and adds it to the collector.
-        Parameters
-       ----------
-        logical_id : str
-            Logical ID of the resource
-        api_resource : dict
-            Resource definition, including its properties
-        api: samcli.commands.local.lib.provider.Api
-            Resource definition, including its properties
-        """
-        properties = api_resource.get("Properties", {})
-        stage_name = properties.get("StageName")
-        stage_variables = properties.get("Variables")
-        logical_id = properties.get("RestApiId")
-        if logical_id:
-            api.stage_name = stage_name
-            api.stage_variables = stage_variables
-=======
-                .extract_resource_api(resource_type, logical_id, resource, collector,
-                                      cwd=self.cwd)
-        apis = SamApiProvider.merge_apis(collector)
-        return self.normalize_apis(apis)
->>>>>>> 420a842a
+                .extract_resource(resource_type, logical_id, resource, collector, self.api,
+                                  cwd=self.cwd)
+        routes = SamApiProvider.merge_routes(collector)
+        return Route.normalize_routes(routes)
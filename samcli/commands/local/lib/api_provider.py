"""Class that provides the Api with a list of routes from a Template"""

import logging

<<<<<<< HEAD
from samcli.commands.local.lib.route_collector import RouteCollector
from samcli.commands.local.lib.cf_base_api_provider import CFBaseApiProvider
from samcli.commands.local.lib.provider import AbstractApiProvider, Api
=======
from samcli.commands.local.lib.cfn_base_api_provider import CfnBaseApiProvider
from samcli.commands.local.lib.api_collector import ApiCollector
from samcli.commands.local.lib.provider import AbstractApiProvider
>>>>>>> 19eaebe1
from samcli.commands.local.lib.sam_base_provider import SamBaseProvider
from samcli.commands.local.lib.sam_api_provider import SamApiProvider
from samcli.commands.local.lib.cfn_api_provider import CfnApiProvider

LOG = logging.getLogger(__name__)


class ApiProvider(AbstractApiProvider):

    def __init__(self, template_dict, parameter_overrides=None, cwd=None):
        """
        Initialize the class with template data. The template_dict is assumed
        to be valid, normalized and a dictionary. template_dict should be normalized by running any and all
        pre-processing before passing to this class.
        This class does not perform any syntactic validation of the template.

        After the class is initialized, changes to ``template_dict`` will not be reflected in here.
        You will need to explicitly update the class with new template, if necessary.

        Parameters
        ----------
        template_dict : dict
            Template as a dictionary

        cwd : str
            Optional working directory with respect to which we will resolve relative path to Swagger file
        """
        self.template_dict = SamBaseProvider.get_template(template_dict, parameter_overrides)
        self.resources = self.template_dict.get("Resources", {})

        LOG.debug("%d resources found in the template", len(self.resources))

        # Store a set of apis
        self.cwd = cwd
        self.api = Api()
        self.routes = self._extract_routes(self.resources)
        self.api.routes = self.routes
        LOG.debug("%d APIs found in the template", len(self.routes))

    def get_all(self):
        """
        Yields all the Lambda functions with Routes Events available in the Template.

        :yields route: namedtuple containing the Route information
        """

        for route in self.routes:
            yield route

    def _extract_routes(self, resources):
        """
        Extracts all the routes by running through the one providers. The provider that has the first type matched
        will be run across all the resources

        Parameters
        ----------
        resources: dict
            The dictionary containing the different resources within the template
        Returns
        ---------
        list of routes extracted from the resources
        """
<<<<<<< HEAD
        collector = RouteCollector()
        provider = self.find_correct_api_provider(resources)
        routes = provider.extract_resources(resources, collector, api=self.api, cwd=self.cwd)
        return self.normalize_routes(routes)
=======
        collector = ApiCollector()
        provider = self.find_api_provider(resources)
        apis = provider.extract_resource_api(resources, collector, cwd=self.cwd)
        return self.normalize_apis(apis)
>>>>>>> 19eaebe1

    @staticmethod
    def find_api_provider(resources):
        """
        Finds the ApiProvider given the first api type of the resource

        Parameters
        -----------
        resources: dict
            The dictionary containing the different resources within the template

        Return
        ----------
        Instance of the ApiProvider that will be run on the template with a default of SamApiProvider
        """
        for _, resource in resources.items():
            if resource.get(CfnBaseApiProvider.RESOURCE_TYPE) in SamApiProvider.TYPES:
                return SamApiProvider()
            elif resource.get(CfnBaseApiProvider.RESOURCE_TYPE) in CfnApiProvider.TYPES:
                return CfnApiProvider()

        return SamApiProvider()<|MERGE_RESOLUTION|>--- conflicted
+++ resolved
@@ -2,15 +2,9 @@
 
 import logging
 
-<<<<<<< HEAD
 from samcli.commands.local.lib.route_collector import RouteCollector
-from samcli.commands.local.lib.cf_base_api_provider import CFBaseApiProvider
+from samcli.commands.local.lib.cfn_base_api_provider import CfnBaseApiProvider
 from samcli.commands.local.lib.provider import AbstractApiProvider, Api
-=======
-from samcli.commands.local.lib.cfn_base_api_provider import CfnBaseApiProvider
-from samcli.commands.local.lib.api_collector import ApiCollector
-from samcli.commands.local.lib.provider import AbstractApiProvider
->>>>>>> 19eaebe1
 from samcli.commands.local.lib.sam_base_provider import SamBaseProvider
 from samcli.commands.local.lib.sam_api_provider import SamApiProvider
 from samcli.commands.local.lib.cfn_api_provider import CfnApiProvider
@@ -73,17 +67,10 @@
         ---------
         list of routes extracted from the resources
         """
-<<<<<<< HEAD
         collector = RouteCollector()
-        provider = self.find_correct_api_provider(resources)
+        provider = self.find_api_provider(resources)
         routes = provider.extract_resources(resources, collector, api=self.api, cwd=self.cwd)
         return self.normalize_routes(routes)
-=======
-        collector = ApiCollector()
-        provider = self.find_api_provider(resources)
-        apis = provider.extract_resource_api(resources, collector, cwd=self.cwd)
-        return self.normalize_apis(apis)
->>>>>>> 19eaebe1
 
     @staticmethod
     def find_api_provider(resources):

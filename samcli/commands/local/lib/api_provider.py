"""Class that provides the Api with a list of routes from a Template"""

import logging

<<<<<<< HEAD
from samcli.commands.local.lib.cf_api_provider import CFApiProvider
from samcli.commands.local.lib.provider import AbstractApiProvider, Api
from samcli.commands.local.lib.route_collector import RouteCollector
from samcli.commands.local.lib.sam_api_provider import SamApiProvider
from samcli.commands.local.lib.sam_base_provider import SamBaseProvider
from samcli.local.apigw.local_apigw_service import Route
=======
from samcli.commands.local.lib.cf_base_api_provider import CFBaseApiProvider
from samcli.commands.local.lib.api_collector import ApiCollector
from samcli.commands.local.lib.provider import AbstractApiProvider
from samcli.commands.local.lib.sam_base_provider import SamBaseProvider
from samcli.commands.local.lib.sam_api_provider import SamApiProvider
from samcli.commands.local.lib.cf_api_provider import CFApiProvider
>>>>>>> 4130ea2e

LOG = logging.getLogger(__name__)


class ApiProvider(AbstractApiProvider):

    def __init__(self, template_dict, parameter_overrides=None, cwd=None):
        """
        Initialize the class with template data. The template_dict is assumed
        to be valid, normalized and a dictionary. template_dict should be normalized by running any and all
        pre-processing before passing to this class.
        This class does not perform any syntactic validation of the template.

        After the class is initialized, changes to ``template_dict`` will not be reflected in here.
        You will need to explicitly update the class with new template, if necessary.

        Parameters
        ----------
        template_dict : dict
            Template as a dictionary

        cwd : str
            Optional working directory with respect to which we will resolve relative path to Swagger file
        """
        self.template_dict = SamBaseProvider.get_template(template_dict, parameter_overrides)
        self.resources = self.template_dict.get("Resources", {})

        LOG.debug("%d resources found in the template", len(self.resources))

        # Store a set of apis
        self.cwd = cwd
        self.api = Api()
        self.routes = self._extract_routes(self.resources)
        self.api.routes = self.routes
        LOG.debug("%d APIs found in the template", len(self.routes))

    def get_all(self):
        """
        Yields all the Lambda functions with Api Events available in the Template.

        :yields route: namedtuple containing the Api information
        """

        for route in self.routes:
            yield route

    def _extract_routes(self, resources):
        """
<<<<<<< HEAD
        Extracts all the Routes by running through the different providers. The different providers parse the output and
        the relevant routes to the collector
=======
        Extracts all the Apis by running through the one providers. The provider that has the first type matched
        will be run across all the resources
>>>>>>> 4130ea2e

        Parameters
        ----------
        resources: dict
            The dictionary containing the different resources within the template
        Returns
        ---------
        list of routes extracted from the resources
        """
<<<<<<< HEAD
        collector = RouteCollector()
        # the template we are creating the implicit apis due to plugins that translate it in the SAM repo,
        # which we later merge with the explicit ones in SamApiProvider.merge_routes. This requires the code to be
        # parsed here and in InvokeContext.

        providers = {SamApiProvider.SERVERLESS_API: SamApiProvider(),
                     SamApiProvider.SERVERLESS_FUNCTION: SamApiProvider(),
                     CFApiProvider.APIGATEWAY_RESTAPI: CFApiProvider(),
                     CFApiProvider.APIGATEWAY_STAGE: CFApiProvider()}
        for logical_id, resource in resources.items():
            resource_type = resource.get(self._TYPE)
            providers.get(resource_type, SamApiProvider()) \
                .extract_resource(resource_type, logical_id, resource, collector, self.api,
                                  cwd=self.cwd)
        routes = SamApiProvider.merge_routes(collector)
        return Route.normalize_routes(routes)
=======
        collector = ApiCollector()
        provider = self.find_correct_api_provider(resources)
        apis = provider.extract_resource_api(resources, collector, cwd=self.cwd)
        return self.normalize_apis(apis)

    @staticmethod
    def find_correct_api_provider(resources):
        """
        Finds the correct ApiProvider given the type of the first resource

        Parameters
        -----------
        resources: dict
            The dictionary containing the different resources within the template

        Return
        ----------
        Instance of the ApiProvider that will be run on the template
        :return:
        """
        for _, resource in resources.items():
            if resource.get(CFBaseApiProvider.RESOURCE_TYPE) in SamApiProvider.TYPES:
                return SamApiProvider()
            elif resource.get(CFBaseApiProvider.RESOURCE_TYPE) in CFApiProvider.TYPES:
                return CFApiProvider()

        return SamApiProvider()
>>>>>>> 4130ea2e
<|MERGE_RESOLUTION|>--- conflicted
+++ resolved
@@ -2,21 +2,12 @@
 
 import logging
 
-<<<<<<< HEAD
-from samcli.commands.local.lib.cf_api_provider import CFApiProvider
+from samcli.commands.local.lib.route_collector import RouteCollector
+from samcli.commands.local.lib.cf_base_api_provider import CFBaseApiProvider
 from samcli.commands.local.lib.provider import AbstractApiProvider, Api
-from samcli.commands.local.lib.route_collector import RouteCollector
-from samcli.commands.local.lib.sam_api_provider import SamApiProvider
-from samcli.commands.local.lib.sam_base_provider import SamBaseProvider
-from samcli.local.apigw.local_apigw_service import Route
-=======
-from samcli.commands.local.lib.cf_base_api_provider import CFBaseApiProvider
-from samcli.commands.local.lib.api_collector import ApiCollector
-from samcli.commands.local.lib.provider import AbstractApiProvider
 from samcli.commands.local.lib.sam_base_provider import SamBaseProvider
 from samcli.commands.local.lib.sam_api_provider import SamApiProvider
 from samcli.commands.local.lib.cf_api_provider import CFApiProvider
->>>>>>> 4130ea2e
 
 LOG = logging.getLogger(__name__)
 
@@ -55,9 +46,9 @@
 
     def get_all(self):
         """
-        Yields all the Lambda functions with Api Events available in the Template.
+        Yields all the Lambda functions with Routes Events available in the Template.
 
-        :yields route: namedtuple containing the Api information
+        :yields route: namedtuple containing the Route information
         """
 
         for route in self.routes:
@@ -65,13 +56,8 @@
 
     def _extract_routes(self, resources):
         """
-<<<<<<< HEAD
-        Extracts all the Routes by running through the different providers. The different providers parse the output and
-        the relevant routes to the collector
-=======
-        Extracts all the Apis by running through the one providers. The provider that has the first type matched
+        Extracts all the routes by running through the one providers. The provider that has the first type matched
         will be run across all the resources
->>>>>>> 4130ea2e
 
         Parameters
         ----------
@@ -81,28 +67,10 @@
         ---------
         list of routes extracted from the resources
         """
-<<<<<<< HEAD
         collector = RouteCollector()
-        # the template we are creating the implicit apis due to plugins that translate it in the SAM repo,
-        # which we later merge with the explicit ones in SamApiProvider.merge_routes. This requires the code to be
-        # parsed here and in InvokeContext.
-
-        providers = {SamApiProvider.SERVERLESS_API: SamApiProvider(),
-                     SamApiProvider.SERVERLESS_FUNCTION: SamApiProvider(),
-                     CFApiProvider.APIGATEWAY_RESTAPI: CFApiProvider(),
-                     CFApiProvider.APIGATEWAY_STAGE: CFApiProvider()}
-        for logical_id, resource in resources.items():
-            resource_type = resource.get(self._TYPE)
-            providers.get(resource_type, SamApiProvider()) \
-                .extract_resource(resource_type, logical_id, resource, collector, self.api,
-                                  cwd=self.cwd)
-        routes = SamApiProvider.merge_routes(collector)
-        return Route.normalize_routes(routes)
-=======
-        collector = ApiCollector()
         provider = self.find_correct_api_provider(resources)
-        apis = provider.extract_resource_api(resources, collector, cwd=self.cwd)
-        return self.normalize_apis(apis)
+        routes = provider.extract_resources(resources, collector, api=self.api, cwd=self.cwd)
+        return self.normalize_routes(routes)
 
     @staticmethod
     def find_correct_api_provider(resources):
@@ -125,5 +93,4 @@
             elif resource.get(CFBaseApiProvider.RESOURCE_TYPE) in CFApiProvider.TYPES:
                 return CFApiProvider()
 
-        return SamApiProvider()
->>>>>>> 4130ea2e
+        return SamApiProvider()
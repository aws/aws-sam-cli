"""Handles Swagger Parsing"""

import logging

from samcli.commands.local.lib.swagger.integration_uri import LambdaUri, IntegrationType
from samcli.local.apigw.local_apigw_service import Route

LOG = logging.getLogger(__name__)


class SwaggerParser(object):
    _INTEGRATION_KEY = "x-amazon-apigateway-integration"
    _ANY_METHOD_EXTENSION_KEY = "x-amazon-apigateway-any-method"
    _BINARY_MEDIA_TYPES_EXTENSION_KEY = "x-amazon-apigateway-binary-media-types"  # pylint: disable=C0103
    _ANY_METHOD = "ANY"

    def __init__(self, swagger):
        """
        Constructs an Swagger Parser object

        :param dict swagger: Dictionary representation of a Swagger document
        """
        self.swagger = swagger or {}

    def get_binary_media_types(self):
        """
        Get the list of Binary Media Types from Swagger

        Returns
        -------
        list of str
            List of strings that represent the Binary Media Types for the API, defaulting to empty list is None

        """
        return self.swagger.get(self._BINARY_MEDIA_TYPES_EXTENSION_KEY) or []

    def get_routes(self):
        """
        Parses a swagger document and returns a list of APIs configured in the document.

        Swagger documents have the following structure
        {
            "/path1": {    # path
                "get": {   # method
                    "x-amazon-apigateway-integration": {   # integration
                        "type": "aws_proxy",

                        # URI contains the Lambda function ARN that needs to be parsed to get Function Name
                        "uri": {
                            "Fn::Sub":
                                "arn:aws:apigateway:aws:lambda:path/2015-03-31/functions/${LambdaFunction.Arn}/..."
                        }
                    }
                },
                "post": {
                },
            },
            "/path2": {
                ...
            }
        }

        Returns
        -------
        list of list of samcli.commands.local.apigw.local_apigw_service.Route
            List of APIs that are configured in the Swagger document
        """

        result = []
        paths_dict = self.swagger.get("paths", {})

        for full_path, path_config in paths_dict.items():
            for method, method_config in path_config.items():

                function_name = self._get_integration_function_name(method_config)
                if not function_name:
                    LOG.debug("Lambda function integration not found in Swagger document at path='%s' method='%s'",
                              full_path, method)
                    continue

                if method.lower() == self._ANY_METHOD_EXTENSION_KEY:
                    # Convert to a more commonly used method notation
                    method = self._ANY_METHOD
<<<<<<< HEAD
                routes = Route.get_normalized_routes(function_name=function_name, path=full_path, method=method)
                result.extend(routes)
=======
                route = Route(function_name, full_path, methods=[method])
                result.append(route)
>>>>>>> aeba5468
        return result

    def _get_integration_function_name(self, method_config):
        """
        Tries to parse the Lambda Function name from the Integration defined in the method configuration.
        Integration configuration is defined under the special "x-amazon-apigateway-integration" key. We care only
        about Lambda integrations, which are of type aws_proxy, and ignore the rest. Integration URI is complex and
        hard to parse. Hence we do our best to extract function name out of integration URI. If not possible, we
        return None.

        Parameters
        ----------
        method_config : dict
            Dictionary containing the method configuration which might contain integration settings

        Returns
        -------
        string or None
            Lambda function name, if possible. None, if not.
        """
        if not isinstance(method_config, dict) or self._INTEGRATION_KEY not in method_config:
            return None

        integration = method_config[self._INTEGRATION_KEY]

        if integration \
                and isinstance(integration, dict) \
                and integration.get("type") == IntegrationType.aws_proxy.value:
            # Integration must be "aws_proxy" otherwise we don't care about it
            return LambdaUri.get_function_name(integration.get("uri"))<|MERGE_RESOLUTION|>--- conflicted
+++ resolved
@@ -81,13 +81,8 @@
                 if method.lower() == self._ANY_METHOD_EXTENSION_KEY:
                     # Convert to a more commonly used method notation
                     method = self._ANY_METHOD
-<<<<<<< HEAD
-                routes = Route.get_normalized_routes(function_name=function_name, path=full_path, method=method)
-                result.extend(routes)
-=======
                 route = Route(function_name, full_path, methods=[method])
                 result.append(route)
->>>>>>> aeba5468
         return result
 
     def _get_integration_function_name(self, method_config):

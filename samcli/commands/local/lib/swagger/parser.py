"""Handles Swagger Parsing"""

import logging
from typing import List, Union, Dict

from samcli.commands.local.lib.swagger.integration_uri import LambdaUri, IntegrationType
from samcli.local.apigw.local_apigw_service import Route, LambdaAuthorizer, Authorizer
from samcli.local.apigw.exceptions import (
    MultipleAuthorizerException,
    IncorrectOasWithDefaultAuthorizerException,
    InvalidOasVersion,
    InvalidSecurityDefinition,
)

LOG = logging.getLogger(__name__)


class SwaggerParser:
    _AUTHORIZER_KEY = "x-amazon-apigateway-authorizer"
    _INTEGRATION_KEY = "x-amazon-apigateway-integration"
    _ANY_METHOD_EXTENSION_KEY = "x-amazon-apigateway-any-method"
    _BINARY_MEDIA_TYPES_EXTENSION_KEY = "x-amazon-apigateway-binary-media-types"  # pylint: disable=C0103
    _ANY_METHOD = "ANY"

    _SWAGGER = "swagger"
    _OPENAPI = "openapi"
    _2_X_VERSION = "2."
    _3_X_VERSION = "3."
    _SWAGGER_COMPONENTS = "components"
    _SWAGGER_SECURITY = "security"
    _SWAGGER_SECURITY_SCHEMES = "securitySchemes"
    _SWAGGER_SECURITY_DEFINITIONS = "securityDefinitions"
    _AUTHORIZER_TYPE = "type"
    _AUTHORIZER_PAYLOAD_VERSION = "authorizerPayloadFormatVersion"
    _AUTHORIZER_LAMBDA_URI = "authorizerUri"
    _AUTHORIZER_LAMBDA_VALIDATION = "identityValidationExpression"
    _AUTHORIZER_NAME = "name"
    _AUTHORIZER_IN = "in"
    _AUTHORIZER_IDENTITY_SOURCE = "identitySource"

    def __init__(self, stack_path: str, swagger):
        """
        Constructs an Swagger Parser object

        :param str stack_path: Path of the stack the resource is located
        :param dict swagger: Dictionary representation of a Swagger document
        """
        self.swagger = swagger or {}
        self.stack_path = stack_path

    def get_binary_media_types(self):
        """
        Get the list of Binary Media Types from Swagger

        Returns
        -------
        list of str
            List of strings that represent the Binary Media Types for the API, defaulting to empty list is None

        """
        return self.swagger.get(self._BINARY_MEDIA_TYPES_EXTENSION_KEY) or []

    def get_authorizers(self, event_type: str = Route.API) -> Dict[str, Authorizer]:
        """
        Parse Swagger document and returns a list of Authorizer objects

        Parameters
        ----------
        event_type: str
            String indicating what type of API Gateway this is

        Returns
        -------
        dict[str, Authorizer]
            A map of authorizer names and Authorizer objects found in the body definition
        """
        authorizers: Dict[str, Authorizer] = {}

        authorizer_dict = {}
        document_version = self.swagger.get(SwaggerParser._SWAGGER) or self.swagger.get(SwaggerParser._OPENAPI) or ""

        if document_version.startswith(SwaggerParser._2_X_VERSION):
            LOG.debug("Parsing Swagger document using 2.0 specification")
            authorizer_dict = self.swagger.get(SwaggerParser._SWAGGER_SECURITY_DEFINITIONS, {})
        elif document_version.startswith(SwaggerParser._3_X_VERSION):
            LOG.debug("Parsing Swagger document using 3.0 specification")
            authorizer_dict = self.swagger.get(SwaggerParser._SWAGGER_COMPONENTS, {}).get(
                SwaggerParser._SWAGGER_SECURITY_SCHEMES, {}
            )
        else:
            raise InvalidOasVersion(
                f"An invalid OpenApi version was detected: '{document_version}', must be one of 2.x or 3.x",
            )

        for auth_name, properties in authorizer_dict.items():
            authorizer_object = properties.get(self._AUTHORIZER_KEY)

            if not authorizer_object:
                LOG.warning("Skip parsing unsupported authorizer '%s'", auth_name)
                continue

            authorizer_type = authorizer_object.get(SwaggerParser._AUTHORIZER_TYPE, "").lower()
            payload_version = authorizer_object.get(SwaggerParser._AUTHORIZER_PAYLOAD_VERSION, "1.0")

            lambda_name = LambdaUri.get_function_name(authorizer_object.get(SwaggerParser._AUTHORIZER_LAMBDA_URI))

            if not lambda_name:
                LOG.warning("Unable to parse authorizerUri '%s' for authorizer '%s', skipping", lambda_name, auth_name)
                continue

            # only add authorizer if it is Lambda token or request based (not jwt)
            if not authorizer_type in LambdaAuthorizer.VALID_TYPES:
                LOG.warning("Lambda authorizer '%s' type '%s' is unsupported, skipping", auth_name, authorizer_type)
                continue

            identity_sources = self._get_lambda_identity_sources(
                auth_name, authorizer_type, event_type, properties, authorizer_object
            )

            validation_expression = authorizer_object.get(SwaggerParser._AUTHORIZER_LAMBDA_VALIDATION)
            if event_type != Route.HTTP:
                validation_expression = None

                LOG.warning(
<<<<<<< HEAD
                    "Validation expressions is only available on Rest APIs, " "ignoring for Lambda authorizer '%s'",
=======
                    "Validation expressions is only available on Rest APIs, ignoring for Lambda authorizer '%s'",
>>>>>>> 46af04a0
                    auth_name,
                )

            if not identity_sources:
                LOG.warning(
                    "Skip parsing Lambda authorizer '%s', must contain at least valid identity source",
                    auth_name,
                )
                continue

            lambda_authorizer = LambdaAuthorizer(
                authorizer_name=auth_name,
                type=authorizer_type,
                payload_version=payload_version,
                lambda_name=lambda_name,
                identity_sources=identity_sources,
                validation_string=validation_expression,
            )

            authorizers[auth_name] = lambda_authorizer

            LOG.debug("Parsing Lambda authorizer '%s' type '%s'", auth_name, authorizer_type)

        return authorizers

    @staticmethod
    def _get_lambda_identity_sources(
        auth_name: str, auth_type: str, event_type: str, properties: dict, authorizer_object: dict
    ) -> List[str]:
        """
        Parses the properties depending on the Lambda Authorizer type (token or request) and retrieves identity sources

        Parameters
        ----------
        auth_name: str
            Name of the authorizer used for logging
        auth_type: str
            Type of authorizer (token, request)
        event_type: str
            API Gateway type (API, HTTP API)
        properties: dict
            Swagger Lambda Authorizer properties
        authorizer_object: dict
            Lambda Authorizer integration properties
        Returns
        -------
        List[str]
            A list of identity sources
        """
        identity_sources: List[str] = []

        if auth_type == LambdaAuthorizer.TOKEN:
            header_name = properties.get(SwaggerParser._AUTHORIZER_NAME)

            if not properties.get(SwaggerParser._AUTHORIZER_IN) == "header" or not header_name:
<<<<<<< HEAD
                LOG.info(
=======
                LOG.warning(
>>>>>>> 46af04a0
                    "Missing properties for Lambda Authorizer '%s', "
                    "property 'in' must be set to 'header' and "
                    "property 'name' must be provided",
                    auth_name,
                )
            elif event_type == Route.HTTP:
                LOG.info("Type 'token' for Lambda Authorizer '%s' is unsupported ", auth_name)
            else:
                identity_sources.append(f"method.request.header.{header_name}")
        else:
            identity_source_string = authorizer_object.get(SwaggerParser._AUTHORIZER_IDENTITY_SOURCE)

            if not identity_source_string:
<<<<<<< HEAD
                LOG.info(
=======
                LOG.warning(
>>>>>>> 46af04a0
                    "Missing property 'identitySource' in the authorizer integration for Lambda Authorizer '%s'",
                    auth_name,
                )
            else:
                # split the identity sources and remove any trailing spaces
                split_identity_source: List[str] = identity_source_string.split(",")
                identity_sources += [identity.strip() for identity in split_identity_source]

        return identity_sources

    def get_default_authorizer(self, event_type: str) -> Union[str, None]:
        """
        Parses the body definition to find root level Authorizer definitions

        Parameters
        ----------
        event_type: str
            String representing the type of API the definition body is defined as

        Returns
        -------
        Union[str, None]
            Returns the name of the authorizer, if there is one defined, otherwise None
        """
        document_version = self.swagger.get(SwaggerParser._SWAGGER) or self.swagger.get(SwaggerParser._OPENAPI) or ""
        authorizers = self.swagger.get(SwaggerParser._SWAGGER_SECURITY, [])

        if not authorizers:
            return None

        if not document_version.startswith(SwaggerParser._3_X_VERSION) or not event_type == Route.HTTP:
            raise IncorrectOasWithDefaultAuthorizerException(
                "Root level definition of default authorizers are only supported for OpenApi 3.0"
            )

        if len(authorizers) > 1:
            raise MultipleAuthorizerException(
                f"There must only be a single authorizer defined for a single route, found '{len(authorizers)}'"
            )

        if len(authorizers) == 1:
            # user has authorizer defined
            authorizer_object = authorizers[0]
            authorizer_object = list(authorizers[0])

            # make sure that authorizer actually has keys
            if len(authorizer_object) != 1:
                raise InvalidSecurityDefinition(
                    "Invalid default security definition found, there must " "be an authorizer defined."
                )

            authorizer_name = str(authorizer_object[0])

            LOG.debug("Found default authorizer: %s", authorizer_name)

            return authorizer_name

        return None

    def get_routes(self, event_type=Route.API) -> List[Route]:
        """
        Parses a swagger document and returns a list of APIs configured in the document.

        Swagger documents have the following structure
        {
            "/path1": {    # path
                "get": {   # method
                    "x-amazon-apigateway-integration": {   # integration
                        "type": "aws_proxy",

                        # URI contains the Lambda function ARN that needs to be parsed to get Function Name
                        "uri": {
                            "Fn::Sub":
                                "arn:aws:apigateway:aws:lambda:path/2015-03-31/functions/${LambdaFunction.Arn}/..."
                        }
                    }
                },
                "post": {
                },
            },
            "/path2": {
                ...
            }
        }

        Returns
        -------
        list of list of samcli.commands.local.apigw.local_apigw_service.Route
            List of APIs that are configured in the Swagger document
        """

        result = []
        paths_dict = self.swagger.get("paths", {})

        for full_path, path_config in paths_dict.items():
            for method, method_config in path_config.items():
                function_name = self._get_integration_function_name(method_config)
                if not function_name:
                    LOG.debug(
                        "Lambda function integration not found in Swagger document at path='%s' method='%s'",
                        full_path,
                        method,
                    )
                    continue

                if method.lower() == self._ANY_METHOD_EXTENSION_KEY:
                    # Convert to a more commonly used method notation
                    method = self._ANY_METHOD

                payload_format_version = self._get_payload_format_version(method_config)

                authorizers = method_config.get(SwaggerParser._SWAGGER_SECURITY, None)
                authorizer_name = None

                if authorizers is None:
                    # user has no security defined, set blank to use default
                    authorizer_name = ""
                else:
                    if not isinstance(authorizers, list):
                        raise InvalidSecurityDefinition(
                            "Invalid security definition found, authorizers for "
                            f"path='{full_path}' method='{method}' must be a list"
                        )

                    if len(authorizers) > 1:
                        raise MultipleAuthorizerException(
                            "There must only be a single authorizer defined "
                            f"for path='{full_path}' method='{method}', found '{len(authorizers)}'"
                        )

                    if len(authorizers) == 1:
                        # user has authorizer defined
                        authorizer_object = authorizers[0]
                        authorizer_object = list(authorizers[0])

                        # make sure that authorizer actually has keys
                        if len(authorizer_object) != 1:
                            raise InvalidSecurityDefinition(
                                "Invalid security definition found, authorizers for "
                                f"path='{full_path}' method='{method}' must contain an authorizer"
                            )

                        authorizer_name = str(authorizer_object[0])

                route = Route(
                    function_name,
                    full_path,
                    methods=[method],
                    event_type=event_type,
                    payload_format_version=payload_format_version,
                    operation_name=method_config.get("operationId"),
                    stack_path=self.stack_path,
                    authorizer_name=authorizer_name,
                )
                result.append(route)

        return result

    def _get_integration(self, method_config):
        """
        Get Integration defined in the method configuration.
        Integration configuration is defined under the special "x-amazon-apigateway-integration" key. We care only
        about Lambda integrations, which are of type aws_proxy, and ignore the rest.

        Parameters
        ----------
        method_config : dict
            Dictionary containing the method configuration which might contain integration settings

        Returns
        -------
        dict or None
            integration, if possible. None, if not.
        """
        if not isinstance(method_config, dict) or self._INTEGRATION_KEY not in method_config:
            return None

        integration = method_config[self._INTEGRATION_KEY]

        if (
            integration
            and isinstance(integration, dict)
            and integration.get("type").lower() == IntegrationType.aws_proxy.value
        ):
            # Integration must be "aws_proxy" otherwise we don't care about it
            return integration

        return None

    def _get_integration_function_name(self, method_config):
        """
        Tries to parse the Lambda Function name from the Integration defined in the method configuration.
        Integration configuration is defined under the special "x-amazon-apigateway-integration" key. We care only
        about Lambda integrations, which are of type aws_proxy, and ignore the rest. Integration URI is complex and
        hard to parse. Hence we do our best to extract function name out of integration URI. If not possible, we
        return None.

        Parameters
        ----------
        method_config : dict
            Dictionary containing the method configuration which might contain integration settings

        Returns
        -------
        string or None
            Lambda function name, if possible. None, if not.
        """
        integration = self._get_integration(method_config)
        if integration is None:
            return None

        return LambdaUri.get_function_name(integration.get("uri"))

    def _get_payload_format_version(self, method_config):
        """
        Get the "payloadFormatVersion" from the Integration defined in the method configuration.

        Parameters
        ----------
        method_config : dict
            Dictionary containing the method configuration which might contain integration settings

        Returns
        -------
        string or None
            Payload format version, if exists. None, if not.
        """
        integration = self._get_integration(method_config)
        if integration is None:
            return None

        return integration.get("payloadFormatVersion")<|MERGE_RESOLUTION|>--- conflicted
+++ resolved
@@ -122,11 +122,7 @@
                 validation_expression = None
 
                 LOG.warning(
-<<<<<<< HEAD
-                    "Validation expressions is only available on Rest APIs, " "ignoring for Lambda authorizer '%s'",
-=======
                     "Validation expressions is only available on Rest APIs, ignoring for Lambda authorizer '%s'",
->>>>>>> 46af04a0
                     auth_name,
                 )
 
@@ -182,11 +178,7 @@
             header_name = properties.get(SwaggerParser._AUTHORIZER_NAME)
 
             if not properties.get(SwaggerParser._AUTHORIZER_IN) == "header" or not header_name:
-<<<<<<< HEAD
-                LOG.info(
-=======
                 LOG.warning(
->>>>>>> 46af04a0
                     "Missing properties for Lambda Authorizer '%s', "
                     "property 'in' must be set to 'header' and "
                     "property 'name' must be provided",
@@ -200,11 +192,7 @@
             identity_source_string = authorizer_object.get(SwaggerParser._AUTHORIZER_IDENTITY_SOURCE)
 
             if not identity_source_string:
-<<<<<<< HEAD
-                LOG.info(
-=======
                 LOG.warning(
->>>>>>> 46af04a0
                     "Missing property 'identitySource' in the authorizer integration for Lambda Authorizer '%s'",
                     auth_name,
                 )

--- conflicted
+++ resolved
@@ -14,62 +14,40 @@
         APIGATEWAY_STAGE
     ]
 
-<<<<<<< HEAD
-    def extract_resource(self, resource_type, logical_id, api_resource, collector, api, cwd=None):
+    def extract_resources(self, resources, collector, api, cwd=None):
         """
         Extract the Route Object from a given resource and adds it to the RouteCollector.
 
         Parameters
         ----------
-        resource_type: str
-            The resource property type
-        logical_id : str
-            Logical ID of the resource
-
-        api_resource: dict
-            Contents of the function resource including its properties\
-=======
-    def extract_resource_api(self, resources, collector, cwd=None):
-        """
-        Extract the Api Object from a given resource and adds it to the ApiCollector.
-
-        Parameters
-        ----------
         resources: dict
             The dictionary containing the different resources within the template
->>>>>>> 4130ea2e
 
-        collector: ApiCollector
+        collector: samcli.commands.local.lib.route_collector.RouteCollector
             Instance of the API collector that where we will save the API information
 
-<<<<<<< HEAD
-        api: Api
+        api: samcli.commands.local.lib.provider.Api
             Instance of the Api which will save all the api configurations
 
-        cwd : str
-            Optional working directory with respect to which we will resolve relative path to Swagger file
-        """
-        if resource_type == CFApiProvider.APIGATEWAY_RESTAPI:
-            return self._extract_cloud_formation_route(logical_id, api_resource, collector, api, cwd)
-        if resource_type == CFApiProvider.APIGATEWAY_STAGE:
-            return self._extract_cloud_formation_stage(api_resource, api)
-=======
         cwd : str
             Optional working directory with respect to which we will resolve relative path to Swagger file
 
         Return
         -------
-        Returns a list of Apis
+        Returns a list of routes
         """
         for logical_id, resource in resources.items():
             resource_type = resource.get(CFBaseApiProvider.RESOURCE_TYPE)
             if resource_type == CFApiProvider.APIGATEWAY_RESTAPI:
-                self._extract_cloud_formation_api(logical_id, resource, collector, cwd)
+                self._extract_cloud_formation_route(logical_id, resource, collector, api=api, cwd=cwd)
+
+            if resource_type == CFApiProvider.APIGATEWAY_STAGE:
+                self._extract_cloud_formation_stage(resource, api)
+
         all_apis = []
         for _, apis in collector:
             all_apis.extend(apis)
         return all_apis
->>>>>>> 4130ea2e
 
     def _extract_cloud_formation_route(self, logical_id, api_resource, collector, api, cwd=None):
         """
@@ -102,11 +80,9 @@
     @staticmethod
     def _extract_cloud_formation_stage(api_resource, api):
         """
-        Extract APIs from AWS::ApiGateway::Stage resource by reading and adds it to the collector.
+        Extract the stage from AWS::ApiGateway::Stage resource by reading and adds it to the collector.
         Parameters
        ----------
-        logical_id : str
-            Logical ID of the resource
         api_resource : dict
             Resource definition, including its properties
         api: samcli.commands.local.lib.provider.Api

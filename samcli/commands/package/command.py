"""
CLI command for "package" command
"""
from functools import partial

import click

from samcli.cli.cli_config_file import configuration_option, TomlProvider
from samcli.cli.main import pass_context, common_options, aws_creds_options, print_cmdline_args
from samcli.cli.types import ImageRepositoryType, ImageRepositoriesType
from samcli.commands.package.exceptions import PackageResolveS3AndS3SetError, PackageResolveS3AndS3NotSetError
from samcli.lib.cli_validation.image_repository_validation import image_repository_validation
from samcli.lib.utils.packagetype import ZIP, IMAGE
from samcli.commands._utils.options import (
    artifact_callback,
    resolve_s3_callback,
    signing_profiles_option,
    image_repositories_callback,
)
from samcli.commands._utils.options import metadata_override_option, template_click_option, no_progressbar_option
from samcli.commands._utils.resources import resources_generator
from samcli.lib.bootstrap.bootstrap import manage_stack
from samcli.lib.telemetry.metric import track_command, track_template_warnings
from samcli.lib.utils.version_checker import check_newer_version
from samcli.lib.warnings.sam_cli_warning import CodeDeployWarning, CodeDeployConditionWarning

SHORT_HELP = "Package an AWS SAM application."


def resources_and_properties_help_string():
    """
    Total list of resources and their property locations that are supported for `sam package`
    :return: str
    """
    return "".join(
        f"\nResource : {resource} | Location : {location}\n".format(resource=resource, location=location)
        for resource, location in resources_generator()
    )


HELP_TEXT = (
    """The SAM package command creates and uploads artifacts based on the package type of a given resource.
It uploads local images to ECR for `Image` package types.
It creates zip of your code and dependencies and uploads it to S3 for other package types.
The command returns a copy of your template, replacing references to local artifacts
with the AWS location where the command uploaded the artifacts.

The following resources and their property locations are supported.
"""
    + resources_and_properties_help_string()
)


@click.command("package", short_help=SHORT_HELP, help=HELP_TEXT, context_settings=dict(max_content_width=120))
@configuration_option(provider=TomlProvider(section="parameters"))
@template_click_option(include_build=True)
@click.option(
    "--s3-bucket",
    required=False,
    callback=partial(artifact_callback, artifact=ZIP),
    help="The name of the S3 bucket where this command uploads the artifacts that are referenced in your template.",
)
@click.option(
    "--image-repository",
    callback=partial(artifact_callback, artifact=IMAGE),
    type=ImageRepositoryType(),
    required=False,
    help="ECR repo uri where this command uploads the image artifacts that are referenced in your template.",
)
@click.option(
    "--image-repositories",
    multiple=True,
    callback=image_repositories_callback,
    type=ImageRepositoriesType(),
    required=False,
    help="Specify mapping of Function Logical ID to ECR Repo uri, of the form Function_Logical_ID=ECR_Repo_Uri."
    "This option can be specified multiple times.",
)
@click.option(
    "--s3-prefix",
    required=False,
    help="A prefix name that the command adds to the artifacts "
    "name when it uploads them to the S3 bucket. The prefix name is a "
    "path name (folder name) for the S3 bucket.",
)
@click.option(
    "--kms-key-id",
    required=False,
    help="The ID of an AWS KMS key that the command uses to encrypt artifacts that are at rest in the S3 bucket.",
)
@click.option(
    "--output-template-file",
    required=False,
    type=click.Path(),
    help="The path to the file where the command "
    "writes the output AWS CloudFormation template. If you don't specify a "
    "path, the command writes the template to the standard output.",
)
@click.option(
    "--use-json",
    required=False,
    is_flag=True,
    help="Indicates whether to use JSON as the format for "
    "the output AWS CloudFormation template. YAML is used by default.",
)
@click.option(
    "--force-upload",
    required=False,
    is_flag=True,
    help="Indicates whether to override existing files "
    "in the S3 bucket. Specify this flag to upload artifacts even if they "
    "match existing artifacts in the S3 bucket.",
)
@click.option(
    "--resolve-s3",
    required=False,
    is_flag=True,
    callback=partial(
        resolve_s3_callback,
        artifact=ZIP,
        exc_set=PackageResolveS3AndS3SetError,
        exc_not_set=PackageResolveS3AndS3NotSetError,
    ),
<<<<<<< HEAD
    help="Automatically resolve s3 bucket for non-guided deployments.",
=======
    help="Automatically resolve s3 bucket for non-guided deployments. "
    "Enabling this option will also create a managed default s3 bucket for you. "
    "If you do not provide a --s3-bucket value, the managed bucket will be used. "
    "Do not use --s3-guided parameter with this option.",
>>>>>>> 59c85768
)
@metadata_override_option
@signing_profiles_option
@no_progressbar_option
@common_options
@aws_creds_options
@image_repository_validation
@pass_context
@track_command
@check_newer_version
@track_template_warnings([CodeDeployWarning.__name__, CodeDeployConditionWarning.__name__])
@print_cmdline_args
def cli(
    ctx,
    template_file,
    s3_bucket,
    image_repository,
    image_repositories,
    s3_prefix,
    kms_key_id,
    output_template_file,
    use_json,
    force_upload,
    no_progressbar,
    metadata,
    signing_profiles,
    resolve_s3,
    config_file,
    config_env,
):
    """
    `sam package` command entry point
    """
    # All logic must be implemented in the ``do_cli`` method. This helps with easy unit testing

    do_cli(
        template_file,
        s3_bucket,
        image_repository,
        image_repositories,
        s3_prefix,
        kms_key_id,
        output_template_file,
        use_json,
        force_upload,
        no_progressbar,
        metadata,
        signing_profiles,
        ctx.region,
        ctx.profile,
        resolve_s3,
    )  # pragma: no cover


def do_cli(
    template_file,
    s3_bucket,
    image_repository,
    image_repositories,
    s3_prefix,
    kms_key_id,
    output_template_file,
    use_json,
    force_upload,
    no_progressbar,
    metadata,
    signing_profiles,
    region,
    profile,
    resolve_s3,
):
    """
    Implementation of the ``cli`` method
    """

    from samcli.commands.package.package_context import PackageContext

    if resolve_s3:
        s3_bucket = manage_stack(profile=profile, region=region)
        click.echo(f"\n\t\tManaged S3 bucket: {s3_bucket}")
        click.echo("\t\tA different default S3 bucket can be set in samconfig.toml")
        click.echo("\t\tOr by specifying --s3-bucket explicitly.")

    with PackageContext(
        template_file=template_file,
        s3_bucket=s3_bucket,
        image_repository=image_repository,
        image_repositories=image_repositories,
        s3_prefix=s3_prefix,
        kms_key_id=kms_key_id,
        output_template_file=output_template_file,
        use_json=use_json,
        force_upload=force_upload,
        no_progressbar=no_progressbar,
        metadata=metadata,
        region=region,
        profile=profile,
        signing_profiles=signing_profiles,
    ) as package_context:
        package_context.run()<|MERGE_RESOLUTION|>--- conflicted
+++ resolved
@@ -121,14 +121,10 @@
         exc_set=PackageResolveS3AndS3SetError,
         exc_not_set=PackageResolveS3AndS3NotSetError,
     ),
-<<<<<<< HEAD
-    help="Automatically resolve s3 bucket for non-guided deployments.",
-=======
     help="Automatically resolve s3 bucket for non-guided deployments. "
     "Enabling this option will also create a managed default s3 bucket for you. "
     "If you do not provide a --s3-bucket value, the managed bucket will be used. "
     "Do not use --s3-guided parameter with this option.",
->>>>>>> 59c85768
 )
 @metadata_override_option
 @signing_profiles_option

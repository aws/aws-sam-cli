--- conflicted
+++ resolved
@@ -44,17 +44,14 @@
 
     All = ExperimentalEntry("experimentalAll", EXPERIMENTAL_ENV_VAR_PREFIX + "FEATURES")
     Esbuild = ExperimentalEntry("experimentalEsbuild", EXPERIMENTAL_ENV_VAR_PREFIX + "ESBUILD")
-<<<<<<< HEAD
+    BuildPerformance = ExperimentalEntry(
+        "experimentalBuildPerformance", EXPERIMENTAL_ENV_VAR_PREFIX + "BUILD_PERFORMANCE"
+    )
     IaCsSupport = {
         "terraform": ExperimentalEntry(
             "experimentalTerraformSupport", EXPERIMENTAL_ENV_VAR_PREFIX + "TERRAFORM_SUPPORT"
         )
     }
-=======
-    BuildPerformance = ExperimentalEntry(
-        "experimentalBuildPerformance", EXPERIMENTAL_ENV_VAR_PREFIX + "BUILD_PERFORMANCE"
-    )
->>>>>>> b37a83b7
 
 
 def is_experimental_enabled(config_entry: ExperimentalEntry) -> bool:

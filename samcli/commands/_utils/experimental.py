--- conflicted
+++ resolved
@@ -43,18 +43,14 @@
     """Class for storing all experimental related ConfigEntries"""
 
     All = ExperimentalEntry("experimentalAll", EXPERIMENTAL_ENV_VAR_PREFIX + "FEATURES")
-<<<<<<< HEAD
     BuildPerformance = ExperimentalEntry(
         "experimentalBuildPerformance", EXPERIMENTAL_ENV_VAR_PREFIX + "BUILD_PERFORMANCE"
     )
-=======
-    Esbuild = ExperimentalEntry("experimentalEsbuild", EXPERIMENTAL_ENV_VAR_PREFIX + "ESBUILD")
     IaCsSupport = {
         "terraform": ExperimentalEntry(
             "experimentalTerraformSupport", EXPERIMENTAL_ENV_VAR_PREFIX + "TERRAFORM_SUPPORT"
         )
     }
->>>>>>> f717ef0b
 
 
 def is_experimental_enabled(config_entry: ExperimentalEntry) -> bool:

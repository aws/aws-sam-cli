"""
Custom Click options for hook package id
"""

import logging
import os
import click

from samcli.cli.global_config import GlobalConfig
from samcli.commands._utils.constants import DEFAULT_BUILT_TEMPLATE_PATH
from samcli.commands._utils.experimental import (
    prompt_experimental,
    ExperimentalFlag,
    set_experimental,
    update_experimental_context,
)
from samcli.lib.hook.exceptions import InvalidHookWrapperException
from samcli.lib.hook.hook_wrapper import IacHookWrapper, get_available_hook_packages_ids

LOG = logging.getLogger(__name__)


class HookPackageIdOption(click.Option):
    """
    A custom option class that allows do custom validation for the SAM CLI commands options in case if hook package
    id is passed. It also calls the correct IaC prepare hook, and update the SAM CLI commands options based on the
    prepare hook output.
    """

    def __init__(self, *args, **kwargs):
        self.hook_package_id_option_name = "hook_package_id"
        self._force_prepare = kwargs.pop("force_prepare", True)
        self._invalid_coexist_options = kwargs.pop("invalid_coexist_options", [])
        super().__init__(*args, **kwargs)

    def handle_parse_result(self, ctx, opts, args):
        opt_name = self.hook_package_id_option_name.replace("_", "-")
        if self.hook_package_id_option_name not in opts:
            return super().handle_parse_result(ctx, opts, args)
        command_name = ctx.command.name
        if command_name in ["invoke", "start-lambda", "start-api"]:
            command_name = f"local {command_name}"
        # validate the hook_package_id value exists
        hook_package_id = opts[self.hook_package_id_option_name]
        iac_hook_wrapper = None
        try:
            iac_hook_wrapper = IacHookWrapper(hook_package_id)
        except InvalidHookWrapperException as e:
            raise click.BadParameter(
                f"{hook_package_id} is not a valid hook package id."
                f"{os.linesep}valid package ids: {get_available_hook_packages_ids()}"
            ) from e

        self._validate_coexist_options(opt_name, opts)

        _validate_build_command_parameters(command_name, opts)

        if not _check_experimental_flag(hook_package_id, command_name, opts, ctx.default_map):
            return super().handle_parse_result(ctx, opts, args)

        self._call_prepare_hook(iac_hook_wrapper, opts)
        return super().handle_parse_result(ctx, opts, args)

    def _call_prepare_hook(self, iac_hook_wrapper, opts):
        # call prepare hook
        built_template_path = DEFAULT_BUILT_TEMPLATE_PATH
        if not self._force_prepare and os.path.exists(built_template_path):
            LOG.info("Skipped prepare hook. Current application is already prepared.")
        else:
            LOG.info("Running Prepare Hook to prepare the current application")

            iac_project_path = os.getcwd()
            output_dir_path = os.path.join(iac_project_path, ".aws-sam-iacs", "iacs_metadata")
            if not os.path.exists(output_dir_path):
                os.makedirs(output_dir_path, exist_ok=True)
            debug = opts.get("debug", False)
            aws_profile = opts.get("profile")
            aws_region = opts.get("region")
            metadata_file = iac_hook_wrapper.prepare(output_dir_path, iac_project_path, debug, aws_profile, aws_region)

            LOG.info("Prepare hook completed and metadata file generated at: %s", metadata_file)
            opts["template_file"] = metadata_file

    def _validate_coexist_options(self, opt_name, opts):
        # validate coexist options
        for invalid_opt in self._invalid_coexist_options:
            invalid_opt_name = invalid_opt.replace("-", "_")
            if invalid_opt_name in opts:
                raise click.BadParameter(
<<<<<<< HEAD
                    f"{hook_package_id} is not a valid hook package id. This is the list of valid "
                    f"packages ids {get_available_hook_packages_ids()}"
                ) from e

            # validate coexist options
            for invalid_opt in self._invalid_coexist_options:
                invalid_opt_name = invalid_opt.replace("-", "_")
                if invalid_opt_name in opts:
                    raise click.BadParameter(
                        f"Parameters {opt_name}, and {','.join(self._invalid_coexist_options)} can not be used together"
                    )

            # validate build-image is provided in case of build using container
            # add this validation here to avoid running hook prepare and there is issue
            if command_name == "build" and opts.get("use_container") and not opts.get("build_image"):
                raise click.UsageError("Missing required parameter --build-image.")

            # check beta-feature
            beta_features = opts.get("beta_features")

            # check if beta feature flag is required for a specific hook package
            # The IaCs support experimental flag map will contain only the beta IaCs. In case we support the external
            # hooks, we need to first know that the hook package is an external, and to handle the beta feature of it
            # using different approach
            experimental_entry = ExperimentalFlag.IaCsSupport.get(hook_package_id)
            if beta_features is None and experimental_entry is not None:

                iac_support_message = _get_iac_support_experimental_prompt_message(hook_package_id, command_name)
                if not prompt_experimental(experimental_entry, iac_support_message):
                    LOG.debug("Experimental flag is disabled and prepare hook is not run")
                    return super().handle_parse_result(ctx, opts, args)
            elif not beta_features:
                LOG.debug("beta-feature flag is disabled and prepare hook is not run")
                return super().handle_parse_result(ctx, opts, args)

            # call prepare hook
            built_template_path = DEFAULT_BUILT_TEMPLATE_PATH
            if not self._force_prepare and os.path.exists(built_template_path):
                LOG.info("Skip Running Prepare hook. The current application is already prepared.")
            else:
                LOG.info("Running Prepare Hook to prepare the current application")

                iac_project_path = os.getcwd()
                output_dir_path = os.path.join(iac_project_path, ".aws-sam-iacs", "iacs_metadata")

                if not os.path.exists(output_dir_path):
                    os.makedirs(output_dir_path, exist_ok=True)

                debug = opts.get("debug", False)
                aws_profile = opts.get("profile")
                aws_region = opts.get("region")
                skip_prepare_infra = opts.get("skip_prepare_infra", False)

                metadata_file = iac_hook_wrapper.prepare(
                    output_dir_path, iac_project_path, debug, aws_profile, aws_region, skip_prepare_infra
=======
                    f"Parameters {opt_name}, and {','.join(self._invalid_coexist_options)} cannot be used together"
>>>>>>> e557b968
                )


def _validate_build_command_parameters(command_name, opts):
    # validate build-image is provided in case of build using container
    # add this validation here to avoid running hook prepare and there is issue
    if command_name == "build" and opts.get("use_container") and not opts.get("build_image"):
        raise click.UsageError("Missing required parameter --build-image.")


def _check_experimental_flag(hook_package_id, command_name, opts, default_map):
    # check beta-feature
    experimental_entry = ExperimentalFlag.IaCsSupport.get(hook_package_id)
    beta_features = _get_customer_input_beta_features_option(default_map, experimental_entry, opts)

    # check if beta feature flag is required for a specific hook package
    # The IaCs support experimental flag map will contain only the beta IaCs. In case we support the external
    # hooks, we need to first know that the hook package is an external, and to handle the beta feature of it
    # using different approach
    if beta_features is None and experimental_entry is not None:
        iac_support_message = _get_iac_support_experimental_prompt_message(hook_package_id, command_name)
        if not prompt_experimental(experimental_entry, iac_support_message):
            LOG.debug("Experimental flag is disabled and prepare hook is not run")
            return False
    elif not beta_features:
        LOG.debug("--beta-features flag is disabled and prepare hook is not run")
        return False
    elif beta_features:
        LOG.debug("--beta-features flag is enabled, enabling experimental flag.")
        set_experimental(experimental_entry, True)
        update_experimental_context()
    return True


def _get_customer_input_beta_features_option(default_map, experimental_entry, opts):

    # Get the beta-features flag value from the command parameters if provided.
    beta_features = opts.get("beta_features")
    if beta_features is not None:
        return beta_features

    # Get the beta-features flag value from the SamConfig toml file if provided.
    beta_features = default_map.get("beta_features")
    if beta_features is not None:
        return beta_features

    # Get the beta-features flag value from the environment variables.
    if experimental_entry:
        gc = GlobalConfig()
        beta_features = gc.get_value(experimental_entry, default=None, value_type=bool, is_flag=True)
        if beta_features is not None:
            return beta_features
        return gc.get_value(ExperimentalFlag.All, default=None, value_type=bool, is_flag=True)

    return None


def _get_iac_support_experimental_prompt_message(hook_package_id: str, command: str) -> str:
    """
    return the customer prompt message for a specific hook package.

    Parameters
    ----------
    hook_package_id: str
        the hook package id to determine what is the supported iac

    command: str
        the current sam command
    Returns
    -------
    str
        the customer prompt message for a specific IaC.
    """

    supported_iacs_messages = {
        "terraform": (
            "Supporting Terraform applications is a beta feature.\n"
            "Please confirm if you would like to proceed using AWS SAM CLI with terraform application.\n"
            f"You can also enable this beta feature with 'sam {command} --beta-features'."
        )
    }
    return supported_iacs_messages.get(hook_package_id, "")<|MERGE_RESOLUTION|>--- conflicted
+++ resolved
@@ -73,10 +73,15 @@
             output_dir_path = os.path.join(iac_project_path, ".aws-sam-iacs", "iacs_metadata")
             if not os.path.exists(output_dir_path):
                 os.makedirs(output_dir_path, exist_ok=True)
+
             debug = opts.get("debug", False)
             aws_profile = opts.get("profile")
             aws_region = opts.get("region")
-            metadata_file = iac_hook_wrapper.prepare(output_dir_path, iac_project_path, debug, aws_profile, aws_region)
+            skip_prepare_infra = opts.get("skip_prepare_infra", False)
+
+            metadata_file = iac_hook_wrapper.prepare(
+                output_dir_path, iac_project_path, debug, aws_profile, aws_region, skip_prepare_infra
+            )
 
             LOG.info("Prepare hook completed and metadata file generated at: %s", metadata_file)
             opts["template_file"] = metadata_file
@@ -87,65 +92,7 @@
             invalid_opt_name = invalid_opt.replace("-", "_")
             if invalid_opt_name in opts:
                 raise click.BadParameter(
-<<<<<<< HEAD
-                    f"{hook_package_id} is not a valid hook package id. This is the list of valid "
-                    f"packages ids {get_available_hook_packages_ids()}"
-                ) from e
-
-            # validate coexist options
-            for invalid_opt in self._invalid_coexist_options:
-                invalid_opt_name = invalid_opt.replace("-", "_")
-                if invalid_opt_name in opts:
-                    raise click.BadParameter(
-                        f"Parameters {opt_name}, and {','.join(self._invalid_coexist_options)} can not be used together"
-                    )
-
-            # validate build-image is provided in case of build using container
-            # add this validation here to avoid running hook prepare and there is issue
-            if command_name == "build" and opts.get("use_container") and not opts.get("build_image"):
-                raise click.UsageError("Missing required parameter --build-image.")
-
-            # check beta-feature
-            beta_features = opts.get("beta_features")
-
-            # check if beta feature flag is required for a specific hook package
-            # The IaCs support experimental flag map will contain only the beta IaCs. In case we support the external
-            # hooks, we need to first know that the hook package is an external, and to handle the beta feature of it
-            # using different approach
-            experimental_entry = ExperimentalFlag.IaCsSupport.get(hook_package_id)
-            if beta_features is None and experimental_entry is not None:
-
-                iac_support_message = _get_iac_support_experimental_prompt_message(hook_package_id, command_name)
-                if not prompt_experimental(experimental_entry, iac_support_message):
-                    LOG.debug("Experimental flag is disabled and prepare hook is not run")
-                    return super().handle_parse_result(ctx, opts, args)
-            elif not beta_features:
-                LOG.debug("beta-feature flag is disabled and prepare hook is not run")
-                return super().handle_parse_result(ctx, opts, args)
-
-            # call prepare hook
-            built_template_path = DEFAULT_BUILT_TEMPLATE_PATH
-            if not self._force_prepare and os.path.exists(built_template_path):
-                LOG.info("Skip Running Prepare hook. The current application is already prepared.")
-            else:
-                LOG.info("Running Prepare Hook to prepare the current application")
-
-                iac_project_path = os.getcwd()
-                output_dir_path = os.path.join(iac_project_path, ".aws-sam-iacs", "iacs_metadata")
-
-                if not os.path.exists(output_dir_path):
-                    os.makedirs(output_dir_path, exist_ok=True)
-
-                debug = opts.get("debug", False)
-                aws_profile = opts.get("profile")
-                aws_region = opts.get("region")
-                skip_prepare_infra = opts.get("skip_prepare_infra", False)
-
-                metadata_file = iac_hook_wrapper.prepare(
-                    output_dir_path, iac_project_path, debug, aws_profile, aws_region, skip_prepare_infra
-=======
                     f"Parameters {opt_name}, and {','.join(self._invalid_coexist_options)} cannot be used together"
->>>>>>> e557b968
                 )
 
 

"""
CLI Command for Validating a SAM Template
"""
import os
import boto3
from botocore.exceptions import NoCredentialsError
import click

from samtranslator.translator.arn_generator import NoRegionFound

from samcli.cli.context import Context
from samcli.cli.main import pass_context, common_options as cli_framework_options, aws_creds_options, print_cmdline_args
from samcli.commands._utils.cdk_support_decorators import unsupported_command_cdk
from samcli.commands._utils.options import template_option_without_build
from samcli.lib.telemetry.metric import track_command
from samcli.cli.cli_config_file import configuration_option, TomlProvider
from samcli.lib.utils.version_checker import check_newer_version


@click.command("validate", short_help="Validate an AWS SAM template.")
@configuration_option(provider=TomlProvider(section="parameters"))
@template_option_without_build
@aws_creds_options
@cli_framework_options
@click.option(
    "--lint",
    is_flag=True,
    help="Run linting validation on template through cfn-lint. "
    "Create a cfnlintrc config file to specify additional parameters. "
    "For more information, see: https://github.com/aws-cloudformation/cfn-lint",
)
@pass_context
@track_command
@check_newer_version
@print_cmdline_args
@unsupported_command_cdk(alternative_command="cdk doctor")
def cli(ctx, template_file, config_file, config_env, lint):

    # All logic must be implemented in the ``do_cli`` method. This helps with easy unit testing

    do_cli(ctx, template_file, lint)  # pragma: no cover


def do_cli(ctx, template, lint):
    """
    Implementation of the ``cli`` method, just separated out for unit testing purposes
    """
    from samtranslator.translator.managed_policy_translator import ManagedPolicyLoader

    from samcli.commands.exceptions import UserException
    from samcli.commands.local.cli_common.user_exceptions import InvalidSamTemplateException
    from samcli.commands.validate.lib.exceptions import InvalidSamDocumentException
    from samcli.lib.translate.sam_template_validator import SamTemplateValidator

<<<<<<< HEAD
    sam_template = _read_sam_file(template)

    iam_client = boto3.client("iam")
    validator = SamTemplateValidator(
        sam_template, ManagedPolicyLoader(iam_client), profile=ctx.profile, region=ctx.region
    )

    try:
        validator.get_translated_template_if_valid()
    except InvalidSamDocumentException as e:
        click.secho("Template provided at '{}' was invalid SAM Template.".format(template), bg="red")
        raise InvalidSamTemplateException(str(e)) from e
    except NoRegionFound as no_region_found_e:
        raise UserException(
            "AWS Region was not found. Please configure your region through a profile or --region option",
            wrapped_from=no_region_found_e.__class__.__name__,
        ) from no_region_found_e
    except NoCredentialsError as e:
        raise UserException(
            "AWS Credentials are required. Please configure your credentials.", wrapped_from=e.__class__.__name__
        ) from e

    click.secho("{} is a valid SAM Template".format(template), fg="green")
=======
    if lint:
        _lint(ctx, template)
    else:
        sam_template = _read_sam_file(template)

        iam_client = boto3.client("iam")
        validator = SamTemplateValidator(
            sam_template, ManagedPolicyLoader(iam_client), profile=ctx.profile, region=ctx.region
        )

        try:
            validator.is_valid()
        except InvalidSamDocumentException as e:
            click.secho("Template provided at '{}' was invalid SAM Template.".format(template), bg="red")
            raise InvalidSamTemplateException(str(e)) from e
        except NoRegionFound as no_region_found_e:
            raise UserException(
                "AWS Region was not found. Please configure your region through a profile or --region option",
                wrapped_from=no_region_found_e.__class__.__name__,
            ) from no_region_found_e
        except NoCredentialsError as e:
            raise UserException(
                "AWS Credentials are required. Please configure your credentials.", wrapped_from=e.__class__.__name__
            ) from e

        click.secho(
            "{} is a valid SAM Template. This is according to basic SAM Validation, "
            'for additional validation, please run with "--lint" option'.format(template),
            fg="green",
        )
>>>>>>> 5d29835f


def _read_sam_file(template):
    """
    Reads the file (json and yaml supported) provided and returns the dictionary representation of the file.

    :param str template: Path to the template file
    :return dict: Dictionary representing the SAM Template
    :raises: SamTemplateNotFoundException when the template file does not exist
    """

    from samcli.commands.local.cli_common.user_exceptions import SamTemplateNotFoundException
    from samcli.yamlhelper import yaml_parse

    if not os.path.exists(template):
        click.secho("SAM Template Not Found", bg="red")
        raise SamTemplateNotFoundException("Template at {} is not found".format(template))

    with click.open_file(template, "r", encoding="utf-8") as sam_template:
        sam_template = yaml_parse(sam_template.read())

    return sam_template


def _lint(ctx: Context, template: str) -> None:
    """
    Parses provided SAM template and maps errors from CloudFormation template back to SAM template.

    Cfn-lint loggers are added to the SAM cli logging hierarchy which at the root logger
    configures with INFO level logging and a different formatting. This exposes and duplicates
    some cfn-lint logs that are not typically shown to customers. Explicitly setting the level to
    WARNING and propagate to be False remediates these issues.

    Parameters
    -----------
    ctx
        Click context object
    template
        Path to the template file

    """

    import cfnlint.core  # type: ignore
    import logging
    from samcli.commands.exceptions import UserException

    cfn_lint_logger = logging.getLogger("cfnlint")
    cfn_lint_logger.propagate = False

    try:
        lint_args = [template]
        if ctx.debug:
            lint_args.append("--debug")
        if ctx.region:
            lint_args.append("--region")
            lint_args.append(ctx.region)

        (args, filenames, formatter) = cfnlint.core.get_args_filenames(lint_args)
        cfn_lint_logger.setLevel(logging.WARNING)
        matches = list(cfnlint.core.get_matches(filenames, args))
        if not matches:
            click.secho("{} is a valid SAM Template".format(template), fg="green")
        rules = cfnlint.core.get_used_rules()
        matches_output = formatter.print_matches(matches, rules, filenames)

        if matches_output:
            click.secho(matches_output)

    except cfnlint.core.InvalidRegionException as e:
        raise UserException(
            "AWS Region was not found. Please configure your region through the --region option",
            wrapped_from=e.__class__.__name__,
        ) from e
    except cfnlint.core.CfnLintExitException as lint_error:
        raise UserException(
            lint_error,
            wrapped_from=lint_error.__class__.__name__,
        ) from lint_error<|MERGE_RESOLUTION|>--- conflicted
+++ resolved
@@ -52,31 +52,6 @@
     from samcli.commands.validate.lib.exceptions import InvalidSamDocumentException
     from samcli.lib.translate.sam_template_validator import SamTemplateValidator
 
-<<<<<<< HEAD
-    sam_template = _read_sam_file(template)
-
-    iam_client = boto3.client("iam")
-    validator = SamTemplateValidator(
-        sam_template, ManagedPolicyLoader(iam_client), profile=ctx.profile, region=ctx.region
-    )
-
-    try:
-        validator.get_translated_template_if_valid()
-    except InvalidSamDocumentException as e:
-        click.secho("Template provided at '{}' was invalid SAM Template.".format(template), bg="red")
-        raise InvalidSamTemplateException(str(e)) from e
-    except NoRegionFound as no_region_found_e:
-        raise UserException(
-            "AWS Region was not found. Please configure your region through a profile or --region option",
-            wrapped_from=no_region_found_e.__class__.__name__,
-        ) from no_region_found_e
-    except NoCredentialsError as e:
-        raise UserException(
-            "AWS Credentials are required. Please configure your credentials.", wrapped_from=e.__class__.__name__
-        ) from e
-
-    click.secho("{} is a valid SAM Template".format(template), fg="green")
-=======
     if lint:
         _lint(ctx, template)
     else:
@@ -88,7 +63,7 @@
         )
 
         try:
-            validator.is_valid()
+            validator.get_translated_template_if_valid()
         except InvalidSamDocumentException as e:
             click.secho("Template provided at '{}' was invalid SAM Template.".format(template), bg="red")
             raise InvalidSamTemplateException(str(e)) from e
@@ -107,7 +82,6 @@
             'for additional validation, please run with "--lint" option'.format(template),
             fg="green",
         )
->>>>>>> 5d29835f
 
 
 def _read_sam_file(template):

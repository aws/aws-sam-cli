"""
Class for graph. All data is stored in the graph directly, or within nodes that are stored in the graph
"""
from typing import List


class Graph:
<<<<<<< HEAD
    entry_points: List
    resources_to_analyze: List
    green_warnings: List
    yellow_warnings: List
    red_warnings: List
    red_burst_warnings: List

    def __init__(self):
        self.entry_points: List = []
        self.resources_to_analyze: List = []
        self.green_warnings: List = []
        self.yellow_warnings: List = []
        self.red_warnings: List = []
        self.red_burst_warnings: List = []

    def generate(self, lambda_functions: List) -> None:
        """Generates the graph based on the connections calulated
        Args:
            lambda_functions (List): List of all lambda functions in template
        """
        # Find all entry points
        for function in lambda_functions:
            if not function.parents:  # No parent resourecs, so this is an entry point
                self.entry_points.append(function)
=======
    def __init__(self):
        self.entry_points = []
        self.resources_to_analyze = []
        self.green_warnings = []
        self.yellow_warnings = []
        self.red_warnings = []
        self.red_burst_warnings = []

    def add_entry_point(self, node):
        self.entry_points.append(node)

    def get_entry_points(self):
        return self.entry_points

    def get_resources_to_analyze(self):
        return self.resources_to_analyze

    def add_resource_to_analyze(self, resource):
        self.resources_to_analyze.append(resource)
        
    def add_green_warning(self, warning):
        self.green_warnings.append(warning)

    def get_green_warnings(self):
        return self.green_warnings

    def add_yellow_warning(self, warning):
        self.yellow_warnings.append(warning)

    def get_yellow_warnings(self):
        return self.yellow_warnings

    def add_red_warning(self, warning):
        self.red_warnings.append(warning)

    def get_red_warnings(self):
        return self.red_warnings

    def add_red_burst_warning(self, warning):
        self.red_burst_warnings.append(warning)

    def get_red_burst_warnings(self):
        return self.red_burst_warnings
>>>>>>> a49db353
<|MERGE_RESOLUTION|>--- conflicted
+++ resolved
@@ -5,7 +5,6 @@
 
 
 class Graph:
-<<<<<<< HEAD
     entry_points: List
     resources_to_analyze: List
     green_warnings: List
@@ -30,48 +29,3 @@
         for function in lambda_functions:
             if not function.parents:  # No parent resourecs, so this is an entry point
                 self.entry_points.append(function)
-=======
-    def __init__(self):
-        self.entry_points = []
-        self.resources_to_analyze = []
-        self.green_warnings = []
-        self.yellow_warnings = []
-        self.red_warnings = []
-        self.red_burst_warnings = []
-
-    def add_entry_point(self, node):
-        self.entry_points.append(node)
-
-    def get_entry_points(self):
-        return self.entry_points
-
-    def get_resources_to_analyze(self):
-        return self.resources_to_analyze
-
-    def add_resource_to_analyze(self, resource):
-        self.resources_to_analyze.append(resource)
-        
-    def add_green_warning(self, warning):
-        self.green_warnings.append(warning)
-
-    def get_green_warnings(self):
-        return self.green_warnings
-
-    def add_yellow_warning(self, warning):
-        self.yellow_warnings.append(warning)
-
-    def get_yellow_warnings(self):
-        return self.yellow_warnings
-
-    def add_red_warning(self, warning):
-        self.red_warnings.append(warning)
-
-    def get_red_warnings(self):
-        return self.red_warnings
-
-    def add_red_burst_warning(self, warning):
-        self.red_burst_warnings.append(warning)
-
-    def get_red_burst_warnings(self):
-        return self.red_burst_warnings
->>>>>>> a49db353

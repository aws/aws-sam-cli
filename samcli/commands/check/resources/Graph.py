<<<<<<< HEAD
"""
Class for graph. All data is stored in the graph directly, or within nodes that are stored in the graph
"""
from typing import Any
from samcli.commands.check.resources.LambdaFunction import LambdaFunction
=======
from logging import warn
>>>>>>> 7e24204a


class Graph:
    def __init__(self):
<<<<<<< HEAD
        self._entry_points = []
        self._resources_to_analyze = []
=======
        self.entry_points = []
        self.resources_to_analyze = []
        self.green_warnings = []
        self.yellow_warnings = []
        self.red_warnings = []
        self.red_burst_warnings = []
>>>>>>> 7e24204a

    @property
    def entry_points(self) -> Any:
        return self._entry_points

    @entry_points.setter
    def entry_points(self, node: LambdaFunction):
        self._entry_points.append(node)

    @property
    def resources_to_analyze(self) -> Any:
        return self._resources_to_analyze

<<<<<<< HEAD
    @resources_to_analyze.setter
    def resources_to_analyze(self, resource: LambdaFunction):
        self._resources_to_analyze.append(resource)
=======
    def add_resource_to_analyze(self, resource):
        self.resources_to_analyze.append(resource)

    def add_green_warning(self, warning):
        self.green_warnings.append(warning)

    def get_green_warnings(self):
        return self.green_warnings

    def add_yellow_warning(self, warning):
        self.yellow_warnings.append(warning)

    def get_yellow_warnings(self):
        return self.yellow_warnings

    def add_red_warning(self, warning):
        self.red_warnings.append(warning)

    def get_red_warnings(self):
        return self.red_warnings

    def add_red_burst_warning(self, warning):
        self.red_burst_warnings.append(warning)

    def get_red_burst_warnings(self):
        return self.red_burst_warnings
>>>>>>> 7e24204a
<|MERGE_RESOLUTION|>--- conflicted
+++ resolved
@@ -1,27 +1,24 @@
-<<<<<<< HEAD
 """
 Class for graph. All data is stored in the graph directly, or within nodes that are stored in the graph
 """
 from typing import Any
 from samcli.commands.check.resources.LambdaFunction import LambdaFunction
-=======
+
 from logging import warn
->>>>>>> 7e24204a
+
 
 
 class Graph:
     def __init__(self):
-<<<<<<< HEAD
         self._entry_points = []
         self._resources_to_analyze = []
-=======
         self.entry_points = []
         self.resources_to_analyze = []
         self.green_warnings = []
         self.yellow_warnings = []
         self.red_warnings = []
         self.red_burst_warnings = []
->>>>>>> 7e24204a
+
 
     @property
     def entry_points(self) -> Any:
@@ -35,13 +32,10 @@
     def resources_to_analyze(self) -> Any:
         return self._resources_to_analyze
 
-<<<<<<< HEAD
+
     @resources_to_analyze.setter
     def resources_to_analyze(self, resource: LambdaFunction):
         self._resources_to_analyze.append(resource)
-=======
-    def add_resource_to_analyze(self, resource):
-        self.resources_to_analyze.append(resource)
 
     def add_green_warning(self, warning):
         self.green_warnings.append(warning)
@@ -66,4 +60,3 @@
 
     def get_red_burst_warnings(self):
         return self.red_burst_warnings
->>>>>>> 7e24204a

"""
Class object for Lambda Functions. Contains object from template, as well as all data for lambda functions,
excluding pricing info
"""
from typing import List, Any
from samcli.lib.providers.provider import Function
from samcli.commands.check.resources.TemplateResource import TemplateResource


class LambdaFunction(TemplateResource):
    duration: int
    tps: int
    parents: List
    children: List
    number_of_requests: int
    average_duration: int
    allocated_memory: int
    allocated_memory_unit: str

    def __init__(self, resource_object: Function, resource_type: str):
        """
        Args:
            resource_object (Function): The resource object form the template file
            resource_type (str): The resource type
        """
        super().__init__(resource_object, resource_type)
<<<<<<< HEAD
        self.duration = -1
        self.tps = -1
        self.parents: List = []
        self.children: List = []
        self.number_of_requests = -1
        self.average_duration = -1
        self.allocated_memory = -1
        self.allocated_memory_unit = ""

    @property
    def resource_name(self) -> Any:
        return self._resource_object.name
=======
        self._duration: int = -1
        self._tps: int = -1
        self._parents: List = []
        self._children: List = []
        self._number_of_requests: int = -1
        self._average_duration: int = -1
        self._allocated_memory: int = -1
        self._allocated_memory_unit: str = ""

    @property
    def number_of_requests(self) -> int:
        return self._number_of_requests

    @number_of_requests.setter
    def number_of_requests(self, num: int):
        self._number_of_requests = num

    @property
    def average_duration(self) -> int:
        return self._average_duration

    @average_duration.setter
    def average_duration(self, avg: int):
        self._average_duration = avg

    @property
    def allocated_memory(self) -> int:
        return self._allocated_memory

    @allocated_memory.setter
    def allocated_memory(self, mry: int):
        self._allocated_memory = mry

    @property
    def allocated_memory_unit(self) -> str:
        return self._allocated_memory_unit

    @allocated_memory_unit.setter
    def allocated_memory_unit(self, unit: str):
        self._allocated_memory_unit = unit

    @property
    def children(self) -> List:
        return self._children

    @children.setter
    def children(self, child_node: "LambdaFunction"):
        self._children.append(child_node)

    @property
    def parents(self) -> List:
        return self._parents

    @parents.setter
    def parents(self, parent_node: "LambdaFunction"):
        self._parents.append(parent_node)

    @property
    def tps(self) -> int:
        return self._tps

    @tps.setter
    def tps(self, tps: int):
        self._tps = tps

    @property
    def duration(self) -> int:
        return self._duration

    @duration.setter
    def duration(self, duration: int):
        self._duration = duration
>>>>>>> c7b7f2ff
<|MERGE_RESOLUTION|>--- conflicted
+++ resolved
@@ -24,7 +24,6 @@
             resource_type (str): The resource type
         """
         super().__init__(resource_object, resource_type)
-<<<<<<< HEAD
         self.duration = -1
         self.tps = -1
         self.parents: List = []
@@ -37,77 +36,3 @@
     @property
     def resource_name(self) -> Any:
         return self._resource_object.name
-=======
-        self._duration: int = -1
-        self._tps: int = -1
-        self._parents: List = []
-        self._children: List = []
-        self._number_of_requests: int = -1
-        self._average_duration: int = -1
-        self._allocated_memory: int = -1
-        self._allocated_memory_unit: str = ""
-
-    @property
-    def number_of_requests(self) -> int:
-        return self._number_of_requests
-
-    @number_of_requests.setter
-    def number_of_requests(self, num: int):
-        self._number_of_requests = num
-
-    @property
-    def average_duration(self) -> int:
-        return self._average_duration
-
-    @average_duration.setter
-    def average_duration(self, avg: int):
-        self._average_duration = avg
-
-    @property
-    def allocated_memory(self) -> int:
-        return self._allocated_memory
-
-    @allocated_memory.setter
-    def allocated_memory(self, mry: int):
-        self._allocated_memory = mry
-
-    @property
-    def allocated_memory_unit(self) -> str:
-        return self._allocated_memory_unit
-
-    @allocated_memory_unit.setter
-    def allocated_memory_unit(self, unit: str):
-        self._allocated_memory_unit = unit
-
-    @property
-    def children(self) -> List:
-        return self._children
-
-    @children.setter
-    def children(self, child_node: "LambdaFunction"):
-        self._children.append(child_node)
-
-    @property
-    def parents(self) -> List:
-        return self._parents
-
-    @parents.setter
-    def parents(self, parent_node: "LambdaFunction"):
-        self._parents.append(parent_node)
-
-    @property
-    def tps(self) -> int:
-        return self._tps
-
-    @tps.setter
-    def tps(self, tps: int):
-        self._tps = tps
-
-    @property
-    def duration(self) -> int:
-        return self._duration
-
-    @duration.setter
-    def duration(self, duration: int):
-        self._duration = duration
->>>>>>> c7b7f2ff

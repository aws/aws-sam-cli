"""
A center hub for checker logic
"""
import os
import functools
import logging
from typing import Any

from boto3.session import Session

from samtranslator.translator.translator import Translator
from samtranslator.public.exceptions import InvalidDocumentException
from samtranslator.parser import parser

from samcli.commands.local.cli_common.user_exceptions import SamTemplateNotFoundException
from samcli.commands.check.bottle_necks import BottleNecks
from samcli.commands.check.resources.lambda_function import LambdaFunction
<<<<<<< HEAD
from samcli.commands.check.resources.graph import Graph
from samcli.commands._utils.resources import AWS_LAMBDA_FUNCTION

from samcli.commands.check.pricing_calculations import PricingCalculations
from samcli.commands.check.bottle_neck_calculations import BottleNeckCalculations
from samcli.commands.check.results import Results
=======
from samcli.commands.check.resources.graph import CheckGraph
from samcli.commands.check.resources.pricing import CheckPricing
from samcli.commands._utils.resources import AWS_LAMBDA_FUNCTION

from samcli.commands.check.calculation import CheckCalculation
from samcli.commands.check.print_results import CheckResults
>>>>>>> 637acf66

from samcli.yamlhelper import yaml_parse

from samcli.lib.replace_uri.replace_uri import replace_local_codeuri
from samcli.lib.samlib.wrapper import SamTranslatorWrapper
from samcli.lib.providers.sam_function_provider import SamFunctionProvider
from samcli.lib.providers.sam_stack_provider import SamLocalStackProvider
from ..exceptions import InvalidSamDocumentException


LOG = logging.getLogger(__name__)


class CheckContext:
    """
    This class translates a template (SAM or CFN json) into a CFN yaml format. Evenchually
    this class will also contain the major function calls for sam check, such as
    "ask_bottle_neck_quesions", "calculate_bottle_necks", "calculate_pricing", and
    "print_results"
    """

    _region: str
    _profile: str
    _template_path: str

    def __init__(self, region: str, profile: str, template_path: str):
        """
        Parameters
        ----------
            region: str
                Users region
            profile: str
                Users profile
            template_path: str
                Path of the template
        """
        self._region = region
        self._profile = profile
        self._template_path = template_path

    def run(self) -> None:
        """
        All main functions (bottle neck questions, pricing questions, calculations, print results)
        will be called here
        """

        self._transform_template()

        LOG.info("... analyzing application template")

        graph = _parse_template()

        bottle_necks = BottleNecks(graph)
        bottle_necks.ask_entry_point_question()

<<<<<<< HEAD
        bottle_neck_calculations = BottleNeckCalculations(graph)
        bottle_neck_calculations.run_bottle_neck_calculations()

        pricing_calculations = PricingCalculations(graph)
        pricing_calculations.run_calculations()

        results = Results(graph, pricing_calculations.get_lambda_pricing_results())
=======
        pricing = CheckPricing(graph)
        pricing.ask_pricing_questions()

        calculations = CheckCalculation(graph)
        calculations.run_bottle_neck_calculations()

        results = CheckResults(graph)
>>>>>>> 637acf66
        results.print_bottle_neck_results()
        results.print_all_pricing_results()

    def _transform_template(self) -> Any:
        """
        Takes a sam template or a CFN json template and converts it into a CFN yaml template
        """
        wrapper = SamTranslatorWrapper({})
        managed_policy_map = wrapper.managed_policy_map()

        original_template = self._read_sam_file()

        updated_template = replace_local_codeuri(original_template)

        sam_translator = Translator(
            managed_policy_map=managed_policy_map,
            sam_parser=parser.Parser(),
            plugins=[],
            boto_session=Session(profile_name=self._profile, region_name=self._region),
        )

        # Translate template
        try:
            converted_template = sam_translator.translate(sam_template=updated_template, parameter_values={})
        except InvalidDocumentException as e:
            raise InvalidSamDocumentException(
                functools.reduce(lambda message, error: message + " " + str(error), e.causes, str(e))
            ) from e

        return converted_template

    def _read_sam_file(self) -> Any:
        """
        Reads the file (json and yaml supported) provided and returns the dictionary representation of the file.
        The file will be a sam application template file in SAM yaml, CFN json, or CFN yaml format

        Returns
        -------
            dict
                Dictionary representing the SAM Template

        Raises
        ------
            SamTemplateNotFoundException
                Raises this when the template file does not exist
        """

        if not os.path.exists(self._template_path):
            LOG.error("SAM Template Not Found")
            raise SamTemplateNotFoundException("Template at {} is not found".format(self._template_path))

        with open(self._template_path, "r", encoding="utf-8") as sam_template:
            sam_template = yaml_parse(sam_template.read())

        return sam_template


def _parse_template() -> CheckGraph:
    """Parses the template to retrieve resources

    Returns
    -------
        CheckGraph
            Returns the generated graph object
    """
    all_lambda_functions = []

    # template path
    # To-Do: allow user to set the path for the template
    path = os.path.realpath("template.yaml")

    # Get all lambda functions
    local_stacks = SamLocalStackProvider.get_stacks(path)[0]
    function_provider = SamFunctionProvider(local_stacks)
    functions = function_provider.get_all()  # List of all functions in the stacks
    for stack_function in functions:
        new_lambda_function = LambdaFunction(stack_function, AWS_LAMBDA_FUNCTION, stack_function.name)
        all_lambda_functions.append(new_lambda_function)

    # After all resources have been parsed from template, pass them into the graph
    graph = CheckGraph(all_lambda_functions)

    return graph<|MERGE_RESOLUTION|>--- conflicted
+++ resolved
@@ -15,21 +15,13 @@
 from samcli.commands.local.cli_common.user_exceptions import SamTemplateNotFoundException
 from samcli.commands.check.bottle_necks import BottleNecks
 from samcli.commands.check.resources.lambda_function import LambdaFunction
-<<<<<<< HEAD
-from samcli.commands.check.resources.graph import Graph
+from samcli.commands.check.resources.graph import CheckGraph
 from samcli.commands._utils.resources import AWS_LAMBDA_FUNCTION
 
+from samcli.commands.check.resources.pricing import CheckPricing
 from samcli.commands.check.pricing_calculations import PricingCalculations
 from samcli.commands.check.bottle_neck_calculations import BottleNeckCalculations
-from samcli.commands.check.results import Results
-=======
-from samcli.commands.check.resources.graph import CheckGraph
-from samcli.commands.check.resources.pricing import CheckPricing
-from samcli.commands._utils.resources import AWS_LAMBDA_FUNCTION
-
-from samcli.commands.check.calculation import CheckCalculation
-from samcli.commands.check.print_results import CheckResults
->>>>>>> 637acf66
+from samcli.commands.check.results import CheckResults
 
 from samcli.yamlhelper import yaml_parse
 
@@ -85,23 +77,13 @@
         bottle_necks = BottleNecks(graph)
         bottle_necks.ask_entry_point_question()
 
-<<<<<<< HEAD
         bottle_neck_calculations = BottleNeckCalculations(graph)
         bottle_neck_calculations.run_bottle_neck_calculations()
 
         pricing_calculations = PricingCalculations(graph)
         pricing_calculations.run_calculations()
 
-        results = Results(graph, pricing_calculations.get_lambda_pricing_results())
-=======
-        pricing = CheckPricing(graph)
-        pricing.ask_pricing_questions()
-
-        calculations = CheckCalculation(graph)
-        calculations.run_bottle_neck_calculations()
-
-        results = CheckResults(graph)
->>>>>>> 637acf66
+        results = CheckResults(graph, pricing_calculations.get_lambda_pricing_results())
         results.print_bottle_neck_results()
         results.print_all_pricing_results()
 

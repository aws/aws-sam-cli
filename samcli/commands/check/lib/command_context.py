--- conflicted
+++ resolved
@@ -17,12 +17,9 @@
 from samcli.commands.check.resources.LambdaFunction import LambdaFunction
 from samcli.commands.check.resources.Graph import Graph
 from samcli.commands._utils.resources import AWS_LAMBDA_FUNCTION
-<<<<<<< HEAD
+
 from samcli.commands.check.calculations import Calculations
 from samcli.commands.check.print_results import PrintResults
-
-=======
->>>>>>> 17a452a9
 
 from samcli.yamlhelper import yaml_parse
 
@@ -47,7 +44,7 @@
     _region: str
     _profile: str
     _template_path: str
-<<<<<<< HEAD
+
 
     def __init__(self, region: str, profile: str, template_path: str):
         """
@@ -60,43 +57,22 @@
         self._profile = profile
         self._template_path = template_path
 
-=======
-
-    def __init__(self, region: str, profile: str, template_path: str):
-        """
-        Args:
-            region (str): Users region
-            profile (str): Users profile
-            template_path (str): [description]
-        """
-        self._region = region
-        self._profile = profile
-        self._template_path = template_path
-
->>>>>>> 17a452a9
     def run(self) -> None:
         """
         All main functions (bottle neck questions, pricing questions, calculations, print results)
         will be called here
         """
-<<<<<<< HEAD
+
         self._transform_template()
 
         LOG.info("... analyzing application template")
 
         graph = _parse_template()
-=======
-        self.transform_template()
-
-        LOG.info("... analyzing application template")
-
-        graph = parse_template()
->>>>>>> 17a452a9
 
         bottle_necks = BottleNecks(graph)
         bottle_necks.ask_entry_point_question()
 
-<<<<<<< HEAD
+
         calculations = Calculations(graph)
         calculations.run_bottle_neck_calculations()
 
@@ -104,9 +80,6 @@
         results.print_bottle_neck_results()
 
     def _transform_template(self) -> Any:
-=======
-    def transform_template(self) -> Any:
->>>>>>> 17a452a9
         """
         Takes a sam template or a CFN json template and converts it into a CFN yaml template
         """
@@ -134,11 +107,7 @@
 
         return converted_template
 
-<<<<<<< HEAD
     def _read_sam_file(self) -> Any:
-=======
-    def read_sam_file(self) -> Any:
->>>>>>> 17a452a9
         """
         Reads the file (json and yaml supported) provided and returns the dictionary representation of the file.
         The file will be a sam application template file in SAM yaml, CFN json, or CFN yaml format
@@ -157,13 +126,9 @@
         return sam_template
 
 
-<<<<<<< HEAD
+
 def _parse_template() -> Graph:
     """Parses the template to retrieve resources
-=======
-def parse_template() -> Graph:
-    """Parses the tenplate to retrieve resources
->>>>>>> 17a452a9
 
     Returns:
         Graph: Returns the generated graph object

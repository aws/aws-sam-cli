--- conflicted
+++ resolved
@@ -16,12 +16,10 @@
 from samcli.commands.check.bottle_necks import BottleNecks
 from samcli.commands.check.resources.LambdaFunction import LambdaFunction
 from samcli.commands.check.resources.Graph import Graph
-<<<<<<< HEAD
 from samcli.commands._utils.resources import AWS_LAMBDA_FUNCTION
-=======
 from samcli.commands.check.calculations import Calculations
 from samcli.commands.check.print_results import PrintResults
->>>>>>> c7b7f2ff
+
 
 from samcli.yamlhelper import yaml_parse
 
@@ -59,17 +57,17 @@
         self._profile = profile
         self._template_path = template_path
 
-<<<<<<< HEAD
+
     def run(self) -> None:
         """
         All main functions (bottle neck questions, pricing questions, calculations, print results)
         will be called here
         """
         self.transform_template()
-=======
+
     def run(self):
         self._transform_template()
->>>>>>> c7b7f2ff
+
 
         LOG.info("... analyzing application template")
 
@@ -131,16 +129,15 @@
         return sam_template
 
 
-<<<<<<< HEAD
+
 def parse_template() -> Graph:
     """Parses the tenplate to retrieve resources
 
     Returns:
         Graph: Returns the generated graph object
-    """
-=======
+
 def _parse_template() -> Graph:
->>>>>>> c7b7f2ff
+
     all_lambda_functions = []
 
     # template path

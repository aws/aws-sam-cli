--- conflicted
+++ resolved
@@ -11,26 +11,6 @@
 
 
 class BottleNecks:
-<<<<<<< HEAD
-    def __init__(self, graph):
-        self.graph = graph
-        self.pricing = Pricing(graph)
-
-    def ask(self, question, min=1, max=float("inf")):
-        valid_user_input = False
-        user_input = None
-        while valid_user_input is False:
-            user_input = click.prompt(text=question, type=int)
-            if user_input > max or user_input < min:
-                click.echo("Please enter a number within the range")
-            else:
-                valid_user_input = True
-
-        return user_input
-
-    def ask_entry_point_question(self):
-        entry_points = self.graph.get_entry_points()
-=======
     _graph: Graph
     _lambda_max_duration: int
 
@@ -41,13 +21,13 @@
         """
         self._graph = graph
         self._lambda_max_duration = 900000
+        self.pricing = Pricing(graph)
 
     def ask_entry_point_question(self) -> None:
         """
         User is asked which entry point they'd like to start with
         """
         entry_points = self._graph.entry_points
->>>>>>> d6123deb
 
         # All entry points must be calcualted before info can be displayed
         while entry_points:
@@ -66,14 +46,10 @@
             user_input = _ask(entry_point_question, 1, item_number + 1)
             current_entry_point = entry_points.pop(user_input - 1)
 
-<<<<<<< HEAD
             self.pricing.ask_pricing_question(current_entry_point)
 
-            self.graph.add_resource_to_analyze(current_entry_point)
-=======
             self._ask_bottle_neck_questions(current_entry_point)
             self._graph.resources_to_analyze.append(current_entry_point)
->>>>>>> d6123deb
 
             click.echo("")
 

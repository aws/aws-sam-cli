--- conflicted
+++ resolved
@@ -39,13 +39,8 @@
                 entry_point_question += "\n[%i] %s" % (item_number + 1, item_name)
 
             entry_point_question += "\nWhere should the simulation start?"
-<<<<<<< HEAD
+
             user_input = ask(entry_point_question, 1, item_number + 1)
-=======
-            user_input = _ask(entry_point_question, 1, item_number - 1)
-
-            click.echo("")
->>>>>>> c7b7f2ff
 
             current_entry_point = entry_points.pop(user_input - 1)
 
@@ -78,21 +73,18 @@
 
         lambda_function.duration = user_input_duration
 
-<<<<<<< HEAD
+
     def ask_bottle_neck_questions(self, resource: LambdaFunction) -> None:
         """Specific bottle neck questions are asked based on resource type
 
         Args:
             resource (LambdaFunction): [description]
         """
-=======
-    def _ask_bottle_neck_questions(self, resource: LambdaFunction):
->>>>>>> c7b7f2ff
         if resource.resource_type == AWS_LAMBDA_FUNCTION:
             self._lambda_bottle_neck_quesitons(resource)
 
 
-<<<<<<< HEAD
+
 def ask(question: str, min_val: int = 1, max_val: float = float("inf")) -> int:
     """Prompt the user for input based on provided range
 
@@ -104,9 +96,6 @@
     Returns:
         int: User selected value
     """
-=======
-def _ask(question: str, min_val: int = 1, max_val: float = float("inf")) -> int:
->>>>>>> c7b7f2ff
     valid_user_input = False
     user_input = 0
     while not valid_user_input:

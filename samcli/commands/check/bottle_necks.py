"""
Bottle neck questions are asked here. Data is saved in graph, but not calcualted here.
"""
import click

<<<<<<< HEAD
from samcli.commands.check.resources.graph import Graph
from samcli.commands.check.resources.lambda_function import LambdaFunction
from samcli.commands._utils.resources import AWS_LAMBDA_FUNCTION

from .resources.pricing import Pricing
=======
from samcli.commands.check.resources.graph import CheckGraph
from samcli.commands.check.resources.lambda_function import LambdaFunction
from samcli.commands._utils.resources import AWS_LAMBDA_FUNCTION

from samcli.commands.check.lib.ask_question import ask
>>>>>>> 637acf66


class BottleNecks:
    _graph: CheckGraph
    _lambda_max_duration: int

    def __init__(self, graph: CheckGraph):
        """
        Parameters
        ----------
            graph: CheckGraph
                The graph object. This is where all of the data is stored
        """
        self._graph = graph
        self._lambda_max_duration = 900000
        self.pricing = Pricing(graph)

    def ask_entry_point_question(self) -> None:
        """
        User is asked which entry point they'd like to start with
        """
        entry_points = self._graph.entry_points

        # All entry points must be calcualted before info can be displayed
        while entry_points:
            entry_point_question = (
                "We found the following resources in your application that could be the entry point for a request."
            )

            item_number = 0

            for item_number, item in enumerate(entry_points):
                item_name = item.resource_name
                entry_point_question += "\n[%i] %s" % (item_number + 1, item_name)

            entry_point_question += "\nWhere should the simulation start?"

            user_input = ask(entry_point_question, 1, item_number + 1)
            current_entry_point = entry_points.pop(user_input - 1)

            self._ask_bottle_neck_questions(current_entry_point)
            self._graph.resources_to_analyze.append(current_entry_point)

            click.echo("")

    def _lambda_bottle_neck_quesitons(self, lambda_function: LambdaFunction) -> None:
        """
        TPS (if necessary) and duration questions are asked for lambda functions

        Parameters
        ----------
            lambda_function: LambdaFunction
                The current lambda function object being analyzed from the graph
        """
        # If there is no entry point to the lambda function, get tps
        if lambda_function.tps == -1:

            user_input_tps = ask(
                "What is the expected per-second arrival rate for [%s]?\n[TPS]" % (lambda_function.resource_name)
            )
            lambda_function.tps = user_input_tps

        user_input_duration = ask(
            "What is the expected duration for the Lambda function [%s] in ms?\n[1 - %i]"
            % (lambda_function.resource_name, self._lambda_max_duration),
            1,
            self._lambda_max_duration,
        )

        lambda_function.duration = user_input_duration

        self.pricing.ask_pricing_questions(lambda_function)

    def _ask_bottle_neck_questions(self, resource: LambdaFunction) -> None:

        """Specific bottle neck questions are asked based on resource type

        Parameters
        ----------
            resource: LambdaFunction
                The current lambda function object being analyzed from the graph
        """
        if resource.resource_type == AWS_LAMBDA_FUNCTION:
            self._lambda_bottle_neck_quesitons(resource)<|MERGE_RESOLUTION|>--- conflicted
+++ resolved
@@ -3,19 +3,12 @@
 """
 import click
 
-<<<<<<< HEAD
-from samcli.commands.check.resources.graph import Graph
-from samcli.commands.check.resources.lambda_function import LambdaFunction
-from samcli.commands._utils.resources import AWS_LAMBDA_FUNCTION
-
-from .resources.pricing import Pricing
-=======
 from samcli.commands.check.resources.graph import CheckGraph
 from samcli.commands.check.resources.lambda_function import LambdaFunction
 from samcli.commands._utils.resources import AWS_LAMBDA_FUNCTION
+from .resources.pricing import CheckPricing
 
 from samcli.commands.check.lib.ask_question import ask
->>>>>>> 637acf66
 
 
 class BottleNecks:
@@ -31,7 +24,7 @@
         """
         self._graph = graph
         self._lambda_max_duration = 900000
-        self.pricing = Pricing(graph)
+        self.pricing = CheckPricing(graph)
 
     def ask_entry_point_question(self) -> None:
         """

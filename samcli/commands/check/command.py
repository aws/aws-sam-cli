--- conflicted
+++ resolved
@@ -31,15 +31,13 @@
 from .bottle_necks import BottleNecks
 from .graph_context import GraphContext
 from .resources.LambdaFunction import LambdaFunction
-<<<<<<< HEAD
+
 from .resources.Pricing import Pricing
-from .exceptions import InvalidSamDocumentException
-=======
 from .exceptions import InvalidSamDocumentException
 
 from .calculations import Calculations
 from .print_results import PrintResults
->>>>>>> e83190d8
+
 
 SHORT_HELP = "Checks template for bottle necks."
 
@@ -135,18 +133,17 @@
     bottle_necks = BottleNecks(graph)
     bottle_necks.ask_entry_point_question()
 
-<<<<<<< HEAD
     pricing = Pricing(graph)
     pricing.ask_pricing_questions()
 
     click.echo("Running calculations...")
-=======
+
     calculations = Calculations(graph)
     calculations.run_bottle_neck_calculations()
 
     results = PrintResults(graph)
     results.print_bottle_neck_results()
->>>>>>> e83190d8
+
 
 
 def parse_template():

--- conflicted
+++ resolved
@@ -12,8 +12,7 @@
 from samcli.lib.utils.version_checker import check_newer_version
 from samcli.commands._utils.options import template_option_without_build
 
-<<<<<<< HEAD
-=======
+
 from samtranslator.translator.translator import Translator
 from samtranslator.public.exceptions import InvalidDocumentException
 
@@ -39,7 +38,7 @@
 from .print_results import PrintResults
 
 
->>>>>>> a49db353
+
 SHORT_HELP = "Checks template for bottle necks."
 
 
@@ -92,39 +91,7 @@
     Implementation of the ``cli`` method
     """
 
-<<<<<<< HEAD
     from samcli.commands.check.lib.command_context import CheckContext
-=======
-    # acquire template and policies
-    sam_template = _read_sam_file(template)
-    iam_client = boto3.client("iam")
-    managed_policy_map = ManagedPolicyLoader(iam_client).load()
-
-    sam_translator = Translator(
-        managed_policy_map=managed_policy_map,
-        sam_parser=parser.Parser(),
-        plugins=[],
-        boto_session=Session(profile_name=ctx.profile, region_name=ctx.region),
-    )
-
-    # Convert uri's
-    uri_replace = ReplaceLocalCodeUri(sam_template)
-    sam_template = uri_replace._replace_local_codeuri()
-
-    # Translate template
-    try:
-        template = sam_translator.translate(sam_template=sam_template, parameter_values={})
-    except InvalidDocumentException as e:
-        raise InvalidSamDocumentException(
-            functools.reduce(lambda message, error: message + " " + str(error), e.causes, str(e))
-        ) from e
-
-    click.echo("... analyzing application template")
-
-    graph = parse_template()
-
-    bottle_necks = BottleNecks(graph)
-    bottle_necks.ask_entry_point_question()
 
     pricing = Pricing(graph)
     pricing.ask_pricing_questions()
@@ -139,46 +106,5 @@
 
 
 
-def parse_template():
-
-    all_lambda_functions = []
-
-    # template path
-    path = os.path.realpath("template.yaml")
-
-    # Get all lambda functions
-    local_stacks = SamLocalStackProvider.get_stacks(path)[0]
-    function_provider = SamFunctionProvider(local_stacks)
-    functions = function_provider.get_all()  # List of all functions in the stacks
-    for stack_function in functions:
-        new_lambda_function = LambdaFunction(stack_function, "AWS::Lambda::Function")
-        all_lambda_functions.append(new_lambda_function)
-
-    # After all resources have been parsed from template, pass them into the graph
-    graph_context = GraphContext(all_lambda_functions)
-
-    return graph_context.generate()
-
-
-def _read_sam_file(template):
-    """
-    Reads the file (json and yaml supported) provided and returns the dictionary representation of the file.
-
-    :param str template: Path to the template file
-    :return dict: Dictionary representing the SAM Template
-    :raises: SamTemplateNotFoundException when the template file does not exist
-    """
-
-    from samcli.commands.local.cli_common.user_exceptions import SamTemplateNotFoundException
-    from samcli.yamlhelper import yaml_parse
-
-    if not os.path.exists(template):
-        click.secho("SAM Template Not Found", bg="red")
-        raise SamTemplateNotFoundException("Template at {} is not found".format(template))
-
-    with click.open_file(template, "r", encoding="utf-8") as sam_template:
-        sam_template = yaml_parse(sam_template.read())
->>>>>>> a49db353
-
     context = CheckContext(ctx.region, ctx.profile, template_path)
     context.run()
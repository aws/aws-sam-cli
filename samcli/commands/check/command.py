"""
CLI command for "check" command
"""
<<<<<<< HEAD
import os
import ast
from samtranslator.model import sam_resources
import yaml

import logging
import functools
from samcli.commands.check.pricing_calculations import PricingCalculations
=======

import logging
>>>>>>> 637acf66

import click

from samcli.cli.main import pass_context, common_options as cli_framework_options, aws_creds_options, print_cmdline_args
from samcli.cli.cli_config_file import TomlProvider, configuration_option
from samcli.lib.telemetry.metric import track_command
from samcli.lib.utils.version_checker import check_newer_version
from samcli.commands._utils.options import template_option_without_build

<<<<<<< HEAD
from samtranslator.translator.translator import Translator
from samtranslator.public.exceptions import InvalidDocumentException

import boto3
from samtranslator.translator.managed_policy_translator import ManagedPolicyLoader
from samtranslator.parser import parser
from boto3.session import Session
from samcli.yamlhelper import yaml_dump
from samcli.lib.utils.packagetype import ZIP

from samcli.lib.replace_uri.replace_uri import ReplaceLocalCodeUri

from samcli.lib.providers.sam_function_provider import SamFunctionProvider
from samcli.lib.providers.sam_stack_provider import SamLocalStackProvider
from .bottle_necks import BottleNecks
from .graph_context import GraphContext
from samcli.commands.check.resources.lambda_function import LambdaFunction

from samcli.commands.check.resources.pricing import Pricing
from .exceptions import InvalidSamDocumentException

from .bottle_neck_calculations import BottleNeckCalculations
from .print_results import PrintResults

from samcli.commands.check.lib.resource_provider import ResourceProvider

from samcli.commands.check.lib.save_data import SaveGraphData

from samcli.commands.check.lib.load_data import LoadData


=======
>>>>>>> 637acf66
SHORT_HELP = "Checks template for bottle necks."


HELP_TEXT = """
Check your application to determine if any endpoints will not be able to
provide the expected arival rate of data. You will need to provide the
expected duration of each lambda function, as well as the expected 
per-second arrival rate. You will then be informed of the expected cost
of running this application, as well as any bottle necks that may exist.

This command must be run in the main directory of your application. 
This command will work on any SAM application. It can also run 
on a CloudFormation template.

Connections between resources can be made after all required data is
provided
"""

LOG = logging.getLogger(__name__)


@click.command(
    "check",
    short_help=SHORT_HELP,
    help=HELP_TEXT,
)
@configuration_option(provider=TomlProvider(section="parameters"))
@template_option_without_build
<<<<<<< HEAD
@click.option(
    "--load",
    required=False,
    is_flag=True,
    help="Load data in the config file",
)
=======
>>>>>>> 637acf66
@aws_creds_options
@cli_framework_options
@pass_context
@track_command
@check_newer_version
@print_cmdline_args
def cli(ctx, template_file, config_file, config_env, load):
    """
    `sam check` command entry point
    """
    # All logic must be implemented in the ``do_cli`` method. This helps with easy unit testing
    do_cli(ctx, template_file, config_file, load)  # pragma: no cover


<<<<<<< HEAD
def do_cli(ctx, template, config_file, load):
    """
    Implementation of the ``cli`` method

    Translate template into CloudFormation yaml format
    """

    if load:
        load_data = LoadData()
        graph = load_data.generate_graph_from_toml(config_file)

        bottle_neck_calculations = BottleNeckCalculations(graph)
        bottle_neck_calculations.run_calculations()

        pricing_calculations = PricingCalculations(graph)
        pricing_calculations.run_calculations()

        save_data = False

        if save_data:
            save_graph_data = SaveGraphData(graph)
            save_graph_data.save_to_config_file(config_file)

        results = PrintResults(graph, pricing_calculations.get_lambda_pricing_results())
        results.print_all_pricing_results()
        results.print_bottle_neck_results()

        return

    # acquire template and policies
    sam_template = _read_sam_file(template)
    iam_client = boto3.client("iam")
    managed_policy_map = ManagedPolicyLoader(iam_client).load()

    sam_translator = Translator(
        managed_policy_map=managed_policy_map,
        sam_parser=parser.Parser(),
        plugins=[],
        boto_session=Session(profile_name=ctx.profile, region_name=ctx.region),
    )

    # Convert uri's
    uri_replace = ReplaceLocalCodeUri(sam_template)
    sam_template = uri_replace._replace_local_codeuri()

    # Translate template
    try:
        template = sam_translator.translate(sam_template=sam_template, parameter_values={})
    except InvalidDocumentException as e:
        raise InvalidSamDocumentException(
            functools.reduce(lambda message, error: message + " " + str(error), e.causes, str(e))
        ) from e

    click.echo("... analyzing application template")

    graph = parse_template(template)

    bottle_necks = BottleNecks(graph)
    bottle_necks.ask_entry_point_question()

    bottle_neck_calculations = BottleNeckCalculations(graph)
    bottle_neck_calculations.run_calculations()

    pricing_calculations = PricingCalculations(graph)
    pricing_calculations.run_calculations()

    save_data = ask_to_save_data()

    if save_data:
        save_graph_data = SaveGraphData(graph)
        save_graph_data.save_to_config_file(config_file)

    results = PrintResults(graph, pricing_calculations.get_lambda_pricing_results())
    results.print_all_pricing_results()
    results.print_bottle_neck_results()


def ask_to_save_data():
    correct_input = False
    while not correct_input:
        user_input = click.prompt("Would you like to save this data in the samconfig file for future use? [y/n]")
        user_input = user_input.lower()

        if user_input == "y":
            return True
        elif user_input == "n":
            return False
        else:
            click.echo("Please enter a valid responce.")


def parse_template(template):

    all_resources = {}

    resource_provider = ResourceProvider(template)
    all_resources = resource_provider.get_all_resources()

    # After all resources have been parsed from template, pass them into the graph
    graph_context = GraphContext(all_resources)

    return graph_context.generate()


def _read_sam_file(template):
=======
def do_cli(ctx, template_path):
    """
    Implementation of the ``cli`` method
>>>>>>> 637acf66
    """

    from samcli.commands.check.lib.command_context import CheckContext

    context = CheckContext(ctx.region, ctx.profile, template_path)
    context.run()<|MERGE_RESOLUTION|>--- conflicted
+++ resolved
@@ -1,7 +1,6 @@
 """
 CLI command for "check" command
 """
-<<<<<<< HEAD
 import os
 import ast
 from samtranslator.model import sam_resources
@@ -10,10 +9,6 @@
 import logging
 import functools
 from samcli.commands.check.pricing_calculations import PricingCalculations
-=======
-
-import logging
->>>>>>> 637acf66
 
 import click
 
@@ -23,7 +18,6 @@
 from samcli.lib.utils.version_checker import check_newer_version
 from samcli.commands._utils.options import template_option_without_build
 
-<<<<<<< HEAD
 from samtranslator.translator.translator import Translator
 from samtranslator.public.exceptions import InvalidDocumentException
 
@@ -55,8 +49,6 @@
 from samcli.commands.check.lib.load_data import LoadData
 
 
-=======
->>>>>>> 637acf66
 SHORT_HELP = "Checks template for bottle necks."
 
 
@@ -85,15 +77,12 @@
 )
 @configuration_option(provider=TomlProvider(section="parameters"))
 @template_option_without_build
-<<<<<<< HEAD
 @click.option(
     "--load",
     required=False,
     is_flag=True,
     help="Load data in the config file",
 )
-=======
->>>>>>> 637acf66
 @aws_creds_options
 @cli_framework_options
 @pass_context
@@ -108,82 +97,81 @@
     do_cli(ctx, template_file, config_file, load)  # pragma: no cover
 
 
-<<<<<<< HEAD
-def do_cli(ctx, template, config_file, load):
-    """
-    Implementation of the ``cli`` method
-
-    Translate template into CloudFormation yaml format
-    """
-
-    if load:
-        load_data = LoadData()
-        graph = load_data.generate_graph_from_toml(config_file)
-
-        bottle_neck_calculations = BottleNeckCalculations(graph)
-        bottle_neck_calculations.run_calculations()
-
-        pricing_calculations = PricingCalculations(graph)
-        pricing_calculations.run_calculations()
-
-        save_data = False
-
-        if save_data:
-            save_graph_data = SaveGraphData(graph)
-            save_graph_data.save_to_config_file(config_file)
-
-        results = PrintResults(graph, pricing_calculations.get_lambda_pricing_results())
-        results.print_all_pricing_results()
-        results.print_bottle_neck_results()
-
-        return
-
-    # acquire template and policies
-    sam_template = _read_sam_file(template)
-    iam_client = boto3.client("iam")
-    managed_policy_map = ManagedPolicyLoader(iam_client).load()
-
-    sam_translator = Translator(
-        managed_policy_map=managed_policy_map,
-        sam_parser=parser.Parser(),
-        plugins=[],
-        boto_session=Session(profile_name=ctx.profile, region_name=ctx.region),
-    )
-
-    # Convert uri's
-    uri_replace = ReplaceLocalCodeUri(sam_template)
-    sam_template = uri_replace._replace_local_codeuri()
-
-    # Translate template
-    try:
-        template = sam_translator.translate(sam_template=sam_template, parameter_values={})
-    except InvalidDocumentException as e:
-        raise InvalidSamDocumentException(
-            functools.reduce(lambda message, error: message + " " + str(error), e.causes, str(e))
-        ) from e
-
-    click.echo("... analyzing application template")
-
-    graph = parse_template(template)
-
-    bottle_necks = BottleNecks(graph)
-    bottle_necks.ask_entry_point_question()
-
-    bottle_neck_calculations = BottleNeckCalculations(graph)
-    bottle_neck_calculations.run_calculations()
-
-    pricing_calculations = PricingCalculations(graph)
-    pricing_calculations.run_calculations()
-
-    save_data = ask_to_save_data()
-
-    if save_data:
-        save_graph_data = SaveGraphData(graph)
-        save_graph_data.save_to_config_file(config_file)
-
-    results = PrintResults(graph, pricing_calculations.get_lambda_pricing_results())
-    results.print_all_pricing_results()
-    results.print_bottle_neck_results()
+# def do_cli(ctx, template, config_file, load):
+#     """
+#     Implementation of the ``cli`` method
+
+#     Translate template into CloudFormation yaml format
+#     """
+
+#     if load:
+#         load_data = LoadData()
+#         graph = load_data.generate_graph_from_toml(config_file)
+
+#         bottle_neck_calculations = BottleNeckCalculations(graph)
+#         bottle_neck_calculations.run_calculations()
+
+#         pricing_calculations = PricingCalculations(graph)
+#         pricing_calculations.run_calculations()
+
+#         save_data = False
+
+#         if save_data:
+#             save_graph_data = SaveGraphData(graph)
+#             save_graph_data.save_to_config_file(config_file)
+
+#         results = PrintResults(graph, pricing_calculations.get_lambda_pricing_results())
+#         results.print_all_pricing_results()
+#         results.print_bottle_neck_results()
+
+#         return
+
+#     # acquire template and policies
+#     sam_template = _read_sam_file(template)
+#     iam_client = boto3.client("iam")
+#     managed_policy_map = ManagedPolicyLoader(iam_client).load()
+
+#     sam_translator = Translator(
+#         managed_policy_map=managed_policy_map,
+#         sam_parser=parser.Parser(),
+#         plugins=[],
+#         boto_session=Session(profile_name=ctx.profile, region_name=ctx.region),
+#     )
+
+#     # Convert uri's
+#     uri_replace = ReplaceLocalCodeUri(sam_template)
+#     sam_template = uri_replace._replace_local_codeuri()
+
+#     # Translate template
+#     try:
+#         template = sam_translator.translate(sam_template=sam_template, parameter_values={})
+#     except InvalidDocumentException as e:
+#         raise InvalidSamDocumentException(
+#             functools.reduce(lambda message, error: message + " " + str(error), e.causes, str(e))
+#         ) from e
+
+#     click.echo("... analyzing application template")
+
+#     graph = parse_template(template)
+
+#     bottle_necks = BottleNecks(graph)
+#     bottle_necks.ask_entry_point_question()
+
+#     bottle_neck_calculations = BottleNeckCalculations(graph)
+#     bottle_neck_calculations.run_calculations()
+
+#     pricing_calculations = PricingCalculations(graph)
+#     pricing_calculations.run_calculations()
+
+#     save_data = ask_to_save_data()
+
+#     if save_data:
+#         save_graph_data = SaveGraphData(graph)
+#         save_graph_data.save_to_config_file(config_file)
+
+#     results = PrintResults(graph, pricing_calculations.get_lambda_pricing_results())
+#     results.print_all_pricing_results()
+#     results.print_bottle_neck_results()
 
 
 def ask_to_save_data():
@@ -213,12 +201,9 @@
     return graph_context.generate()
 
 
-def _read_sam_file(template):
-=======
 def do_cli(ctx, template_path):
     """
     Implementation of the ``cli`` method
->>>>>>> 637acf66
     """
 
     from samcli.commands.check.lib.command_context import CheckContext

"""
Prints the results of bottle neck calculations
"""
from typing import List
import click

from samcli.commands.check.resources.graph import CheckGraph
from samcli.commands.check.resources.warning import CheckWarning

<<<<<<< HEAD
class PrintResults:
    def __init__(self, graph, lambda_pricing_results):
        self.graph = graph
        self.lambda_pricing_results = lambda_pricing_results
=======

class CheckResults:
    _graph: CheckGraph

    def __init__(self, graph: CheckGraph):
        """
        Parameters
        ----------
            graph: CheckGraph
                The graph object. This is where all of the data is stored
        """
        self._graph = graph
>>>>>>> 637acf66

    def print_bottle_neck_results(self):
        """
        All warning messages are printed here
        """
        click.secho("No bottleneck concerns", fg="green")
        _print_warnings(self._graph.green_warnings)
        click.secho("Minor bottleneck concerns", fg="bright_yellow")
        _print_warnings(self._graph.yellow_warnings)
        click.secho("Major bottleneck concerns", fg="bright_red")
        _print_warnings(self._graph.red_warnings)
        click.secho("Bottlenecks found", fg="bright_red")
        _print_warnings(self._graph.red_burst_warnings)


<<<<<<< HEAD
    def print_warnings(self, warnings):
        for warning in warnings:
            click.echo(warning.get_message() + "\n")

    def print_all_pricing_results(self):
        click.echo("With the current resource allocation, we estimate the following costs:")
        click.echo("\t* AWS Lambda: $%.2f/month" % self.lambda_pricing_results)

        click.echo("\t------------------")
        click.echo("\t Total: $%.2f/month" % self.lambda_pricing_results)
=======
def _print_warnings(warnings: List[CheckWarning]):
    """An individual warning message gets echoed here
    Parameters
    ----------
        warnings: List[CheckWarning]
            List of one type of warnings
    """
    for warning in warnings:
        click.echo(warning.message + "\n")
>>>>>>> 637acf66
<|MERGE_RESOLUTION|>--- conflicted
+++ resolved
@@ -7,17 +7,11 @@
 from samcli.commands.check.resources.graph import CheckGraph
 from samcli.commands.check.resources.warning import CheckWarning
 
-<<<<<<< HEAD
-class PrintResults:
-    def __init__(self, graph, lambda_pricing_results):
-        self.graph = graph
-        self.lambda_pricing_results = lambda_pricing_results
-=======
 
 class CheckResults:
     _graph: CheckGraph
 
-    def __init__(self, graph: CheckGraph):
+    def __init__(self, graph: CheckGraph, lambda_pricing_results):
         """
         Parameters
         ----------
@@ -25,7 +19,7 @@
                 The graph object. This is where all of the data is stored
         """
         self._graph = graph
->>>>>>> 637acf66
+        self.lambda_pricing_results = lambda_pricing_results
 
     def print_bottle_neck_results(self):
         """
@@ -40,19 +34,14 @@
         click.secho("Bottlenecks found", fg="bright_red")
         _print_warnings(self._graph.red_burst_warnings)
 
-
-<<<<<<< HEAD
-    def print_warnings(self, warnings):
-        for warning in warnings:
-            click.echo(warning.get_message() + "\n")
-
     def print_all_pricing_results(self):
         click.echo("With the current resource allocation, we estimate the following costs:")
         click.echo("\t* AWS Lambda: $%.2f/month" % self.lambda_pricing_results)
 
         click.echo("\t------------------")
         click.echo("\t Total: $%.2f/month" % self.lambda_pricing_results)
-=======
+
+
 def _print_warnings(warnings: List[CheckWarning]):
     """An individual warning message gets echoed here
     Parameters
@@ -61,5 +50,4 @@
             List of one type of warnings
     """
     for warning in warnings:
-        click.echo(warning.message + "\n")
->>>>>>> 637acf66
+        click.echo(warning.message + "\n")
# -*- coding: utf-8 -*-
"""
Init command to scaffold a project app from a template
"""
import logging
import json
from json import JSONDecodeError

import click

from samcli.cli.cli_config_file import configuration_option, TomlProvider
from samcli.cli.main import pass_context, common_options, print_cmdline_args
from samcli.lib.iac.interface import ProjectTypes
from samcli.lib.utils.version_checker import check_newer_version
from samcli.local.common.runtime_template import (
    RUNTIMES,
    SUPPORTED_DEP_MANAGERS,
    LAMBDA_IMAGES_RUNTIMES,
    INIT_CDK_LANGUAGES,
)
from samcli.lib.telemetry.metric import track_command
from samcli.commands.init.interactive_init_flow import _get_runtime_from_image
from samcli.commands.local.cli_common.click_mutex import Mutex
from samcli.lib.utils.packagetype import IMAGE, ZIP

LOG = logging.getLogger(__name__)

HELP_TEXT = """ \b
    Initialize a serverless application with a SAM template, folder
    structure for your Lambda functions, connected to an event source such as APIs,
    S3 Buckets or DynamoDB Tables. This application includes everything you need to
    get started with serverless and eventually grow into a production scale application.
    \b
    This command can initialize a boilerplate serverless app. If you want to create your own
    template as well as use a custom location please take a look at our official documentation.
\b
Common usage:
    \b
    Starts an interactive prompt process to initialize a new project:
    \b
    $ sam init
    \b
    Initializes a new SAM project using project templates without an interactive workflow:
    \b
    $ sam init --name sam-app --runtime nodejs10.x --dependency-manager npm --app-template hello-world
    \b
    $ sam init --name sam-app --package-type image --base-image nodejs10.x-base
    \b
    Initializes a new SAM project using custom template in a Git/Mercurial repository
    \b
    # gh being expanded to github url
    $ sam init --location gh:aws-samples/cookiecutter-aws-sam-python
    \b
    $ sam init --location git+ssh://git@github.com/aws-samples/cookiecutter-aws-sam-python.git
    \b
    $ sam init --location hg+ssh://hg@bitbucket.org/repo/template-name
    \b
    Initializes a new SAM project using custom template in a Zipfile
    \b
    $ sam init --location /path/to/template.zip
    \b
    $ sam init --location https://example.com/path/to/template.zip
    \b
    Initializes a new SAM project using custom template in a local path
    \b
    $ sam init --location /path/to/template/folder
"""


class PackageType:
    """
    This class has a callback function for the --package-type parameter to handle default value
    and also store if the --package-type param was passed explicitly
    """

    explicit = False

    def __init__(self):
        pass

    @staticmethod
    def pt_callback(ctx, param, provided_value):
        """
        This function is the callback for the --package-type param. Here we check if --package-type was passed or not.
        If not, we use the default value of --package-type to be Zip.
        """
        if provided_value is None:
            return ZIP
        PackageType.explicit = True
        return provided_value


def non_interactive_validation(func):
    """
    Check requirement for --dependency-manager parameter for non interactive mode

    --dependency-manager parameter is only required if --package-type is ZIP
    or --base-image is one of the java ones
    """

    def wrapped(*args, **kwargs):
        ctx = click.get_current_context()
        non_interactive = ctx.params.get("no_interactive")

        # only run in non interactive mode
        if non_interactive:
            package_type = ctx.params.get("package_type")
            base_image = ctx.params.get("base_image")
            dependency_manager = ctx.params.get("dependency_manager")

            # dependency manager is only required for ZIP package type and for java based IMAGE package types
            if package_type == ZIP or (base_image and "java" in base_image):
                if not dependency_manager:
                    raise click.UsageError("Missing parameter --dependency-manager")

        return func(*args, **kwargs)

    return wrapped


@click.command(
    "init",
    help=HELP_TEXT,
    short_help="Init an AWS SAM application.",
    context_settings=dict(help_option_names=["-h", "--help"]),
)
@configuration_option(provider=TomlProvider(section="parameters"))
@click.option(
    "--no-interactive",
    is_flag=True,
    default=False,
    help="Disable interactive prompting for init parameters, and fail if any required values are missing.",
    cls=Mutex,
    required_params=[
        ["name", "location"],
        ["name", "runtime", "dependency_manager", "app_template"],
        ["name", "package_type", "base_image"],
        # check non_interactive_validation for additional validations
    ],
)
@click.option(
    "-l",
    "--location",
    help="Template location (git, mercurial, http(s), zip, path)",
    cls=Mutex,
    not_required=["package_type", "runtime", "base_image", "dependency_manager", "app_template"],
)
@click.option(
    "-r",
    "--runtime",
    type=click.Choice(RUNTIMES),
    help="Lambda Runtime of your app",
    cls=Mutex,
    not_required=["location", "base_image"],
)
@click.option(
    "--project-type",
    help="Project Type of your app, CDK or CFN",
    type=click.Choice(ProjectTypes.__members__, case_sensitive=False),
)
@click.option(
    "--cdk-language",
    help="CDK project language of your app, for CDK project only",
    type=click.Choice(INIT_CDK_LANGUAGES),
)
@click.option(
    "-p",
    "--package-type",
    type=click.Choice([ZIP, IMAGE]),
    help="Package type for your app",
    cls=Mutex,
    callback=PackageType.pt_callback,
    not_required=["location"],
)
@click.option(
    "-i",
    "--base-image",
    type=click.Choice(LAMBDA_IMAGES_RUNTIMES),
    default=None,
    help="Lambda Image of your app",
    cls=Mutex,
    not_required=["location", "runtime"],
)
@click.option(
    "-d",
    "--dependency-manager",
    type=click.Choice(SUPPORTED_DEP_MANAGERS),
    default=None,
    help="Dependency manager of your Lambda runtime",
    required=False,
    cls=Mutex,
    not_required=["location"],
)
@click.option("-o", "--output-dir", type=click.Path(), help="Where to output the initialized app into", default=".")
@click.option("-n", "--name", help="Name of your project to be generated as a folder")
@click.option(
    "--app-template",
    help="Identifier of the managed application template you want to use. "
    "If not sure, call 'sam init' without options for an interactive workflow.",
    cls=Mutex,
    not_required=["location"],
)
@click.option(
    "--no-input",
    is_flag=True,
    default=False,
    help="Disable Cookiecutter prompting and accept default values defined template config",
)
@click.option(
    "--extra-context",
    default=None,
    help="Override any custom parameters in the template's cookiecutter.json configuration e.g. "
    ""
    '{"customParam1": "customValue1", "customParam2":"customValue2"}'
    """ """,
    required=False,
)
@common_options
@non_interactive_validation
@pass_context
@track_command
@check_newer_version
@print_cmdline_args
def cli(
    ctx,
    no_interactive,
    location,
    package_type,
    runtime,
    base_image,
    dependency_manager,
    output_dir,
    name,
    app_template,
    no_input,
    extra_context,
    config_file,
    config_env,
    project_type,
    cdk_language,
):
    """
    `sam init` command entry point
    """
    do_cli(
        ctx,
        no_interactive,
        location,
        PackageType.explicit,
        package_type,
        runtime,
        base_image,
        dependency_manager,
        output_dir,
        name,
        app_template,
        no_input,
        extra_context,
        project_type,
        cdk_language,
    )  # pragma: no cover


# pylint: disable=too-many-locals
def do_cli(
    ctx,
    no_interactive,
    location,
    pt_explicit,
    package_type,
    runtime,
    base_image,
    dependency_manager,
    output_dir,
    name,
    app_template,
    no_input,
    extra_context,
<<<<<<< HEAD
    project_type,
    cdk_language,
    auto_clone=True,
=======
>>>>>>> 88c1f070
):
    """
    Implementation of the ``cli`` method
    """

    from samcli.commands.init.init_generator import do_generate
    from samcli.commands.init.interactive_init_flow import do_interactive
    from samcli.commands.init.init_templates import InitTemplates
    from samcli.commands.exceptions import LambdaImagesTemplateException

    _deprecate_notification(runtime)
    if project_type:
        project_type = ProjectTypes(project_type)
    # check for required parameters
    zip_bool = name and runtime and dependency_manager and app_template
    image_bool = name and pt_explicit and base_image
    if location or zip_bool or image_bool:
        # need to turn app_template into a location before we generate
        templates = InitTemplates(no_interactive)
        if package_type == IMAGE and image_bool:
            base_image, runtime = _get_runtime_from_image(base_image)
<<<<<<< HEAD
            options = templates.init_options(
                project_type, cdk_language, package_type, runtime, base_image, dependency_manager
            )
            if len(options) == 1:
                app_template = options[0].get("appTemplate")
            elif len(options) > 1:
                raise LambdaImagesTemplateException(
                    "Multiple lambda image application templates found. "
                    "This should not be possible, please raise an issue."
                )
=======
            options = templates.init_options(package_type, runtime, base_image, dependency_manager)
            if not app_template:
                if len(options) == 1:
                    app_template = options[0].get("appTemplate")
                elif len(options) > 1:
                    raise LambdaImagesTemplateException(
                        "Multiple lambda image application templates found. "
                        "Please specify one using the --app-template parameter."
                    )
>>>>>>> 88c1f070

        if app_template and not location:
            location = templates.location_from_app_template(
                project_type, cdk_language, package_type, runtime, base_image, dependency_manager, app_template
            )
            no_input = True
        extra_context = _get_cookiecutter_template_context(name, runtime, extra_context)

        if not output_dir:
            output_dir = "."
        do_generate(
            project_type,
            location,
            package_type,
            runtime,
            dependency_manager,
            output_dir,
            name,
            no_input,
            extra_context,
        )
    else:
        # proceed to interactive state machine, which will call do_generate
        do_interactive(
            project_type,
            cdk_language,
            location,
            pt_explicit,
            package_type,
            runtime,
            base_image,
            dependency_manager,
            output_dir,
            name,
            app_template,
            no_input,
        )


def _deprecate_notification(runtime):
    from samcli.lib.utils.colors import Colored

    deprecated_runtimes = {"dotnetcore1.0", "dotnetcore2.0"}
    if runtime in deprecated_runtimes:
        message = (
            f"WARNING: {runtime} is no longer supported by AWS Lambda, please update to a newer supported runtime. "
            f"SAM CLI will drop support for all deprecated runtimes {deprecated_runtimes} on May 1st. "
            f"See issue: https://github.com/awslabs/aws-sam-cli/issues/1934 for more details."
        )
        LOG.warning(Colored().yellow(message))


def _get_cookiecutter_template_context(name, runtime, extra_context):
    default_context = {}
    extra_context_dict = {}

    if runtime is not None:
        default_context["runtime"] = runtime

    if name is not None:
        default_context["project_name"] = name

    if extra_context is not None:
        try:
            extra_context_dict = json.loads(extra_context)
        except JSONDecodeError as ex:
            raise click.UsageError(
                "Parse error reading the --extra-context parameter. The value of this parameter must be valid JSON."
            ) from ex

    return {**extra_context_dict, **default_context}<|MERGE_RESOLUTION|>--- conflicted
+++ resolved
@@ -276,12 +276,8 @@
     app_template,
     no_input,
     extra_context,
-<<<<<<< HEAD
     project_type,
     cdk_language,
-    auto_clone=True,
-=======
->>>>>>> 88c1f070
 ):
     """
     Implementation of the ``cli`` method
@@ -303,19 +299,9 @@
         templates = InitTemplates(no_interactive)
         if package_type == IMAGE and image_bool:
             base_image, runtime = _get_runtime_from_image(base_image)
-<<<<<<< HEAD
             options = templates.init_options(
                 project_type, cdk_language, package_type, runtime, base_image, dependency_manager
             )
-            if len(options) == 1:
-                app_template = options[0].get("appTemplate")
-            elif len(options) > 1:
-                raise LambdaImagesTemplateException(
-                    "Multiple lambda image application templates found. "
-                    "This should not be possible, please raise an issue."
-                )
-=======
-            options = templates.init_options(package_type, runtime, base_image, dependency_manager)
             if not app_template:
                 if len(options) == 1:
                     app_template = options[0].get("appTemplate")
@@ -324,7 +310,6 @@
                         "Multiple lambda image application templates found. "
                         "Please specify one using the --app-template parameter."
                     )
->>>>>>> 88c1f070
 
         if app_template and not location:
             location = templates.location_from_app_template(

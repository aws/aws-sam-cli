--- conflicted
+++ resolved
@@ -273,13 +273,7 @@
                 )
 
                 execution_time = self.deployer.execute_changeset(result["Id"], stack_name, disable_rollback)
-<<<<<<< HEAD
-                self.deployer.wait_for_execute(
-                    stack_name, changeset_type, do_disable_rollback, execution_time, self.on_failure
-                )
-=======
-                self.deployer.wait_for_execute(stack_name, changeset_type, disable_rollback, execution_time * 1000)
->>>>>>> d51ba47b
+                self.deployer.wait_for_execute(stack_name, changeset_type, disable_rollback, execution_time * 1000, self.on_failure)
                 click.echo(self.MSG_EXECUTE_SUCCESS.format(stack_name=stack_name, region=region))
 
             except deploy_exceptions.ChangeEmptyError as ex:

"""
Deploy a SAM stack
"""

# Copyright 2015 Amazon.com, Inc. or its affiliates. All Rights Reserved.
#
# Licensed under the Apache License, Version 2.0 (the "License"). You
# may not use this file except in compliance with the License. A copy of
# the License is located at
#
# http://aws.amazon.com/apache2.0/
#
# or in the "license" file accompanying this file. This file is
# distributed on an "AS IS" BASIS, WITHOUT WARRANTIES OR CONDITIONS OF
# ANY KIND, either express or implied. See the License for the specific
# language governing permissions and limitations under the License.

import logging
import os
from typing import Dict, List, Optional

import boto3
import click

from samcli.commands.deploy import exceptions as deploy_exceptions
from samcli.commands.deploy.auth_utils import auth_per_resource
from samcli.commands.deploy.utils import (
    sanitize_parameter_overrides,
    print_deploy_args,
    hide_noecho_parameter_overrides,
)
from samcli.lib.deploy.deployer import Deployer
from samcli.lib.intrinsic_resolver.intrinsics_symbol_table import IntrinsicsSymbolTable
from samcli.lib.package.s3_uploader import S3Uploader
from samcli.lib.providers.sam_stack_provider import SamLocalStackProvider
from samcli.lib.utils.boto_utils import get_boto_config_with_user_agent
from samcli.yamlhelper import yaml_parse

LOG = logging.getLogger(__name__)


class DeployContext:

    MSG_SHOWCASE_CHANGESET = "\nChangeset created successfully. {changeset_id}\n"

    MSG_EXECUTE_SUCCESS = "\nSuccessfully created/updated stack - {stack_name} in {region}\n"

    MSG_CONFIRM_CHANGESET = "Deploy this changeset?"
    MSG_CONFIRM_CHANGESET_HEADER = "\nPreviewing CloudFormation changeset before deployment"

    def __init__(
        self,
        template_file,
        stack_name,
        s3_bucket,
        image_repository,
        image_repositories,
        force_upload,
        no_progressbar,
        s3_prefix,
        kms_key_id,
        parameter_overrides,
        capabilities,
        no_execute_changeset,
        role_arn,
        notification_arns,
        fail_on_empty_changeset,
        tags,
        region,
        profile,
        confirm_changeset,
        signing_profiles,
<<<<<<< HEAD
        use_changeset,
=======
        disable_rollback,
>>>>>>> f37b0c38
    ):
        self.template_file = template_file
        self.stack_name = stack_name
        self.s3_bucket = s3_bucket
        self.image_repository = image_repository
        self.image_repositories = image_repositories
        self.force_upload = force_upload
        self.no_progressbar = no_progressbar
        self.s3_prefix = s3_prefix
        self.kms_key_id = kms_key_id
        self.parameter_overrides = parameter_overrides
        # Override certain CloudFormation pseudo-parameters based on values provided by customer
        self.global_parameter_overrides: Optional[Dict] = None
        if region:
            self.global_parameter_overrides = {IntrinsicsSymbolTable.AWS_REGION: region}
        self.capabilities = capabilities
        self.no_execute_changeset = no_execute_changeset
        self.role_arn = role_arn
        self.notification_arns = notification_arns
        self.fail_on_empty_changeset = fail_on_empty_changeset
        self.tags = tags
        self.region = region
        self.profile = profile
        self.s3_uploader = None
        self.deployer = None
        self.confirm_changeset = confirm_changeset
        self.signing_profiles = signing_profiles
<<<<<<< HEAD
        self.use_changeset = use_changeset
=======
        self.disable_rollback = disable_rollback
>>>>>>> f37b0c38

    def __enter__(self):
        return self

    def __exit__(self, *args):
        pass

    def run(self):
        """
        Execute deployment based on the argument provided by customers and samconfig.toml.
        """

        # Parse parameters
        with open(self.template_file, "r") as handle:
            template_str = handle.read()

        template_dict = yaml_parse(template_str)

        if not isinstance(template_dict, dict):
            raise deploy_exceptions.DeployFailedError(
                stack_name=self.stack_name, msg="{} not in required format".format(self.template_file)
            )

        parameters = self.merge_parameters(template_dict, self.parameter_overrides)

        template_size = os.path.getsize(self.template_file)
        if template_size > 51200 and not self.s3_bucket:
            raise deploy_exceptions.DeployBucketRequiredError()
        boto_config = get_boto_config_with_user_agent()
        cloudformation_client = boto3.client(
            "cloudformation", region_name=self.region if self.region else None, config=boto_config
        )

        s3_client = None
        if self.s3_bucket:
            s3_client = boto3.client("s3", region_name=self.region if self.region else None, config=boto_config)

            self.s3_uploader = S3Uploader(
                s3_client, self.s3_bucket, self.s3_prefix, self.kms_key_id, self.force_upload, self.no_progressbar
            )

        self.deployer = Deployer(cloudformation_client)

        region = s3_client._client_config.region_name if s3_client else self.region  # pylint: disable=W0212
        display_parameter_overrides = hide_noecho_parameter_overrides(template_dict, self.parameter_overrides)
        print_deploy_args(
            self.stack_name,
            self.s3_bucket,
            self.image_repositories if isinstance(self.image_repositories, dict) else self.image_repository,
            region,
            self.capabilities,
            display_parameter_overrides,
            self.confirm_changeset,
            self.signing_profiles,
<<<<<<< HEAD
            self.use_changeset,
=======
            self.disable_rollback,
>>>>>>> f37b0c38
        )
        return self.deploy(
            self.stack_name,
            template_str,
            parameters,
            self.capabilities,
            self.no_execute_changeset,
            self.role_arn,
            self.notification_arns,
            self.s3_uploader,
            [{"Key": key, "Value": value} for key, value in self.tags.items()] if self.tags else [],
            region,
            self.fail_on_empty_changeset,
            self.confirm_changeset,
<<<<<<< HEAD
            self.use_changeset,
=======
            self.disable_rollback,
>>>>>>> f37b0c38
        )

    def deploy(
        self,
        stack_name,
        template_str,
        parameters,
        capabilities,
        no_execute_changeset,
        role_arn,
        notification_arns,
        s3_uploader,
        tags,
        region,
        fail_on_empty_changeset=True,
        confirm_changeset=False,
<<<<<<< HEAD
        use_changeset=True,
=======
        disable_rollback=False,
>>>>>>> f37b0c38
    ):
        """
        Deploy the stack to cloudformation.
        - if changeset needs confirmation, it will prompt for customers to confirm.
        - if no_execute_changeset is True, the changeset won't be executed.

        Parameters
        ----------
        stack_name : str
            name of the stack
        template_str : str
            the string content of the template
        parameters : List[Dict]
            List of parameters
        capabilities : List[str]
            List of capabilities
        no_execute_changeset : bool
            A bool indicating whether to execute changeset
        role_arn : str
            the Arn of the role to create changeset
        notification_arns : List[str]
            Arns for sending notifications
        s3_uploader : S3Uploader
            S3Uploader object to upload files to S3 buckets
        tags : List[str]
            List of tags passed to CloudFormation
        region : str
            AWS region to deploy the stack to
        fail_on_empty_changeset : bool
            Should fail when changeset is empty
        confirm_changeset : bool
            Should wait for customer's confirm before executing the changeset
<<<<<<< HEAD
        use_changeset : bool
            Involve creation of changesets, false when using sam sync
=======
        disable_rollback : bool
            Preserves the state of previously provisioned resources when an operation fails
>>>>>>> f37b0c38
        """
        stacks, _ = SamLocalStackProvider.get_stacks(
            self.template_file,
            parameter_overrides=sanitize_parameter_overrides(self.parameter_overrides),
            global_parameter_overrides=self.global_parameter_overrides,
        )
        auth_required_per_resource = auth_per_resource(stacks)

        for resource, authorization_required in auth_required_per_resource:
            if not authorization_required:
                click.secho(f"{resource} may not have authorization defined.", fg="yellow")

        if use_changeset:
            try:
                result, changeset_type = self.deployer.create_and_wait_for_changeset(
                    stack_name=stack_name,
                    cfn_template=template_str,
                    parameter_values=parameters,
                    capabilities=capabilities,
                    role_arn=role_arn,
                    notification_arns=notification_arns,
                    s3_uploader=s3_uploader,
                    tags=tags,
                )
                click.echo(self.MSG_SHOWCASE_CHANGESET.format(changeset_id=result["Id"]))

                if no_execute_changeset:
                    return

<<<<<<< HEAD
                if confirm_changeset:
                    click.secho(self.MSG_CONFIRM_CHANGESET_HEADER, fg="yellow")
                    click.secho("=" * len(self.MSG_CONFIRM_CHANGESET_HEADER), fg="yellow")
                    if not click.confirm(f"{self.MSG_CONFIRM_CHANGESET}", default=False):
                        return

                self.deployer.execute_changeset(result["Id"], stack_name)
                self.deployer.wait_for_execute(stack_name, changeset_type)
                click.echo(self.MSG_EXECUTE_SUCCESS.format(stack_name=stack_name, region=region))

            except deploy_exceptions.ChangeEmptyError as ex:
                if fail_on_empty_changeset:
                    raise
                LOG.error(str(ex))

        else:
            try:
                result = self.deployer.sync(
                    stack_name=stack_name,
                    cfn_template=template_str,
                    parameter_values=parameters,
                    capabilities=capabilities,
                    role_arn=role_arn,
                    notification_arns=notification_arns,
                    s3_uploader=s3_uploader,
                    tags=tags,
                )
                LOG.info(result)

            except deploy_exceptions.DeployFailedError as ex:
                LOG.error(str(ex))
=======
            self.deployer.execute_changeset(result["Id"], stack_name, disable_rollback)
            self.deployer.wait_for_execute(stack_name, changeset_type, disable_rollback)
            click.echo(self.MSG_EXECUTE_SUCCESS.format(stack_name=stack_name, region=region))

        except deploy_exceptions.ChangeEmptyError as ex:
            if fail_on_empty_changeset:
>>>>>>> f37b0c38
                raise

    @staticmethod
    def merge_parameters(template_dict: Dict, parameter_overrides: Dict) -> List[Dict]:
        """
        CloudFormation CreateChangeset requires a value for every parameter
        from the template, either specifying a new value or use previous value.
        For convenience, this method will accept new parameter values and
        generates a dict of all parameters in a format that ChangeSet API
        will accept

        :param template_dict:
        :param parameter_overrides:
        :return:
        """
        parameter_values: List[Dict] = []

        if not isinstance(template_dict.get("Parameters", None), dict):
            return parameter_values

        for key, _ in template_dict["Parameters"].items():

            obj = {"ParameterKey": key}

            if key in parameter_overrides:
                obj["ParameterValue"] = parameter_overrides[key]
            else:
                obj["UsePreviousValue"] = True

            parameter_values.append(obj)

        return parameter_values<|MERGE_RESOLUTION|>--- conflicted
+++ resolved
@@ -70,11 +70,8 @@
         profile,
         confirm_changeset,
         signing_profiles,
-<<<<<<< HEAD
         use_changeset,
-=======
         disable_rollback,
->>>>>>> f37b0c38
     ):
         self.template_file = template_file
         self.stack_name = stack_name
@@ -102,11 +99,8 @@
         self.deployer = None
         self.confirm_changeset = confirm_changeset
         self.signing_profiles = signing_profiles
-<<<<<<< HEAD
         self.use_changeset = use_changeset
-=======
         self.disable_rollback = disable_rollback
->>>>>>> f37b0c38
 
     def __enter__(self):
         return self
@@ -161,11 +155,8 @@
             display_parameter_overrides,
             self.confirm_changeset,
             self.signing_profiles,
-<<<<<<< HEAD
             self.use_changeset,
-=======
             self.disable_rollback,
->>>>>>> f37b0c38
         )
         return self.deploy(
             self.stack_name,
@@ -180,11 +171,8 @@
             region,
             self.fail_on_empty_changeset,
             self.confirm_changeset,
-<<<<<<< HEAD
             self.use_changeset,
-=======
             self.disable_rollback,
->>>>>>> f37b0c38
         )
 
     def deploy(
@@ -201,11 +189,8 @@
         region,
         fail_on_empty_changeset=True,
         confirm_changeset=False,
-<<<<<<< HEAD
         use_changeset=True,
-=======
         disable_rollback=False,
->>>>>>> f37b0c38
     ):
         """
         Deploy the stack to cloudformation.
@@ -238,13 +223,10 @@
             Should fail when changeset is empty
         confirm_changeset : bool
             Should wait for customer's confirm before executing the changeset
-<<<<<<< HEAD
         use_changeset : bool
             Involve creation of changesets, false when using sam sync
-=======
         disable_rollback : bool
             Preserves the state of previously provisioned resources when an operation fails
->>>>>>> f37b0c38
         """
         stacks, _ = SamLocalStackProvider.get_stacks(
             self.template_file,
@@ -274,15 +256,14 @@
                 if no_execute_changeset:
                     return
 
-<<<<<<< HEAD
                 if confirm_changeset:
                     click.secho(self.MSG_CONFIRM_CHANGESET_HEADER, fg="yellow")
                     click.secho("=" * len(self.MSG_CONFIRM_CHANGESET_HEADER), fg="yellow")
                     if not click.confirm(f"{self.MSG_CONFIRM_CHANGESET}", default=False):
                         return
 
-                self.deployer.execute_changeset(result["Id"], stack_name)
-                self.deployer.wait_for_execute(stack_name, changeset_type)
+                self.deployer.execute_changeset(result["Id"], stack_name, disable_rollback)
+                self.deployer.wait_for_execute(stack_name, changeset_type, disable_rollback)
                 click.echo(self.MSG_EXECUTE_SUCCESS.format(stack_name=stack_name, region=region))
 
             except deploy_exceptions.ChangeEmptyError as ex:
@@ -306,14 +287,6 @@
 
             except deploy_exceptions.DeployFailedError as ex:
                 LOG.error(str(ex))
-=======
-            self.deployer.execute_changeset(result["Id"], stack_name, disable_rollback)
-            self.deployer.wait_for_execute(stack_name, changeset_type, disable_rollback)
-            click.echo(self.MSG_EXECUTE_SUCCESS.format(stack_name=stack_name, region=region))
-
-        except deploy_exceptions.ChangeEmptyError as ex:
-            if fail_on_empty_changeset:
->>>>>>> f37b0c38
                 raise
 
     @staticmethod

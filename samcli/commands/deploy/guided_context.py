--- conflicted
+++ resolved
@@ -287,10 +287,23 @@
                     _prompted_param_overrides[parameter_key] = {"Value": parameter, "Hidden": False}
         return _prompted_param_overrides
 
-<<<<<<< HEAD
     def prompt_image_repository(
         self, stack_name, stacks: List[Stack], image_repositories: Dict[str, str], region, s3_bucket, s3_prefix
     ):
+        """
+        Prompt for the image repository to push the images.
+        For each image function found in build artifacts, it will prompt for an image repository.
+
+        Parameters
+        ----------
+        stacks : List[Stack]
+            List of stacks to look for image functions.
+
+        Returns
+        -------
+        Dict
+            A dictionary contains image function logical ID as key, image repository as value.
+        """
         image_repositories = image_repositories.copy() if image_repositories is not None else {}
         self.function_provider = SamFunctionProvider(stacks, ignore_code_extraction_warnings=True)
 
@@ -337,34 +350,6 @@
                 image_uri = prompt(
                     f"\t\t{self.start_bold}ECR repository for {function_logical_id}:{self.end_bold}",
                     default=self.image_repository,
-=======
-    def prompt_image_repository(self, stacks: List[Stack]):
-        """
-        Prompt for the image repository to push the images.
-        For each image function found in build artifacts, it will prompt for an image repository.
-
-        Parameters
-        ----------
-        stacks : List[Stack]
-            List of stacks to look for image functions.
-
-        Returns
-        -------
-        Dict
-            A dictionary contains image function logical ID as key, image repository as value.
-        """
-        image_repositories = {}
-        artifacts_format = get_template_artifacts_format(template_file=self.template_file)
-        if IMAGE in artifacts_format:
-            self.function_provider = SamFunctionProvider(stacks, ignore_code_extraction_warnings=True)
-            function_resources = get_template_function_resource_ids(template_file=self.template_file, artifact=IMAGE)
-            for resource_id in function_resources:
-                image_repositories[resource_id] = prompt(
-                    f"\t{self.start_bold}Image Repository for {resource_id}{self.end_bold}",
-                    default=self.image_repositories.get(resource_id, "")
-                    if isinstance(self.image_repositories, dict)
-                    else "" or self.image_repository,
->>>>>>> f7c12eff
                 )
                 if not is_ecr_url(image_uri):
                     raise GuidedDeployFailedError(f"Invalid Image Repository ECR URI: {image_uri}")

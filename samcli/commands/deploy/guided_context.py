"""
Class to manage all the prompts during a guided sam deploy
"""

import logging
from typing import Dict, Any, List, Optional

import click
from botocore.session import get_session
from click import confirm
from click import prompt
from click.types import FuncParamType

from samcli.commands._utils.options import _space_separated_list_func_type
from samcli.commands._utils.template import (
    get_template_parameters,
)
from samcli.commands.deploy.auth_utils import auth_per_resource
from samcli.commands.deploy.code_signer_utils import (
    signer_config_per_function,
    extract_profile_name_and_owner_from_existing,
    prompt_profile_name,
    prompt_profile_owner,
)
from samcli.commands.deploy.exceptions import GuidedDeployFailedError
from samcli.commands.deploy.guided_config import GuidedConfig
from samcli.commands.deploy.utils import sanitize_parameter_overrides
from samcli.lib.bootstrap.bootstrap import manage_stack
from samcli.lib.config.samconfig import DEFAULT_ENV, DEFAULT_CONFIG_FILE_NAME
from samcli.lib.intrinsic_resolver.intrinsics_symbol_table import IntrinsicsSymbolTable
from samcli.lib.package.ecr_utils import is_ecr_url
from samcli.lib.package.image_utils import tag_translation, NonLocalImageException, NoImageFoundException
from samcli.lib.providers.provider import Function, Stack
from samcli.lib.providers.sam_stack_provider import SamLocalStackProvider
from samcli.lib.utils.colors import Colored
from samcli.lib.utils.packagetype import IMAGE
from samcli.lib.providers.sam_function_provider import SamFunctionProvider
from samcli.lib.bootstrap.companion_stack.companion_stack_manager_helper import CompanionStackManagerHelper

LOG = logging.getLogger(__name__)


class GuidedContext:
    def __init__(
        self,
        template_file,
        stack_name,
        s3_bucket,
        image_repository,
        image_repositories,
        s3_prefix,
        region=None,
        profile=None,
        confirm_changeset=None,
        capabilities=None,
        signing_profiles=None,
        parameter_overrides=None,
        save_to_config=True,
        config_section=None,
        config_env=None,
        config_file=None,
    ):
        self.template_file = template_file
        self.stack_name = stack_name
        self.s3_bucket = s3_bucket
        self.image_repository = image_repository
        self.image_repositories = image_repositories
        self.s3_prefix = s3_prefix
        self.region = region
        self.profile = profile
        self.confirm_changeset = confirm_changeset
        self.capabilities = (capabilities,)
        self.parameter_overrides_from_cmdline = parameter_overrides
        self.save_to_config = save_to_config
        self.config_section = config_section
        self.config_env = config_env
        self.config_file = config_file
        self.guided_stack_name = None
        self.guided_s3_bucket = None
        self.guided_image_repository = None
        self.guided_image_repositories = None
        self.guided_s3_prefix = None
        self.guided_region = None
        self.guided_profile = None
        self.signing_profiles = signing_profiles
        self._capabilities = None
        self._parameter_overrides = None
        self.start_bold = "\033[1m"
        self.end_bold = "\033[0m"
        self.color = Colored()
        self.function_provider = None

    @property
    def guided_capabilities(self):
        return self._capabilities

    @property
    def guided_parameter_overrides(self):
        return self._parameter_overrides

    # pylint: disable=too-many-statements
    def guided_prompts(self, parameter_override_keys):
        """
        Start an interactive cli prompt to collection information for deployment

        Parameters
        ----------
        parameter_override_keys
            The keys of parameters to override, for each key, customers will be asked to provide a value
        """
        default_stack_name = self.stack_name or "sam-app"
        default_region = self.region or get_session().get_config_variable("region") or "us-east-1"
        default_capabilities = self.capabilities[0] or ("CAPABILITY_IAM",)
        default_config_env = self.config_env or DEFAULT_ENV
        default_config_file = self.config_file or DEFAULT_CONFIG_FILE_NAME
        input_capabilities = None
        config_env = None
        config_file = None

        click.echo(
            self.color.yellow(
                "\n\tSetting default arguments for 'sam deploy'\n\t========================================="
            )
        )

        stack_name = prompt(
            f"\t{self.start_bold}Stack Name{self.end_bold}", default=default_stack_name, type=click.STRING
        )
        region = prompt(f"\t{self.start_bold}AWS Region{self.end_bold}", default=default_region, type=click.STRING)
        global_parameter_overrides = {IntrinsicsSymbolTable.AWS_REGION: region}
        input_parameter_overrides = self.prompt_parameters(
            parameter_override_keys, self.parameter_overrides_from_cmdline, self.start_bold, self.end_bold
        )
        stacks, _ = SamLocalStackProvider.get_stacks(
            self.template_file,
            parameter_overrides=sanitize_parameter_overrides(input_parameter_overrides),
            global_parameter_overrides=global_parameter_overrides,
        )

        click.secho("\t#Shows you resources changes to be deployed and require a 'Y' to initiate deploy")
        confirm_changeset = confirm(
            f"\t{self.start_bold}Confirm changes before deploy{self.end_bold}", default=self.confirm_changeset
        )
        click.secho("\t#SAM needs permission to be able to create roles to connect to the resources in your template")
        capabilities_confirm = confirm(
            f"\t{self.start_bold}Allow SAM CLI IAM role creation{self.end_bold}", default=True
        )

        if not capabilities_confirm:
            input_capabilities = prompt(
                f"\t{self.start_bold}Capabilities{self.end_bold}",
                default=list(default_capabilities),
                type=FuncParamType(func=_space_separated_list_func_type),
            )

        self.prompt_authorization(stacks)
        self.prompt_code_signing_settings(stacks)

        save_to_config = confirm(
            f"\t{self.start_bold}Save arguments to configuration file{self.end_bold}", default=True
        )
        if save_to_config:
            config_file = prompt(
                f"\t{self.start_bold}SAM configuration file{self.end_bold}",
                default=default_config_file,
                type=click.STRING,
            )
            config_env = prompt(
                f"\t{self.start_bold}SAM configuration environment{self.end_bold}",
                default=default_config_env,
                type=click.STRING,
            )

        click.echo("\n\tLooking for resources needed for deployment:")
        s3_bucket = manage_stack(profile=self.profile, region=region)
        click.echo(f"\t Managed S3 bucket: {s3_bucket}")
        click.echo("\t A different default S3 bucket can be set in samconfig.toml")

        image_repositories = self.prompt_image_repository(
            stack_name, stacks, self.image_repositories, region, s3_bucket, self.s3_prefix
        )

        self.guided_stack_name = stack_name
        self.guided_s3_bucket = s3_bucket
        self.guided_image_repositories = image_repositories
        self.guided_s3_prefix = stack_name
        self.guided_region = region
        self.guided_profile = self.profile
        self._capabilities = input_capabilities if input_capabilities else default_capabilities
        self._parameter_overrides = (
            input_parameter_overrides if input_parameter_overrides else self.parameter_overrides_from_cmdline
        )
        self.save_to_config = save_to_config
        self.config_env = config_env if config_env else default_config_env
        self.config_file = config_file if config_file else default_config_file
        self.confirm_changeset = confirm_changeset

    def prompt_authorization(self, stacks: List[Stack]):
        auth_required_per_resource = auth_per_resource(stacks)

        for resource, authorization_required in auth_required_per_resource:
            if not authorization_required:
                auth_confirm = confirm(
                    f"\t{self.start_bold}{resource} may not have authorization defined, Is this okay?{self.end_bold}",
                    default=False,
                )
                if not auth_confirm:
                    raise GuidedDeployFailedError(msg="Security Constraints Not Satisfied!")

    def prompt_code_signing_settings(self, stacks: List[Stack]):
        """
        Prompt code signing settings to ask whether customers want to code sign their code and
        display signing details.

        Parameters
        ----------
        stacks : List[Stack]
            List of stacks to search functions and layers
        """
        (functions_with_code_sign, layers_with_code_sign) = signer_config_per_function(stacks)

        # if no function or layer definition found with code signing, skip it
        if not functions_with_code_sign and not layers_with_code_sign:
            LOG.debug("No function or layer definition found with code sign config, skipping")
            return

        click.echo("\n\t#Found code signing configurations in your function definitions")
        sign_functions = confirm(
            f"\t{self.start_bold}Do you want to sign your code?{self.end_bold}",
            default=True,
        )

        if not sign_functions:
            LOG.debug("User skipped code signing, continuing rest of the process")
            self.signing_profiles = None
            return

        if not self.signing_profiles:
            self.signing_profiles = {}

        click.echo("\t#Please provide signing profile details for the following functions & layers")

        for function_name in functions_with_code_sign:
            (profile_name, profile_owner) = extract_profile_name_and_owner_from_existing(
                function_name, self.signing_profiles
            )

            click.echo(f"\t#Signing profile details for function '{function_name}'")
            profile_name = prompt_profile_name(profile_name, self.start_bold, self.end_bold)
            profile_owner = prompt_profile_owner(profile_owner, self.start_bold, self.end_bold)
            self.signing_profiles[function_name] = {"profile_name": profile_name, "profile_owner": profile_owner}
            self.signing_profiles[function_name]["profile_owner"] = "" if not profile_owner else profile_owner

        for layer_name, functions_use_this_layer in layers_with_code_sign.items():
            (profile_name, profile_owner) = extract_profile_name_and_owner_from_existing(
                layer_name, self.signing_profiles
            )
            click.echo(
                f"\t#Signing profile details for layer '{layer_name}', "
                f"which is used by functions {functions_use_this_layer}"
            )
            profile_name = prompt_profile_name(profile_name, self.start_bold, self.end_bold)
            profile_owner = prompt_profile_owner(profile_owner, self.start_bold, self.end_bold)
            self.signing_profiles[layer_name] = {"profile_name": profile_name, "profile_owner": profile_owner}
            self.signing_profiles[layer_name]["profile_owner"] = "" if not profile_owner else profile_owner

        LOG.debug("Signing profile names and owners %s", self.signing_profiles)

    def prompt_parameters(
        self, parameter_override_from_template, parameter_override_from_cmdline, start_bold, end_bold
    ):
        _prompted_param_overrides = {}
        if parameter_override_from_template:
            for parameter_key, parameter_properties in parameter_override_from_template.items():
                no_echo = parameter_properties.get("NoEcho", False)
                if no_echo:
                    parameter = prompt(
                        f"\t{start_bold}Parameter {parameter_key}{end_bold}", type=click.STRING, hide_input=True
                    )
                    _prompted_param_overrides[parameter_key] = {"Value": parameter, "Hidden": True}
                else:
                    parameter = prompt(
                        f"\t{start_bold}Parameter {parameter_key}{end_bold}",
                        default=_prompted_param_overrides.get(
                            parameter_key,
                            self._get_parameter_value(
                                parameter_key, parameter_properties, parameter_override_from_cmdline
                            ),
                        ),
                        type=click.STRING,
                    )
                    _prompted_param_overrides[parameter_key] = {"Value": parameter, "Hidden": False}
        return _prompted_param_overrides

    def prompt_image_repository(
        self,
        stack_name,
        stacks: List[Stack],
        image_repositories: Optional[Dict[str, str]],
        region: str,
        s3_bucket: str,
        s3_prefix: str,
    ) -> Dict[str, str]:
        """
        Prompt for the image repository to push the images.
        For each image function found in build artifacts, it will prompt for an image repository.

        Parameters
        ----------
        stack_name : List[Stack]
            Name of the stack to be deployed.

        stacks : List[Stack]
            List of stacks to look for image functions.

        image_repositories: Dict[str, str]
            Dictionary with function logical ID as key and image repo URI as value.

        region: str
            Region for the image repos.

        s3_bucket: str
            s3 bucket URI to be used for uploading companion stack template

        s3_prefix: str
            s3 prefix to be used for uploading companion stack template

        Returns
        -------
        Dict[str, str]
            A dictionary contains image function logical ID as key, image repository as value.
        """
<<<<<<< HEAD
        updated_repositories = image_repositories.copy() if image_repositories is not None else {}
        self.function_provider = SamFunctionProvider(stacks, ignore_code_extraction_warnings=True)

        manager_helper = CompanionStackManagerHelper(
            stack_name, region, s3_bucket, s3_prefix, self.template_file, updated_repositories
        )

        create_all_repos = self.prompt_create_all_repos(
            manager_helper.function_logical_ids, manager_helper.missing_repo_functions
        )
        if create_all_repos:
            updated_repositories.update(manager_helper.manager.get_repository_mapping())
        else:
            updated_repositories = self.prompt_specify_repos(
                manager_helper.missing_repo_functions, updated_repositories
            )
            manager_helper.update_specified_image_repos(updated_repositories)

        self.prompt_delete_unreferenced_repos(
            [manager_helper.manager.get_repo_uri(repo) for repo in manager_helper.unreferenced_repos]
        )

        updated_repositories = manager_helper.remove_unreferenced_repos_from_mapping(updated_repositories)
        GuidedContext.verify_images_exist_locally(self.function_provider.functions)

        manager_helper.manager.sync_repos()
        return updated_repositories

    def prompt_specify_repos(
        self,
        functions_without_repos: List[str],
        image_repositories: Dict[str, str],
    ) -> Dict[str, str]:
        """
        Show prompts for each function that isn't associated with a image repo

        Parameters
        ----------
        functions_without_repos: List[str]
            List of functions without associating repos

        image_repositories: Dict[str, str]
            Current image repo dictionary with function logical ID as key and image repo URI as value.

        Returns
        -------
        Dict[str, str]
            Updated image repo dictionary with values(image repo URIs) filled by user input
        """
        updated_repositories = image_repositories.copy()
        for function_logical_id in functions_without_repos:
            image_uri = prompt(
                f"\t {self.start_bold}ECR repository for {function_logical_id}{self.end_bold}",
                type=click.STRING,
            )
            if not is_ecr_url(image_uri):
                raise GuidedDeployFailedError(f"Invalid Image Repository ECR URI: {image_uri}")

            updated_repositories[function_logical_id] = image_uri

        return updated_repositories

    def prompt_create_all_repos(self, functions: List[str], functions_without_repo: List[str]) -> bool:
        """
        Prompt whether to create all repos

        Parameters
        ----------
        functions: List[str]
            List of function logical IDs that are image based
        functions_without_repo: List[str]
            List of function logical IDs that do not have an ECR image repo specified

        Returns
        -------
        Boolean
            Returns False if there is no missing function or denied by prompt
        """
        if not functions:
            return False

        if functions == functions_without_repo:
            click.echo("\t Image repositories: Not found.")
            click.echo(
                "\t #Managed repositories will be deleted when "
                "their functions are removed from the template and deployed"
            )
            return confirm(
                f"\t {self.start_bold}Create managed ECR repositories for all functions?{self.end_bold}", default=True
            )

        functions_with_repo_count = len(functions) - len(functions_without_repo)
        click.echo(
            "\t Image repositories: "
            f"Found ({functions_with_repo_count} of {len(functions)})"
            " #Different image repositories can be set in samconfig.toml"
        )

        if not functions_without_repo:
            return False

        click.echo(
            "\t #Managed repositories will be deleted when their functions are "
            "removed from the template and deployed"
        )
        return (
            confirm(
                f"\t {self.start_bold}Create managed ECR repositories for the "
                f"{len(functions_without_repo)} functions without?{self.end_bold}",
                default=True,
            )
            if functions_without_repo
            else True
        )

    def prompt_delete_unreferenced_repos(self, unreferenced_repo_uris: List[str]) -> None:
        """
        Prompt user for deleting unreferenced companion stack image repos.
        Throws GuidedDeployFailedError if delete repos has been denied by the user.
        This function does not actually remove the functions from the stack.

        Parameters
        ----------

        unreferenced_repo_uris: List[str]
            List of unreferenced image repos that need to be deleted.
        """
        if not unreferenced_repo_uris:
            return

        click.echo("\t Checking for unreferenced ECR repositories to clean-up: " f"{len(unreferenced_repo_uris)} found")
        for repo_uri in unreferenced_repo_uris:
            click.echo(f"\t  {repo_uri}")
        delete_repos = confirm(
            f"\t {self.start_bold}Delete the unreferenced repositories listed above when deploying?{self.end_bold}",
            default=False,
        )
        if not delete_repos:
            click.echo("\t Deployment aborted!")
            click.echo(
                "\t #The deployment was aborted to prevent "
                "unreferenced managed ECR repositories from being deleted.\n"
                "\t #You may remove repositories from the SAMCLI "
                "managed stack to retain them and resolve this unreferenced check."
            )
            raise GuidedDeployFailedError("Unreferenced Auto Created ECR Repos Must Be Deleted.")

    @staticmethod
    def verify_images_exist_locally(functions: Dict[str, Function]) -> None:
        """
        Verify all images associated with deploying functions exist locally.

        Parameters
        ----------
        functions: Dict[str, Function]
            Dictionary of functions in the stack to be deployed with key as their logical ID.
        """
        for _, function_prop in functions.items():
            if function_prop.packagetype != IMAGE:
                continue
            image = function_prop.imageuri
            try:
                tag_translation(image)
            except NonLocalImageException:
                pass
            except NoImageFoundException as ex:
                raise GuidedDeployFailedError("No images found to deploy, try running sam build") from ex
=======
        image_repositories = {}
        artifacts_format = get_template_artifacts_format(template_file=self.template_file)
        if IMAGE in artifacts_format:
            self.function_provider = SamFunctionProvider(stacks, ignore_code_extraction_warnings=True)
            function_resources = get_template_function_resource_ids(template_file=self.template_file, artifact=IMAGE)
            for resource_id in function_resources:
                image_repositories[resource_id] = prompt(
                    f"\t{self.start_bold}Image Repository for {resource_id}{self.end_bold}",
                    default=self.image_repositories.get(resource_id, "")
                    if isinstance(self.image_repositories, dict)
                    else "" or self.image_repository,
                )
                if resource_id not in image_repositories or not is_ecr_url(str(image_repositories[resource_id])):
                    raise GuidedDeployFailedError(
                        f"Invalid Image Repository ECR URI: {image_repositories.get(resource_id)}"
                    )
            for resource_id, function_prop in self.function_provider.functions.items():
                if function_prop.packagetype == IMAGE:
                    image = function_prop.imageuri
                    try:
                        tag = tag_translation(image)
                    except NonLocalImageException:
                        pass
                    except NoImageFoundException as ex:
                        raise GuidedDeployFailedError("No images found to deploy, try running sam build") from ex
                    else:
                        click.secho(f"\t  {image} to be pushed to {image_repositories.get(resource_id)}:{tag}")
            click.secho(nl=True)

        return image_repositories
>>>>>>> 59c85768

    def run(self):

        try:
            _parameter_override_keys = get_template_parameters(template_file=self.template_file)
        except ValueError as ex:
            LOG.debug("Failed to parse SAM template", exc_info=ex)
            raise GuidedDeployFailedError(str(ex)) from ex

        guided_config = GuidedConfig(template_file=self.template_file, section=self.config_section)
        guided_config.read_config_showcase(
            self.config_file or DEFAULT_CONFIG_FILE_NAME,
        )

        self.guided_prompts(_parameter_override_keys)

        if self.save_to_config:
            guided_config.save_config(
                self._parameter_overrides,
                self.config_env or DEFAULT_ENV,
                self.config_file or DEFAULT_CONFIG_FILE_NAME,
                stack_name=self.guided_stack_name,
                s3_bucket=self.guided_s3_bucket,
                s3_prefix=self.guided_s3_prefix,
                image_repositories=self.guided_image_repositories,
                region=self.guided_region,
                profile=self.guided_profile,
                confirm_changeset=self.confirm_changeset,
                capabilities=self._capabilities,
                signing_profiles=self.signing_profiles,
            )

    @staticmethod
    def _get_parameter_value(
        parameter_key: str, parameter_properties: Dict, parameter_override_from_cmdline: Dict
    ) -> Any:
        """
        This function provide the value of a parameter. If the command line/config file have "override_parameter"
        whose key exist in the template file parameters, it will use the corresponding value.
        Otherwise, it will use its default value in template file.

        :param parameter_key: key of parameter
        :param parameter_properties: properties of that parameters from template file
        :param parameter_override_from_cmdline: parameter_override from command line/config file
        """
        if parameter_override_from_cmdline and parameter_override_from_cmdline.get(parameter_key, None):
            return parameter_override_from_cmdline[parameter_key]
        # Make sure the default is casted to a string.
        return str(parameter_properties.get("Default", ""))<|MERGE_RESOLUTION|>--- conflicted
+++ resolved
@@ -330,7 +330,6 @@
         Dict[str, str]
             A dictionary contains image function logical ID as key, image repository as value.
         """
-<<<<<<< HEAD
         updated_repositories = image_repositories.copy() if image_repositories is not None else {}
         self.function_provider = SamFunctionProvider(stacks, ignore_code_extraction_warnings=True)
 
@@ -386,7 +385,9 @@
                 f"\t {self.start_bold}ECR repository for {function_logical_id}{self.end_bold}",
                 type=click.STRING,
             )
-            if not is_ecr_url(image_uri):
+            if function_logical_id not in image_repositories or not is_ecr_url(
+                str(image_repositories[function_logical_id])
+            ):
                 raise GuidedDeployFailedError(f"Invalid Image Repository ECR URI: {image_uri}")
 
             updated_repositories[function_logical_id] = image_uri
@@ -498,38 +499,6 @@
                 pass
             except NoImageFoundException as ex:
                 raise GuidedDeployFailedError("No images found to deploy, try running sam build") from ex
-=======
-        image_repositories = {}
-        artifacts_format = get_template_artifacts_format(template_file=self.template_file)
-        if IMAGE in artifacts_format:
-            self.function_provider = SamFunctionProvider(stacks, ignore_code_extraction_warnings=True)
-            function_resources = get_template_function_resource_ids(template_file=self.template_file, artifact=IMAGE)
-            for resource_id in function_resources:
-                image_repositories[resource_id] = prompt(
-                    f"\t{self.start_bold}Image Repository for {resource_id}{self.end_bold}",
-                    default=self.image_repositories.get(resource_id, "")
-                    if isinstance(self.image_repositories, dict)
-                    else "" or self.image_repository,
-                )
-                if resource_id not in image_repositories or not is_ecr_url(str(image_repositories[resource_id])):
-                    raise GuidedDeployFailedError(
-                        f"Invalid Image Repository ECR URI: {image_repositories.get(resource_id)}"
-                    )
-            for resource_id, function_prop in self.function_provider.functions.items():
-                if function_prop.packagetype == IMAGE:
-                    image = function_prop.imageuri
-                    try:
-                        tag = tag_translation(image)
-                    except NonLocalImageException:
-                        pass
-                    except NoImageFoundException as ex:
-                        raise GuidedDeployFailedError("No images found to deploy, try running sam build") from ex
-                    else:
-                        click.secho(f"\t  {image} to be pushed to {image_repositories.get(resource_id)}:{tag}")
-            click.secho(nl=True)
-
-        return image_repositories
->>>>>>> 59c85768
 
     def run(self):
 

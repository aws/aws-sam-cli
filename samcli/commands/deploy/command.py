--- conflicted
+++ resolved
@@ -151,22 +151,21 @@
     "the output AWS CloudFormation template. YAML is used by default.",
 )
 @click.option(
-    "--resolve-s3", required=False, is_flag=True, help="Automatically resolve S3 bucket for non-guided deployments."
-)
-@click.option(
-    "--resolve-image-repos",
-    required=False,
-    is_flag=True,
-<<<<<<< HEAD
-    help="Automatically create and delete ECR repositories for image-based functions in non-guided deployments. "
-    "A companion stack containing ECR repos for each function will be deployed along with the template stack. "
-    "Automatically created image repositories will be deleted if the corresponding functions are removed.",
-=======
+    "--resolve-s3",
+    required=False,
+    is_flag=True,
     help="Automatically resolve s3 bucket for non-guided deployments. "
     "Enabling this option will also create a managed default s3 bucket for you. "
     "If you do not provide a --s3-bucket value, the managed bucket will be used. "
     "Do not use --s3-guided parameter with this option.",
->>>>>>> 59c85768
+)
+@click.option(
+    "--resolve-image-repos",
+    required=False,
+    is_flag=True,
+    help="Automatically create and delete ECR repositories for image-based functions in non-guided deployments. "
+    "A companion stack containing ECR repos for each function will be deployed along with the template stack. "
+    "Automatically created image repositories will be deleted if the corresponding functions are removed.",
 )
 @metadata_override_option
 @notification_arns_override_option

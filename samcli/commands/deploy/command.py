--- conflicted
+++ resolved
@@ -94,7 +94,13 @@
     is_flag=True,
     help="Prompt to confirm if the computed changeset is to be deployed by SAM CLI.",
 )
-<<<<<<< HEAD
+@click.option(
+    "--disable-rollback/--no-disable-rollback",
+    default=False,
+    required=False,
+    is_flag=True,
+    help="Preserves the state of previously provisioned resources when an operation fails.",
+)
 @stack_name_option
 @s3_bucket_option
 @image_repository_option
@@ -109,42 +115,6 @@
 @metadata_option
 @notification_arns_option
 @tags_option
-=======
-@click.option(
-    "--use-json",
-    required=False,
-    is_flag=True,
-    help="Indicates whether to use JSON as the format for "
-    "the output AWS CloudFormation template. YAML is used by default.",
-)
-@click.option(
-    "--resolve-s3",
-    required=False,
-    is_flag=True,
-    help="Automatically resolve s3 bucket for non-guided deployments. "
-    "Enabling this option will also create a managed default s3 bucket for you. "
-    "If you do not provide a --s3-bucket value, the managed bucket will be used. "
-    "Do not use --s3-guided parameter with this option.",
-)
-@click.option(
-    "--resolve-image-repos",
-    required=False,
-    is_flag=True,
-    help="Automatically create and delete ECR repositories for image-based functions in non-guided deployments. "
-    "A companion stack containing ECR repos for each function will be deployed along with the template stack. "
-    "Automatically created image repositories will be deleted if the corresponding functions are removed.",
-)
-@click.option(
-    "--disable-rollback/--no-disable-rollback",
-    default=False,
-    required=False,
-    is_flag=True,
-    help="Preserves the state of previously provisioned resources when an operation fails.",
-)
-@metadata_override_option
-@notification_arns_override_option
-@tags_override_option
->>>>>>> f37b0c38
 @parameter_override_option
 @signing_profiles_option
 @no_progressbar_option
@@ -340,10 +310,7 @@
             profile=profile,
             confirm_changeset=guided_context.confirm_changeset if guided else confirm_changeset,
             signing_profiles=guided_context.signing_profiles if guided else signing_profiles,
-<<<<<<< HEAD
             use_changeset=True,
-=======
             disable_rollback=guided_context.disable_rollback if guided else disable_rollback,
->>>>>>> f37b0c38
         ) as deploy_context:
             deploy_context.run()
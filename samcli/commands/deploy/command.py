"""
CLI command for "deploy" command
"""
import logging

import click

from samcli.cli.cli_config_file import TomlProvider, configuration_option
from samcli.cli.main import aws_creds_options, common_options, pass_context, print_cmdline_args
from samcli.cli.types import ImageRepositoryType, ImageRepositoriesType
from samcli.commands.package.validations import package_option_validation
from samcli.commands._utils.iac_validations import iac_options_validation
from samcli.commands._utils.options import (
    capabilities_override_option,
    metadata_override_option,
    notification_arns_override_option,
    parameter_override_option,
    no_progressbar_option,
    tags_override_option,
    template_click_option,
    signing_profiles_option,
    image_repositories_callback,
    cdk_click_options,
    project_type_click_option,
)
from samcli.commands.deploy.utils import sanitize_parameter_overrides
from samcli.lib.telemetry.metric import track_command
from samcli.lib.cli_validation.image_repository_validation import image_repository_validation
from samcli.lib.utils import osutils
from samcli.lib.bootstrap.bootstrap import manage_stack
from samcli.lib.utils.version_checker import check_newer_version
<<<<<<< HEAD
from samcli.lib.iac.utils.helpers import inject_iac_plugin
=======
from samcli.lib.bootstrap.companion_stack.companion_stack_manager import sync_ecr_stack
>>>>>>> 4481125d

SHORT_HELP = "Deploy an AWS SAM application."


HELP_TEXT = """The sam deploy command creates a Cloudformation Stack and deploys your resources.

\b
e.g. sam deploy --template-file packaged.yaml --stack-name sam-app --capabilities CAPABILITY_IAM

\b
"""

CONFIG_SECTION = "parameters"
LOG = logging.getLogger(__name__)


@click.command(
    "deploy",
    short_help=SHORT_HELP,
    context_settings={"ignore_unknown_options": False, "allow_interspersed_args": True, "allow_extra_args": True},
    help=HELP_TEXT,
)
@configuration_option(provider=TomlProvider(section=CONFIG_SECTION))
@project_type_click_option(include_build=True)
@click.option(
    "--guided",
    "-g",
    required=False,
    is_flag=True,
    is_eager=True,
    help="Specify this flag to allow SAM CLI to guide you through the deployment using guided prompts.",
)
@template_click_option(include_build=True)
@click.option(
    "--stack-name",
    required=False,
    help="The name of the AWS CloudFormation stack you're deploying to. "
    "If you specify an existing stack, the command updates the stack. "
    "If you specify a new stack, the command creates it."
    "If your project type is CDK, this option also specifies the stack to deploy.",
)
@click.option(
    "--s3-bucket",
    required=False,
    help="The name of the S3 bucket where this command uploads your "
    "CloudFormation template. This is required the deployments of "
    "templates sized greater than 51,200 bytes",
)
@click.option(
    "--image-repository",
    type=ImageRepositoryType(),
    required=False,
    help="ECR repo uri where this command uploads the image artifacts that are referenced in your template.",
)
@click.option(
    "--image-repositories",
    multiple=True,
    callback=image_repositories_callback,
    type=ImageRepositoriesType(),
    required=False,
    help="Specify mapping of Function Logical ID to ECR Repo uri, of the form Function_Logical_ID=ECR_Repo_Uri."
    "This option can be specified multiple times.",
)
@click.option(
    "--force-upload",
    required=False,
    is_flag=True,
    help="Indicates whether to override existing files in the S3 bucket. "
    "Specify this flag to upload artifacts even if they "
    "match existing artifacts in the S3 bucket.",
)
@click.option(
    "--s3-prefix",
    required=False,
    help="A prefix name that the command adds to the "
    "artifacts' name when it uploads them to the S3 bucket. "
    "The prefix name is a path name (folder name) for the S3 bucket.",
)
@click.option(
    "--kms-key-id",
    required=False,
    help="The ID of an AWS KMS key that the command uses to encrypt artifacts that are at rest in the S3 bucket.",
)
@click.option(
    "--no-execute-changeset",
    required=False,
    is_flag=True,
    help="Indicates whether to execute the change set. "
    "Specify this flag if you want to view your stack changes "
    "before executing the change set. The command creates an AWS CloudFormation "
    "change set and then exits without executing the change set. if "
    "the changeset looks satisfactory, the stack changes can be made by "
    "running the same command without specifying `--no-execute-changeset`",
)
@click.option(
    "--role-arn",
    required=False,
    help="The Amazon Resource Name (ARN) of an  AWS  Identity "
    "and  Access  Management (IAM) role that AWS CloudFormation assumes when "
    "executing the change set.",
)
@click.option(
    "--fail-on-empty-changeset/--no-fail-on-empty-changeset",
    default=True,
    required=False,
    is_flag=True,
    help="Specify  if  the CLI should return a non-zero exit code if there are no "
    "changes to be made to the stack. The default behavior is to return a "
    "non-zero exit code.",
)
@click.option(
    "--confirm-changeset/--no-confirm-changeset",
    default=False,
    required=False,
    is_flag=True,
    help="Prompt to confirm if the computed changeset is to be deployed by SAM CLI.",
)
@click.option(
    "--use-json",
    required=False,
    is_flag=True,
    help="Indicates whether to use JSON as the format for "
    "the output AWS CloudFormation template. YAML is used by default.",
)
@click.option(
    "--resolve-s3",
    required=False,
    is_flag=True,
    help="Automatically resolve s3 bucket for non-guided deployments. "
    "Enabling this option will also create a managed default s3 bucket for you. "
    "If you do not provide a --s3-bucket value, the managed bucket will be used. "
    "Do not use --s3-guided parameter with this option.",
)
@click.option(
    "--resolve-image-repos",
    required=False,
    is_flag=True,
    help="Automatically create and delete ECR repositories for image-based functions in non-guided deployments. "
    "A companion stack containing ECR repos for each function will be deployed along with the template stack. "
    "Automatically created image repositories will be deleted if the corresponding functions are removed.",
)
@metadata_override_option
@notification_arns_override_option
@tags_override_option
@parameter_override_option
@signing_profiles_option
@no_progressbar_option
@capabilities_override_option
@aws_creds_options
@common_options
@cdk_click_options
@inject_iac_plugin(with_build=True)
@iac_options_validation(require_stack=True)
@package_option_validation
@image_repository_validation
@pass_context
@track_command
@check_newer_version
@print_cmdline_args
def cli(
    ctx,
    template_file,
    stack_name,
    s3_bucket,
    image_repository,
    image_repositories,
    force_upload,
    no_progressbar,
    s3_prefix,
    kms_key_id,
    parameter_overrides,
    capabilities,
    no_execute_changeset,
    role_arn,
    notification_arns,
    fail_on_empty_changeset,
    use_json,
    tags,
    metadata,
    guided,
    confirm_changeset,
    signing_profiles,
    resolve_s3,
    resolve_image_repos,
    config_file,
    config_env,
    project_type,
    cdk_app,
    cdk_context,
    iac,
    project,
):
    """
    `sam deploy` command entry point
    """
    # All logic must be implemented in the ``do_cli`` method. This helps with easy unit testing
    do_cli(
        template_file,
        stack_name,
        s3_bucket,
        image_repository,
        image_repositories,
        force_upload,
        no_progressbar,
        s3_prefix,
        kms_key_id,
        parameter_overrides,
        capabilities,
        no_execute_changeset,
        role_arn,
        notification_arns,
        fail_on_empty_changeset,
        use_json,
        tags,
        metadata,
        guided,
        confirm_changeset,
        ctx.region,
        ctx.profile,
        signing_profiles,
        resolve_s3,
        config_file,
        config_env,
<<<<<<< HEAD
        project_type,
        iac,
        project,
=======
        resolve_image_repos,
>>>>>>> 4481125d
    )  # pragma: no cover


def do_cli(
    template_file,
    stack_name,
    s3_bucket,
    image_repository,
    image_repositories,
    force_upload,
    no_progressbar,
    s3_prefix,
    kms_key_id,
    parameter_overrides,
    capabilities,
    no_execute_changeset,
    role_arn,
    notification_arns,
    fail_on_empty_changeset,
    use_json,
    tags,
    metadata,
    guided,
    confirm_changeset,
    region,
    profile,
    signing_profiles,
    resolve_s3,
    config_file,
    config_env,
<<<<<<< HEAD
    project_type,
    iac,
    project,
=======
    resolve_image_repos,
>>>>>>> 4481125d
):
    """
    Implementation of the ``cli`` method
    """
    from samcli.commands.package.package_context import PackageContext
    from samcli.commands.deploy.deploy_context import DeployContext
    from samcli.commands.deploy.guided_context import GuidedContext
    from samcli.commands.deploy.exceptions import DeployResolveS3AndS3SetError

    if guided:
        # Allow for a guided deploy to prompt and save those details.
        guided_context = GuidedContext(
            stack_name=stack_name,
            s3_bucket=s3_bucket,
            image_repository=image_repository,
            image_repositories=image_repositories,
            s3_prefix=s3_prefix,
            region=region,
            profile=profile,
            confirm_changeset=confirm_changeset,
            capabilities=capabilities,
            signing_profiles=signing_profiles,
            parameter_overrides=parameter_overrides,
            config_section=CONFIG_SECTION,
            config_env=config_env,
            config_file=config_file,
            iac=iac,
            project=project,
        )
        guided_context.run()
    else:
        if resolve_s3:
            if bool(s3_bucket):
                raise DeployResolveS3AndS3SetError()
            s3_bucket = manage_stack(profile=profile, region=region)
            click.echo(f"\n\t\tManaged S3 bucket: {s3_bucket}")
            click.echo("\t\tA different default S3 bucket can be set in samconfig.toml")
            click.echo("\t\tOr by specifying --s3-bucket explicitly.")

        # TODO Refactor resolve-s3 and resolve-image-repos into one place
        # after we figure out how to enable resolve-images-repos in package
        if resolve_image_repos:
            image_repositories = sync_ecr_stack(
                template_file, stack_name, region, s3_bucket, s3_prefix, image_repositories
            )

    with osutils.tempfile_platform_independent() as output_template_file:

        with PackageContext(
            template_file=template_file,
            s3_bucket=guided_context.guided_s3_bucket if guided else s3_bucket,
            s3_prefix=guided_context.guided_s3_prefix if guided else s3_prefix,
            image_repository=guided_context.guided_image_repository if guided else image_repository,
            image_repositories=guided_context.guided_image_repositories if guided else image_repositories,
            output_template_file=output_template_file.name,
            kms_key_id=kms_key_id,
            use_json=use_json,
            force_upload=force_upload,
            no_progressbar=no_progressbar,
            metadata=metadata,
            on_deploy=True,
            region=guided_context.guided_region if guided else region,
            profile=profile,
            signing_profiles=guided_context.signing_profiles if guided else signing_profiles,
            iac=iac,
            project=project,
        ) as package_context:
            package_context.run()

        with DeployContext(
            template_file=output_template_file.name,
            stack_name=guided_context.guided_stack_name if guided else stack_name,
            s3_bucket=guided_context.guided_s3_bucket if guided else s3_bucket,
            image_repository=guided_context.guided_image_repository if guided else image_repository,
            image_repositories=guided_context.guided_image_repositories if guided else image_repositories,
            force_upload=force_upload,
            no_progressbar=no_progressbar,
            s3_prefix=guided_context.guided_s3_prefix if guided else s3_prefix,
            kms_key_id=kms_key_id,
            parameter_overrides=sanitize_parameter_overrides(guided_context.guided_parameter_overrides)
            if guided
            else parameter_overrides,
            capabilities=guided_context.guided_capabilities if guided else capabilities,
            no_execute_changeset=no_execute_changeset,
            role_arn=role_arn,
            notification_arns=notification_arns,
            fail_on_empty_changeset=fail_on_empty_changeset,
            tags=tags,
            region=guided_context.guided_region if guided else region,
            profile=profile,
            confirm_changeset=guided_context.confirm_changeset if guided else confirm_changeset,
            signing_profiles=guided_context.signing_profiles if guided else signing_profiles,
        ) as deploy_context:
            deploy_context.run()<|MERGE_RESOLUTION|>--- conflicted
+++ resolved
@@ -29,11 +29,8 @@
 from samcli.lib.utils import osutils
 from samcli.lib.bootstrap.bootstrap import manage_stack
 from samcli.lib.utils.version_checker import check_newer_version
-<<<<<<< HEAD
+from samcli.lib.bootstrap.companion_stack.companion_stack_manager import sync_ecr_stack
 from samcli.lib.iac.utils.helpers import inject_iac_plugin
-=======
-from samcli.lib.bootstrap.companion_stack.companion_stack_manager import sync_ecr_stack
->>>>>>> 4481125d
 
 SHORT_HELP = "Deploy an AWS SAM application."
 
@@ -257,13 +254,10 @@
         resolve_s3,
         config_file,
         config_env,
-<<<<<<< HEAD
+        resolve_image_repos,
         project_type,
         iac,
         project,
-=======
-        resolve_image_repos,
->>>>>>> 4481125d
     )  # pragma: no cover
 
 
@@ -294,13 +288,10 @@
     resolve_s3,
     config_file,
     config_env,
-<<<<<<< HEAD
+    resolve_image_repos,
     project_type,
     iac,
     project,
-=======
-    resolve_image_repos,
->>>>>>> 4481125d
 ):
     """
     Implementation of the ``cli`` method

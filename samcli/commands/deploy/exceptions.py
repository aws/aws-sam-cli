"""
Exceptions that are raised by sam deploy
"""
from samcli.commands.exceptions import UserException


class ChangeEmptyError(UserException):
    def __init__(self, stack_name):
        self.stack_name = stack_name
        message_fmt = "No changes to deploy. Stack {stack_name} is up to date"
        super(ChangeEmptyError, self).__init__(message=message_fmt.format(stack_name=self.stack_name))


class ChangeSetError(UserException):
    def __init__(self, stack_name, msg):
        self.stack_name = stack_name
        self.msg = msg
        message_fmt = "Failed to create changeset for the stack: {stack_name}, {msg}"
        super(ChangeSetError, self).__init__(message=message_fmt.format(stack_name=self.stack_name, msg=self.msg))


class DeployFailedError(UserException):
    def __init__(self, stack_name, msg):
        self.stack_name = stack_name
        self.msg = msg

        message_fmt = "Failed to create/update the stack: {stack_name}, {msg}"

        super(DeployFailedError, self).__init__(message=message_fmt.format(stack_name=self.stack_name, msg=msg))


class GuidedDeployFailedError(UserException):
    def __init__(self, msg):
        self.msg = msg
        super(GuidedDeployFailedError, self).__init__(message=msg)


class DeployStackOutPutFailedError(UserException):
    def __init__(self, stack_name, msg):
        self.stack_name = stack_name
        self.msg = msg

        message_fmt = "Failed to get outputs from stack: {stack_name}, {msg}"

        super(DeployStackOutPutFailedError, self).__init__(
            message=message_fmt.format(stack_name=self.stack_name, msg=msg)
        )


class DeployBucketInDifferentRegionError(UserException):
    def __init__(self, msg):
        self.msg = msg

        message_fmt = "{msg} : deployment s3 bucket is in a different region, try sam deploy --guided"

        super(DeployBucketInDifferentRegionError, self).__init__(message=message_fmt.format(msg=self.msg))


class DeployBucketRequiredError(UserException):
    def __init__(self):

        message_fmt = (
            "Templates with a size greater than 51,200 bytes must be deployed "
            "via an S3 Bucket. Please add the --s3-bucket parameter to your "
            "command. The local template will be copied to that S3 bucket and "
            "then deployed."
        )

        super(DeployBucketRequiredError, self).__init__(message=message_fmt)


<<<<<<< HEAD
class DeploySaveEnviromentVariablesError(UserException):
    def __init__(self, stack_name, msg):
        self.stack_name = stack_name
        self.msg = msg

        message_fmt = "Failed to save environment variables from stack: {stack_name}, {msg}"

        super(DeploySaveEnviromentVariablesError, self).__init__(
            message=message_fmt.format(stack_name=self.stack_name, msg=msg)
        )
=======
class DeployResolveS3AndS3SetError(UserException):
    def __init__(self):
        message_fmt = (
            "Cannot use both --resolve-s3 and --s3-bucket parameters in non-guided deployments."
            " Please use only one or use the --guided option for a guided deployment."
        )

        super(DeployResolveS3AndS3SetError, self).__init__(message=message_fmt)
>>>>>>> 6253d824
<|MERGE_RESOLUTION|>--- conflicted
+++ resolved
@@ -69,7 +69,6 @@
         super(DeployBucketRequiredError, self).__init__(message=message_fmt)
 
 
-<<<<<<< HEAD
 class DeploySaveEnviromentVariablesError(UserException):
     def __init__(self, stack_name, msg):
         self.stack_name = stack_name
@@ -80,7 +79,8 @@
         super(DeploySaveEnviromentVariablesError, self).__init__(
             message=message_fmt.format(stack_name=self.stack_name, msg=msg)
         )
-=======
+
+
 class DeployResolveS3AndS3SetError(UserException):
     def __init__(self):
         message_fmt = (
@@ -88,5 +88,4 @@
             " Please use only one or use the --guided option for a guided deployment."
         )
 
-        super(DeployResolveS3AndS3SetError, self).__init__(message=message_fmt)
->>>>>>> 6253d824
+        super(DeployResolveS3AndS3SetError, self).__init__(message=message_fmt)
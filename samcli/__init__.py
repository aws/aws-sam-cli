"""
SAM CLI version
"""

<<<<<<< HEAD
__version__ = "1.38.0"
=======
__version__ = "1.38.1"
>>>>>>> bad9a622
<|MERGE_RESOLUTION|>--- conflicted
+++ resolved
@@ -2,8 +2,4 @@
 SAM CLI version
 """
 
-<<<<<<< HEAD
-__version__ = "1.38.0"
-=======
-__version__ = "1.38.1"
->>>>>>> bad9a622
+__version__ = "1.38.1"
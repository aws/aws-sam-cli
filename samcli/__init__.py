"""
SAM CLI version
"""

<<<<<<< HEAD
__version__ = "1.24.1"
=======
__version__ = "1.27.1"
>>>>>>> 1c42df37
<|MERGE_RESOLUTION|>--- conflicted
+++ resolved
@@ -2,8 +2,4 @@
 SAM CLI version
 """
 
-<<<<<<< HEAD
-__version__ = "1.24.1"
-=======
-__version__ = "1.27.1"
->>>>>>> 1c42df37
+__version__ = "1.27.1"
--- conflicted
+++ resolved
@@ -2,8 +2,4 @@
 SAM CLI version
 """
 
-<<<<<<< HEAD
-__version__ = "1.53.0b1"
-=======
-__version__ = "1.54.0"
->>>>>>> 69fd82d7
+__version__ = "1.54.0"
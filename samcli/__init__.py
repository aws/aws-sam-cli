--- conflicted
+++ resolved
@@ -2,8 +2,4 @@
 SAM CLI version
 """
 
-<<<<<<< HEAD
-__version__ = "1.2.0"
-=======
-__version__ = "1.6.2"
->>>>>>> a0856ea1
+__version__ = "1.6.2"
--- conflicted
+++ resolved
@@ -2,8 +2,4 @@
 SAM CLI version
 """
 
-<<<<<<< HEAD
-__version__ = "1.87.0"
-=======
-__version__ = "1.88.0"
->>>>>>> 4709d13b
+__version__ = "1.88.0"
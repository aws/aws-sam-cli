"""
All-in-one metadata about runtimes
"""

import itertools
import os
import pathlib
import re
from typing import List

from samcli.lib.runtimes.base import (
    Runtime,
    init_runtimes,
    lambda_images_runtimes_map,
    provided_runtimes,
    runtime_dep_template_mapping,
    sam_runtime_to_schemas_code_lang_mapping,
)

_init_path = str(pathlib.Path(os.path.dirname(__file__)).parent.parent)
_templates = os.path.join(_init_path, "lib", "init", "templates")
_lambda_images_templates = os.path.join(_init_path, "lib", "init", "image_templates")

RUNTIME_DEP_TEMPLATE_MAPPING = runtime_dep_template_mapping(list(Runtime))
# Note(TheSriram): The ordering of the runtimes list per language is based on the latest to oldest.
<<<<<<< HEAD
# RUNTIME_DEP_TEMPLATE_MAPPING = {
#     "python": [
#         {
#             "runtimes": ["python3.12", "python3.11", "python3.10", "python3.9", "python3.8", "python3.7"],
#             "dependency_manager": "pip",
#             "init_location": os.path.join(_templates, "cookiecutter-aws-sam-hello-python"),
#             "build": True,
#         }
#     ],
#     "ruby": [
#         {
#             "runtimes": ["ruby3.2"],
#             "dependency_manager": "bundler",
#             "init_location": os.path.join(_templates, "cookiecutter-aws-sam-hello-ruby"),
#             "build": True,
#         }
#     ],
#     "nodejs": [
#         {
#             "runtimes": ["nodejs20.x", "nodejs18.x", "nodejs16.x"],
#             "dependency_manager": "npm",
#             "init_location": os.path.join(_templates, "cookiecutter-aws-sam-hello-nodejs"),
#             "build": True,
#         }
#     ],
#     "dotnet": [
#         {
#             "runtimes": ["dotnet6"],
#             "dependency_manager": "cli-package",
#             "init_location": os.path.join(_templates, "cookiecutter-aws-sam-hello-dotnet"),
#             "build": True,
#         }
#     ],
#     "go": [
#         {
#             "runtimes": ["go1.x"],
#             "dependency_manager": "mod",
#             "init_location": os.path.join(_templates, "cookiecutter-aws-sam-hello-golang"),
#             "build": False,
#         }
#     ],
#     "java": [
#         {
#             "runtimes": ["java11", "java8", "java8.al2", "java17", "java21"],
#             "dependency_manager": "maven",
#             "init_location": os.path.join(_templates, "cookiecutter-aws-sam-hello-java-maven"),
#             "build": True,
#         },
#         {
#             "runtimes": ["java11", "java8", "java8.al2", "java17", "java21"],
#             "dependency_manager": "gradle",
#             "init_location": os.path.join(_templates, "cookiecutter-aws-sam-hello-java-gradle"),
#             "build": True,
#         },
#     ],
# }
=======
RUNTIME_DEP_TEMPLATE_MAPPING = {
    "python": [
        {
            "runtimes": ["python3.12", "python3.11", "python3.10", "python3.9", "python3.8"],
            "dependency_manager": "pip",
            "init_location": os.path.join(_templates, "cookiecutter-aws-sam-hello-python"),
            "build": True,
        }
    ],
    "ruby": [
        {
            "runtimes": ["ruby3.2"],
            "dependency_manager": "bundler",
            "init_location": os.path.join(_templates, "cookiecutter-aws-sam-hello-ruby"),
            "build": True,
        }
    ],
    "nodejs": [
        {
            "runtimes": ["nodejs20.x", "nodejs18.x", "nodejs16.x"],
            "dependency_manager": "npm",
            "init_location": os.path.join(_templates, "cookiecutter-aws-sam-hello-nodejs"),
            "build": True,
        }
    ],
    "dotnet": [
        {
            "runtimes": ["dotnet8", "dotnet6"],
            "dependency_manager": "cli-package",
            "init_location": os.path.join(_templates, "cookiecutter-aws-sam-hello-dotnet"),
            "build": True,
        }
    ],
    "go": [
        {
            "runtimes": ["go1.x"],
            "dependency_manager": "mod",
            "init_location": os.path.join(_templates, "cookiecutter-aws-sam-hello-golang"),
            "build": False,
        }
    ],
    "java": [
        {
            "runtimes": ["java11", "java8", "java8.al2", "java17", "java21"],
            "dependency_manager": "maven",
            "init_location": os.path.join(_templates, "cookiecutter-aws-sam-hello-java-maven"),
            "build": True,
        },
        {
            "runtimes": ["java11", "java8", "java8.al2", "java17", "java21"],
            "dependency_manager": "gradle",
            "init_location": os.path.join(_templates, "cookiecutter-aws-sam-hello-java-gradle"),
            "build": True,
        },
    ],
}
>>>>>>> c77cc3e2


def get_local_manifest_path():
    return pathlib.Path(_init_path, "lib", "init", "local_manifest.json")


def get_local_lambda_images_location(mapping, runtime):
    dir_name = os.path.basename(mapping["init_location"])
    if dir_name.endswith("-lambda-image"):
        return os.path.join(_lambda_images_templates, runtime, dir_name)

    return os.path.join(_lambda_images_templates, runtime, dir_name + "-lambda-image")


SUPPORTED_DEP_MANAGERS: List[str] = sorted(
    list(
        set(
            {
                c.get("dependency_manager")  # type: ignore
                for c in list(itertools.chain(*(RUNTIME_DEP_TEMPLATE_MAPPING.values())))
                if c.get("dependency_manager")
            }
        )
    )
)

INIT_RUNTIMES = init_runtimes(list(Runtime))
# When adding new Lambda runtimes, please update SAM_RUNTIME_TO_SCHEMAS_CODE_LANG_MAPPING
# Runtimes are ordered in alphabetical fashion with reverse version order (latest versions first)
<<<<<<< HEAD
# INIT_RUNTIMES = [
#     # dotnet runtimes in descending order
#     "dotnet6",
#     "go1.x",
#     # java runtimes in descending order
#     "java21",
#     "java17",
#     "java11",
#     "java8.al2",
#     "java8",
#     # nodejs runtimes in descending order
#     "nodejs20.x",
#     "nodejs18.x",
#     "nodejs16.x",
#     # custom runtime in descending order
#     "provided.al2023",
#     "provided.al2",
#     "provided",
#     # python runtimes in descending order
#     "python3.12",
#     "python3.11",
#     "python3.10",
#     "python3.9",
#     "python3.8",
#     "python3.7",
#     # ruby runtimes in descending order
#     "ruby3.2",
# ]


LAMBDA_IMAGES_RUNTIMES_MAP = lambda_images_runtimes_map(list(Runtime))
# LAMBDA_IMAGES_RUNTIMES_MAP = {
#     "dotnet6": "amazon/dotnet6-base",
#     "go1.x": "amazon/go1.x-base",
#     "go (provided.al2)": "amazon/go-provided.al2-base",
#     "go (provided.al2023)": "amazon/go-provided.al2023-base",
#     "java21": "amazon/java21-base",
#     "java17": "amazon/java17-base",
#     "java11": "amazon/java11-base",
#     "java8.al2": "amazon/java8.al2-base",
#     "java8": "amazon/java8-base",
#     "nodejs20.x": "amazon/nodejs20.x-base",
#     "nodejs18.x": "amazon/nodejs18.x-base",
#     "nodejs16.x": "amazon/nodejs16.x-base",
#     "python3.12": "amazon/python3.12-base",
#     "python3.11": "amazon/python3.11-base",
#     "python3.10": "amazon/python3.10-base",
#     "python3.9": "amazon/python3.9-base",
#     "python3.8": "amazon/python3.8-base",
#     "python3.7": "amazon/python3.7-base",
#     "ruby3.2": "amazon/ruby3.2-base",
# }
=======
INIT_RUNTIMES = [
    # dotnet runtimes in descending order
    "dotnet8",
    "dotnet6",
    # go runtimes in descending order
    "go1.x",
    # java runtimes in descending order
    "java21",
    "java17",
    "java11",
    "java8.al2",
    "java8",
    # nodejs runtimes in descending order
    "nodejs20.x",
    "nodejs18.x",
    "nodejs16.x",
    # custom runtime in descending order
    "provided.al2023",
    "provided.al2",
    "provided",
    # python runtimes in descending order
    "python3.12",
    "python3.11",
    "python3.10",
    "python3.9",
    "python3.8",
    # ruby runtimes in descending order
    "ruby3.2",
]


LAMBDA_IMAGES_RUNTIMES_MAP = {
    "dotnet8": "amazon/dotnet8-base",
    "dotnet6": "amazon/dotnet6-base",
    "go1.x": "amazon/go1.x-base",
    "go (provided.al2)": "amazon/go-provided.al2-base",
    "go (provided.al2023)": "amazon/go-provided.al2023-base",
    "java21": "amazon/java21-base",
    "java17": "amazon/java17-base",
    "java11": "amazon/java11-base",
    "java8.al2": "amazon/java8.al2-base",
    "java8": "amazon/java8-base",
    "nodejs20.x": "amazon/nodejs20.x-base",
    "nodejs18.x": "amazon/nodejs18.x-base",
    "nodejs16.x": "amazon/nodejs16.x-base",
    "python3.12": "amazon/python3.12-base",
    "python3.11": "amazon/python3.11-base",
    "python3.10": "amazon/python3.10-base",
    "python3.9": "amazon/python3.9-base",
    "python3.8": "amazon/python3.8-base",
    "ruby3.2": "amazon/ruby3.2-base",
}
>>>>>>> c77cc3e2

LAMBDA_IMAGES_RUNTIMES: List = sorted(list(set(LAMBDA_IMAGES_RUNTIMES_MAP.values())))

SAM_RUNTIME_TO_SCHEMAS_CODE_LANG_MAPPING = sam_runtime_to_schemas_code_lang_mapping(list(Runtime))
# Schemas Code lang is a MINIMUM supported version
# - this is why later Lambda runtimes can be mapped to earlier Schemas Code Languages
# event schema registry supports only java8, python3.6, dotnet6, and Go1 for code binding
<<<<<<< HEAD
# SAM_RUNTIME_TO_SCHEMAS_CODE_LANG_MAPPING = {
#     "java8": "Java8",
#     "java8.al2": "Java8",
#     "java11": "Java8",
#     "java17": "Java8",
#     "java21": "Java8",
#     "python3.7": "Python36",
#     "python3.8": "Python36",
#     "python3.9": "Python36",
#     "python3.10": "Python36",
#     "python3.11": "Python36",
#     "python3.12": "Python36",
#     "dotnet6": "dotnet6",
#     "go1.x": "Go1",
# }

PROVIDED_RUNTIMES = provided_runtimes(list(Runtime))
# PROVIDED_RUNTIMES = ["provided.al2023", "provided.al2", "provided"]
=======
SAM_RUNTIME_TO_SCHEMAS_CODE_LANG_MAPPING = {
    "java8": "Java8",
    "java8.al2": "Java8",
    "java11": "Java8",
    "java17": "Java8",
    "java21": "Java8",
    "python3.8": "Python36",
    "python3.9": "Python36",
    "python3.10": "Python36",
    "python3.11": "Python36",
    "python3.12": "Python36",
    "dotnet6": "dotnet6",
    "dotnet8": "dotnet6",
    "go1.x": "Go1",
}

PROVIDED_RUNTIMES = ["provided.al2023", "provided.al2", "provided"]
>>>>>>> c77cc3e2


def is_custom_runtime(runtime):
    """
    validated if a runtime is custom or not
    Parameters
    ----------
    runtime : str
        runtime to be
    Returns
    -------
    _type_
        _description_
    """
    if not runtime:
        return False
    provided_runtime = get_provided_runtime_from_custom_runtime(runtime)
    return runtime in PROVIDED_RUNTIMES or bool(provided_runtime in PROVIDED_RUNTIMES)


def get_provided_runtime_from_custom_runtime(runtime):
    """
    Gets the base lambda runtime for which a custom runtime is based on
    Example:
    rust (provided.al2) --> provided.al2
    java11 --> None

    Parameters
    ----------
    runtime : str
        Custom runtime or Lambda runtime

    Returns
    -------
    str
        returns the base lambda runtime for which a custom runtime is based on
    """
    base_runtime_list = re.findall(r"\(([^()]+)\)", runtime)
    return base_runtime_list[0] if base_runtime_list else None<|MERGE_RESOLUTION|>--- conflicted
+++ resolved
@@ -23,7 +23,6 @@
 
 RUNTIME_DEP_TEMPLATE_MAPPING = runtime_dep_template_mapping(list(Runtime))
 # Note(TheSriram): The ordering of the runtimes list per language is based on the latest to oldest.
-<<<<<<< HEAD
 # RUNTIME_DEP_TEMPLATE_MAPPING = {
 #     "python": [
 #         {
@@ -51,7 +50,7 @@
 #     ],
 #     "dotnet": [
 #         {
-#             "runtimes": ["dotnet6"],
+#             "runtimes": ["dotnet8", "dotnet6"],
 #             "dependency_manager": "cli-package",
 #             "init_location": os.path.join(_templates, "cookiecutter-aws-sam-hello-dotnet"),
 #             "build": True,
@@ -80,64 +79,6 @@
 #         },
 #     ],
 # }
-=======
-RUNTIME_DEP_TEMPLATE_MAPPING = {
-    "python": [
-        {
-            "runtimes": ["python3.12", "python3.11", "python3.10", "python3.9", "python3.8"],
-            "dependency_manager": "pip",
-            "init_location": os.path.join(_templates, "cookiecutter-aws-sam-hello-python"),
-            "build": True,
-        }
-    ],
-    "ruby": [
-        {
-            "runtimes": ["ruby3.2"],
-            "dependency_manager": "bundler",
-            "init_location": os.path.join(_templates, "cookiecutter-aws-sam-hello-ruby"),
-            "build": True,
-        }
-    ],
-    "nodejs": [
-        {
-            "runtimes": ["nodejs20.x", "nodejs18.x", "nodejs16.x"],
-            "dependency_manager": "npm",
-            "init_location": os.path.join(_templates, "cookiecutter-aws-sam-hello-nodejs"),
-            "build": True,
-        }
-    ],
-    "dotnet": [
-        {
-            "runtimes": ["dotnet8", "dotnet6"],
-            "dependency_manager": "cli-package",
-            "init_location": os.path.join(_templates, "cookiecutter-aws-sam-hello-dotnet"),
-            "build": True,
-        }
-    ],
-    "go": [
-        {
-            "runtimes": ["go1.x"],
-            "dependency_manager": "mod",
-            "init_location": os.path.join(_templates, "cookiecutter-aws-sam-hello-golang"),
-            "build": False,
-        }
-    ],
-    "java": [
-        {
-            "runtimes": ["java11", "java8", "java8.al2", "java17", "java21"],
-            "dependency_manager": "maven",
-            "init_location": os.path.join(_templates, "cookiecutter-aws-sam-hello-java-maven"),
-            "build": True,
-        },
-        {
-            "runtimes": ["java11", "java8", "java8.al2", "java17", "java21"],
-            "dependency_manager": "gradle",
-            "init_location": os.path.join(_templates, "cookiecutter-aws-sam-hello-java-gradle"),
-            "build": True,
-        },
-    ],
-}
->>>>>>> c77cc3e2
 
 
 def get_local_manifest_path():
@@ -165,62 +106,13 @@
 )
 
 INIT_RUNTIMES = init_runtimes(list(Runtime))
+LAMBDA_IMAGES_RUNTIMES_MAP = lambda_images_runtimes_map(list(Runtime))
+LAMBDA_IMAGES_RUNTIMES: List = sorted(list(set(LAMBDA_IMAGES_RUNTIMES_MAP.values())))
+SAM_RUNTIME_TO_SCHEMAS_CODE_LANG_MAPPING = sam_runtime_to_schemas_code_lang_mapping(list(Runtime))
+PROVIDED_RUNTIMES = provided_runtimes(list(Runtime))
+
 # When adding new Lambda runtimes, please update SAM_RUNTIME_TO_SCHEMAS_CODE_LANG_MAPPING
 # Runtimes are ordered in alphabetical fashion with reverse version order (latest versions first)
-<<<<<<< HEAD
-# INIT_RUNTIMES = [
-#     # dotnet runtimes in descending order
-#     "dotnet6",
-#     "go1.x",
-#     # java runtimes in descending order
-#     "java21",
-#     "java17",
-#     "java11",
-#     "java8.al2",
-#     "java8",
-#     # nodejs runtimes in descending order
-#     "nodejs20.x",
-#     "nodejs18.x",
-#     "nodejs16.x",
-#     # custom runtime in descending order
-#     "provided.al2023",
-#     "provided.al2",
-#     "provided",
-#     # python runtimes in descending order
-#     "python3.12",
-#     "python3.11",
-#     "python3.10",
-#     "python3.9",
-#     "python3.8",
-#     "python3.7",
-#     # ruby runtimes in descending order
-#     "ruby3.2",
-# ]
-
-
-LAMBDA_IMAGES_RUNTIMES_MAP = lambda_images_runtimes_map(list(Runtime))
-# LAMBDA_IMAGES_RUNTIMES_MAP = {
-#     "dotnet6": "amazon/dotnet6-base",
-#     "go1.x": "amazon/go1.x-base",
-#     "go (provided.al2)": "amazon/go-provided.al2-base",
-#     "go (provided.al2023)": "amazon/go-provided.al2023-base",
-#     "java21": "amazon/java21-base",
-#     "java17": "amazon/java17-base",
-#     "java11": "amazon/java11-base",
-#     "java8.al2": "amazon/java8.al2-base",
-#     "java8": "amazon/java8-base",
-#     "nodejs20.x": "amazon/nodejs20.x-base",
-#     "nodejs18.x": "amazon/nodejs18.x-base",
-#     "nodejs16.x": "amazon/nodejs16.x-base",
-#     "python3.12": "amazon/python3.12-base",
-#     "python3.11": "amazon/python3.11-base",
-#     "python3.10": "amazon/python3.10-base",
-#     "python3.9": "amazon/python3.9-base",
-#     "python3.8": "amazon/python3.8-base",
-#     "python3.7": "amazon/python3.7-base",
-#     "ruby3.2": "amazon/ruby3.2-base",
-# }
-=======
 INIT_RUNTIMES = [
     # dotnet runtimes in descending order
     "dotnet8",
@@ -273,34 +165,11 @@
     "python3.8": "amazon/python3.8-base",
     "ruby3.2": "amazon/ruby3.2-base",
 }
->>>>>>> c77cc3e2
-
-LAMBDA_IMAGES_RUNTIMES: List = sorted(list(set(LAMBDA_IMAGES_RUNTIMES_MAP.values())))
-
-SAM_RUNTIME_TO_SCHEMAS_CODE_LANG_MAPPING = sam_runtime_to_schemas_code_lang_mapping(list(Runtime))
+
+
 # Schemas Code lang is a MINIMUM supported version
 # - this is why later Lambda runtimes can be mapped to earlier Schemas Code Languages
 # event schema registry supports only java8, python3.6, dotnet6, and Go1 for code binding
-<<<<<<< HEAD
-# SAM_RUNTIME_TO_SCHEMAS_CODE_LANG_MAPPING = {
-#     "java8": "Java8",
-#     "java8.al2": "Java8",
-#     "java11": "Java8",
-#     "java17": "Java8",
-#     "java21": "Java8",
-#     "python3.7": "Python36",
-#     "python3.8": "Python36",
-#     "python3.9": "Python36",
-#     "python3.10": "Python36",
-#     "python3.11": "Python36",
-#     "python3.12": "Python36",
-#     "dotnet6": "dotnet6",
-#     "go1.x": "Go1",
-# }
-
-PROVIDED_RUNTIMES = provided_runtimes(list(Runtime))
-# PROVIDED_RUNTIMES = ["provided.al2023", "provided.al2", "provided"]
-=======
 SAM_RUNTIME_TO_SCHEMAS_CODE_LANG_MAPPING = {
     "java8": "Java8",
     "java8.al2": "Java8",
@@ -318,7 +187,6 @@
 }
 
 PROVIDED_RUNTIMES = ["provided.al2023", "provided.al2", "provided"]
->>>>>>> c77cc3e2
 
 
 def is_custom_runtime(runtime):

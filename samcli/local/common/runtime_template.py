--- conflicted
+++ resolved
@@ -98,11 +98,6 @@
 INIT_RUNTIMES = [
     # dotnet runtimes in descending order
     "dotnet6",
-<<<<<<< HEAD
-    "dotnet5.0",
-=======
-    "dotnetcore3.1",
->>>>>>> 433de09d
     "go1.x",
     # java runtimes in descending order
     "java17",
@@ -130,11 +125,6 @@
 
 LAMBDA_IMAGES_RUNTIMES_MAP = {
     "dotnet6": "amazon/dotnet6-base",
-<<<<<<< HEAD
-    "dotnet5.0": "amazon/dotnet5.0-base",
-=======
-    "dotnetcore3.1": "amazon/dotnetcore3.1-base",
->>>>>>> 433de09d
     "go1.x": "amazon/go1.x-base",
     "go (provided.al2)": "amazon/go-provided.al2-base",
     "java17": "amazon/java17-base",

--- conflicted
+++ resolved
@@ -713,17 +713,10 @@
         context = lambda_authorizer.get_context(lambda_auth_response)
 
         # payload V2 responses have the passed context under the "lambda" key
-<<<<<<< HEAD
-        if route.payload_format_version == "1.0":
-            original_context.update({"authorizer": context})
-        else:
-            original_context.update({"authorizer": {"lambda": context}})
-=======
         if route.event_type == Route.HTTP and route.payload_format_version in [None, "2.0"]:
             original_context.update({"authorizer": {"lambda": context}})
         else:
             original_context.update({"authorizer": context})
->>>>>>> 8777cdaa
 
         route_lambda_event.update({"requestContext": original_context})
 

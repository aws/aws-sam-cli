--- conflicted
+++ resolved
@@ -18,17 +18,6 @@
 
 
 class Route(object):
-<<<<<<< HEAD
-    ANY_HTTP_METHODS = ["GET",
-                        "DELETE",
-                        "PUT",
-                        "POST",
-                        "HEAD",
-                        "OPTIONS",
-                        "PATCH"]
-
-    def __init__(self, function_name, path, method, resource_id=None):
-=======
     _ANY_HTTP_METHODS = ["GET",
                          "DELETE",
                          "PUT",
@@ -38,7 +27,6 @@
                          "PATCH"]
 
     def __init__(self, function_name, path, methods):
->>>>>>> aeba5468
         """
         Creates an ApiGatewayRoute
 
@@ -46,46 +34,6 @@
         :param function_name: Name of the Lambda function this API is connected to
         :param str path: Path off the base url
         """
-<<<<<<< HEAD
-        self.method = method.upper()
-        self.function_name = function_name
-        self.path = path
-        self.resource_id = resource_id
-
-    @staticmethod
-    def normalize_routes(routes):
-        """
-        Normalize the Routes to use standard method name
-        Parameters
-        ----------
-        route : list of samcli.commands.local.apigw.local_apigw_service.Route
-            List of Routes to replace normalize
-        Returns
-        -------
-        list of list of samcli.commands.local.apigw.local_apigw_service.Route
-            List of normalized Routes
-        """
-
-        result = list()
-        for route in routes:
-            for normalized_method in Route.normalize_http_methods(route.method):
-                result.append(Route(method=normalized_method, function_name=route.function_name, path=route.path))
-        return result
-
-    def __eq__(self, other):
-        return isinstance(other, Route) and \
-               self.method == other.method and self.function_name == other.function_name and self.path == other.path
-
-    def __hash__(self):
-        return hash(self.function_name) * hash(self.path) * hash(self.method)
-
-    def __repr__(self):
-        return "Method: {}, Function Name: {}, Path: {}".format(self.method or "", self.function_name or "",
-                                                                self.path or "")
-
-    @staticmethod
-    def normalize_http_methods(http_method):
-=======
         self.methods = self.normalize_method(methods)
         self.function_name = function_name
         self.path = path
@@ -102,25 +50,10 @@
         return route_hash
 
     def normalize_method(self, methods):
->>>>>>> aeba5468
         """
         Normalizes Http Methods. Api Gateway allows a Http Methods of ANY. This is a special verb to denote all
         supported Http Methods on Api Gateway.
 
-<<<<<<< HEAD
-        :param str http_method: Http method
-        :yield str: Either the input http_method or one of the _ANY_HTTP_METHODS (normalized Http Methods)
-        """
-
-        if http_method.upper() == 'ANY':
-            return Route.ANY_HTTP_METHODS
-        return [http_method.upper()]
-
-    @staticmethod
-    def get_normalized_routes(function_name, path, method):
-        return [Route(function_name, path, normalized_method) for normalized_method in
-                Route.normalize_http_methods(method)]
-=======
         :param list methods: Http methods
         :return list: Either the input http_method or one of the _ANY_HTTP_METHODS (normalized Http Methods)
         """
@@ -128,7 +61,6 @@
         if "ANY" in methods:
             return self._ANY_HTTP_METHODS
         return methods
->>>>>>> aeba5468
 
 
 class LocalApigwService(BaseLocalService):
@@ -175,15 +107,9 @@
 
         for api_gateway_route in self.api.routes:
             path = PathConverter.convert_path_to_flask(api_gateway_route.path)
-<<<<<<< HEAD
-            route_key = self._route_key(api_gateway_route.method, path)
-            self._dict_of_routes[route_key] = api_gateway_route
-
-=======
             for route_key in self._generate_route_keys(api_gateway_route.methods,
                                                        path):
                 self._dict_of_routes[route_key] = api_gateway_route
->>>>>>> aeba5468
             self._app.add_url_rule(path,
                                    endpoint=path,
                                    view_func=self._request_handler,
@@ -246,11 +172,7 @@
         route = self._get_current_route(request)
 
         try:
-<<<<<<< HEAD
-            event = self._construct_event(request, self.port, self.api.get_binary_media_types(), self.api.stage_name,
-=======
             event = self._construct_event(request, self.port, self.api.binary_media_types, self.api.stage_name,
->>>>>>> aeba5468
                                           self.api.stage_variables)
         except UnicodeDecodeError:
             return ServiceErrorResponses.lambda_failure_response()
@@ -271,11 +193,7 @@
 
         try:
             (status_code, headers, body) = self._parse_lambda_output(lambda_response,
-<<<<<<< HEAD
-                                                                     self.api.get_binary_media_types(),
-=======
                                                                      self.api.binary_media_types,
->>>>>>> aeba5468
                                                                      request)
         except (KeyError, TypeError, ValueError):
             LOG.error("Function returned an invalid response (must include one of: body, headers, multiValueHeaders or "

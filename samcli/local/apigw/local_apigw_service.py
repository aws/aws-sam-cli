--- conflicted
+++ resolved
@@ -18,21 +18,15 @@
 
 
 class Route(object):
-<<<<<<< HEAD
-
-    def __init__(self, methods, function_name, path, binary_types=None, stage_name=None, stage_variables=None,
-                 cors=None):
-=======
-    _ANY_HTTP_METHODS = ["GET",
-                         "DELETE",
-                         "PUT",
-                         "POST",
-                         "HEAD",
-                         "OPTIONS",
-                         "PATCH"]
+    ANY_HTTP_METHODS = ["GET",
+                        "DELETE",
+                        "PUT",
+                        "POST",
+                        "HEAD",
+                        "OPTIONS",
+                        "PATCH"]
 
     def __init__(self, function_name, path, methods):
->>>>>>> aeba5468
         """
         Creates an ApiGatewayRoute
 
@@ -43,12 +37,6 @@
         self.methods = self.normalize_method(methods)
         self.function_name = function_name
         self.path = path
-<<<<<<< HEAD
-        self.binary_types = binary_types or []
-        self.stage_name = stage_name
-        self.stage_variables = stage_variables
-        self.cors = cors
-=======
 
     def __eq__(self, other):
         return isinstance(other, Route) and \
@@ -71,9 +59,8 @@
         """
         methods = [method.upper() for method in methods]
         if "ANY" in methods:
-            return self._ANY_HTTP_METHODS
+            return self.ANY_HTTP_METHODS
         return methods
->>>>>>> aeba5468
 
 
 class LocalApigwService(BaseLocalService):
@@ -189,13 +176,8 @@
             return self.service_response('', headers, 200)
 
         try:
-<<<<<<< HEAD
-            event = self._construct_event(request, self.port, route.binary_types, route.stage_name,
-                                          route.stage_variables, cors_headers)
-=======
             event = self._construct_event(request, self.port, self.api.binary_media_types, self.api.stage_name,
-                                          self.api.stage_variables)
->>>>>>> aeba5468
+                                          self.api.stage_variables, cors_headers)
         except UnicodeDecodeError:
             return ServiceErrorResponses.lambda_failure_response()
 
@@ -456,7 +438,7 @@
         return query_string_dict, multi_value_query_string_dict
 
     @staticmethod
-    def _event_headers(flask_request, port, cors_headers=None):
+    def _event_headers(flask_request, port, cors_headers):
         """
         Constructs an APIGW equivalent headers dictionary
 

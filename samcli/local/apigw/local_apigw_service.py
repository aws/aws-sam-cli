--- conflicted
+++ resolved
@@ -40,23 +40,14 @@
 
     def __init__(
         self,
-<<<<<<< HEAD
-        function_name,
-        path,
-        methods,
-        event_type=API,
-        payload_format_version=None,
-        is_default_route=False,
-        operation_name=None,
-=======
         function_name: Optional[str],
         path: str,
         methods: List[str],
         event_type: str = API,
         payload_format_version: Optional[str] = None,
         is_default_route: bool = False,
+        operation_name=None,
         stack_path: str = "",
->>>>>>> 962ba9de
     ):
         """
         Creates an ApiGatewayRoute
@@ -67,11 +58,8 @@
         :param str event_type: Type of the event. "Api" or "HttpApi"
         :param str payload_format_version: version of payload format
         :param bool is_default_route: determines if the default route or not
-<<<<<<< HEAD
         :param string operation_name: Swagger operationId for the route
-=======
         :param str stack_path: path of the stack the route is located
->>>>>>> 962ba9de
         """
         self.methods = self.normalize_method(methods)
         self.function_name = function_name
@@ -79,11 +67,8 @@
         self.event_type = event_type
         self.payload_format_version = payload_format_version
         self.is_default_route = is_default_route
-<<<<<<< HEAD
         self.operation_name = operation_name
-=======
         self.stack_path = stack_path
->>>>>>> 962ba9de
 
     def __eq__(self, other):
         return (
@@ -91,19 +76,12 @@
             and sorted(self.methods) == sorted(other.methods)
             and self.function_name == other.function_name
             and self.path == other.path
-<<<<<<< HEAD
             and self.operation_name == other.operation_name
-        )
-
-    def __hash__(self):
-        route_hash = hash(self.function_name) * hash(self.path) * hash(self.operation_name)
-=======
             and self.stack_path == other.stack_path
         )
 
     def __hash__(self):
         route_hash = hash(f"{self.stack_path}-{self.function_name}-{self.path}")
->>>>>>> 962ba9de
         for method in sorted(self.methods):
             route_hash *= hash(method)
         return route_hash

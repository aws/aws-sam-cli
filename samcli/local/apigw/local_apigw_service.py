"""API Gateway Local Service"""
import io
import json
import logging
import base64

from flask import Flask, request
from werkzeug.datastructures import Headers

from samcli.commands.local.lib.provider import Cors
from samcli.local.services.base_local_service import BaseLocalService, LambdaOutputParser
from samcli.lib.utils.stream_writer import StreamWriter
from samcli.local.lambdafn.exceptions import FunctionNotFound
from samcli.local.events.api_event import ContextIdentity, RequestContext, ApiGatewayLambdaEvent
from .service_error_responses import ServiceErrorResponses
from .path_converter import PathConverter

LOG = logging.getLogger(__name__)


class Route(object):
    ANY_HTTP_METHODS = ["GET",
                        "DELETE",
                        "PUT",
                        "POST",
                        "HEAD",
                        "OPTIONS",
                        "PATCH"]

    def __init__(self, function_name, path, methods):
        """
        Creates an ApiGatewayRoute

        :param list(str) methods: http method
        :param function_name: Name of the Lambda function this API is connected to
        :param str path: Path off the base url
        """
        self.methods = self.normalize_method(methods)
        self.function_name = function_name
        self.path = path

    def __eq__(self, other):
        return isinstance(other, Route) and \
               sorted(self.methods) == sorted(
            other.methods) and self.function_name == other.function_name and self.path == other.path

    def __hash__(self):
        route_hash = hash(self.function_name) * hash(self.path)
        for method in sorted(self.methods):
            route_hash *= hash(method)
        return route_hash

    def normalize_method(self, methods):
        """
        Normalizes Http Methods. Api Gateway allows a Http Methods of ANY. This is a special verb to denote all
        supported Http Methods on Api Gateway.

        :param list methods: Http methods
        :return list: Either the input http_method or one of the _ANY_HTTP_METHODS (normalized Http Methods)
        """
        methods = [method.upper() for method in methods]
        if "ANY" in methods:
            return self.ANY_HTTP_METHODS
<<<<<<< HEAD

=======
>>>>>>> 77906591
        return methods


class LocalApigwService(BaseLocalService):
    _DEFAULT_PORT = 3000
    _DEFAULT_HOST = '127.0.0.1'

    def __init__(self, api, lambda_runner, static_dir=None, port=None, host=None, stderr=None):
        """
        Creates an ApiGatewayService

        Parameters
        ----------
        api: Api
           an Api object that contains the list of routes and properties
        lambda_runner samcli.commands.local.lib.local_lambda.LocalLambdaRunner
            The Lambda runner class capable of invoking the function
        static_dir str
            Directory from which to serve static files
        port int
            Optional. port for the service to start listening on
            Defaults to 3000
        host str
            Optional. host to start the service on
            Defaults to '127.0.0.1
        stderr samcli.lib.utils.stream_writer.StreamWriter
            Optional stream writer where the stderr from Docker container should be written to
        """
        super(LocalApigwService, self).__init__(lambda_runner.is_debugging(), port=port, host=host)
        self.api = api
        self.lambda_runner = lambda_runner
        self.static_dir = static_dir
        self._dict_of_routes = {}
        self.stderr = stderr

    def create(self):
        """
        Creates a Flask Application that can be started.
        """

        self._app = Flask(__name__,
                          static_url_path="",  # Mount static files at root '/'
                          static_folder=self.static_dir  # Serve static files from this directory
                          )

        for api_gateway_route in self.api.routes:
            path = PathConverter.convert_path_to_flask(api_gateway_route.path)
            for route_key in self._generate_route_keys(api_gateway_route.methods,
                                                       path):
                self._dict_of_routes[route_key] = api_gateway_route
            self._app.add_url_rule(path,
                                   endpoint=path,
                                   view_func=self._request_handler,
                                   methods=api_gateway_route.methods,
                                   provide_automatic_options=False)

        self._construct_error_handling()

    def _generate_route_keys(self, methods, path):
        """
        Generates the key to the _dict_of_routes based on the list of methods
        and path supplied

        :param list(str) methods: List of HTTP Methods
        :param str path: Path off the base url
        :return: str of Path:Method
        """
        for method in methods:
            yield self._route_key(method, path)

    @staticmethod
    def _route_key(method, path):
        return '{}:{}'.format(path, method)

    def _construct_error_handling(self):
        """
        Updates the Flask app with Error Handlers for different Error Codes
        """
        # Both path and method not present
        self._app.register_error_handler(404, ServiceErrorResponses.route_not_found)
        # Path is present, but method not allowed
        self._app.register_error_handler(405, ServiceErrorResponses.route_not_found)
        # Something went wrong
        self._app.register_error_handler(500, ServiceErrorResponses.lambda_failure_response)

    def _request_handler(self, **kwargs):
        """
        We handle all requests to the host:port. The general flow of handling a request is as follows

        * Fetch request from the Flask Global state. This is where Flask places the request and is per thread so
          multiple requests are still handled correctly
        * Find the Lambda function to invoke by doing a look up based on the request.endpoint and method
        * If we don't find the function, we will throw a 502 (just like the 404 and 405 responses we get
          from Flask.
        * Since we found a Lambda function to invoke, we construct the Lambda Event from the request
        * Then Invoke the Lambda function (docker container)
        * We then transform the response or errors we get from the Invoke and return the data back to
          the caller

        Parameters
        ----------
        kwargs dict
            Keyword Args that are passed to the function from Flask. This happens when we have path parameters

        Returns
        -------
        Response object
        """

        route = self._get_current_route(request)
        cors_headers = Cors.cors_to_headers(self.api.cors)

        method, _ = self.get_request_methods_endpoints(request)
        if method == 'OPTIONS':
            headers = Headers(cors_headers)
            return self.service_response('', headers, 200)

        try:
            event = self._construct_event(request, self.port, self.api.binary_media_types, self.api.stage_name,
                                          self.api.stage_variables)
        except UnicodeDecodeError:
            return ServiceErrorResponses.lambda_failure_response()

        stdout_stream = io.BytesIO()
        stdout_stream_writer = StreamWriter(stdout_stream, self.is_debugging)

        try:
            self.lambda_runner.invoke(route.function_name, event, stdout=stdout_stream_writer, stderr=self.stderr)
        except FunctionNotFound:
            return ServiceErrorResponses.lambda_not_found_response()

        lambda_response, lambda_logs, _ = LambdaOutputParser.get_lambda_output(stdout_stream)

        if self.stderr and lambda_logs:
            # Write the logs to stderr if available.
            self.stderr.write(lambda_logs)

        try:
            (status_code, headers, body) = self._parse_lambda_output(lambda_response,
                                                                     self.api.binary_media_types,
                                                                     request)
        except (KeyError, TypeError, ValueError):
            LOG.error("Function returned an invalid response (must include one of: body, headers, multiValueHeaders or "
                      "statusCode in the response object). Response received: %s", lambda_response)
            return ServiceErrorResponses.lambda_failure_response()

        return self.service_response(body, headers, status_code)

    def _get_current_route(self, flask_request):
        """
        Get the route (Route) based on the current request

        :param request flask_request: Flask Request
        :return: Route matching the endpoint and method of the request
        """
        method, endpoint = self.get_request_methods_endpoints(flask_request)

        route_key = self._route_key(method, endpoint)
        route = self._dict_of_routes.get(route_key, None)

        if not route:
            LOG.debug("Lambda function for the route not found. This should not happen because Flask is "
                      "already configured to serve all path/methods given to the service. "
                      "Path=%s Method=%s RouteKey=%s", endpoint, method, route_key)
            raise KeyError("Lambda function for the route not found")

        return route

    def get_request_methods_endpoints(self, flask_request):
        """
        Separated out for testing requests in request handler
        :param request flask_request: Flask Request
        :return: the request's endpoint and method
        """
        endpoint = flask_request.endpoint
        method = flask_request.method
        return method, endpoint

    # Consider moving this out to its own class. Logic is started to get dense and looks messy @jfuss
    @staticmethod
    def _parse_lambda_output(lambda_output, binary_types, flask_request):
        """
        Parses the output from the Lambda Container

        :param str lambda_output: Output from Lambda Invoke
        :return: Tuple(int, dict, str, bool)
        """
        # pylint: disable-msg=too-many-statements
        json_output = json.loads(lambda_output)

        if not isinstance(json_output, dict):
            raise TypeError("Lambda returned %{s} instead of dict", type(json_output))

        status_code = json_output.get("statusCode") or 200
        headers = LocalApigwService._merge_response_headers(json_output.get("headers") or {},
                                                            json_output.get("multiValueHeaders") or {})
        body = json_output.get("body") or "no data"
        is_base_64_encoded = json_output.get("isBase64Encoded") or False

        try:
            status_code = int(status_code)
            if status_code <= 0:
                raise ValueError
        except ValueError:
            message = "statusCode must be a positive int"
            LOG.error(message)
            raise TypeError(message)

        try:
            if body:
                body = str(body)
        except ValueError:
            message = "Non null response bodies should be able to convert to string: {}".format(body)
            LOG.error(message)
            raise TypeError(message)

        # API Gateway only accepts statusCode, body, headers, and isBase64Encoded in
        # a response shape.
        invalid_keys = LocalApigwService._invalid_apig_response_keys(json_output)
        if bool(invalid_keys):
            msg = "Invalid API Gateway Response Keys: " + str(invalid_keys) + " in " + str(json_output)
            LOG.error(msg)
            raise ValueError(msg)

        # If the customer doesn't define Content-Type default to application/json
        if "Content-Type" not in headers:
            LOG.info("No Content-Type given. Defaulting to 'application/json'.")
            headers["Content-Type"] = "application/json"

        if LocalApigwService._should_base64_decode_body(binary_types, flask_request, headers, is_base_64_encoded):
            body = base64.b64decode(body)

        return status_code, headers, body

    @staticmethod
    def _invalid_apig_response_keys(output):
        allowable = {
            "statusCode",
            "body",
            "headers",
            "multiValueHeaders",
            "isBase64Encoded"
        }
        # In Python 2.7, need to explicitly make the Dictionary keys into a set
        invalid_keys = set(output.keys()) - allowable
        return invalid_keys

    @staticmethod
    def _should_base64_decode_body(binary_types, flask_request, lamba_response_headers, is_base_64_encoded):
        """
        Whether or not the body should be decoded from Base64 to Binary

        Parameters
        ----------
        binary_types list(basestring)
            Corresponds to self.binary_types (aka. what is parsed from SAM Template
        flask_request flask.request
            Flask request
        lamba_response_headers werkzeug.datastructures.Headers
            Headers Lambda returns
        is_base_64_encoded bool
            True if the body is Base64 encoded

        Returns
        -------
        True if the body from the request should be converted to binary, otherwise false

        """
        best_match_mimetype = flask_request.accept_mimetypes.best_match(lamba_response_headers.get_all("Content-Type"))
        is_best_match_in_binary_types = best_match_mimetype in binary_types or '*/*' in binary_types

        return best_match_mimetype and is_best_match_in_binary_types and is_base_64_encoded

    @staticmethod
    def _merge_response_headers(headers, multi_headers):
        """
        Merge multiValueHeaders headers with headers

        * If you specify values for both headers and multiValueHeaders, API Gateway merges them into a single list.
        * If the same key-value pair is specified in both, the value will only appear once.

        Parameters
        ----------
        headers dict
            Headers map from the lambda_response_headers
        multi_headers dict
            multiValueHeaders map from the lambda_response_headers

        Returns
        -------
        Merged list in accordance to the AWS documentation within a Flask Headers object

        """

        processed_headers = Headers(multi_headers)

        for header in headers:
            # Prevent duplication of values when the key-value pair exists in both
            # headers and multi_headers, but preserve order from multi_headers
            if header in multi_headers and headers[header] in multi_headers[header]:
                continue

            processed_headers.add(header, headers[header])

        return processed_headers

    @staticmethod
    def _construct_event(flask_request, port, binary_types, stage_name=None, stage_variables=None):
        """
        Helper method that constructs the Event to be passed to Lambda

        :param request flask_request: Flask Request
        :return: String representing the event
        """
        # pylint: disable-msg=too-many-locals

        identity = ContextIdentity(source_ip=flask_request.remote_addr)

        endpoint = PathConverter.convert_path_to_api_gateway(flask_request.endpoint)
        method = flask_request.method

        request_data = flask_request.get_data()

        request_mimetype = flask_request.mimetype

        is_base_64 = LocalApigwService._should_base64_encode(binary_types, request_mimetype)

        if is_base_64:
            LOG.debug("Incoming Request seems to be binary. Base64 encoding the request data before sending to Lambda.")
            request_data = base64.b64encode(request_data)

        if request_data:
            # Flask does not parse/decode the request data. We should do it ourselves
            request_data = request_data.decode('utf-8')

        context = RequestContext(resource_path=endpoint,
                                 http_method=method,
                                 stage=stage_name,
                                 identity=identity,
                                 path=endpoint)

        headers_dict, multi_value_headers_dict = LocalApigwService._event_headers(flask_request, port)

        query_string_dict, multi_value_query_string_dict = LocalApigwService._query_string_params(flask_request)

        event = ApiGatewayLambdaEvent(http_method=method,
                                      body=request_data,
                                      resource=endpoint,
                                      request_context=context,
                                      query_string_params=query_string_dict,
                                      multi_value_query_string_params=multi_value_query_string_dict,
                                      headers=headers_dict,
                                      multi_value_headers=multi_value_headers_dict,
                                      path_parameters=flask_request.view_args,
                                      path=flask_request.path,
                                      is_base_64_encoded=is_base_64,
                                      stage_variables=stage_variables)

        event_str = json.dumps(event.to_dict())
        LOG.debug("Constructed String representation of Event to invoke Lambda. Event: %s", event_str)
        return event_str

    @staticmethod
    def _query_string_params(flask_request):
        """
        Constructs an APIGW equivalent query string dictionary

        Parameters
        ----------
        flask_request request
            Request from Flask

        Returns dict (str: str), dict (str: list of str)
        -------
            Empty dict if no query params where in the request otherwise returns a dictionary of key to value

        """
        query_string_dict = {}
        multi_value_query_string_dict = {}

        # Flask returns an ImmutableMultiDict so convert to a dictionary that becomes
        # a dict(str: list) then iterate over
        for query_string_key, query_string_list in flask_request.args.lists():
            query_string_value_length = len(query_string_list)

            # if the list is empty, default to empty string
            if not query_string_value_length:
                query_string_dict[query_string_key] = ""
                multi_value_query_string_dict[query_string_key] = [""]
            else:
                query_string_dict[query_string_key] = query_string_list[-1]
                multi_value_query_string_dict[query_string_key] = query_string_list

        return query_string_dict, multi_value_query_string_dict

    @staticmethod
    def _event_headers(flask_request, port):
        """
        Constructs an APIGW equivalent headers dictionary

        Parameters
        ----------
        flask_request request
            Request from Flask
        int port
            Forwarded Port
        cors_headers dict
            Dict of the Cors properties

        Returns dict (str: str), dict (str: list of str)
        -------
            Returns a dictionary of key to list of strings

        """
        headers_dict = {}
        multi_value_headers_dict = {}

        # Multi-value request headers is not really supported by Flask.
        # See https://github.com/pallets/flask/issues/850
        for header_key in flask_request.headers.keys():
            headers_dict[header_key] = flask_request.headers.get(header_key)
            multi_value_headers_dict[header_key] = flask_request.headers.getlist(header_key)

        headers_dict["X-Forwarded-Proto"] = flask_request.scheme
        multi_value_headers_dict["X-Forwarded-Proto"] = [flask_request.scheme]

        headers_dict["X-Forwarded-Port"] = str(port)
        multi_value_headers_dict["X-Forwarded-Port"] = [str(port)]
        return headers_dict, multi_value_headers_dict

    @staticmethod
    def _should_base64_encode(binary_types, request_mimetype):
        """
        Whether or not to encode the data from the request to Base64

        Parameters
        ----------
        binary_types list(basestring)
            Corresponds to self.binary_types (aka. what is parsed from SAM Template
        request_mimetype str
            Mimetype for the request

        Returns
        -------
            True if the data should be encoded to Base64 otherwise False

        """
        return request_mimetype in binary_types or "*/*" in binary_types<|MERGE_RESOLUTION|>--- conflicted
+++ resolved
@@ -61,10 +61,6 @@
         methods = [method.upper() for method in methods]
         if "ANY" in methods:
             return self.ANY_HTTP_METHODS
-<<<<<<< HEAD
-
-=======
->>>>>>> 77906591
         return methods
 
 

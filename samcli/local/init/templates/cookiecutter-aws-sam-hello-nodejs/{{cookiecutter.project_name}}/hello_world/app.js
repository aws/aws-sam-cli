{%- if cookiecutter.runtime == 'nodejs4.3' %}
var axios = require('axios')
var url = 'http://checkip.amazonaws.com/';
var response;
{%- else %}
const axios = require('axios')
const url = 'http://checkip.amazonaws.com/';
let response;
{%- endif %}

<<<<<<< HEAD
{% if cookiecutter.runtime == 'nodejs6.10' or cookiecutter.runtime == 'nodejs4.3' %}
exports.lambdaHandler = function (event, context, callback) {
=======
/**
 *
 * Event doc: https://docs.aws.amazon.com/apigateway/latest/developerguide/set-up-lambda-proxy-integrations.html#api-gateway-simple-proxy-for-lambda-input-format
 * @param {Object} event - API Gateway Lambda Proxy Input Format
 * @param {string} event.resource - Resource path.
 * @param {string} event.path - Path parameter.
 * @param {string} event.httpMethod - Incoming request's method name.
 * @param {Object} event.headers - Incoming request headers.
 * @param {Object} event.queryStringParameters - query string parameters.
 * @param {Object} event.pathParameters - path parameters.
 * @param {Object} event.stageVariables - Applicable stage variables.
 * @param {Object} event.requestContext - Request context, including authorizer-returned key-value pairs, requestId, sourceIp, etc.
 * @param {Object} event.body - A JSON string of the request payload.
 * @param {boolean} event.body.isBase64Encoded - A boolean flag to indicate if the applicable request payload is Base64-encode
 *
 * Context doc: https://docs.aws.amazon.com/lambda/latest/dg/nodejs-prog-model-context.html 
 * @param {Object} context
 * @param {string} context.logGroupName - Cloudwatch Log Group name
 * @param {string} context.logStreamName - Cloudwatch Log stream name.
 * @param {string} context.functionName - Lambda function name.
 * @param {string} context.memoryLimitInMB - Function memory.
 * @param {string} context.functionVersion - Function version identifier.
 * @param {function} context.getRemainingTimeInMillis - Time in milliseconds before function times out.
 * @param {string} context.awsRequestId - Lambda request ID.
 * @param {string} context.invokedFunctionArn - Function ARN.
 *
 * Return doc: https://docs.aws.amazon.com/apigateway/latest/developerguide/set-up-lambda-proxy-integrations.html
 * @returns {Object} object - API Gateway Lambda Proxy Output Format
 * @returns {boolean} object.isBase64Encoded - A boolean flag to indicate if the applicable payload is Base64-encode (binary support)
 * @returns {string} object.statusCode - HTTP Status Code to be returned to the client
 * @returns {Object} object.headers - HTTP Headers to be returned
 * @returns {Object} object.body - JSON Payload to be returned
 * 
 */
{%- if cookiecutter.runtime == 'nodejs6.10' or cookiecutter.runtime == 'nodejs4.3' %}
exports.lambda_handler = function (event, context, callback) {
>>>>>>> 48f8b1f0
    axios(url)
        .then(function (ret) {
            response = {
                'statusCode': 200,
                'body': JSON.stringify({
                    message: 'hello world',
                    location: ret.data.trim()
                })
            }
            callback(null, response);
        })
        .catch(function (err) {
            console.log(err);
            callback(err);
        });
};
<<<<<<< HEAD
{% else %}
exports.lambdaHandler = async (event, context, callback) => {
=======
{%- else %}
exports.lambda_handler = async (event, context) => {
>>>>>>> 48f8b1f0
    try {
        const ret = await axios(url);
        response = {
            'statusCode': 200,
            'body': JSON.stringify({
                message: 'hello world',
                location: ret.data.trim()
            })
        }
        callback(null, response)
    } catch (err) {
        console.log(err);
        return err;
    }
<<<<<<< HEAD
=======

    return response
>>>>>>> 48f8b1f0
};
{% endif %}<|MERGE_RESOLUTION|>--- conflicted
+++ resolved
@@ -8,10 +8,6 @@
 let response;
 {%- endif %}
 
-<<<<<<< HEAD
-{% if cookiecutter.runtime == 'nodejs6.10' or cookiecutter.runtime == 'nodejs4.3' %}
-exports.lambdaHandler = function (event, context, callback) {
-=======
 /**
  *
  * Event doc: https://docs.aws.amazon.com/apigateway/latest/developerguide/set-up-lambda-proxy-integrations.html#api-gateway-simple-proxy-for-lambda-input-format
@@ -47,8 +43,7 @@
  * 
  */
 {%- if cookiecutter.runtime == 'nodejs6.10' or cookiecutter.runtime == 'nodejs4.3' %}
-exports.lambda_handler = function (event, context, callback) {
->>>>>>> 48f8b1f0
+exports.lambdaHandler = function (event, context, callback) {
     axios(url)
         .then(function (ret) {
             response = {
@@ -65,13 +60,8 @@
             callback(err);
         });
 };
-<<<<<<< HEAD
-{% else %}
-exports.lambdaHandler = async (event, context, callback) => {
-=======
 {%- else %}
-exports.lambda_handler = async (event, context) => {
->>>>>>> 48f8b1f0
+exports.lambdaHandler = async (event, context) => {
     try {
         const ret = await axios(url);
         response = {
@@ -81,15 +71,11 @@
                 location: ret.data.trim()
             })
         }
-        callback(null, response)
     } catch (err) {
         console.log(err);
         return err;
     }
-<<<<<<< HEAD
-=======
 
     return response
->>>>>>> 48f8b1f0
 };
 {% endif %}
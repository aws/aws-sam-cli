--- conflicted
+++ resolved
@@ -23,76 +23,6 @@
 
 
 def _is_symlink(file_info):
-<<<<<<< HEAD
-
-def _is_symlink(file_info):
-    """
-    Check the upper 4 bits of the external attribute for a symlink.
-    See: https://unix.stackexchange.com/questions/14705/the-zip-formats-external-file-attribute
-
-    Parameters
-    ----------
-    file_info : zipfile.ZipInfo
-        The ZipInfo for a ZipFile
-
-    Returns
-    -------
-    bool
-        A response regarding whether the ZipInfo defines a symlink or not.
-    """
-
-    return (file_info.external_attr >> 28) == 0xA
-
-
-def _extract(file_info, output_dir, zip_ref):
-    """
-    Unzip the given file into the given directory while preserving file permissions in the process.
-
-    Parameters
-    ----------
-    file_info : zipfile.ZipInfo
-        The ZipInfo for a ZipFile
-
-    output_dir : str
-        Path to the directory where the it should be unzipped to
-
-    zip_ref : zipfile.ZipFile
-        The ZipFile we are working with.
-
-    Returns
-    -------
-    string
-        Returns the target path the Zip Entry was extracted to.
-    """
-
-    # Handle any regular file/directory entries
-    if not _is_symlink(file_info):
-        return zip_ref.extract(file_info, output_dir)
-
-    source = zip_ref.read(file_info.filename).decode('utf8')
-    link_name = os.path.normpath(os.path.join(output_dir, file_info.filename))
-
-    # make leading dirs if needed
-    leading_dirs = os.path.dirname(link_name)
-    if not os.path.exists(leading_dirs):
-        os.makedirs(leading_dirs)
-
-    # If the link already exists, delete it or symlink() fails
-    if os.path.lexists(link_name):
-        os.remove(link_name)
-
-    # Create a symbolic link pointing to source named link_name.
-    os.symlink(source, link_name)
-
-    return link_name
-
-
-S_IFLNK = 0xA
-
-
-def issymlink(file_info):
-=======
->>>>>>> 7ed0eddf
     """
     Check the upper 4 bits of the external attribute for a symlink.
     See: https://unix.stackexchange.com/questions/14705/the-zip-formats-external-file-attribute
@@ -175,10 +105,6 @@
         # For each item in the zip file, extract the file and set permissions if available
         for file_info in zip_ref.infolist():
             extracted_path = _extract(file_info, output_dir, zip_ref)
-<<<<<<< HEAD
-            extracted_path = _extract(file_info, output_dir, zip_ref)
-=======
->>>>>>> 7ed0eddf
             _set_permissions(file_info, extracted_path)
 
             _override_permissions(extracted_path, permission)

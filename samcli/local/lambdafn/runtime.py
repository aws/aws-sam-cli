--- conflicted
+++ resolved
@@ -75,12 +75,9 @@
             container = LambdaContainer(function_config.runtime,
                                         function_config.handler,
                                         code_dir,
-<<<<<<< HEAD
-                                        name=container_name,
-=======
                                         function_config.layers,
                                         self._image_builder,
->>>>>>> a9a6d12a
+                                        name=container_name,
                                         memory_mb=function_config.memory,
                                         env_vars=env_vars,
                                         debug_options=debug_context)

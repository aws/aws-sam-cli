--- conflicted
+++ resolved
@@ -31,12 +31,9 @@
                  runtime,
                  handler,
                  code_dir,
-<<<<<<< HEAD
-                 name=None,
-=======
                  layers,
                  image_builder,
->>>>>>> a9a6d12a
+                 name=None,
                  memory_mb=128,
                  env_vars=None,
                  debug_options=None):
@@ -52,23 +49,18 @@
         code_dir str
             Directory where the Lambda function code is present. This directory will be mounted
             to the container to execute
-<<<<<<< HEAD
-        :param int memory_mb: Optional. Max limit of memory in MegaBytes this Lambda function can use.
-        :param dict env_vars: Optional. Dictionary containing environment variables passed to container
-        :param DebugContext debug_options: Optional. Contains container debugging info (port, debugger path)
-        :param string name: Optional. Name, that will be asssigned to the container, when it starts
-=======
         layers list(str)
             List of layers
         image_builder samcli.local.docker.lambda_image.LambdaImage
             LambdaImage that can be used to build the image needed for starting the container
+        name str
+            Optional. Name, that will be asssigned to the container, when it starts
         memory_mb int
             Optional. Max limit of memory in MegaBytes this Lambda function can use.
         env_vars dict
             Optional. Dictionary containing environment variables passed to container
         debug_options DebugContext
             Optional. Contains container debugging info (port, debugger path)
->>>>>>> a9a6d12a
         """
 
         if not Runtime.has_value(runtime):

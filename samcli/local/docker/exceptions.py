--- conflicted
+++ resolved
@@ -27,13 +27,13 @@
     """
 
 
-<<<<<<< HEAD
 class ProcessSigTermException(Exception):
     """
     Raises by a SIGTERM interrupt handler. Will unblock the thread and exit the program gracefully
-=======
+    """
+
+    
 class InvalidRuntimeException(UserException):
     """
     Raised when an invalid runtime is specified for a Lambda Function
->>>>>>> 681a1de0
     """
--- conflicted
+++ resolved
@@ -287,7 +287,6 @@
     """
 
 
-<<<<<<< HEAD
 class OneGatewayV2ApiToLambdaFunctionLinkingLimitationException(OneResourceLinkingLimitationException):
     """
     Exception specific for Gateway V2 API linking to more than one Lambda Function
@@ -297,7 +296,9 @@
 class GatewayV2ApiToLambdaFunctionLocalVariablesLinkingLimitationException(LocalVariablesLinkingLimitationException):
     """
     Exception specific for Gateway V2 API linking to Lambda Function using locals.
-=======
+    """
+
+
 class OneGatewayV2StageToGatewayV2ApiLinkingLimitationException(OneResourceLinkingLimitationException):
     """
     Exception specific for Gateway V2 Stage linking to more than one Gateway V2 API
@@ -307,7 +308,6 @@
 class GatewayV2StageToGatewayV2ApiLocalVariablesLinkingLimitationException(LocalVariablesLinkingLimitationException):
     """
     Exception specific for Gateway V2 Stage linking to Gateway V2 API using locals.
->>>>>>> b33a73b5
     """
 
 

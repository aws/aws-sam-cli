"""
Module containing prepare hook-related exceptions
"""
import os

from samcli.commands.exceptions import UserException

ONE_LAMBDA_LAYER_LINKING_ISSUE_LINK = "https://github.com/aws/aws-sam-cli/issues/4395"
LOCAL_VARIABLES_SUPPORT_ISSUE_LINK = "https://github.com/aws/aws-sam-cli/issues/4396"

APPLY_WORK_AROUND_MESSAGE = "Run terraform apply to populate these values."


class InvalidResourceLinkingException(UserException):
    fmt = "An error occurred when attempting to link two resources: {message}"

    def __init__(self, message):
        msg = self.fmt.format(message=message)
        UserException.__init__(self, msg)


class ApplyLimitationException(UserException):
    def __init__(self, message):
        fmt = "{message}{line_sep}{line_sep}{apply_work_around}"
        msg = fmt.format(message=message, line_sep=os.linesep, apply_work_around=APPLY_WORK_AROUND_MESSAGE)

        UserException.__init__(self, msg)


class OneResourceLinkingLimitationException(ApplyLimitationException):
    fmt = (
        "AWS SAM CLI could not process a Terraform project that contains a source resource that is linked to more "
        "than one destination resource. Destination resource(s) defined by {dest_resource_list} could not be linked to "
        "source resource {source_resource_id}.{line_sep}Related issue: {issue_link}."
    )

    def __init__(self, dest_resource_list, source_resource_id):
        msg = self.fmt.format(
            dest_resource_list=dest_resource_list,
            source_resource_id=source_resource_id,
            issue_link=ONE_LAMBDA_LAYER_LINKING_ISSUE_LINK,
            line_sep=os.linesep,
        )
        ApplyLimitationException.__init__(self, msg)


class OneLambdaLayerLinkingLimitationException(OneResourceLinkingLimitationException):
    """
    Exception specific for Lambda function linking to more than one layer
    """


class LocalVariablesLinkingLimitationException(ApplyLimitationException):
    fmt = (
        "AWS SAM CLI could not process a Terraform project that uses local variables to define linked resources. "
        "Destination resource(s) defined by {local_variable_reference} could not be linked to destination "
        "resource {dest_resource_list}.{line_sep}Related issue: {issue_link}."
    )

    def __init__(self, local_variable_reference, dest_resource_list):
        msg = self.fmt.format(
            local_variable_reference=local_variable_reference,
            dest_resource_list=dest_resource_list,
            issue_link=LOCAL_VARIABLES_SUPPORT_ISSUE_LINK,
            line_sep=os.linesep,
        )
        ApplyLimitationException.__init__(self, msg)


class FunctionLayerLocalVariablesLinkingLimitationException(LocalVariablesLinkingLimitationException):
    """
    Exception specific for Lambda function linking to a layer defined as a local
    """


class OneGatewayResourceToRestApiLinkingLimitationException(OneResourceLinkingLimitationException):
    """
    Exception specific for Gateway Resource linking to more than one Rest API
    """


class GatewayResourceToGatewayRestApiLocalVariablesLinkingLimitationException(LocalVariablesLinkingLimitationException):
    """
    Exception specific for Gateway Resource linking to Rest API using locals.
    """


class OneRestApiToApiGatewayMethodLinkingLimitationException(OneResourceLinkingLimitationException):
    """
    Exception specific for Gateway Method linking to more than Rest API
    """


class RestApiToApiGatewayMethodLocalVariablesLinkingLimitationException(LocalVariablesLinkingLimitationException):
    """
    Exception specific for Gateway Method linking to Rest API using locals.
    """


class OneGatewayResourceToApiGatewayMethodLinkingLimitationException(OneResourceLinkingLimitationException):
    """
    Exception specific for Gateway Method linking to more than API Gateway Resource
    """


class GatewayResourceToApiGatewayMethodLocalVariablesLinkingLimitationException(
    LocalVariablesLinkingLimitationException
):
    """
    Exception specific for Gateway Method linking to Gateway Resource using locals.
    """


class OneRestApiToApiGatewayStageLinkingLimitationException(OneResourceLinkingLimitationException):
    """
    Exception specific for Gateway Stage linking to more than Rest API
    """


class RestApiToApiGatewayStageLocalVariablesLinkingLimitationException(LocalVariablesLinkingLimitationException):
    """
    Exception specific for Gateway Stage linking to Rest API using locals.
    """


class OneRestApiToApiGatewayIntegrationLinkingLimitationException(OneResourceLinkingLimitationException):
    """
    Exception specific for Gateway Integration linking to more than one Rest API
    """


class RestApiToApiGatewayIntegrationLocalVariablesLinkingLimitationException(LocalVariablesLinkingLimitationException):
    """
    Exception specific for Gateway Integration linking to Rest API using locals.
    """


class OneGatewayResourceToApiGatewayIntegrationLinkingLimitationException(OneResourceLinkingLimitationException):
    """
    Exception specific for Gateway Integration linking to more than one Gateway resource
    """


class GatewayResourceToApiGatewayIntegrationLocalVariablesLinkingLimitationException(
    LocalVariablesLinkingLimitationException
):
    """
    Exception specific for Gateway Integration linking to Gateway Resource using locals.
    """


class OneLambdaFunctionResourceToApiGatewayIntegrationLinkingLimitationException(OneResourceLinkingLimitationException):
    """
    Exception specific for Gateway Integration linking to more than one Lambda function resource
    """


class LambdaFunctionToApiGatewayIntegrationLocalVariablesLinkingLimitationException(
    LocalVariablesLinkingLimitationException
):
    """
    Exception specific for Gateway Integration linking to a Lambda function resource using locals.
    """


class OneRestApiToApiGatewayIntegrationResponseLinkingLimitationException(OneResourceLinkingLimitationException):
    """
    Exception specific for Gateway Integration Response linking to more than one Rest API
    """


class RestApiToApiGatewayIntegrationResponseLocalVariablesLinkingLimitationException(
    LocalVariablesLinkingLimitationException
):
    """
    Exception specific for Gateway Integration Response linking to Rest API using locals.
    """


class OneGatewayResourceToApiGatewayIntegrationResponseLinkingLimitationException(
    OneResourceLinkingLimitationException
):
    """
    Exception specific for Gateway Integration Response linking to more than one Gateway resource
    """


class GatewayResourceToApiGatewayIntegrationResponseLocalVariablesLinkingLimitationException(
    LocalVariablesLinkingLimitationException
):
    """
    Exception specific for Gateway Integration Response linking to Gateway Resource using locals.
    """


class OneGatewayAuthorizerToLambdaFunctionLinkingLimitationException(OneResourceLinkingLimitationException):
    """
    Exception specific for Gateway Authorizer linking to more than one Lambda Function
    """


class GatewayAuthorizerToLambdaFunctionLocalVariablesLinkingLimitationException(
    LocalVariablesLinkingLimitationException
):
    """
    Exception specific for Gateway Authorizer linking to Lambda Function using locals.
    """


class OneGatewayAuthorizerToRestApiLinkingLimitationException(OneResourceLinkingLimitationException):
    """
    Exception specific for Gateway Authorizer linking to more than one Rest API
    """


class GatewayAuthorizerToRestApiLocalVariablesLinkingLimitationException(LocalVariablesLinkingLimitationException):
    """
    Exception specific for Gateway Authorizer linking to Rest APIs using locals.
    """


class OneGatewayMethodToGatewayAuthorizerLinkingLimitationException(OneResourceLinkingLimitationException):
    """
    Exception specific for Gateway Method linking to more than one Gateway Authorizer
    """


class GatewayMethodToGatewayAuthorizerLocalVariablesLinkingLimitationException(
    LocalVariablesLinkingLimitationException
):
    """
    Exception specific for Gateway Method linking to Gateway Authorizer using locals.
    """


class OneGatewayV2RouteToGatewayV2IntegrationLinkingLimitationException(OneResourceLinkingLimitationException):
    """
    Exception specific for Gateway V2 Route linking to more than one Gateway V2 Integration
    """


class GatewayV2RouteToGatewayV2IntegrationLocalVariablesLinkingLimitationException(
    LocalVariablesLinkingLimitationException
):
    """
    Exception specific for Gateway V2 Route linking to Gateway V2 Integration using locals.
    """


class OneGatewayV2IntegrationToLambdaFunctionLinkingLimitationException(OneResourceLinkingLimitationException):
    """
    Exception specific for Gateway V2 Integration linking to more than one Lambda function
    """


class GatewayV2IntegrationToLambdaFunctionLocalVariablesLinkingLimitationException(
    LocalVariablesLinkingLimitationException
):
    """
    Exception specific for Gateway V2 Integration linking to Lambda Function using locals.
    """


class OneGatewayV2IntegrationToGatewayV2ApiLinkingLimitationException(OneResourceLinkingLimitationException):
    """
    Exception specific for Gateway V2 Integration linking to more than one Gateway V2 API
    """


class GatewayV2IntegrationToGatewayV2ApiLocalVariablesLinkingLimitationException(
    LocalVariablesLinkingLimitationException
):
    """
    Exception specific for Gateway V2 Integration linking to Gateway V2 API using locals.
    """


class OneGatewayV2RouteToGatewayV2ApiLinkingLimitationException(OneResourceLinkingLimitationException):
    """
    Exception specific for Gateway V2 Route linking to more than one Gateway V2 API
    """


class GatewayV2RouteToGatewayV2ApiLocalVariablesLinkingLimitationException(LocalVariablesLinkingLimitationException):
    """
    Exception specific for Gateway V2 Route linking to Gateway V2 API using locals.
    """


class OneGatewayV2AuthorizerToLambdaFunctionLinkingLimitationException(OneResourceLinkingLimitationException):
    """
    Exception specific for Gateway V2 Authorizer linking to more than one Lambda Function
    """


class GatewayV2AuthorizerToLambdaFunctionLocalVariablesLinkingLimitationException(
    LocalVariablesLinkingLimitationException
):
    """
    Exception specific for Gateway V2 Authorizer linking to Lambda Function using locals.
    """


<<<<<<< HEAD
class OneGatewayV2AuthorizerToGatewayV2ApiLinkingLimitationException(OneResourceLinkingLimitationException):
    """
    Exception specific for Gateway V2 Authorizer linking to more than one Gateway V2 API
    """


class GatewayV2AuthorizerToGatewayV2ApiLocalVariablesLinkingLimitationException(
    LocalVariablesLinkingLimitationException
):
    """
    Exception specific for Gateway V2 Authorizer linking to Gateway V2 API using locals.
=======
class OneGatewayV2ApiToLambdaFunctionLinkingLimitationException(OneResourceLinkingLimitationException):
    """
    Exception specific for Gateway V2 API linking to more than one Lambda Function
    """


class GatewayV2ApiToLambdaFunctionLocalVariablesLinkingLimitationException(LocalVariablesLinkingLimitationException):
    """
    Exception specific for Gateway V2 API linking to Lambda Function using locals.
    """


class OneGatewayV2StageToGatewayV2ApiLinkingLimitationException(OneResourceLinkingLimitationException):
    """
    Exception specific for Gateway V2 Stage linking to more than one Gateway V2 API
    """


class GatewayV2StageToGatewayV2ApiLocalVariablesLinkingLimitationException(LocalVariablesLinkingLimitationException):
    """
    Exception specific for Gateway V2 Stage linking to Gateway V2 API using locals.
>>>>>>> 3d762cac
    """


class InvalidSamMetadataPropertiesException(UserException):
    pass


class OpenAPIBodyNotSupportedException(ApplyLimitationException):
    fmt = (
        "AWS SAM CLI is unable to process a Terraform project that uses an OpenAPI specification to "
        "define the API Gateway resource. AWS SAM CLI does not currently support this "
        "functionality. Affected resource: {api_id}."
    )

    def __init__(self, api_id):
        msg = self.fmt.format(
            api_id=api_id,
        )
        ApplyLimitationException.__init__(self, msg)<|MERGE_RESOLUTION|>--- conflicted
+++ resolved
@@ -301,7 +301,6 @@
     """
 
 
-<<<<<<< HEAD
 class OneGatewayV2AuthorizerToGatewayV2ApiLinkingLimitationException(OneResourceLinkingLimitationException):
     """
     Exception specific for Gateway V2 Authorizer linking to more than one Gateway V2 API
@@ -313,7 +312,9 @@
 ):
     """
     Exception specific for Gateway V2 Authorizer linking to Gateway V2 API using locals.
-=======
+    """
+
+
 class OneGatewayV2ApiToLambdaFunctionLinkingLimitationException(OneResourceLinkingLimitationException):
     """
     Exception specific for Gateway V2 API linking to more than one Lambda Function
@@ -335,7 +336,6 @@
 class GatewayV2StageToGatewayV2ApiLocalVariablesLinkingLimitationException(LocalVariablesLinkingLimitationException):
     """
     Exception specific for Gateway V2 Stage linking to Gateway V2 API using locals.
->>>>>>> 3d762cac
     """
 
 

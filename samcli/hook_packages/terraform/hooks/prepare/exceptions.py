"""
Module containing prepare hook-related exceptions
"""
import os

from samcli.commands.exceptions import UserException

ONE_LAMBDA_LAYER_LINKING_ISSUE_LINK = "https://github.com/aws/aws-sam-cli/issues/4395"
LOCAL_VARIABLES_SUPPORT_ISSUE_LINK = "https://github.com/aws/aws-sam-cli/issues/4396"

APPLY_WORK_AROUND_MESSAGE = "Run terraform apply to populate these values."


class InvalidResourceLinkingException(UserException):
    fmt = "An error occurred when attempting to link two resources: {message}"

    def __init__(self, message):
        msg = self.fmt.format(message=message)
        UserException.__init__(self, msg)


class ApplyLimitationException(UserException):
    def __init__(self, message):
        fmt = "{message}{line_sep}{line_sep}{apply_work_around}"
        msg = fmt.format(message=message, line_sep=os.linesep, apply_work_around=APPLY_WORK_AROUND_MESSAGE)

        UserException.__init__(self, msg)


class OneResourceLinkingLimitationException(ApplyLimitationException):
    fmt = (
        "AWS SAM CLI could not process a Terraform project that contains a source resource that is linked to more "
        "than one destination resource. Destination resource(s) defined by {dest_resource_list} could not be linked to "
        "source resource {source_resource_id}.{line_sep}Related issue: {issue_link}."
    )

    def __init__(self, dest_resource_list, source_resource_id):
        msg = self.fmt.format(
            dest_resource_list=dest_resource_list,
            source_resource_id=source_resource_id,
            issue_link=ONE_LAMBDA_LAYER_LINKING_ISSUE_LINK,
            line_sep=os.linesep,
        )
        ApplyLimitationException.__init__(self, msg)


class OneLambdaLayerLinkingLimitationException(OneResourceLinkingLimitationException):
    """
    Exception specific for Lambda function linking to more than one layer
    """


class LocalVariablesLinkingLimitationException(ApplyLimitationException):
    fmt = (
        "AWS SAM CLI could not process a Terraform project that uses local variables to define linked resources. "
        "Destination resource(s) defined by {local_variable_reference} could not be linked to destination "
        "resource {dest_resource_list}.{line_sep}Related issue: {issue_link}."
    )

    def __init__(self, local_variable_reference, dest_resource_list):
        msg = self.fmt.format(
            local_variable_reference=local_variable_reference,
            dest_resource_list=dest_resource_list,
            issue_link=LOCAL_VARIABLES_SUPPORT_ISSUE_LINK,
            line_sep=os.linesep,
        )
        ApplyLimitationException.__init__(self, msg)


class FunctionLayerLocalVariablesLinkingLimitationException(LocalVariablesLinkingLimitationException):
    """
    Exception specific for Lambda function linking to a layer defined as a local
    """


class OneGatewayResourceToRestApiLinkingLimitationException(OneResourceLinkingLimitationException):
    """
    Exception specific for Gateway Resource linking to more than one Rest API
    """


class GatewayResourceToGatewayRestApiLocalVariablesLinkingLimitationException(LocalVariablesLinkingLimitationException):
    """
    Exception specific for Gateway Resource linking to Rest API using locals.
    """


class OneRestApiToApiGatewayMethodLinkingLimitationException(OneResourceLinkingLimitationException):
    """
    Exception specific for Gateway Method linking to more than Rest API
    """


class RestApiToApiGatewayMethodLocalVariablesLinkingLimitationException(LocalVariablesLinkingLimitationException):
    """
    Exception specific for Gateway Method linking to Rest API using locals.
    """


class OneGatewayResourceToApiGatewayMethodLinkingLimitationException(OneResourceLinkingLimitationException):
    """
    Exception specific for Gateway Method linking to more than API Gateway Resource
    """


class GatewayResourceToApiGatewayMethodLocalVariablesLinkingLimitationException(
    LocalVariablesLinkingLimitationException
):
    """
    Exception specific for Gateway Method linking to Gateway Resource using locals.
    """


class OneRestApiToApiGatewayStageLinkingLimitationException(OneResourceLinkingLimitationException):
    """
    Exception specific for Gateway Stage linking to more than Rest API
    """


class RestApiToApiGatewayStageLocalVariablesLinkingLimitationException(LocalVariablesLinkingLimitationException):
    """
    Exception specific for Gateway Stage linking to Rest API using locals.
    """


class OneRestApiToApiGatewayIntegrationLinkingLimitationException(OneResourceLinkingLimitationException):
    """
    Exception specific for Gateway Integration linking to more than one Rest API
    """


class RestApiToApiGatewayIntegrationLocalVariablesLinkingLimitationException(LocalVariablesLinkingLimitationException):
    """
    Exception specific for Gateway Integration linking to Rest API using locals.
    """


class OneGatewayResourceToApiGatewayIntegrationLinkingLimitationException(OneResourceLinkingLimitationException):
    """
    Exception specific for Gateway Integration linking to more than one Gateway resource
    """


class GatewayResourceToApiGatewayIntegrationLocalVariablesLinkingLimitationException(
    LocalVariablesLinkingLimitationException
):
    """
    Exception specific for Gateway Integration linking to Gateway Resource using locals.
    """


class OneLambdaFunctionResourceToApiGatewayIntegrationLinkingLimitationException(OneResourceLinkingLimitationException):
    """
    Exception specific for Gateway Integration linking to more than one Lambda function resource
    """


class LambdaFunctionToApiGatewayIntegrationLocalVariablesLinkingLimitationException(
    LocalVariablesLinkingLimitationException
):
    """
    Exception specific for Gateway Integration linking to a Lambda function resource using locals.
    """


class OneRestApiToApiGatewayIntegrationResponseLinkingLimitationException(OneResourceLinkingLimitationException):
    """
    Exception specific for Gateway Integration Response linking to more than one Rest API
    """


class RestApiToApiGatewayIntegrationResponseLocalVariablesLinkingLimitationException(
    LocalVariablesLinkingLimitationException
):
    """
    Exception specific for Gateway Integration Response linking to Rest API using locals.
    """


class OneGatewayResourceToApiGatewayIntegrationResponseLinkingLimitationException(
    OneResourceLinkingLimitationException
):
    """
    Exception specific for Gateway Integration Response linking to more than one Gateway resource
    """


class GatewayResourceToApiGatewayIntegrationResponseLocalVariablesLinkingLimitationException(
    LocalVariablesLinkingLimitationException
):
    """
    Exception specific for Gateway Integration Response linking to Gateway Resource using locals.
    """


class OneGatewayAuthorizerToLambdaFunctionLinkingLimitationException(OneResourceLinkingLimitationException):
    """
    Exception specific for Gateway Authorizer linking to more than one Lambda Function
    """


class GatewayAuthorizerToLambdaFunctionLocalVariablesLinkingLimitationException(
    LocalVariablesLinkingLimitationException
):
    """
    Exception specific for Gateway Authorizer linking to Lambda Function using locals.
    """


class OneGatewayAuthorizerToRestApiLinkingLimitationException(OneResourceLinkingLimitationException):
    """
    Exception specific for Gateway Authorizer linking to more than one Rest API
    """


class GatewayAuthorizerToRestApiLocalVariablesLinkingLimitationException(LocalVariablesLinkingLimitationException):
    """
    Exception specific for Gateway Authorizer linking to Rest APIs using locals.
    """


class OneGatewayMethodToGatewayAuthorizerLinkingLimitationException(OneResourceLinkingLimitationException):
    """
    Exception specific for Gateway Method linking to more than one Gateway Authorizer
    """


class GatewayMethodToGatewayAuthorizerLocalVariablesLinkingLimitationException(
    LocalVariablesLinkingLimitationException
):
    """
    Exception specific for Gateway Method linking to Gateway Authorizer using locals.
    """


class OneGatewayV2RouteToGatewayV2IntegrationLinkingLimitationException(OneResourceLinkingLimitationException):
    """
    Exception specific for Gateway V2 Route linking to more than one Gateway V2 Integration
    """


class GatewayV2RouteToGatewayV2IntegrationLocalVariablesLinkingLimitationException(
    LocalVariablesLinkingLimitationException
):
    """
    Exception specific for Gateway V2 Route linking to Gateway V2 Integration using locals.
    """


class OneGatewayV2IntegrationToLambdaFunctionLinkingLimitationException(OneResourceLinkingLimitationException):
    """
    Exception specific for Gateway V2 Integration linking to more than one Lambda function
    """


class GatewayV2IntegrationToLambdaFunctionLocalVariablesLinkingLimitationException(
    LocalVariablesLinkingLimitationException
):
    """
    Exception specific for Gateway V2 Integration linking to Lambda Function using locals.
    """


class OneGatewayV2IntegrationToGatewayV2ApiLinkingLimitationException(OneResourceLinkingLimitationException):
    """
    Exception specific for Gateway V2 Integration linking to more than one Gateway V2 API
    """


class GatewayV2IntegrationToGatewayV2ApiLocalVariablesLinkingLimitationException(
    LocalVariablesLinkingLimitationException
):
    """
    Exception specific for Gateway V2 Integration linking to Gateway V2 API using locals.
    """


class OneGatewayV2RouteToGatewayV2ApiLinkingLimitationException(OneResourceLinkingLimitationException):
    """
    Exception specific for Gateway V2 Route linking to more than one Gateway V2 API
    """


class GatewayV2RouteToGatewayV2ApiLocalVariablesLinkingLimitationException(LocalVariablesLinkingLimitationException):
    """
    Exception specific for Gateway V2 Route linking to Gateway V2 API using locals.
    """


<<<<<<< HEAD
class OneGatewayV2AuthorizerToLambdaFunctionLinkingLimitationException(OneResourceLinkingLimitationException):
    """
    Exception specific for Gateway V2 Authorizer linking to more than one Lambda Function
    """


class GatewayV2AuthorizerToLambdaFunctionLocalVariablesLinkingLimitationException(
    LocalVariablesLinkingLimitationException
):
    """
    Exception specific for Gateway V2 Authorizer linking to Lambda Function using locals.
=======
class OneGatewayV2ApiToLambdaFunctionLinkingLimitationException(OneResourceLinkingLimitationException):
    """
    Exception specific for Gateway V2 API linking to more than one Lambda Function
    """


class GatewayV2ApiToLambdaFunctionLocalVariablesLinkingLimitationException(LocalVariablesLinkingLimitationException):
    """
    Exception specific for Gateway V2 API linking to Lambda Function using locals.
    """


class OneGatewayV2StageToGatewayV2ApiLinkingLimitationException(OneResourceLinkingLimitationException):
    """
    Exception specific for Gateway V2 Stage linking to more than one Gateway V2 API
    """


class GatewayV2StageToGatewayV2ApiLocalVariablesLinkingLimitationException(LocalVariablesLinkingLimitationException):
    """
    Exception specific for Gateway V2 Stage linking to Gateway V2 API using locals.
>>>>>>> 1465b06a
    """


class InvalidSamMetadataPropertiesException(UserException):
    pass


class OpenAPIBodyNotSupportedException(ApplyLimitationException):
    fmt = (
        "AWS SAM CLI is unable to process a Terraform project that uses an OpenAPI specification to "
        "define the API Gateway resource. AWS SAM CLI does not currently support this "
        "functionality. Affected resource: {api_id}."
    )

    def __init__(self, api_id):
        msg = self.fmt.format(
            api_id=api_id,
        )
        ApplyLimitationException.__init__(self, msg)<|MERGE_RESOLUTION|>--- conflicted
+++ resolved
@@ -287,7 +287,6 @@
     """
 
 
-<<<<<<< HEAD
 class OneGatewayV2AuthorizerToLambdaFunctionLinkingLimitationException(OneResourceLinkingLimitationException):
     """
     Exception specific for Gateway V2 Authorizer linking to more than one Lambda Function
@@ -299,7 +298,9 @@
 ):
     """
     Exception specific for Gateway V2 Authorizer linking to Lambda Function using locals.
-=======
+    """
+
+
 class OneGatewayV2ApiToLambdaFunctionLinkingLimitationException(OneResourceLinkingLimitationException):
     """
     Exception specific for Gateway V2 API linking to more than one Lambda Function
@@ -321,7 +322,6 @@
 class GatewayV2StageToGatewayV2ApiLocalVariablesLinkingLimitationException(LocalVariablesLinkingLimitationException):
     """
     Exception specific for Gateway V2 Stage linking to Gateway V2 API using locals.
->>>>>>> 1465b06a
     """
 
 

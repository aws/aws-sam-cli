"""
Terraform prepare hook implementation

This module contains the main prepare method
"""
import json
import logging
import os
from pathlib import Path
from subprocess import CalledProcessError, run
from typing import Any, Dict

from samcli.hook_packages.terraform.hooks.prepare.constants import CFN_CODE_PROPERTIES
from samcli.hook_packages.terraform.hooks.prepare.translate import translate_to_cfn
from samcli.lib.hook.exceptions import PrepareHookException
from samcli.lib.utils import osutils
from samcli.lib.utils.subprocess_utils import LoadingPatternError, invoke_subprocess_with_loading_pattern

LOG = logging.getLogger(__name__)

TERRAFORM_METADATA_FILE = "template.json"
HOOK_METADATA_KEY = "AWS::SAM::Hook"
TERRAFORM_HOOK_METADATA = {
    "HookName": "terraform",
}


def prepare(params: dict) -> dict:
    """
    Prepares a terraform application for use with the SAM CLI

    Parameters
    ----------
    params: dict
        Parameters of the IaC application

    Returns
    -------
    dict
        information of the generated metadata files
    """
    output_dir_path = params.get("OutputDirPath")

    terraform_application_dir = params.get("IACProjectPath", os.getcwd())
    project_root_dir = params.get("ProjectRootDir", terraform_application_dir)

    if not output_dir_path:
        raise PrepareHookException("OutputDirPath was not supplied")

    LOG.debug("Normalize the terraform application root module directory path %s", terraform_application_dir)
    if not os.path.isabs(terraform_application_dir):
        terraform_application_dir = os.path.normpath(os.path.join(os.getcwd(), terraform_application_dir))
        LOG.debug("The normalized terraform application root module directory path %s", terraform_application_dir)

<<<<<<< HEAD
    LOG.debug("Normalize the project root directory path %s", terraform_application_dir)
=======
    LOG.debug("Normalize the project root directory path %s", project_root_dir)
>>>>>>> 5bf62cd1
    if not os.path.isabs(project_root_dir):
        project_root_dir = os.path.normpath(os.path.join(os.getcwd(), project_root_dir))
        LOG.debug("The normalized project root directory path %s", project_root_dir)

    LOG.debug("Normalize the OutputDirPath %s", output_dir_path)
    if not os.path.isabs(output_dir_path):
        output_dir_path = os.path.normpath(os.path.join(terraform_application_dir, output_dir_path))
        LOG.debug("The normalized OutputDirPath value is %s", output_dir_path)

    skip_prepare_infra = params.get("SkipPrepareInfra", False)
    metadata_file_path = os.path.join(output_dir_path, TERRAFORM_METADATA_FILE)

    plan_file = params.get("PlanFile")

    if skip_prepare_infra and os.path.exists(metadata_file_path):
        LOG.info("Skipping preparation stage, the metadata file already exists at %s", metadata_file_path)
    else:

        try:
            # initialize terraform application
            if not plan_file:
                tf_json = _generate_plan_file(skip_prepare_infra, terraform_application_dir)
            else:
                LOG.info(f"Using provided plan file: {plan_file}")
                with open(plan_file, "r") as f:
                    tf_json = json.load(f)

            # convert terraform to cloudformation
            LOG.info("Generating metadata file")
            cfn_dict = translate_to_cfn(tf_json, output_dir_path, terraform_application_dir, project_root_dir)

            if cfn_dict.get("Resources"):
                _update_resources_paths(cfn_dict.get("Resources"), terraform_application_dir)  # type: ignore

            # Add hook metadata
            if not cfn_dict.get("Metadata"):
                cfn_dict["Metadata"] = {}
            cfn_dict["Metadata"][HOOK_METADATA_KEY] = TERRAFORM_HOOK_METADATA

            # store in supplied output dir
            if not os.path.exists(output_dir_path):
                os.makedirs(output_dir_path, exist_ok=True)

            LOG.info("Finished generating metadata file. Storing in %s", metadata_file_path)
            with open(metadata_file_path, "w+") as metadata_file:
                json.dump(cfn_dict, metadata_file)

        except OSError as e:
            raise PrepareHookException(f"OSError: {e}") from e

    return {"iac_applications": {"MainApplication": {"metadata_file": metadata_file_path}}}


def _update_resources_paths(cfn_resources: Dict[str, Any], terraform_application_dir: str) -> None:
    """
    As Sam Cli and terraform handles the relative paths differently. Sam Cli handles the relative paths to be relative
    to the template, but terraform handles them to be relative to the project root directory. This Function purpose is
    to update the CFN resources paths to be absolute paths, and change relative paths to be relative to the terraform
    application root directory.

    Parameters
    ----------
    cfn_resources: dict
        CloudFormation resources
    terraform_application_dir: str
        The terraform application root directory where all paths will be relative to it
    """
    resources_attributes_to_be_updated = {
        resource_type: [property_value] for resource_type, property_value in CFN_CODE_PROPERTIES.items()
    }
    for _, resource in cfn_resources.items():
        if resource.get("Type") in resources_attributes_to_be_updated and isinstance(resource.get("Properties"), dict):
            for attribute in resources_attributes_to_be_updated[resource["Type"]]:
                original_path = resource.get("Properties", {}).get(attribute)
                if isinstance(original_path, str) and not os.path.isabs(original_path):
                    resource["Properties"][attribute] = str(Path(terraform_application_dir).joinpath(original_path))


def _generate_plan_file(skip_prepare_infra: bool, terraform_application_dir: str) -> dict:
    """
    Call the relevant Terraform commands to generate, load and return the Terraform plan file
    which the AWS SAM CLI will then parse to extract the fields required to run local emulators.

    Parameters
    ----------
    skip_prepare_infra: bool
            Flag to skip skip prepare hook if we already have the metadata file. Default is False.
    terraform_application_dir: str
            The path where the hook can find the TF application.
    Returns
    -------
    dict
        The Terraform plan file in JSON format
    """
    log_msg = (
        (
            "The option to skip infrastructure preparation was provided, but AWS SAM CLI could not find "
            f"the metadata file. Preparing anyways.{os.linesep}Initializing Terraform application"
        )
        if skip_prepare_infra
        else "Initializing Terraform application"
    )
    LOG.info(log_msg)
    try:
        invoke_subprocess_with_loading_pattern(
            command_args={
                "args": ["terraform", "init", "-input=false"],
                "cwd": terraform_application_dir,
            }
        )

        # get json output of terraform plan
        LOG.info("Creating terraform plan and getting JSON output")
        with osutils.tempfile_platform_independent() as temp_file:
            invoke_subprocess_with_loading_pattern(
                # input false to avoid SAM CLI to stuck in case if the
                # Terraform project expects input, and customer does not provide it.
                command_args={
                    "args": ["terraform", "plan", "-out", temp_file.name, "-input=false"],
                    "cwd": terraform_application_dir,
                }
            )

            result = run(
                ["terraform", "show", "-json", temp_file.name],
                check=True,
                capture_output=True,
                cwd=terraform_application_dir,
            )
    except CalledProcessError as e:
        stderr_output = str(e.stderr)

        # stderr can take on bytes or just be a plain string depending on terminal
        if isinstance(e.stderr, bytes):
            stderr_output = e.stderr.decode("utf-8")

        # one of the subprocess.run calls resulted in non-zero exit code or some OS error
        LOG.debug(
            "Error running terraform command: \n" "cmd: %s \n" "stdout: %s \n" "stderr: %s \n",
            e.cmd,
            e.stdout,
            stderr_output,
        )

        raise PrepareHookException(
            f"There was an error while preparing the Terraform application.\n{stderr_output}"
        ) from e
    except LoadingPatternError as e:
        raise PrepareHookException(f"Error occurred when invoking a process: {e}") from e

    return dict(json.loads(result.stdout))<|MERGE_RESOLUTION|>--- conflicted
+++ resolved
@@ -52,11 +52,7 @@
         terraform_application_dir = os.path.normpath(os.path.join(os.getcwd(), terraform_application_dir))
         LOG.debug("The normalized terraform application root module directory path %s", terraform_application_dir)
 
-<<<<<<< HEAD
-    LOG.debug("Normalize the project root directory path %s", terraform_application_dir)
-=======
     LOG.debug("Normalize the project root directory path %s", project_root_dir)
->>>>>>> 5bf62cd1
     if not os.path.isabs(project_root_dir):
         project_root_dir = os.path.normpath(os.path.join(os.getcwd(), project_root_dir))
         LOG.debug("The normalized project root directory path %s", project_root_dir)

# pylint: disable=too-many-lines
"""
Terraform prepare hook implementation
"""
# pylint: disable=C0302
# TODO: Move some of the logic out of this file and remove this disable
from dataclasses import dataclass
import json
import os
from json.decoder import JSONDecodeError
from pathlib import Path
import re
from subprocess import run, CalledProcessError
from typing import Any, Callable, Dict, List, Optional, Tuple, Union
import hashlib
import logging
import shutil
import uuid

<<<<<<< HEAD
from samcli.hook_packages.terraform.hooks.prepare.resource_linking import (
    _link_lambda_function_to_layer,
    _get_configuration_address,
    ConstantValue,
    _build_module,
    References,
)
=======
from samcli.hook_packages.terraform.lib.utils import build_cfn_logical_id
>>>>>>> bd1d3d43
from samcli.lib.hook.exceptions import PrepareHookException, InvalidSamMetadataPropertiesException
from samcli.lib.utils import osutils
from samcli.lib.utils.packagetype import ZIP, IMAGE
from samcli.lib.utils.resources import (
    AWS_LAMBDA_FUNCTION as CFN_AWS_LAMBDA_FUNCTION,
    AWS_LAMBDA_LAYERVERSION as CFN_AWS_LAMBDA_LAYER_VERSION,
)

LOG = logging.getLogger(__name__)

# check for python 3, 3.7 or above
# regex: search for 'Python', whitespace, '3.', digits 7-9 or 2+ digits, any digit or '.' 0+ times
PYTHON_VERSION_REGEX = re.compile(r"Python\s*3.([7-9]|\d{2,})[\d.]*")

TF_AWS_LAMBDA_FUNCTION = "aws_lambda_function"
TF_AWS_LAMBDA_LAYER_VERSION = "aws_lambda_layer_version"
AWS_PROVIDER_NAME = "registry.terraform.io/hashicorp/aws"
NULL_RESOURCE_PROVIDER_NAME = "registry.terraform.io/hashicorp/null"
SAM_METADATA_RESOURCE_TYPE = "null_resource"
SAM_METADATA_NAME_PREFIX = "sam_metadata_"

PropertyBuilder = Callable[[dict], Any]
PropertyBuilderMapping = Dict[str, PropertyBuilder]

TERRAFORM_BUILD_SCRIPT = "copy_terraform_built_artifacts.py"
TF_BACKEND_OVERRIDE_FILENAME = "z_samcli_backend_override"

CFN_CODE_PROPERTIES = {
    CFN_AWS_LAMBDA_FUNCTION: "Code",
    CFN_AWS_LAMBDA_LAYER_VERSION: "Content",
}


@dataclass
class ResourceTranslator:
    cfn_name: str
    property_builder_mapping: PropertyBuilderMapping


@dataclass
class SamMetadataResource:
    current_module_address: Optional[str]
    resource: Dict


def prepare(params: dict) -> dict:
    """
    Prepares a terraform application for use with the SAM CLI

    Parameters
    ----------
    params: dict
        Parameters of the IaC application

    Returns
    -------
    dict
        information of the generated metadata files
    """
    output_dir_path = params.get("OutputDirPath")

    terraform_application_dir = params.get("IACProjectPath", os.getcwd())
    if not output_dir_path:
        raise PrepareHookException("OutputDirPath was not supplied")

    LOG.debug("Normalize the project root directory path %s", terraform_application_dir)
    if not os.path.isabs(terraform_application_dir):
        terraform_application_dir = os.path.normpath(os.path.join(os.getcwd(), terraform_application_dir))
        LOG.debug("The normalized project root directory path %s", terraform_application_dir)

    LOG.debug("Normalize the OutputDirPath %s", output_dir_path)
    if not os.path.isabs(output_dir_path):
        output_dir_path = os.path.normpath(os.path.join(terraform_application_dir, output_dir_path))
        LOG.debug("The normalized OutputDirPath value is %s", output_dir_path)

    try:
        # initialize terraform application
        LOG.info("Initializing Terraform application")
        run(["terraform", "init"], check=True, capture_output=True, cwd=terraform_application_dir)

        # get json output of terraform plan
        LOG.info("Creating terraform plan and getting JSON output")

        with osutils.tempfile_platform_independent() as temp_file:
            run(
                ["terraform", "plan", "-out", temp_file.name],
                check=True,
                capture_output=True,
                cwd=terraform_application_dir,
            )
            result = run(
                ["terraform", "show", "-json", temp_file.name],
                check=True,
                capture_output=True,
                cwd=terraform_application_dir,
            )
        tf_json = json.loads(result.stdout)

        # convert terraform to cloudformation
        LOG.info("Generating metadata file")
        cfn_dict = _translate_to_cfn(tf_json, output_dir_path, terraform_application_dir)

        if cfn_dict.get("Resources"):
            _update_resources_paths(cfn_dict.get("Resources"), terraform_application_dir)  # type: ignore

        # store in supplied output dir
        if not os.path.exists(output_dir_path):
            os.makedirs(output_dir_path, exist_ok=True)
        metadataFilePath = os.path.join(output_dir_path, "template.json")
        LOG.info("Finished generating metadata file. Storing in %s", metadataFilePath)
        with open(metadataFilePath, "w+") as metadata_file:
            json.dump(cfn_dict, metadata_file)

        return {"iac_applications": {"MainApplication": {"metadata_file": metadataFilePath}}}

    except CalledProcessError as e:
        # one of the subprocess.run calls resulted in non-zero exit code or some OS error
        LOG.debug(
            "Error running terraform command: \n" "cmd: %s \n" "stdout: %s \n" "stderr: %s \n",
            e.cmd,
            e.stdout,
            e.stderr,
        )
        raise PrepareHookException("There was an error while preparing the Terraform application.") from e
    except OSError as e:
        raise PrepareHookException(f"OSError: {e}") from e


def _update_resources_paths(cfn_resources: Dict[str, Any], terraform_application_dir: str) -> None:
    """
    As Sam Cli and terraform handles the relative paths differently. Sam Cli handles the relative paths to be relative
    to the template, but terraform handles them to be relative to the project root directory. This Function purpose is
    to update the CFN resources paths to be absolute paths, and change relative paths to be relative to the terraform
    application root directory.

    Parameters
    ----------
    cfn_resources: dict
        CloudFormation resources
    terraform_application_dir: str
        The terraform application root directory where all paths will be relative to it
    """
    resources_attributes_to_be_updated = {
        resource_type: [property_value] for resource_type, property_value in CFN_CODE_PROPERTIES.items()
    }
    for _, resource in cfn_resources.items():
        if resource.get("Type") in resources_attributes_to_be_updated and isinstance(resource.get("Properties"), dict):
            for attribute in resources_attributes_to_be_updated[resource["Type"]]:
                original_path = resource.get("Properties", {}).get(attribute)
                if isinstance(original_path, str) and not os.path.isabs(original_path):
                    resource["Properties"][attribute] = str(Path(terraform_application_dir).joinpath(original_path))


def _translate_to_cfn(tf_json: dict, output_directory_path: str, terraform_application_dir: str) -> dict:
    """
    Translates the json output of a terraform show into CloudFormation

    Parameters
    ----------
    tf_json: dict
        A terraform show json output
    output_directory_path: str
        the string path to write the metadata file and makefile
    terraform_application_dir: str
        the terraform project root directory

    Returns
    -------
    dict
        The CloudFormation resulting from translating tf_json
    """
    # setup root_module and cfn dict
    root_module = tf_json.get("planned_values", {}).get("root_module")
    cfn_dict: dict = {"AWSTemplateFormatVersion": "2010-09-09", "Resources": {}}
    if not root_module:
        return cfn_dict

    # to map s3 object sources to respective functions later
    s3_hash_to_source = {}

    sam_metadata_resources: List[SamMetadataResource] = []

    lambda_layers_terraform_resources: Dict[str, Dict] = {}
    lambda_funcs_conf_cfn_resources: Dict[str, List] = {}

    # create and iterate over queue of modules to handle child modules
    module_queue = [root_module]
    while module_queue:
        curr_module = module_queue.pop(0)
        curr_module_address = curr_module.get("address")

        # add child modules, if any, to queue
        child_modules = curr_module.get("child_modules")
        if child_modules:
            module_queue += child_modules

        # iterate over resources for current module
        resources = curr_module.get("resources", {})
        for resource in resources:
            resource_provider = resource.get("provider_name")
            resource_type = resource.get("type")
            resource_values = resource.get("values")
            resource_address = resource.get("address")
            resource_name = resource.get("name")

            if (
                resource_provider == NULL_RESOURCE_PROVIDER_NAME
                and resource_type == SAM_METADATA_RESOURCE_TYPE
                and resource_name.startswith(SAM_METADATA_NAME_PREFIX)
            ):
                sam_metadata_resources.append(SamMetadataResource(curr_module_address, resource))
                continue

            # only process supported provider
            if resource_provider != AWS_PROVIDER_NAME:
                continue

            # store S3 sources
            if resource_type == "aws_s3_object":
                obj_hash = _get_s3_object_hash(resource_values.get("bucket"), resource_values.get("key"))
                s3_hash_to_source[obj_hash] = resource_values.get("source")

            resource_translator = RESOURCE_TRANSLATOR_MAPPING.get(resource_type)
            # resource type not supported
            if not resource_translator:
                continue

            # translate TF resource "values" to CFN properties
            LOG.debug("Processing resource %s", resource_address)
            translated_properties = _translate_properties(resource_values, resource_translator.property_builder_mapping)
            translated_resource = {
                "Type": resource_translator.cfn_name,
                "Properties": translated_properties,
                "Metadata": {"SamResourceId": resource_address, "SkipBuild": True},
            }

            # build CFN logical ID from resource address
            logical_id = build_cfn_logical_id(resource_address)

            # Add resource to cfn dict
            cfn_dict["Resources"][logical_id] = translated_resource

            if resource_type == TF_AWS_LAMBDA_LAYER_VERSION:
                lambda_layers_terraform_resources[logical_id] = resource

            if resource_type == TF_AWS_LAMBDA_FUNCTION:
                resolved_config_address = _get_configuration_address(resource_address)
                matched_lambdas = lambda_funcs_conf_cfn_resources.get(resolved_config_address, [])
                matched_lambdas.append(translated_resource)
                lambda_funcs_conf_cfn_resources[resolved_config_address] = matched_lambdas

    # map s3 object sources to corresponding functions
    LOG.debug("Mapping S3 object sources to corresponding functions")
    _map_s3_sources_to_functions(s3_hash_to_source, cfn_dict.get("Resources", {}))

    _link_lambda_functions_to_layers(tf_json, lambda_funcs_conf_cfn_resources, lambda_layers_terraform_resources)

    if sam_metadata_resources:
        LOG.debug("Enrich the mapped resources with the sam metadata information and generate Makefile")
        _enrich_resources_and_generate_makefile(
            sam_metadata_resources, cfn_dict.get("Resources", {}), output_directory_path, terraform_application_dir
        )
    else:
        LOG.debug("There is no sam metadata resources, no enrichment or Makefile is required")

    return cfn_dict


def _link_lambda_functions_to_layers(
    tf_json: dict, lambda_funcs_conf_cfn_resources: Dict[str, List], lambda_layers_terraform_resources: Dict[str, Dict]
):
    """
    Iterate through all of the resources and link the corresponding Lambda Layers to each Lambda Function

    Parameters
    ----------
    tf_json: dict
        A terraform show json output
    lambda_funcs_conf_cfn_resources: Dict[str, List]
        Dictionary containing resolved configuration addresses matched up to the cfn Lambda functions
    lambda_layers_terraform_resources: Dict[str, Dict]
        Dictionary of all actual terraform layers resources (not configuration resources). The dictionary's key is the
        calculated logical id for each resource

    Returns
    -------
    dict
        The CloudFormation resulting from translating tf_json
    """
    LOG.debug("Mapping Lambda functions to their corresponding layers.")
    input_vars: Dict[str, Union[ConstantValue, References]] = {
        var_name: ConstantValue(value=var_value.get("value"))
        for var_name, var_value in tf_json.get("variables", {}).items()
    }
    root_module = _build_module("", tf_json.get("configuration", {}).get("root_module"), input_vars, None)

    for resource in root_module.get_all_resources():
        resolved_config_address = _get_configuration_address(resource.full_address)
        if resolved_config_address in lambda_funcs_conf_cfn_resources:
            LOG.debug("Linking layers for Lambda function %s", resource.full_address)
            _link_lambda_function_to_layer(
                resource, lambda_funcs_conf_cfn_resources[resolved_config_address], lambda_layers_terraform_resources
            )


def _validate_referenced_resource_matches_sam_metadata_type(
    cfn_resource: dict, sam_metadata_attributes: dict, sam_metadata_resource_address: str, expected_package_type: str
) -> None:
    """
    Validate if the resource that match the resource name provided in the sam metadata resource matches the resource
    type provided in the metadata as well.

    Parameters
    ----------
    cfn_resource: dict
        The CFN resource that matches the sam metadata resource name
    sam_metadata_attributes: dict
        The sam metadata properties
    sam_metadata_resource_address: str
        The sam metadata resource address
    expected_package_type: str
        The expected lambda function package type.
    """
    cfn_resource_properties = cfn_resource.get("Properties", {})
    resource_type = sam_metadata_attributes.get("resource_type")
    cfn_resource_type = cfn_resource.get("Type")
    lambda_function_package_type = cfn_resource_properties.get("PackageType", ZIP)
    LOG.info(
        "Validate if the referenced resource in sam metadata resource %s is of the expected type %s",
        sam_metadata_resource_address,
        resource_type,
    )

    if (
        cfn_resource_type != CFN_AWS_LAMBDA_FUNCTION
        or not cfn_resource_properties
        or lambda_function_package_type != expected_package_type
    ):
        LOG.error(
            "The matched resource is of type %s, and package type is %s, but the type mentioned in the sam metadata "
            "resource %s is %s",
            cfn_resource_type,
            lambda_function_package_type,
            sam_metadata_resource_address,
            resource_type,
        )
        raise InvalidSamMetadataPropertiesException(
            f"The sam metadata resource {sam_metadata_resource_address} is referring to a resource that does not "
            f"match the resource type {resource_type}."
        )


def _get_source_code_path(
    sam_metadata_attributes: dict,
    sam_metadata_resource_address: str,
    project_root_dir: str,
    src_code_property_name: str,
    property_path_property_name: str,
    src_code_attribute_name: str,
) -> str:
    """
    Validate that sam metadata resource contains the valid metadata properties
    to get a lambda function or layer source code.

    Parameters
    ----------
    sam_metadata_attributes: dict
        The sam metadata properties
    sam_metadata_resource_address: str
        The sam metadata resource address
    project_root_dir: str
        the terraform project root directory path
    src_code_property_name: str
        the sam metadata property name that contains the lambda function or layer source code or docker context path
    property_path_property_name: str
        the sam metadata property name that contains the property to get the source code value if it was provided
        as json string
    src_code_attribute_name: str
        the lambda function or later source code or docker context to be used to raise the correct exception

    Returns
    -------
    str
        The lambda function or layer source code or docker context paths
    """
    LOG.info(
        "Extract the %s from the sam metadata resource %s from property %s",
        src_code_attribute_name,
        sam_metadata_resource_address,
        src_code_property_name,
    )
    source_code = sam_metadata_attributes.get(src_code_property_name)
    source_code_property = sam_metadata_attributes.get(property_path_property_name)
    LOG.debug(
        "The found %s value is %s and property value is %s", src_code_attribute_name, source_code, source_code_property
    )
    if not source_code:
        raise InvalidSamMetadataPropertiesException(
            f"The sam metadata resource {sam_metadata_resource_address} "
            f"should contain the lambda function/lambda layer "
            f"{src_code_attribute_name} in property {src_code_property_name}"
        )
    if isinstance(source_code, str):
        try:
            LOG.debug("Try to decode the %s value in case if it is a encoded JSON string.", src_code_attribute_name)
            source_code = json.loads(source_code)
            LOG.debug("The decoded value of the %s value is %s", src_code_attribute_name, source_code)
        except JSONDecodeError:
            LOG.debug("Source code value could not be parsed as a JSON object. Handle it as normal string value")

    if isinstance(source_code, dict):
        LOG.debug(
            "Process the extracted %s as JSON object using the property %s",
            src_code_attribute_name,
            source_code_property,
        )
        if not source_code_property:
            raise InvalidSamMetadataPropertiesException(
                f"The sam metadata resource {sam_metadata_resource_address} "
                f"should contain the lambda function/lambda layer "
                f"{src_code_attribute_name} property in property {property_path_property_name} as the "
                f"{src_code_property_name} value is an object"
            )
        cfn_source_code_path = source_code.get(source_code_property)
        if not cfn_source_code_path:
            LOG.error(
                "The property %s does not exist in the extracted %s JSON object %s",
                source_code_property,
                src_code_attribute_name,
                source_code,
            )
            raise InvalidSamMetadataPropertiesException(
                f"The sam metadata resource {sam_metadata_resource_address} "
                f"should contain a valid lambda function/lambda layer "
                f"{src_code_attribute_name} property in property {property_path_property_name} as the "
                f"{src_code_property_name} value is an object"
            )
    elif isinstance(source_code, list):
        # SAM CLI does not process multiple paths, so we will handle only the first value in this list
        LOG.debug(
            "Process the extracted %s as list, and get the first value as SAM CLI does not support multiple paths",
            src_code_attribute_name,
        )
        if len(source_code) < 1:
            raise InvalidSamMetadataPropertiesException(
                f"The sam metadata resource {sam_metadata_resource_address} "
                f"should contain the lambda function/lambda layer "
                f"{src_code_attribute_name} in property {src_code_property_name}, and it should not be an empty list"
            )
        cfn_source_code_path = source_code[0]
        if not cfn_source_code_path:
            raise InvalidSamMetadataPropertiesException(
                f"The sam metadata resource {sam_metadata_resource_address} "
                f"should contain a valid lambda/lambda layer function "
                f"{src_code_attribute_name} in property {src_code_property_name}"
            )
    else:
        cfn_source_code_path = source_code

    LOG.debug("The %s path value is %s", src_code_attribute_name, cfn_source_code_path)

    if not os.path.isabs(cfn_source_code_path):
        LOG.debug(
            "The %s path value is not absoulte value. Get the absolute value based on the root directory %s",
            src_code_attribute_name,
            project_root_dir,
        )
        cfn_source_code_path = os.path.normpath(os.path.join(project_root_dir, cfn_source_code_path))
        LOG.debug("The calculated absolute path of %s is %s", src_code_attribute_name, cfn_source_code_path)

    if not isinstance(cfn_source_code_path, str) or not os.path.exists(cfn_source_code_path):
        LOG.error("The path %s does not exist", cfn_source_code_path)
        raise InvalidSamMetadataPropertiesException(
            f"The sam metadata resource {sam_metadata_resource_address} should contain a valid string value for the "
            f"lambda function/lambda layer {src_code_attribute_name} path"
        )

    return cfn_source_code_path


def _enrich_zip_lambda_function(
    sam_metadata_resource: Dict,
    cfn_lambda_function: Dict,
    cfn_lambda_function_logical_id: str,
    terraform_application_dir: str,
    output_directory_path: str,
):
    """
    Use the sam metadata resources to enrich the zip lambda function.

    Parameters
    ----------
    sam_metadata_resource: Dict
        The sam metadata resource properties
    cfn_lambda_function: dict
        CloudFormation lambda function to be enriched
    cfn_lambda_function_logical_id: str
        the cloudFormation lambda function to be enriched logical id.
    output_directory_path: str
        the output directory path to write the generated metadata and makefile
    terraform_application_dir: str
        the terraform project root directory
    """
    sam_metadata_attributes = sam_metadata_resource.get("values", {}).get("triggers", {})
    sam_metadata_resource_address = sam_metadata_resource.get("address")
    if not sam_metadata_resource_address:
        raise PrepareHookException(
            "Invalid Terraform plan output. The address property should not be null to any terraform resource."
        )

    LOG.info(
        "Enrich the ZIP lambda function %s using the metadata properties defined in resource %s",
        cfn_lambda_function_logical_id,
        sam_metadata_resource_address,
    )

    _validate_referenced_resource_matches_sam_metadata_type(
        cfn_lambda_function, sam_metadata_attributes, sam_metadata_resource_address, ZIP
    )

    cfn_source_code_path = _get_source_code_path(
        sam_metadata_attributes,
        sam_metadata_resource_address,
        terraform_application_dir,
        "original_source_code",
        "source_code_property",
        "source code",
    )
    _set_zip_metadata_resources(
        cfn_lambda_function,
        cfn_source_code_path,
        output_directory_path,
        terraform_application_dir,
        CFN_CODE_PROPERTIES[CFN_AWS_LAMBDA_FUNCTION],
    )


def _enrich_image_lambda_function(
    sam_metadata_resource: Dict,
    cfn_lambda_function: Dict,
    cfn_lambda_function_logical_id: str,
    terraform_application_dir: str,
    output_directory_path: str,
):
    """
    Use the sam metadata resources to enrich the image lambda function.

    Parameters
    ----------
    sam_metadata_resource: Dict
        The sam metadata resource properties
    cfn_lambda_function: dict
        CloudFormation lambda function to be enriched
    cfn_lambda_function_logical_id: str
        the cloudFormation lambda function to be enriched logical id.
    output_directory_path: str
        the output directory path to write the generated metadata and makefile
    terraform_application_dir: str
        the terraform project root directory
    """
    sam_metadata_attributes = sam_metadata_resource.get("values", {}).get("triggers", {})
    sam_metadata_resource_address = sam_metadata_resource.get("address")
    if not sam_metadata_resource_address:
        raise PrepareHookException(
            "Invalid Terraform plan output. The address property should not be null to any terraform resource."
        )
    cfn_resource_properties = cfn_lambda_function.get("Properties", {})

    LOG.info(
        "Enrich the IMAGE lambda function %s using the metadata properties defined in resource %s",
        cfn_lambda_function_logical_id,
        sam_metadata_resource_address,
    )

    _validate_referenced_resource_matches_sam_metadata_type(
        cfn_lambda_function, sam_metadata_attributes, sam_metadata_resource_address, IMAGE
    )

    cfn_docker_context_path = _get_source_code_path(
        sam_metadata_attributes,
        sam_metadata_resource_address,
        terraform_application_dir,
        "docker_context",
        "docker_context_property_path",
        "docker context",
    )
    cfn_docker_file = sam_metadata_attributes.get("docker_file")
    cfn_docker_build_args_string = sam_metadata_attributes.get("docker_build_args")
    cfn_docker_build_args = None
    if cfn_docker_build_args_string:
        try:
            LOG.debug("Parse the docker build args %s", cfn_docker_build_args_string)
            cfn_docker_build_args = json.loads(cfn_docker_build_args_string)
            if not isinstance(cfn_docker_build_args, dict):
                raise InvalidSamMetadataPropertiesException(
                    f"The sam metadata resource {sam_metadata_resource_address} should contain a valid json "
                    f"encoded string for the lambda function docker build arguments."
                )
        except JSONDecodeError as exc:
            raise InvalidSamMetadataPropertiesException(
                f"The sam metadata resource {sam_metadata_resource_address} should contain a valid json encoded "
                f"string for the lambda function docker build arguments."
            ) from exc

    cfn_docker_tag = sam_metadata_attributes.get("docker_tag")

    if cfn_resource_properties.get("Code"):
        cfn_resource_properties.pop("Code")

    if not cfn_lambda_function.get("Metadata", {}):
        cfn_lambda_function["Metadata"] = {}
    cfn_lambda_function["Metadata"]["SkipBuild"] = False
    cfn_lambda_function["Metadata"]["DockerContext"] = cfn_docker_context_path
    if cfn_docker_file:
        cfn_lambda_function["Metadata"]["Dockerfile"] = cfn_docker_file
    if cfn_docker_tag:
        cfn_lambda_function["Metadata"]["DockerTag"] = cfn_docker_tag
    if cfn_docker_build_args:
        cfn_lambda_function["Metadata"]["DockerBuildArgs"] = cfn_docker_build_args


def _enrich_lambda_layer(
    sam_metadata_resource: Dict,
    cfn_lambda_layer: Dict,
    cfn_lambda_layer_logical_id: str,
    terraform_application_dir: str,
    output_directory_path: str,
) -> None:
    """
    Use the sam metadata resources to enrich the lambda layer.

    Parameters
    ----------
    sam_metadata_resource: Dict
       The sam metadata resource properties
    cfn_lambda_layer: dict
       CloudFormation lambda layer to be enriched
    cfn_lambda_layer_logical_id: str
       the cloudFormation lambda layer to be enriched logical id.
    output_directory_path: str
       the output directory path to write the generated metadata and makefile
    terraform_application_dir: str
       the terraform project root directory
    """
    sam_metadata_attributes = sam_metadata_resource.get("values", {}).get("triggers", {})
    sam_metadata_resource_address = sam_metadata_resource.get("address")
    if not sam_metadata_resource_address:
        raise PrepareHookException(
            "Invalid Terraform plan output. The address property should not be null to any terraform resource."
        )
    _validate_referenced_resource_layer_matches_metadata_type(
        cfn_lambda_layer, sam_metadata_attributes, sam_metadata_resource_address
    )
    LOG.info(
        "Enrich the Lambda Layer Version %s using the metadata properties defined in resource %s",
        cfn_lambda_layer_logical_id,
        sam_metadata_resource_address,
    )

    cfn_source_code_path = _get_source_code_path(
        sam_metadata_attributes,
        sam_metadata_resource_address,
        terraform_application_dir,
        "original_source_code",
        "source_code_property",
        "source code",
    )

    _set_zip_metadata_resources(
        cfn_lambda_layer,
        cfn_source_code_path,
        output_directory_path,
        terraform_application_dir,
        CFN_CODE_PROPERTIES[CFN_AWS_LAMBDA_LAYER_VERSION],
    )


def _validate_referenced_resource_layer_matches_metadata_type(
    cfn_resource: dict,
    sam_metadata_attributes: dict,
    sam_metadata_resource_address: str,
) -> None:
    """
    Validate if the resource that match the resource name provided in the sam metadata resource matches the resource
    type provided in the metadata as well.

    Parameters
    ----------
    cfn_resource: dict
        The CFN resource that matches the sam metadata resource name
    sam_metadata_attributes: dict
        The sam metadata properties
    sam_metadata_resource_address: str
        The sam metadata resource address
    """
    cfn_resource_properties = cfn_resource.get("Properties", {})
    resource_type = sam_metadata_attributes.get("resource_type")
    cfn_resource_type = cfn_resource.get("Type")
    LOG.info(
        "Validate if the referenced resource in sam metadata resource %s is of the expected type %s",
        sam_metadata_resource_address,
        resource_type,
    )

    if cfn_resource_type != CFN_AWS_LAMBDA_LAYER_VERSION or not cfn_resource_properties:
        LOG.error(
            "The matched resource is of type %s but the type mentioned in the sam metadata resource %s is %s",
            cfn_resource_type,
            sam_metadata_resource_address,
            resource_type,
        )
        raise InvalidSamMetadataPropertiesException(
            f"The sam metadata resource {sam_metadata_resource_address} is referring to a resource that does not "
            f"match the resource type {resource_type}."
        )


def _set_zip_metadata_resources(
    resource: dict,
    cfn_source_code_path: str,
    output_directory_path: str,
    terraform_application_dir: str,
    code_property: str,
) -> None:
    """
    Update the CloudFormation resource metadata with the enrichment properties from the TF resource

    Parameters
    ----------
    resource: dict
        The CFN resource that matches the sam metadata resource name
    cfn_source_code_path: dict
        Absolute path location of where the original source code resides.
    output_directory_path: str
        The directory where to find the Makefile the path to be copied into the temp dir.
    terraform_application_dir: str
        The working directory from which to run the Makefile.
    code_property:
        The property in the configuration used to denote the code e.g. "Code" or "Content"
    """
    resource_properties = resource.get("Properties", {})
    resource_properties[code_property] = cfn_source_code_path
    if not resource.get("Metadata", {}):
        resource["Metadata"] = {}
    resource["Metadata"]["SkipBuild"] = False
    resource["Metadata"]["BuildMethod"] = "makefile"
    resource["Metadata"]["ContextPath"] = output_directory_path
    resource["Metadata"]["WorkingDirectory"] = terraform_application_dir
    # currently we set the terraform project root directory that contains all the terraform artifacts as the project
    # directory till we work on the custom hook properties, and add a property for this value.
    resource["Metadata"]["ProjectRootDirectory"] = terraform_application_dir


def _enrich_resources_and_generate_makefile(
    sam_metadata_resources: List[SamMetadataResource],
    cfn_resources: Dict[str, Dict],
    output_directory_path: str,
    terraform_application_dir: str,
) -> None:
    """
    Use the sam metadata resources to enrich the mapped resources and to create a Makefile with a rule for
    each lambda resource to be built.

    Parameters
    ----------
    sam_metadata_resources: List[SamMetadataResource]
        The list of sam metadata resources defined in the terraform project.
    cfn_resources: dict
        CloudFormation resources
    output_directory_path: str
        the output directory path to write the generated metadata and makefile
    terraform_application_dir: str
        the terraform project root directory
    """

    python_command_name = _get_python_command_name()

    resources_types_enrichment_functions = {
        "ZIP_LAMBDA_FUNCTION": _enrich_zip_lambda_function,
        "IMAGE_LAMBDA_FUNCTION": _enrich_image_lambda_function,
        "LAMBDA_LAYER": _enrich_lambda_layer,
    }

    makefile_rules = []
    for sam_metadata_resource in sam_metadata_resources:
        # enrich resource
        resource_type = sam_metadata_resource.resource.get("values", {}).get("triggers", {}).get("resource_type")
        sam_metadata_resource_address = sam_metadata_resource.resource.get("address")
        enrichment_function = resources_types_enrichment_functions.get(resource_type)
        if enrichment_function is None:
            raise InvalidSamMetadataPropertiesException(
                f"The resource type {resource_type} found in the sam metadata resource "
                f"{sam_metadata_resource_address} is not a correct resource type. The resource type should be one "
                f"of these values {resources_types_enrichment_functions.keys()}"
            )
        cfn_resource, logical_id = _get_relevant_cfn_resource(sam_metadata_resource, cfn_resources)
        enrichment_function(
            sam_metadata_resource.resource,
            cfn_resource,
            logical_id,
            terraform_application_dir,
            output_directory_path,
        )

        # get makefile rule for resource
        makefile_rule = _generate_makefile_rule_for_lambda_resource(
            sam_metadata_resource, logical_id, terraform_application_dir, python_command_name, output_directory_path
        )
        makefile_rules.append(makefile_rule)

    # generate makefile
    LOG.debug("Generate Makefile in %s", output_directory_path)
    _generate_makefile(makefile_rules, output_directory_path)


def _generate_makefile(
    makefile_rules: List[str],
    output_directory_path: str,
) -> None:
    """
    Generates a makefile with the given rules in the given directory
    Parameters
    ----------
    makefile_rules: List[str],
        the list of rules to write in the Makefile
    output_directory_path: str
        the output directory path to write the generated makefile
    """

    # create output directory if it doesn't exist
    if not os.path.exists(output_directory_path):
        os.makedirs(output_directory_path, exist_ok=True)

    # create z_samcli_backend_override.tf in output directory
    _generate_backend_override_file(output_directory_path)

    # copy copy_terraform_built_artifacts.py script into output directory
    copy_terraform_built_artifacts_script_path = os.path.join(
        Path(os.path.dirname(__file__)).parent.parent, TERRAFORM_BUILD_SCRIPT
    )
    shutil.copy(copy_terraform_built_artifacts_script_path, output_directory_path)

    # create makefile
    makefilePath = os.path.join(output_directory_path, "Makefile")
    with open(makefilePath, "w+") as makefile:
        makefile.writelines(makefile_rules)


def _generate_backend_override_file(output_directory_path: str):
    """
    Generates an override tf file to use a temporary backend

    Parameters
    ----------
    output_directory_path: str
        the output directory path to write the generated makefile
    """
    statefile_filename = f"{uuid.uuid4()}.tfstate"
    override_content = "terraform {\n" '  backend "local" {\n' f'    path = "./{statefile_filename}"\n' "  }\n" "}\n"
    override_file_path = os.path.join(output_directory_path, TF_BACKEND_OVERRIDE_FILENAME)
    with open(override_file_path, "w+") as f:
        f.write(override_content)


def _get_relevant_cfn_resource(
    sam_metadata_resource: SamMetadataResource, cfn_resources: Dict[str, Dict]
) -> Tuple[Dict, str]:
    """
    use the sam metadata resource name property to determine the resource address, and transform the address to logical
    id to use it to get the cfn_resource.

    Parameters
    ----------
    sam_metadata_resource: SamMetadataResource
        sam metadata resource that contain extra information about some resource.
    cfn_resources: Dict
        CloudFormation resources

    Returns
    -------
    tuple(Dict, str)
        The cfn resource that mentioned in the sam metadata resource, and the resource logical id
    """
    sam_metadata_resource_address = sam_metadata_resource.resource.get("address")
    resource_name = sam_metadata_resource.resource.get("values", {}).get("triggers", {}).get("resource_name")
    if not resource_name:
        raise InvalidSamMetadataPropertiesException(
            f"sam cli expects the sam metadata resource {sam_metadata_resource_address} to contain a resource name "
            f"that will be enriched using this metadata resource"
        )

    # the provided resource name will be always a postfix to the module address. The customer could not set a full
    # address within a module.
    LOG.info(
        "Check if the input resource name %s is a postfix to the current module address %s",
        resource_name,
        sam_metadata_resource.current_module_address,
    )
    full_resource_address = (
        f"{sam_metadata_resource.current_module_address}.{resource_name}"
        if sam_metadata_resource.current_module_address
        else resource_name
    )
    LOG.debug("check if the resource address %s has a relevant cfn resource or not", full_resource_address)
    logical_id = build_cfn_logical_id(full_resource_address)
    cfn_resource = cfn_resources.get(logical_id)
    if cfn_resource:
        LOG.info("The CFN resource that match the input resource name %s is %s", resource_name, logical_id)
        return cfn_resource, logical_id

    raise InvalidSamMetadataPropertiesException(
        f"There is no resource found that match the provided resource name " f"{resource_name}"
    )


def _get_python_command_name() -> str:
    """
    Verify that python is installed and return the name of the python command

    Returns
    -------
    str
        The name of the python command installed
    """
    command_names_to_try = ["python3", "py3", "python", "py"]
    for command_name in command_names_to_try:
        try:
            run_result = run([command_name, "--version"], check=True, capture_output=True, text=True)
        except CalledProcessError:
            pass
        else:
            # check python version
            if not PYTHON_VERSION_REGEX.match(run_result.stdout):
                continue
            return command_name
    raise PrepareHookException("Python not found. Please ensure that python 3.7 or above is installed.")


def _generate_makefile_rule_for_lambda_resource(
    sam_metadata_resource: SamMetadataResource,
    logical_id: str,
    terraform_application_dir: str,
    python_command_name: str,
    output_dir: str,
) -> str:
    """
    Generates and returns a makefile rule for the lambda resource associated with the given sam metadata resource.

    Parameters
    ----------
    sam_metadata_resource: SamMetadataResource
        A sam metadata resource; the generated makefile rule will correspond to building the lambda resource
        associated with this sam metadata resource
    logical_id: str
        Logical ID of the lambda resource
    terraform_application_dir: str
        the terraform project root directory
    python_command_name: str
        the python command name to use for running a script in the makefile rule
    output_dir: str
        the directory into which the Makefile is written

    Returns
    -------
    str
        The generated makefile rule
    """
    target = _get_makefile_build_target(logical_id)
    resource_address = sam_metadata_resource.resource.get("address", "")
    move_override_recipe = _format_makefile_recipe(
        "cp "
        f"{Path(output_dir, TF_BACKEND_OVERRIDE_FILENAME).relative_to(terraform_application_dir)} "
        f"./{TF_BACKEND_OVERRIDE_FILENAME}.tf"
    )
    init_command_recipe = _format_makefile_recipe("terraform init -reconfigure")
    apply_command_template = "terraform apply -target {resource_address} -replace {resource_address} -auto-approve"
    apply_command_recipe = _format_makefile_recipe(apply_command_template.format(resource_address=resource_address))
    show_command_recipe = _format_makefile_recipe(
        _build_show_command(
            python_command_name, output_dir, resource_address, sam_metadata_resource, terraform_application_dir
        )
    )
    return (
        f"{target}"
        f"{move_override_recipe}"
        f"{init_command_recipe}"
        f"{apply_command_recipe}"
        f"{show_command_recipe}"
    )


def _build_show_command(
    python_command_name: str,
    output_dir: str,
    resource_address: str,
    sam_metadata_resource: SamMetadataResource,
    terraform_application_dir: str,
) -> str:
    """
    Build the Terraform show command recipe to be used inside of the Makefile rule

    Parameters
    ----------
    python_command_name: str
        the python command name to use for running a script in the makefile recipe
    output_dir: str
        the directory into which the Makefile is written
    resource_address: str
        Address of a given terraform resource
    sam_metadata_resource: SamMetadataResource
        A sam metadata resource; the generated show command recipe will correspond to building the lambda resource
        associated with this sam metadata resource
    terraform_application_dir: str
        the terraform project root directory

    Returns
    -------
    str
        Fully resolved Terraform show command
    """
    show_command_template = (
        "terraform show -json | {python_command_name} {terraform_built_artifacts_script_path} "
        '--expression "{jpath_string}" --directory "$(ARTIFACTS_DIR)"'
    )
    jpath_string = _build_jpath_string(sam_metadata_resource, resource_address)
    terraform_built_artifacts_script_path = Path(output_dir, TERRAFORM_BUILD_SCRIPT).relative_to(
        terraform_application_dir
    )
    return show_command_template.format(
        python_command_name=python_command_name,
        terraform_built_artifacts_script_path=terraform_built_artifacts_script_path,
        jpath_string=jpath_string,
    )


def _build_jpath_string(sam_metadata_resource: SamMetadataResource, resource_address: str) -> str:
    """
    Constructs the JPath string for a given sam metadata resource from the planned_values
    to the build_output_path as is created by the Terraform plan output

    Parameters
    ----------
    sam_metadata_resource: SamMetadataResource
        A sam metadata resource; the generated recipe jpath will correspond to building the lambda resource
        associated with this sam metadata resource

    resource_address: str
        Full address of a Terraform resource

    Returns
    -------
    str
       Full JPath string for a resource from planned_values to build_output_path
    """
    jpath_string_template = (
        "|values|root_module{child_modules}|resources|"
        '[?address=="{resource_address}"]|values|triggers|built_output_path'
    )
    child_modules_template = "|child_modules|[?address=={module_address}]"
    module_address = sam_metadata_resource.current_module_address
    full_module_path = ""
    parent_modules = _get_parent_modules(module_address)
    for module in parent_modules:
        full_module_path += child_modules_template.format(module_address=module)
    return jpath_string_template.format(child_modules=full_module_path, resource_address=resource_address)


def _get_parent_modules(module_address: Optional[str]) -> List[str]:
    """
    Convert an a full Terraform resource address to a list of module
    addresses from the root module to the current module

    e.g. "module.level1_lambda.module.level2_lambda" as input will return
    ["module.level1_lambda", "module.level1_lambda.module.level2_lambda"]

    Parameters
    ----------
    module_address: str
       Full address of the Terraform module

    Returns
    -------
    List[str]
       List of module addresses starting from the root module to the current module
    """
    if not module_address:
        return []

    # Split the address on "." then combine it back with the "module" prefix for each module name
    modules = module_address.split(".")
    modules = [".".join(modules[i : i + 2]) for i in range(0, len(modules), 2)]

    if not modules:
        # The format of the address was somehow different than we expected from the
        # module.<name>.module.<child_module_name>
        return []

    # Prefix each nested module name with the previous
    previous_module = modules[0]
    full_path_modules = [previous_module]
    for module in modules[1:]:
        module = previous_module + "." + module
        previous_module = module
        full_path_modules.append(module)
    return full_path_modules


def _get_makefile_build_target(logical_id: str) -> str:
    """
    Formats the Makefile rule build target string as is needed by the Makefile

    Parameters
    ----------
    logical_id: str
       Logical ID of the resource to use for the Makefile rule target

    Returns
    -------
    str
        The formatted Makefile rule build target
    """
    return f"build-{logical_id}:{os.linesep}"


def _format_makefile_recipe(rule_string: str) -> str:
    """
    Formats the Makefile rule string as is needed by the Makefile

    Parameters
    ----------
    rule_string: str
       Makefile rule string to be formatted

    Returns
    -------
    str
        The formatted target rule
    """
    return f"\t{rule_string}{os.linesep}"


def _translate_properties(tf_properties: dict, property_builder_mapping: PropertyBuilderMapping) -> dict:
    """
    Translates the properties of a terraform resource into the equivalent properties of a CloudFormation resource

    Parameters
    ----------
    tf_properties: dict
        The terraform properties to translate
    property_builder_mappping: PropertyBuilderMapping
        A mapping of the CloudFormation property name to a function for building that property

    Returns
    -------
    dict
        The CloudFormation properties resulting from translating tf_properties
    """
    cfn_properties = {}
    for cfn_property_name, cfn_property_builder in property_builder_mapping.items():
        cfn_property_value = cfn_property_builder(tf_properties)
        if cfn_property_value is not None:
            cfn_properties[cfn_property_name] = cfn_property_value
    return cfn_properties


def _get_property_extractor(property_name: str) -> PropertyBuilder:
    """
    Returns a PropertyBuilder function to extract the given property from a dict

    Parameters
    ----------
    property_name: str
        The name of the property to extract

    Returns
    -------
    PropertyBuilder
        function that takes in a dict and extracts the given property name from it
    """
    return lambda properties: properties.get(property_name)


def _build_lambda_function_environment_property(tf_properties: dict) -> Optional[dict]:
    """
    Builds the Environment property of a CloudFormation AWS Lambda Function out of the
    properties of the equivalent terraform resource

    Parameters
    ----------
    tf_properties: dict
        Properties of the terraform AWS Lambda function resource

    Returns
    -------
    dict
        The built Environment property of a CloudFormation AWS Lambda Function resource
    """
    environment = tf_properties.get("environment")
    if not environment:
        return None

    for env in environment:
        variables = env.get("variables")
        if variables:
            return {"Variables": variables}

    # no variables
    return None


def _build_code_property(tf_properties: dict) -> Any:
    """
    Builds the Code property of a CloudFormation AWS Lambda Function out of the
    properties of the equivalent terraform resource

    Parameters
    ----------
    tf_properties: dict
        Properties of the terraform AWS Lambda function resource

    Returns
    -------
    dict
        The built Code property of a CloudFormation AWS Lambda Function resource
    """
    filename = tf_properties.get("filename")
    if filename:
        return filename

    code = {}
    tf_cfn_prop_names = [
        ("s3_bucket", "S3Bucket"),
        ("s3_key", "S3Key"),
        ("image_uri", "ImageUri"),
        ("s3_object_version", "S3ObjectVersion"),
    ]
    for tf_prop_name, cfn_prop_name in tf_cfn_prop_names:
        tf_prop_value = tf_properties.get(tf_prop_name)
        if tf_prop_value is not None:
            code[cfn_prop_name] = tf_prop_value
    return code


def _build_lambda_function_image_config_property(tf_properties: dict) -> Optional[dict]:
    """
    Builds the ImageConfig property of a CloudFormation AWS Lambda Function out of the
    properties of the equivalent terraform resource

    Parameters
    ----------
    tf_properties: dict
        Properties of the terraform AWS Lambda function resource

    Returns
    -------
    dict
        The built ImageConfig property of a CloudFormation AWS Lambda Function resource
    """
    image_config = tf_properties.get("image_config")
    if not image_config:
        return None

    _check_image_config_value(image_config)
    image_config = image_config[0]

    cfn_image_config = {}
    tf_cfn_prop_names = [
        ("command", "Command"),
        ("entry_point", "EntryPoint"),
        ("working_directory", "WorkingDirectory"),
    ]

    for tf_prop_name, cfn_prop_name in tf_cfn_prop_names:
        tf_prop_value = image_config.get(tf_prop_name)
        if tf_prop_value is not None:
            cfn_image_config[cfn_prop_name] = tf_prop_value

    return cfn_image_config


def _check_image_config_value(image_config: Any) -> bool:
    """
    validate if the image_config property value is as SAM CLI expects. If it is not valid, it will raise a
    PrepareHookException.

     Parameters
    ----------
    image_config: Any
        The aws_lambda resource's Image_config property value as read from the terraform plan output.

    Returns
    -------
    bool
        return True, if the image_config value as expects, and raise PrepareHookException if not as expected.
    """
    if not isinstance(image_config, list):
        raise PrepareHookException(
            f"SAM CLI expects that the value of image_config of aws_lambda_function resource in "
            f"the terraform plan output to be of type list instead of {type(image_config)}"
        )
    if len(image_config) > 1:
        raise PrepareHookException(
            f"SAM CLI expects that there is only one item in the  image_config property of "
            f"aws_lambda_function resource in the terraform plan output, but there are "
            f"{len(image_config)} items"
        )
    return True


AWS_LAMBDA_FUNCTION_PROPERTY_BUILDER_MAPPING: PropertyBuilderMapping = {
    "FunctionName": _get_property_extractor("function_name"),
    "Architectures": _get_property_extractor("architectures"),
    "Environment": _build_lambda_function_environment_property,
    "Code": _build_code_property,
    "Handler": _get_property_extractor("handler"),
    "PackageType": _get_property_extractor("package_type"),
    "Runtime": _get_property_extractor("runtime"),
    "Layers": _get_property_extractor("layers"),
    "Timeout": _get_property_extractor("timeout"),
    "ImageConfig": _build_lambda_function_image_config_property,
}

AWS_LAMBDA_LAYER_VERSION_PROPERTY_BUILDER_MAPPING: PropertyBuilderMapping = {
    "LayerName": _get_property_extractor("layer_name"),
    "CompatibleRuntimes": _get_property_extractor("compatible_runtimes"),
    "CompatibleArchitectures": _get_property_extractor("compatible_architectures"),
    "Content": _build_code_property,
}

RESOURCE_TRANSLATOR_MAPPING: Dict[str, ResourceTranslator] = {
    TF_AWS_LAMBDA_FUNCTION: ResourceTranslator(CFN_AWS_LAMBDA_FUNCTION, AWS_LAMBDA_FUNCTION_PROPERTY_BUILDER_MAPPING),
    TF_AWS_LAMBDA_LAYER_VERSION: ResourceTranslator(
        CFN_AWS_LAMBDA_LAYER_VERSION, AWS_LAMBDA_LAYER_VERSION_PROPERTY_BUILDER_MAPPING
    ),
}


def _get_s3_object_hash(bucket: str, key: str) -> str:
    """
    Creates a hash for an AWS S3 object out of the bucket and key

    Parameters
    ----------
    bucket: str
        bucket for the S3 object
    key: str
        key for the S3 object

    Returns
    -------
    str
        hash for the given bucket and key
    """
    md5 = hashlib.md5()
    md5.update(bucket.encode())
    md5.update(key.encode())
    # TODO: Hash version if it exists in addition to key and bucket
    return md5.hexdigest()


def _map_s3_sources_to_functions(s3_hash_to_source: Dict[str, str], cfn_resources: Dict[str, Any]) -> None:
    """
    Maps the source property of terraform AWS S3 object resources into the the Code property of
    CloudFormation AWS Lambda Function resources

    Parameters
    ----------
    s3_hash_to_source: Dict[str, str]
        Mapping of S3 object hash to S3 object source
    cfn_resources: dict
        CloudFormation resources
    """
    for _, resource in cfn_resources.items():
        resource_type = resource.get("Type")
        if resource_type in CFN_CODE_PROPERTIES:
            code_property = CFN_CODE_PROPERTIES[resource_type]

            code = resource.get("Properties").get(code_property)

            # mapping not possible if function doesn't have bucket and key
            if isinstance(code, str):
                continue

            bucket = code.get("S3Bucket")
            key = code.get("S3Key")
            if bucket and key:
                obj_hash = _get_s3_object_hash(bucket, key)
                source = s3_hash_to_source.get(obj_hash)
                if source:
                    tf_address = resource.get("Metadata", {}).get("SamResourceId")
                    LOG.debug(
                        "Found S3 object resource with matching bucket and key for function %s."
                        " Setting function's Code property to the matching S3 object's source: %s",
                        tf_address,
                        source,
                    )
                    resource["Properties"][code_property] = source<|MERGE_RESOLUTION|>--- conflicted
+++ resolved
@@ -17,7 +17,6 @@
 import shutil
 import uuid
 
-<<<<<<< HEAD
 from samcli.hook_packages.terraform.hooks.prepare.resource_linking import (
     _link_lambda_function_to_layer,
     _get_configuration_address,
@@ -25,9 +24,7 @@
     _build_module,
     References,
 )
-=======
 from samcli.hook_packages.terraform.lib.utils import build_cfn_logical_id
->>>>>>> bd1d3d43
 from samcli.lib.hook.exceptions import PrepareHookException, InvalidSamMetadataPropertiesException
 from samcli.lib.utils import osutils
 from samcli.lib.utils.packagetype import ZIP, IMAGE

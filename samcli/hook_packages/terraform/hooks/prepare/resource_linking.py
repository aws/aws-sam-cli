--- conflicted
+++ resolved
@@ -28,10 +28,7 @@
 @dataclass
 class ResolvedReference:
     value: str
-<<<<<<< HEAD
     # root module address is None
-=======
->>>>>>> ce97c4ac
     module_address: Optional[str]
 
 

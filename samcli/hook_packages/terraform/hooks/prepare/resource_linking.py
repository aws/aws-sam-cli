"""
Use Terraform plan to link resources together
e.g. linking layers to functions
"""
import logging
import re
from dataclasses import dataclass
from typing import Callable, Dict, List, Optional, Type, Union

from samcli.hook_packages.terraform.hooks.prepare.exceptions import (
    FunctionLayerLocalVariablesLinkingLimitationException,
    GatewayAuthorizerToLambdaFunctionLocalVariablesLinkingLimitationException,
    GatewayAuthorizerToRestApiLocalVariablesLinkingLimitationException,
    GatewayMethodToGatewayAuthorizerLocalVariablesLinkingLimitationException,
    GatewayResourceToApiGatewayIntegrationLocalVariablesLinkingLimitationException,
    GatewayResourceToApiGatewayIntegrationResponseLocalVariablesLinkingLimitationException,
    GatewayResourceToApiGatewayMethodLocalVariablesLinkingLimitationException,
    GatewayResourceToGatewayRestApiLocalVariablesLinkingLimitationException,
    GatewayV2ApiToLambdaFunctionLocalVariablesLinkingLimitationException,
    GatewayV2IntegrationToGatewayV2ApiLocalVariablesLinkingLimitationException,
    GatewayV2IntegrationToLambdaFunctionLocalVariablesLinkingLimitationException,
    GatewayV2RouteToGatewayV2ApiLocalVariablesLinkingLimitationException,
    GatewayV2RouteToGatewayV2IntegrationLocalVariablesLinkingLimitationException,
    GatewayV2StageToGatewayV2ApiLocalVariablesLinkingLimitationException,
    InvalidResourceLinkingException,
    LambdaFunctionToApiGatewayIntegrationLocalVariablesLinkingLimitationException,
    LocalVariablesLinkingLimitationException,
    OneGatewayAuthorizerToLambdaFunctionLinkingLimitationException,
    OneGatewayAuthorizerToRestApiLinkingLimitationException,
    OneGatewayMethodToGatewayAuthorizerLinkingLimitationException,
    OneGatewayResourceToApiGatewayIntegrationLinkingLimitationException,
    OneGatewayResourceToApiGatewayIntegrationResponseLinkingLimitationException,
    OneGatewayResourceToApiGatewayMethodLinkingLimitationException,
    OneGatewayResourceToRestApiLinkingLimitationException,
    OneGatewayV2ApiToLambdaFunctionLinkingLimitationException,
    OneGatewayV2IntegrationToGatewayV2ApiLinkingLimitationException,
    OneGatewayV2IntegrationToLambdaFunctionLinkingLimitationException,
    OneGatewayV2RouteToGatewayV2ApiLinkingLimitationException,
    OneGatewayV2RouteToGatewayV2IntegrationLinkingLimitationException,
    OneGatewayV2StageToGatewayV2ApiLinkingLimitationException,
    OneLambdaFunctionResourceToApiGatewayIntegrationLinkingLimitationException,
    OneLambdaLayerLinkingLimitationException,
    OneResourceLinkingLimitationException,
    OneRestApiToApiGatewayIntegrationLinkingLimitationException,
    OneRestApiToApiGatewayIntegrationResponseLinkingLimitationException,
    OneRestApiToApiGatewayMethodLinkingLimitationException,
    OneRestApiToApiGatewayStageLinkingLimitationException,
    RestApiToApiGatewayIntegrationLocalVariablesLinkingLimitationException,
    RestApiToApiGatewayIntegrationResponseLocalVariablesLinkingLimitationException,
    RestApiToApiGatewayMethodLocalVariablesLinkingLimitationException,
    RestApiToApiGatewayStageLocalVariablesLinkingLimitationException,
)
from samcli.hook_packages.terraform.hooks.prepare.resources.apigw import INVOKE_ARN_FORMAT
from samcli.hook_packages.terraform.hooks.prepare.types import (
    ConstantValue,
    Expression,
    References,
    ResolvedReference,
    TFModule,
    TFResource,
)
from samcli.hook_packages.terraform.hooks.prepare.utilities import get_configuration_address
from samcli.hook_packages.terraform.lib.utils import build_cfn_logical_id

LAMBDA_FUNCTION_RESOURCE_ADDRESS_PREFIX = "aws_lambda_function."
LAMBDA_LAYER_RESOURCE_ADDRESS_PREFIX = "aws_lambda_layer_version."
API_GATEWAY_REST_API_RESOURCE_ADDRESS_PREFIX = "aws_api_gateway_rest_api."
API_GATEWAY_RESOURCE_RESOURCE_ADDRESS_PREFIX = "aws_api_gateway_resource."
API_GATEWAY_AUTHORIZER_RESOURCE_ADDRESS_PREFIX = "aws_api_gateway_authorizer."
API_GATEWAY_V2_INTEGRATION_RESOURCE_ADDRESS_PREFIX = "aws_apigatewayv2_integration"
API_GATEWAY_V2_API_RESOURCE_ADDRESS_PREFIX = "aws_apigatewayv2_api"
TERRAFORM_LOCAL_VARIABLES_ADDRESS_PREFIX = "local."
DATA_RESOURCE_ADDRESS_PREFIX = "data."

LOG = logging.getLogger(__name__)


def _default_tf_destination_value_id_extractor(value: str) -> str:
    """
    The default function to extract the Terraform destination resource id from the linking property value. The logic of
    this function is to return the same input value.

    Parameters
    ----------
    value: str
        linking property value

    Returns
    --------
    str:
        the extracted destination resource value.
    """
    return value


@dataclass
class ReferenceType:
    """
    This class is used to pass the linking attributes values to the callback functions.
    """

    value: str


@dataclass
class ExistingResourceReference(ReferenceType):
    """
    This class is used to pass the linking attributes values to the callback functions when the values are static values
    which means they are for an existing resources in AWS, and there is no matching resource in the customer TF Project.
    """

    value: str


@dataclass
class LogicalIdReference(ReferenceType):
    """
    This class is used to pass the linking attributes values to the callback functions when the values are Logical Ids
    for the destination resources defined in the customer TF project.
    """

    value: str


@dataclass
class ResourcePairExceptions:
    multiple_resource_linking_exception: Type[OneResourceLinkingLimitationException]
    local_variable_linking_exception: Type[LocalVariablesLinkingLimitationException]


@dataclass
class ResourceLinkingPair:
    source_resource_cfn_resource: Dict[str, List]
    source_resource_tf_config: Dict[str, TFResource]
    destination_resource_tf: Dict[str, Dict]
    tf_destination_attribute_name: str  # arn or id
    terraform_link_field_name: str
    cfn_link_field_name: str
    terraform_resource_type_prefix: str
    cfn_resource_update_call_back_function: Callable[[Dict, List[ReferenceType]], None]
    linking_exceptions: ResourcePairExceptions
    # function to extract the terraform destination value from the linking field value
    tf_destination_value_extractor_from_link_field_value_function: Callable[
        [str], str
    ] = _default_tf_destination_value_id_extractor


class ResourceLinker:
    _resource_pair: ResourceLinkingPair

    def __init__(self, resource_pair):
        self._resource_pair = resource_pair

    def link_resources(self) -> None:
        """
        Validate the ResourceLinkingPair object and link the corresponding source resource to destination resource
        """
        for config_address, resource in self._resource_pair.source_resource_tf_config.items():
            if config_address in self._resource_pair.source_resource_cfn_resource:
                LOG.debug("Linking destination resource for source resource: %s", resource.full_address)
                self._handle_linking(
                    resource,
                    self._resource_pair.source_resource_cfn_resource[config_address],
                )

    def _handle_linking(self, source_tf_resource: TFResource, cfn_source_resources: List[Dict]) -> None:
        """
        Resolve the destinations resource for the input source configuration resource,
        and then update the equivalent cfn source resource list.
        The source resource configuration resource in Terraform can match
        multiple actual resources in case if it was defined using count or for_each pattern.

        This method determines first which resources can be linked using the terraform config approach, and the linking
        fields approach based on if the resource's dependencies are applied or not.

        Parameters
        ----------
        source_tf_resource: TFResource
            The source resource Terraform configuration resource

        cfn_source_resources: List[Dict]
            A list of mapped source resources that are equivalent to the input terraform configuration source resource
        """

        LOG.debug(
            "Link resource configuration %s that has these instances %s.",
            source_tf_resource.full_address,
            cfn_source_resources,
        )

        # the config TF resource can map to different CFN resources like in case of using Count to define multiple
        # resources. This means after apply, each resource can have a different mapped child resources.
        # see the below example
        # resource "aws_lambda_function" "function1" {
        #   count = 2
        #   layers = ${count.index} == 0 ? [aws_lambda_layer_version.layer1.arn]: [aws_lambda_layer_version.layer2.arn]
        # }
        # resource "aws_lambda_layer_version" "layer1" { ... }
        # resource "aws_lambda_layer_version" "layer2" { ... }

        # It also means that it can happen that some of these resources depends on already applied children resources,
        # and other resources can depend on some unknown resource like if the customer update the HCL configuration
        # after applying it, and change one of the source resources to refer to a new child resource.

        # we need to filter out the applied resources and handle them using the actual linking fields mapping approach,
        # and the non-applied resources, we should use the linking algorithm based on the Config definition of the
        # resource

        # Filter out the applied and non-applied resources
        applied_cfn_resources = []
        non_applied_cfn_resources = []
        for cfn_resource in cfn_source_resources:
            linking_field_value = cfn_resource.get("Properties", {}).get(self._resource_pair.cfn_link_field_name)

            # if customer uses any non-applied resources to define the source resource property, Terraform will set
            # the property value to unknown in the Terraform plan.
            if linking_field_value is None:
                non_applied_cfn_resources.append(cfn_resource)
            else:
                applied_cfn_resources.append(cfn_resource)

        LOG.debug(
            "Link resource configuration %s that has these applied instances %s using linking fields approach.",
            source_tf_resource.full_address,
            applied_cfn_resources,
        )
        for applied_cfn_resource in applied_cfn_resources:
            self._link_using_linking_fields(applied_cfn_resource)

        self._link_using_terraform_config(source_tf_resource, non_applied_cfn_resources)

    def _link_using_terraform_config(self, source_tf_resource: TFResource, cfn_resources: List[Dict]):
        """
        Uses the Terraform Configuration to resolve the destination resources linked to the input terraform resource,
        then updates the cnf resources that match the input terraform resource.

        Parameters
        ----------
        source_tf_resource: TFResource
            The source resource Terraform configuration resource

        cfn_source_resources: List[Dict]
            A list of mapped source resources that are equivalent to the input terraform configuration source resource
        """

        if not cfn_resources:
            LOG.debug("No matching CFN resources for configuration %s", source_tf_resource.full_address)
            return

        LOG.debug(
            "Link resource configuration %s that has these applied instances %s using linking fields approach.",
            source_tf_resource.full_address,
            cfn_resources,
        )
        resolved_dest_resources = _resolve_resource_attribute(
            source_tf_resource, self._resource_pair.terraform_link_field_name
        )
        LOG.debug(
            "The resolved destination resources for source resource %s are %s",
            source_tf_resource.full_address,
            resolved_dest_resources,
        )
        dest_resources = self._process_resolved_resources(source_tf_resource, resolved_dest_resources)
        # The agreed limitation to support only 1 destination resource.
        if len(dest_resources) > 1:
            LOG.debug(
                "AWS SAM CLI does not support mapping the source resources %s to more than one destination resource.",
                source_tf_resource.full_address,
            )
            raise self._resource_pair.linking_exceptions.multiple_resource_linking_exception(
                dest_resources, source_tf_resource.full_address
            )
        if not dest_resources:
            LOG.debug(
                "There are no destination resources defined for the source resource %s, skipping linking.",
                source_tf_resource.full_address,
            )

            return

        for cfn_resource in cfn_resources:
            self._resource_pair.cfn_resource_update_call_back_function(cfn_resource, dest_resources)

    def _link_using_linking_fields(self, cfn_resource: Dict) -> None:
        """
        Depends on that all the child resources of the source resource are applied, and so we do not need to traverse
        the terraform configuration to define the destination resource. We will depend on the actual values of the
        linking fields, and find the destination resource that has the same value.

        Parameters
        ----------
        cfn_source_resource: Dict
            A mapped CFN source resource
        """
        # get the constant values of the linking field from the cfn_resource
        values = cfn_resource.get("Properties", {}).get(self._resource_pair.cfn_link_field_name)

        LOG.debug(
            "Link the source resource %s using linking property %s that has the value %s",
            cfn_resource,
            self._resource_pair.cfn_link_field_name,
            values,
        )

        # some resources can be linked to only one child resource like rest apis.
        # make the resource values as a list to make processing easier.
        if not isinstance(values, List):
            values = [values]

        # loop on the linking field values and call the Logical Id extractor function to extrac the destination resource
        # logical id.
        values = [
            self._resource_pair.tf_destination_value_extractor_from_link_field_value_function(value) for value in values
        ]

        # build map between the destination linking field property values, and resources' logical ids
        child_resources_linking_attributes_logical_id_mapping = {}
        for logical_id, destination_resource in self._resource_pair.destination_resource_tf.items():
            linking_attribute_value = destination_resource.get("values", {}).get(
                self._resource_pair.tf_destination_attribute_name
            )
            if linking_attribute_value:
                child_resources_linking_attributes_logical_id_mapping[linking_attribute_value] = logical_id

        LOG.debug(
            "The map between destination resources linking field %s, and resources logical ids is %s",
            self._resource_pair.tf_destination_attribute_name,
            child_resources_linking_attributes_logical_id_mapping,
        )

        dest_resources = [
            LogicalIdReference(child_resources_linking_attributes_logical_id_mapping[value])
            if value in child_resources_linking_attributes_logical_id_mapping
            else ExistingResourceReference(value)
            for value in values
        ]

        if not dest_resources:
            LOG.debug("Skipping linking call back, no destination resources discovered.")
            return

        LOG.debug("The value of the source resource linking field after mapping %s", dest_resources)
        self._resource_pair.cfn_resource_update_call_back_function(cfn_resource, dest_resources)

    def _process_resolved_resources(
        self,
        source_tf_resource: TFResource,
        resolved_destination_resource: List[Union[ConstantValue, ResolvedReference]],
    ) -> List[ReferenceType]:
        """
        Process the resolved destination resources.

        Parameters
        ----------
        source_tf_resource: TFResource
            The source Terraform resource.
        resolved_destination_resource: List[Union[ConstantValue, ResolvedReference]]
            The resolved destination resources to be processed for the input source resource.

        Returns
        --------
        List[Dict[str, str]]:
            The list of destination resources after processing
        """
        LOG.debug(
            "Map the resolved destination resources %s to configuration source resource %s.",
            resolved_destination_resource,
            source_tf_resource.full_address,
        )
        destination_resources = []
        does_refer_to_constant_values = False
        does_refer_to_data_sources = False
        for resolved_dest_resource in resolved_destination_resource:
            # Skip ConstantValue destination reference, as it will be already handled by terraform plan command.
            if isinstance(resolved_dest_resource, ConstantValue):
                does_refer_to_constant_values = True
            elif isinstance(resolved_dest_resource, ResolvedReference):
                processed_dest_resources = self._process_reference_resource_value(
                    source_tf_resource, resolved_dest_resource
                )
                if not processed_dest_resources:
                    does_refer_to_data_sources = True
                destination_resources += processed_dest_resources

        if (does_refer_to_constant_values or does_refer_to_data_sources) and len(destination_resources) > 0:
            LOG.debug(
                "Source resource %s to is referring to destination resource using an "
                "expression mixing between constant value or data "
                "sources and other resources references. AWS SAM CLI "
                "could not determine this source resources destination.",
                source_tf_resource.full_address,
            )
            raise self._resource_pair.linking_exceptions.multiple_resource_linking_exception(
                resolved_destination_resource, source_tf_resource.full_address
            )

        return destination_resources

    def _process_reference_resource_value(
        self, source_tf_resource: TFResource, resolved_destination_resource: ResolvedReference
    ) -> List[ReferenceType]:
        """
        Process the reference destination resource value of type ResolvedReference.

        Parameters
        ----------
        source_tf_resource: TFResource
            The source Terraform resource.
        resolved_destination_resource: ResolvedReference
            The resolved destination resource reference.

        Returns
        -------
        List[Dict[str, str]]
            The resolved values that will be used as a value for the mapped CFN resource attribute.
        """
        LOG.debug("Process the reference destination resources %s.", resolved_destination_resource.value)
        # skip processing the data source block, as it should be mapped while executing the terraform plan command.
        if resolved_destination_resource.value.startswith(DATA_RESOURCE_ADDRESS_PREFIX):
            LOG.debug(
                "Skip processing the reference destination resource %s, as it is referring to a data resource",
                resolved_destination_resource.value,
            )
            return []

        # resolved reference is a local variable
        if resolved_destination_resource.value.startswith(TERRAFORM_LOCAL_VARIABLES_ADDRESS_PREFIX):
            LOG.debug("AWS SAM CLI could not process the Local variables %s", resolved_destination_resource.value)
            raise self._resource_pair.linking_exceptions.local_variable_linking_exception(
                resolved_destination_resource.value, source_tf_resource.full_address
            )

        # Valid destination resource
        if resolved_destination_resource.value.startswith(self._resource_pair.terraform_resource_type_prefix):
            LOG.debug("Process the destination resource %s", resolved_destination_resource.value)
            if not resolved_destination_resource.value.endswith(self._resource_pair.tf_destination_attribute_name):
                LOG.debug(
                    "The used property in reference %s is not an ARN property", resolved_destination_resource.value
                )
                raise InvalidResourceLinkingException(
                    f"Could not use the value {resolved_destination_resource.value} as a "
                    f"destination resource for the source resource "
                    f"{source_tf_resource.full_address}. The source resource "
                    f"value should refer to valid destination resource ARN property."
                )

            # we need to the resource name by removing the attribute part from the reference value
            # as an example the reference will be look like aws_layer_version.layer1.arn
            # and the attribute name is `arn`, we need to remove the last 4 characters `.arn`
            # which is the length of the linking attribute `arn` in our example adding one for the `.` character
            tf_dest_res_name = resolved_destination_resource.value[
                len(self._resource_pair.terraform_resource_type_prefix) : -len(
                    self._resource_pair.tf_destination_attribute_name
                )
                - 1
            ]
            if resolved_destination_resource.module_address:
                tf_dest_resource_full_address = (
                    f"{resolved_destination_resource.module_address}."
                    f"{self._resource_pair.terraform_resource_type_prefix}"
                    f"{tf_dest_res_name}"
                )
            else:
                tf_dest_resource_full_address = (
                    f"{self._resource_pair.terraform_resource_type_prefix}{tf_dest_res_name}"
                )
            cfn_dest_resource_logical_id = build_cfn_logical_id(tf_dest_resource_full_address)
            LOG.debug(
                "The logical id of the resource referred by %s is %s",
                resolved_destination_resource.value,
                cfn_dest_resource_logical_id,
            )

            # validate that the found dest resource is in mapped dest resources, which means that it is created.
            # The resource can be defined in the TF plan configuration, but will not be created.
            dest_resources: List[ReferenceType] = []
            if cfn_dest_resource_logical_id in self._resource_pair.destination_resource_tf:
                LOG.debug(
                    "The resource referred by %s can be found in the mapped destination resources",
                    resolved_destination_resource.value,
                )
                dest_resources.append(LogicalIdReference(cfn_dest_resource_logical_id))
            return dest_resources
        # it means the source resource is referring to a wrong destination resource type
        LOG.debug(
            "The used reference %s is not the correct destination resource type.", resolved_destination_resource.value
        )
        raise InvalidResourceLinkingException(
            f"Could not use the value {resolved_destination_resource.value} as a destination for the source resource "
            f"{source_tf_resource.full_address}. The source resource value should refer to valid destination ARN "
            f"property."
        )


def _build_module(
    module_name: Optional[str],
    module_configuration: Dict,
    input_variables: Dict[str, Expression],
    parent_module_address: Optional[str],
) -> TFModule:
    """
    Builds and returns a TFModule

    Parameters
    ==========
    module_name: Optional[str]
        The module's name, if any
    module_configuration: Dict
        The module object from the terraform configuration
    input_variables: Dict[str, Expression]
        The input variables sent into the module
    parent_module_address: Optional[str]
        The module's parent address, if any

    Returns
    =======
    TFModule
        The constructed TFModule
    """
    module = TFModule(None, None, {}, {}, {}, {})

    module.full_address = _build_module_full_address(module_name, parent_module_address)
    LOG.debug("Parsing module:` %s", module.full_address or "root")

    if not module_configuration:
        raise InvalidResourceLinkingException(f"No module configuration for module: {module.full_address or 'root'}")

    LOG.debug("Parsing module variables")
    module.variables = _build_module_variables_from_configuration(module_configuration, input_variables)

    LOG.debug("Parsing module resources")
    module.resources = _build_module_resources_from_configuration(module_configuration, module)

    LOG.debug("Parsing module outputs")
    module.outputs = _build_module_outputs_from_configuration(module_configuration)

    LOG.debug("Parsing module calls")
    module.child_modules = _build_child_modules_from_configuration(module_configuration, module)

    return module


def _build_module_full_address(module_name: Optional[str], parent_module_address: Optional[str]) -> Optional[str]:
    """
    Returns the full address of a module, depending on whether it has a module name and a parent module address.

    Parameters
    ==========
    module_name: Optional[str]
        The module's name, if any
    parent_module_address: Optional[str]
        The module's parent address, if any

    Returns
    =======
    Optional[str]
        Returns None if no module_name is provided (e.g. root module).
        Returns module.<module_name> if a module_name is provided
        Returns <parent_module_address>.module.<module_name> if both module_name and
            parent_module_address are provided
    """
    full_address = None
    if module_name:
        full_address = f"module.{module_name}"
        if parent_module_address:
            full_address = f"{parent_module_address}.{full_address}"

    return full_address


def _build_module_variables_from_configuration(
    module_configuration: Dict, input_variables: Dict[str, Expression]
) -> Dict[str, Expression]:
    """
    Builds and returns module variables as Expressions using a module terraform configuration

    Parameters
    ==========
    module_configuration: dict
        The module object from the terraform configuration
    input_variables: Dict[str, Expression]
        The input variables sent into the module to override default variables

    Returns
    =======
    Dict[str, Expression]
        Dictionary with the variable names as keys and parsed Expression as values.
    """
    module_variables: Dict[str, Expression] = {}

    default_variables = module_configuration.get("variables", {})
    for variable_name, variable_value in default_variables.items():
        module_variables[variable_name] = ConstantValue(variable_value.get("default"))
    module_variables.update(input_variables)

    return module_variables


def _build_module_resources_from_configuration(module_configuration: Dict, module: TFModule) -> Dict[str, TFResource]:
    """
    Builds and returns module TFResources using a module terraform configuration

    Parameters
    ==========
    module_configuration: dict
        The module object from the terraform configuration
    module: TFModule
        The TFModule whose resources we're parsing

    Returns
    =======
    Dict[TFResource]
        Dictionary of TFResource for the parsed resources from the config, and the key is the resource address
    """
    module_resources = {}

    config_resources = module_configuration.get("resources", [])
    for config_resource in config_resources:
        resource_attributes: Dict[str, Expression] = {}

        expressions = config_resource.get("expressions", {})
        for expression_name, expression_value in expressions.items():
            # we do not process the attributes of type dictionary
            # Todo add dictionary type attributes post beta
            if isinstance(expression_value, list):
                LOG.debug("Skip processing the attribute %s as its value is a map.", expression_name)
                continue

            parsed_expression = _build_expression_from_configuration(expression_value)
            if parsed_expression:
                resource_attributes[expression_name] = parsed_expression

        resource_address = config_resource.get("address")
        resource_type = config_resource.get("type")
        module_resources[resource_address] = TFResource(resource_address, resource_type, module, resource_attributes)

    return module_resources


def _build_module_outputs_from_configuration(module_configuration: Dict) -> Dict[str, Expression]:
    """
    Builds and returns module outputs as Expressions using a module terraform configuration

    Parameters
    ==========
    module_configuration: dict
        The module object from the terraform configuration

    Returns
    =======
    Dict[str, Expression]
        Dictionary with the output names as keys and parsed Expression as values.
    """
    module_outputs = {}

    config_outputs = module_configuration.get("outputs", {})
    for output_name, output_value in config_outputs.items():
        expression = output_value.get("expression", {})
        parsed_expression = _build_expression_from_configuration(expression)
        if parsed_expression:
            module_outputs[output_name] = parsed_expression

    return module_outputs


def _build_child_modules_from_configuration(module_configuration: Dict, module: TFModule) -> Dict[str, TFModule]:
    """
    Builds and returns child TFModules using a module terraform configuration

    Parameters
    ==========
    module_configuration: dict
        The module object from the terraform configuration
    module: TFModule
        The TFModule whose child modules we're building

    Returns
    =======
    Dict[str, TFModule]
        Dictionary with the module names as keys and parsed TFModule as values.
    """
    child_modules = {}

    module_calls = module_configuration.get("module_calls", {})
    for module_call_name, module_call_value in module_calls.items():
        module_call_input_variables: Dict[str, Expression] = {}

        expressions = module_call_value.get("expressions", {})
        for expression_name, expression_value in expressions.items():
            parsed_expression = _build_expression_from_configuration(expression_value)
            if parsed_expression:
                module_call_input_variables[expression_name] = parsed_expression

        module_call_module_config = module_call_value.get("module", {})
        module_call_built_module = _build_module(
            module_call_name, module_call_module_config, module_call_input_variables, module.full_address
        )

        module_call_built_module.parent_module = module
        child_modules[module_call_name] = module_call_built_module

    return child_modules


def _build_expression_from_configuration(expression_configuration: Dict) -> Optional[Expression]:
    """
    Parses an Expression from an expression terraform configuration.

    Parameters
    ==========
    expression_configuration: dict
        The expression object from the terraform configuration

    Returns
    =======
    Expression
        The parsed expression
    """
    constant_value = expression_configuration.get("constant_value")
    references = expression_configuration.get("references")

    parsed_expression: Optional[Expression] = None

    if constant_value is not None:
        parsed_expression = ConstantValue(constant_value)
    elif references is not None:
        parsed_expression = References(references)

    return parsed_expression


def _clean_references_list(references: List[str]) -> List[str]:
    """
    Return a new copy of the complete references list.

    e.g. given a list of references like
    [
        'aws_lambda_layer_version.layer1[0].arn',
        'aws_lambda_layer_version.layer1[0]',
        'aws_lambda_layer_version.layer1',
    ]
    We want only the first complete reference ('aws_lambda_layer_version.layer1[0].arn')

    Parameters
    ----------
    references: List[str]
        A list of reference strings

    Returns
    -------
    List[str]
        A copy of a cleaned list of reference strings
    """
    cleaned_references = []
    copied_references = sorted(references, reverse=True)
    if not references:
        return []
    cleaned_references.append(copied_references[0])
    for i in range(1, len(copied_references)):
        if not cleaned_references[-1].startswith(copied_references[i]):
            cleaned_references.append(copied_references[i])
    return cleaned_references


def _resolve_module_output(module: TFModule, output_name: str) -> List[Union[ConstantValue, ResolvedReference]]:
    """
    Resolves any references in the output section of the module

    Parameters
    ----------
    module : Module
        The module with outputs to search
    output_name : str
        The value to resolve

    Returns
    -------
    List[Union[ConstantValue, ResolvedReference]]
        A list of resolved values
    """
    results: List[Union[ConstantValue, ResolvedReference]] = []

    output = module.outputs.get(output_name)

    if not output:
        raise InvalidResourceLinkingException(f"Output {output_name} was not found in module {module.full_address}")

    output_value = output.value

    LOG.debug("Resolving output {%s} for module {%s}", output_name, module.full_address)

    if isinstance(output, ConstantValue):
        LOG.debug(
            "Resolved constant value {%s} for module {%s} for output {%s}",
            output.value,
            module.full_address,
            output_name,
        )

        results.append(output)
    elif isinstance(output, References):
        LOG.debug("Found references for module {%s} for output {%s}", module.full_address, output_name)

        cleaned_references = _clean_references_list(output_value)

        for reference in cleaned_references:
            if reference.startswith("var."):
                LOG.debug(
                    "Resolving variable reference {%s} for module {%s} for output {%s}",
                    reference,
                    module.full_address,
                    output_name,
                )

                stripped_reference = get_configuration_address(reference[reference.find(".") + 1 :])
                results += _resolve_module_variable(module, stripped_reference)
            elif reference.startswith("module."):
                LOG.debug(
                    "Resolving module reference {%s} for module {%s} for output {%s}",
                    reference,
                    module.full_address,
                    output_name,
                )

                # validate that the reference is in the format: module.name.output
                if re.fullmatch(r"module(?:\.[^\.]+){2}", reference) is None:
                    raise InvalidResourceLinkingException(
                        f"Module {module.full_address} contains an invalid reference {reference}"
                    )

                # module.bbb.ccc => bbb
                module_name = reference[reference.find(".") + 1 : reference.rfind(".")]
                # module.bbb.ccc => ccc
                output_name = reference[reference.rfind(".") + 1 :]

                stripped_reference = get_configuration_address(module_name)

                if not module.child_modules:
                    raise InvalidResourceLinkingException(
                        f"Module {module.full_address} does not have child modules defined"
                    )

                child_module = module.child_modules.get(stripped_reference)

                if not child_module:
                    raise InvalidResourceLinkingException(
                        f"Module {module.full_address} does not have {stripped_reference} as a child module"
                    )

                results += _resolve_module_output(child_module, output_name)
            else:
                LOG.debug(
                    "Resolved reference {%s} for module {%s} for output {%s}",
                    reference,
                    module.full_address,
                    output_name,
                )

                results.append(ResolvedReference(reference, module.full_address))

    return results


def _resolve_module_variable(module: TFModule, variable_name: str) -> List[Union[ConstantValue, ResolvedReference]]:
    # return a list of the values that resolve the passed variable
    # name in the input module.
    results: List[Union[ConstantValue, ResolvedReference]] = []

    LOG.debug("Resolving module variable for module (%s) and variable (%s)", module.module_name, variable_name)

    var_value = module.variables.get(variable_name)

    if not var_value:
        raise InvalidResourceLinkingException(
            message=f"The variable {variable_name} could not be found in module {module.module_name}."
        )

    # check the possible constant value for this variable
    if isinstance(var_value, ConstantValue) and var_value is not None:
        LOG.debug("Found a constant value (%s) in module (%s)", var_value.value, module.module_name)
        results.append(ConstantValue(var_value.value))

    # check the possible references value for this variable
    if isinstance(var_value, References) and var_value is not None:
        LOG.debug("Found references (%s) in module (%s)", var_value.value, module.module_name)
        cleaned_references = _clean_references_list(var_value.value)
        for reference in cleaned_references:
            LOG.debug("Resolving reference: %s", reference)
            # refer to a variable passed to this module from its parent module
            if reference.startswith("var."):
                config_var_name = get_configuration_address(reference[len("var.") :])
                if module.parent_module:
                    results += _resolve_module_variable(module.parent_module, config_var_name)
            # refer to another module output. This module will be defined in the same level as this module
            elif reference.startswith("module."):
                module_name = reference[reference.find(".") + 1 : reference.rfind(".")]
                config_module_name = get_configuration_address(module_name)
                output_name = reference[reference.rfind(".") + 1 :]
                if (
                    module.parent_module
                    and module.parent_module.child_modules
                    and module.parent_module.child_modules.get(config_module_name)
                ):
                    # using .get() gives us Optional[TFModule], if conditional already validates child module exists
                    # access list directly instead
                    child_module = module.parent_module.child_modules[config_module_name]
                    results += _resolve_module_output(child_module, output_name)
                else:
                    raise InvalidResourceLinkingException(f"Couldn't find child module {config_module_name}.")
            # this means either a resource, data source, or local.variables.
            elif module.parent_module:
                results.append(ResolvedReference(reference, module.parent_module.full_address))
            else:
                raise InvalidResourceLinkingException("Resource linking entered an invalid state.")

    return results


def _resolve_resource_attribute(
    resource: TFResource, attribute_name: str
) -> List[Union[ConstantValue, ResolvedReference]]:
    """
    Return a list of the values that resolve the passed attribute name in the input terraform resource configuration

    Parameters
    ----------
    resource: TFResource
        A terraform resource

    attribute_name: str
        The attribute name that needs to be resolved.

    Returns
    -------
    List[Union[ConstantValue, ResolvedReference]]
        A list of combination of constant values and/or references to other terraform resources attributes.
    """

    results: List[Union[ConstantValue, ResolvedReference]] = []
    LOG.debug(
        "Resolving resource attribute for resource (%s) and attribute (%s)", resource.full_address, attribute_name
    )

    attribute_value = resource.attributes.get(attribute_name)
    if attribute_value is None:
        LOG.debug("The value of the attribute %s is None for resource %s", attribute_name, resource.full_address)
        return results

    if not isinstance(attribute_value, ConstantValue) and not isinstance(attribute_value, References):
        raise InvalidResourceLinkingException(
            message=f"The attribute {attribute_name} has unexpected type in resource {resource.full_address}."
        )

    # check the possible constant value for this attribute
    if isinstance(attribute_value, ConstantValue):
        LOG.debug(
            "Found a constant value (%s) for attribute (%s) in resource (%s)",
            attribute_value.value,
            attribute_name,
            resource.full_address,
        )
        results.append(ConstantValue(attribute_value.value))
        return results

    # resolve the attribute reference value
    LOG.debug(
        "Found references (%s) for attribute (%s) in resource (%s)",
        attribute_value.value,
        attribute_name,
        resource.full_address,
    )
    cleaned_references = _clean_references_list(attribute_value.value)

    for reference in cleaned_references:
        # refer to a variable passed to this resource module from its parent module
        if reference.startswith("var."):
            config_var_name = get_configuration_address(reference[len("var.") :])
            LOG.debug("Traversing a variable reference: %s to variable named %s", reference, config_var_name)
            results += _resolve_module_variable(resource.module, config_var_name)

        # refer to another module output. This module will be defined in the same level as the resource
        elif reference.startswith("module."):
            # validate that the reference is in the format: module.name.output
            if re.fullmatch(r"module(?:\.[^\.]+){2}", reference) is None:
                LOG.debug("Could not traverse the module output reference: %s", reference)
                raise InvalidResourceLinkingException(
                    f"The attribute {attribute_name} in Resource {resource.full_address} has an invalid reference "
                    f"{reference} value"
                )

            module_name = reference[reference.find(".") + 1 : reference.rfind(".")]
            config_module_name = get_configuration_address(module_name)
            output_name = reference[reference.rfind(".") + 1 :]
            LOG.debug(
                "Traversing the module output reference: %s to the output named %s in module %s",
                reference,
                output_name,
                config_module_name,
            )

            if not resource.module.child_modules or resource.module.child_modules.get(config_module_name) is None:
                raise InvalidResourceLinkingException(
                    f"The input resource {resource.full_address} does not have a parent module, or we could not "
                    f"find the child module {config_module_name}."
                )

            results += _resolve_module_output(resource.module.child_modules[config_module_name], output_name)

        # this means either a resource, data source, or local.variables.
        else:
            results.append(ResolvedReference(reference, resource.module.full_address))
    return results


def _link_lambda_functions_to_layers_call_back(
    function_cfn_resource: Dict, referenced_resource_values: List[ReferenceType]
) -> None:
    """
    Callback function that used by the linking algorith to update a Lambda Function CFN Resource with
    the list of layers ids. Layers ids can be reference to other Layers resources define in the customer project,
    or ARN values to layers exist in customer's account.

    Parameters
    ----------
    function_cfn_resource: Dict
        Lambda Function CFN resource
    referenced_resource_values: List[ReferenceType]
        List of referenced layers either as the logical ids of layers resources defined in the customer project, or
        ARN values for actual layers defined in customer's account.
    """
    ref_list = [
        {"Ref": logical_id.value} if isinstance(logical_id, LogicalIdReference) else logical_id.value
        for logical_id in referenced_resource_values
    ]
    function_cfn_resource["Properties"]["Layers"] = ref_list


def _link_gateway_resources_to_gateway_rest_apis(
    gateway_resources_tf_configs: Dict[str, TFResource],
    gateway_resources_cfn_resources: Dict[str, List],
    rest_apis_terraform_resources: Dict[str, Dict],
):
    """
    Iterate through all the resources and link the corresponding Rest API resource to each Gateway Resource resource.

    Parameters
    ----------
    gateway_resources_tf_configs: Dict[str, TFResource]
        Dictionary of configuration Gateway Resource resources
    gateway_resources_cfn_resources: Dict[str, List]
        Dictionary containing resolved configuration addresses matched up to the cfn Gateway Resource
    rest_apis_terraform_resources: Dict[str, Dict]
        Dictionary of all actual terraform Rest API resources (not configuration resources). The dictionary's key is the
        calculated logical id for each resource.
    """
    resource_linking_pairs = [
        ResourceLinkingPair(
            source_resource_cfn_resource=gateway_resources_cfn_resources,
            source_resource_tf_config=gateway_resources_tf_configs,
            destination_resource_tf=rest_apis_terraform_resources,
            tf_destination_attribute_name="id",
            terraform_link_field_name="rest_api_id",
            cfn_link_field_name="RestApiId",
            terraform_resource_type_prefix=API_GATEWAY_REST_API_RESOURCE_ADDRESS_PREFIX,
            cfn_resource_update_call_back_function=_link_gateway_resource_to_gateway_rest_apis_rest_api_id_call_back,
            linking_exceptions=ResourcePairExceptions(
                multiple_resource_linking_exception=OneGatewayResourceToRestApiLinkingLimitationException,
                local_variable_linking_exception=GatewayResourceToGatewayRestApiLocalVariablesLinkingLimitationException,
            ),
        ),
        ResourceLinkingPair(
            source_resource_cfn_resource=gateway_resources_cfn_resources,
            source_resource_tf_config=gateway_resources_tf_configs,
            destination_resource_tf=rest_apis_terraform_resources,
            tf_destination_attribute_name="root_resource_id",
            terraform_link_field_name="parent_id",
            cfn_link_field_name="ResourceId",
            terraform_resource_type_prefix=API_GATEWAY_REST_API_RESOURCE_ADDRESS_PREFIX,
            cfn_resource_update_call_back_function=_link_gateway_resource_to_gateway_rest_apis_parent_id_call_back,
            linking_exceptions=ResourcePairExceptions(
                multiple_resource_linking_exception=OneGatewayResourceToRestApiLinkingLimitationException,
                local_variable_linking_exception=GatewayResourceToGatewayRestApiLocalVariablesLinkingLimitationException,
            ),
        ),
    ]
    for resource_linking_pair in resource_linking_pairs:
        ResourceLinker(resource_linking_pair).link_resources()


def _link_lambda_functions_to_layers(
    lambda_config_funcs_conf_cfn_resources: Dict[str, TFResource],
    lambda_funcs_conf_cfn_resources: Dict[str, List],
    lambda_layers_terraform_resources: Dict[str, Dict],
):
    """
    Iterate through all the resources and link the corresponding Lambda Layers to each Lambda Function

    Parameters
    ----------
    lambda_config_funcs_conf_cfn_resources: Dict[str, TFResource]
        Dictionary of configuration lambda resources
    lambda_funcs_conf_cfn_resources: Dict[str, List]
        Dictionary containing resolved configuration addresses matched up to the cfn Lambda functions
    lambda_layers_terraform_resources: Dict[str, Dict]
        Dictionary of all actual terraform layers resources (not configuration resources). The dictionary's key is the
        calculated logical id for each resource
    """
    exceptions = ResourcePairExceptions(
        multiple_resource_linking_exception=OneLambdaLayerLinkingLimitationException,
        local_variable_linking_exception=FunctionLayerLocalVariablesLinkingLimitationException,
    )
    resource_linking_pair = ResourceLinkingPair(
        source_resource_cfn_resource=lambda_funcs_conf_cfn_resources,
        source_resource_tf_config=lambda_config_funcs_conf_cfn_resources,
        destination_resource_tf=lambda_layers_terraform_resources,
        tf_destination_attribute_name="arn",
        terraform_link_field_name="layers",
        cfn_link_field_name="Layers",
        terraform_resource_type_prefix=LAMBDA_LAYER_RESOURCE_ADDRESS_PREFIX,
        cfn_resource_update_call_back_function=_link_lambda_functions_to_layers_call_back,
        linking_exceptions=exceptions,
    )
    ResourceLinker(resource_linking_pair).link_resources()


def _link_gateway_resource_to_gateway_rest_apis_rest_api_id_call_back(
    gateway_cfn_resource: Dict, referenced_rest_apis_values: List[ReferenceType]
) -> None:
    """
    Callback function that used by the linking algorithm to update an Api Gateway resource
    (Method, Integration, or Integration Response) CFN Resource with a reference to the Rest Api resource.

    Parameters
    ----------
    gateway_cfn_resource: Dict
        API Gateway CFN resource
    referenced_rest_apis_values: List[ReferenceType]
        List of referenced REST API either as the logical id of REST API resource defined in the customer project, or
        ARN values for actual REST API resource defined in customer's account. This list should always contain one
        element only.
    """
    # if the destination rest api list contains more than one element, so we have an issue in our linking logic
    if len(referenced_rest_apis_values) > 1:
        raise InvalidResourceLinkingException("Could not link multiple Rest APIs to one Gateway resource")

    if not referenced_rest_apis_values:
        LOG.info("Unable to find any references to Rest APIs, skip linking Gateway resources")
        return

    logical_id = referenced_rest_apis_values[0]
    gateway_cfn_resource["Properties"]["RestApiId"] = (
        {"Ref": logical_id.value} if isinstance(logical_id, LogicalIdReference) else logical_id.value
    )


def _link_gateway_resource_to_gateway_resource_call_back(
    gateway_resource_cfn_resource: Dict, referenced_gateway_resource_values: List[ReferenceType]
) -> None:
    """
    Callback function that is used by the linking algorithm to update an Api Gateway resource
    (Method, Integration, or Integration Response) CFN with a reference to the Gateway Resource resource.

    Parameters
    ----------
    gateway_resource_cfn_resource: Dict
        API Gateway resource CFN resource
    referenced_gateway_resource_values: List[ReferenceType]
        List of referenced Gateway Resources either as the logical id of Gateway Resource resource
        defined in the customer project, or ARN values for actual Gateway Resources resource defined
        in customer's account. This list should always contain one element only.
    """
    if len(referenced_gateway_resource_values) > 1:
        raise InvalidResourceLinkingException("Could not link multiple Gateway Resources to one Gateway resource")

    if not referenced_gateway_resource_values:
        LOG.info("Unable to find any references to the Gateway Resource, skip linking Gateway resources")
        return

    logical_id = referenced_gateway_resource_values[0]
    gateway_resource_cfn_resource["Properties"]["ResourceId"] = (
        {"Ref": logical_id.value} if isinstance(logical_id, LogicalIdReference) else logical_id.value
    )


def _link_gateway_resource_to_gateway_rest_apis_parent_id_call_back(
    gateway_cfn_resource: Dict, referenced_rest_apis_values: List[ReferenceType]
) -> None:
    """
    Callback function that used by the linking algorithm to update an Api Gateway Resource CFN Resource with
    a reference to the Rest Api resource.

    Parameters
    ----------
    gateway_cfn_resource: Dict
        API Gateway Method CFN resource
    referenced_rest_apis_values: List[ReferenceType]
        List of referenced REST API either as the logical id of REST API resource defined in the customer project, or
        ARN values for actual REST API resource defined in customer's account. This list should always contain one
        element only.
    """
    # if the destination rest api list contains more than one element, so we have an issue in our linking logic
    if len(referenced_rest_apis_values) > 1:
        raise InvalidResourceLinkingException("Could not link multiple Rest APIs to one Gateway resource")

    if not referenced_rest_apis_values:
        LOG.info("Unable to find any references to Rest APIs, skip linking Rest API to Gateway resource")
        return

    logical_id = referenced_rest_apis_values[0]
    gateway_cfn_resource["Properties"]["ParentId"] = (
        {"Fn::GetAtt": [logical_id.value, "RootResourceId"]}
        if isinstance(logical_id, LogicalIdReference)
        else logical_id.value
    )


def _link_gateway_methods_to_gateway_rest_apis(
    gateway_methods_config_resources: Dict[str, TFResource],
    gateway_methods_config_address_cfn_resources_map: Dict[str, List],
    rest_apis_terraform_resources: Dict[str, Dict],
):
    """
    Iterate through all the resources and link the corresponding Rest API resource to each Gateway Method resource.

    Parameters
    ----------
    gateway_methods_config_resources: Dict[str, TFResource]
        Dictionary of configuration Gateway Methods
    gateway_methods_config_address_cfn_resources_map: Dict[str, List]
        Dictionary containing resolved configuration addresses matched up to the cfn Gateway Method
    rest_apis_terraform_resources: Dict[str, Dict]
        Dictionary of all actual terraform Rest API resources (not configuration resources). The dictionary's key is the
        calculated logical id for each resource.
    """

    exceptions = ResourcePairExceptions(
        multiple_resource_linking_exception=OneRestApiToApiGatewayMethodLinkingLimitationException,
        local_variable_linking_exception=RestApiToApiGatewayMethodLocalVariablesLinkingLimitationException,
    )
    resource_linking_pair = ResourceLinkingPair(
        source_resource_cfn_resource=gateway_methods_config_address_cfn_resources_map,
        source_resource_tf_config=gateway_methods_config_resources,
        destination_resource_tf=rest_apis_terraform_resources,
        tf_destination_attribute_name="id",
        terraform_link_field_name="rest_api_id",
        cfn_link_field_name="RestApiId",
        terraform_resource_type_prefix=API_GATEWAY_REST_API_RESOURCE_ADDRESS_PREFIX,
        cfn_resource_update_call_back_function=_link_gateway_resource_to_gateway_rest_apis_rest_api_id_call_back,
        linking_exceptions=exceptions,
    )
    ResourceLinker(resource_linking_pair).link_resources()


def _link_gateway_stage_to_rest_api(
    gateway_stages_config_resources: Dict[str, TFResource],
    gateway_stages_config_address_cfn_resources_map: Dict[str, List],
    rest_apis_terraform_resources: Dict[str, Dict],
):
    """
    Iterate through all the resources and link the corresponding Gateway Stage to each Gateway Rest API resource.

    Parameters
    ----------
    gateway_stages_config_resources: Dict[str, TFResource]
        Dictionary of configuration Gateway Stages
    gateway_stages_config_address_cfn_resources_map: Dict[str, List]
        Dictionary containing resolved configuration addresses matched up to the cfn Gateway Stage
    rest_apis_terraform_resources: Dict[str, Dict]
        Dictionary of all actual terraform Rest API resources (not configuration resources).
        The dictionary's key is the calculated logical id for each resource.
    """
    exceptions = ResourcePairExceptions(
        multiple_resource_linking_exception=OneRestApiToApiGatewayStageLinkingLimitationException,
        local_variable_linking_exception=RestApiToApiGatewayStageLocalVariablesLinkingLimitationException,
    )
    resource_linking_pair = ResourceLinkingPair(
        source_resource_cfn_resource=gateway_stages_config_address_cfn_resources_map,
        source_resource_tf_config=gateway_stages_config_resources,
        destination_resource_tf=rest_apis_terraform_resources,
        tf_destination_attribute_name="id",
        terraform_link_field_name="rest_api_id",
        cfn_link_field_name="RestApiId",
        terraform_resource_type_prefix=API_GATEWAY_REST_API_RESOURCE_ADDRESS_PREFIX,
        cfn_resource_update_call_back_function=_link_gateway_resource_to_gateway_rest_apis_rest_api_id_call_back,
        linking_exceptions=exceptions,
    )
    ResourceLinker(resource_linking_pair).link_resources()


def _link_gateway_method_to_gateway_resource(
    gateway_method_config_resources: Dict[str, TFResource],
    gateway_method_config_address_cfn_resources_map: Dict[str, List],
    gateway_resources_terraform_resources: Dict[str, Dict],
):
    """
    Iterate through all the resources and link the corresponding
    Gateway Method resources to each Gateway Resource resources.

    Parameters
    ----------
    gateway_method_config_resources: Dict[str, TFResource]
        Dictionary of configuration Gateway Methods
    gateway_method_config_address_cfn_resources_map: Dict[str, List]
        Dictionary containing resolved configuration addresses matched up to the cfn Gateway Stage
    gateway_resources_terraform_resources: Dict[str, Dict]
        Dictionary of all actual terraform Rest API resources (not configuration resources).
        The dictionary's key is the calculated logical id for each resource.
    """
    exceptions = ResourcePairExceptions(
        multiple_resource_linking_exception=OneGatewayResourceToApiGatewayMethodLinkingLimitationException,
        local_variable_linking_exception=GatewayResourceToApiGatewayMethodLocalVariablesLinkingLimitationException,
    )
    resource_linking_pair = ResourceLinkingPair(
        source_resource_cfn_resource=gateway_method_config_address_cfn_resources_map,
        source_resource_tf_config=gateway_method_config_resources,
        destination_resource_tf=gateway_resources_terraform_resources,
        tf_destination_attribute_name="id",
        terraform_link_field_name="resource_id",
        cfn_link_field_name="ResourceId",
        terraform_resource_type_prefix=API_GATEWAY_RESOURCE_RESOURCE_ADDRESS_PREFIX,
        cfn_resource_update_call_back_function=_link_gateway_resource_to_gateway_resource_call_back,
        linking_exceptions=exceptions,
    )
    ResourceLinker(resource_linking_pair).link_resources()


def _link_gateway_integrations_to_gateway_rest_apis(
    gateway_integrations_config_resources: Dict[str, TFResource],
    gateway_integrations_config_address_cfn_resources_map: Dict[str, List],
    rest_apis_terraform_resources: Dict[str, Dict],
):
    """
    Iterate through all the resources and link the corresponding Rest API resource to each Gateway Integration resource.

    Parameters
    ----------
    gateway_integrations_config_resources: Dict[str, TFResource]
        Dictionary of configuration Gateway Integrations
    gateway_integrations_config_address_cfn_resources_map: Dict[str, List]
        Dictionary containing resolved configuration addresses matched up to the cfn Gateway Integration
    rest_apis_terraform_resources: Dict[str, Dict]
        Dictionary of all actual terraform Rest API resources (not configuration resources). The dictionary's key is the
        calculated logical id for each resource.
    """

    exceptions = ResourcePairExceptions(
        multiple_resource_linking_exception=OneRestApiToApiGatewayIntegrationLinkingLimitationException,
        local_variable_linking_exception=RestApiToApiGatewayIntegrationLocalVariablesLinkingLimitationException,
    )
    resource_linking_pair = ResourceLinkingPair(
        source_resource_cfn_resource=gateway_integrations_config_address_cfn_resources_map,
        source_resource_tf_config=gateway_integrations_config_resources,
        destination_resource_tf=rest_apis_terraform_resources,
        tf_destination_attribute_name="id",
        terraform_link_field_name="rest_api_id",
        cfn_link_field_name="RestApiId",
        terraform_resource_type_prefix=API_GATEWAY_REST_API_RESOURCE_ADDRESS_PREFIX,
        cfn_resource_update_call_back_function=_link_gateway_resource_to_gateway_rest_apis_rest_api_id_call_back,
        linking_exceptions=exceptions,
    )
    ResourceLinker(resource_linking_pair).link_resources()


def _link_gateway_integrations_to_gateway_resource(
    gateway_integrations_config_resources: Dict[str, TFResource],
    gateway_integrations_config_address_cfn_resources_map: Dict[str, List],
    gateway_resources_terraform_resources: Dict[str, Dict],
):
    """
    Iterate through all the resources and link the corresponding
    Gateway Resource resource to each Gateway Integration resource.

    Parameters
    ----------
    gateway_integrations_config_resources: Dict[str, TFResource]
        Dictionary of configuration Gateway Integrations
    gateway_integrations_config_address_cfn_resources_map: Dict[str, List]
        Dictionary containing resolved configuration addresses matched up to the cfn Gateway Integration
    gateway_resources_terraform_resources: Dict[str, Dict]
        Dictionary of all actual terraform Rest API resources (not configuration resources). The dictionary's key is the
        calculated logical id for each resource.
    """

    exceptions = ResourcePairExceptions(
        multiple_resource_linking_exception=OneGatewayResourceToApiGatewayIntegrationLinkingLimitationException,
        local_variable_linking_exception=GatewayResourceToApiGatewayIntegrationLocalVariablesLinkingLimitationException,
    )
    resource_linking_pair = ResourceLinkingPair(
        source_resource_cfn_resource=gateway_integrations_config_address_cfn_resources_map,
        source_resource_tf_config=gateway_integrations_config_resources,
        destination_resource_tf=gateway_resources_terraform_resources,
        tf_destination_attribute_name="id",
        terraform_link_field_name="resource_id",
        cfn_link_field_name="ResourceId",
        terraform_resource_type_prefix=API_GATEWAY_RESOURCE_RESOURCE_ADDRESS_PREFIX,
        cfn_resource_update_call_back_function=_link_gateway_resource_to_gateway_resource_call_back,
        linking_exceptions=exceptions,
    )
    ResourceLinker(resource_linking_pair).link_resources()


def _link_gateway_integration_to_function_call_back(
    gateway_integration_cfn_resource: Dict, referenced_gateway_resource_values: List[ReferenceType]
) -> None:
    """
    Callback function that is used by the linking algorithm to update an Api Gateway integration CFN Resource with
    a reference to the Lambda function resource through the AWS_PROXY integration.

    Parameters
    ----------
    gateway_integration_cfn_resource: Dict
        API Gateway integration CFN resource
    referenced_gateway_resource_values: List[ReferenceType]
        List of referenced Gateway Resources either as the logical id of Gateway Resource resource
        defined in the customer project, or ARN values for actual Gateway Resources resource defined
        in customer's account. This list should always contain one element only.
    """
    if len(referenced_gateway_resource_values) > 1:
        raise InvalidResourceLinkingException(
            "Could not link multiple Lambda functions to one Gateway integration resource"
        )

    if not referenced_gateway_resource_values:
        LOG.info(
            "Unable to find any references to Lambda functions, skip linking Lambda function to Gateway integration"
        )
        return

    logical_id = referenced_gateway_resource_values[0]
    gateway_integration_cfn_resource["Properties"]["Uri"] = (
        {"Fn::Sub": INVOKE_ARN_FORMAT.format(function_logical_id=logical_id.value)}
        if isinstance(logical_id, LogicalIdReference)
        else logical_id.value
    )


def _link_gateway_integrations_to_function_resource(
    gateway_integrations_config_resources: Dict[str, TFResource],
    gateway_integrations_config_address_cfn_resources_map: Dict[str, List],
    lambda_function_terraform_resources: Dict[str, Dict],
):
    """
    Iterate through all the resources and link the corresponding
    Lambda function resource to each Gateway Integration resource.

    Parameters
    ----------
    gateway_integrations_config_resources: Dict[str, TFResource]
        Dictionary of configuration Gateway Integrations
    gateway_integrations_config_address_cfn_resources_map: Dict[str, List]
        Dictionary containing resolved configuration addresses matched up to the cfn Gateway Integration
    lambda_function_terraform_resources: Dict[str, Dict]
        Dictionary of all actual terraform Lambda function resources (not configuration resources).
        The dictionary's key is the calculated logical id for each resource.
    """
    # Filter out integrations that are not of type AWS_PROXY since we only care about those currently.
    aws_proxy_integrations_config_resources = {
        config_address: tf_resource
        for config_address, tf_resource in gateway_integrations_config_resources.items()
        if tf_resource.attributes.get("type", ConstantValue("")).value == "AWS_PROXY"
    }
    exceptions = ResourcePairExceptions(
        multiple_resource_linking_exception=OneLambdaFunctionResourceToApiGatewayIntegrationLinkingLimitationException,
        local_variable_linking_exception=LambdaFunctionToApiGatewayIntegrationLocalVariablesLinkingLimitationException,
    )
    resource_linking_pair = ResourceLinkingPair(
        source_resource_cfn_resource=gateway_integrations_config_address_cfn_resources_map,
        source_resource_tf_config=aws_proxy_integrations_config_resources,
        destination_resource_tf=lambda_function_terraform_resources,
        tf_destination_attribute_name="invoke_arn",
        terraform_link_field_name="uri",
        cfn_link_field_name="Uri",
        terraform_resource_type_prefix=LAMBDA_FUNCTION_RESOURCE_ADDRESS_PREFIX,
        cfn_resource_update_call_back_function=_link_gateway_integration_to_function_call_back,
        linking_exceptions=exceptions,
    )
    ResourceLinker(resource_linking_pair).link_resources()


def _link_gateway_integration_responses_to_gateway_rest_apis(
    gateway_integration_responses_config_resources: Dict[str, TFResource],
    gateway_integration_responses_config_address_cfn_resources_map: Dict[str, List],
    rest_apis_terraform_resources: Dict[str, Dict],
):
    """
    Iterate through all the resources and link the corresponding Rest API resource to each Gateway Integration Response
    resource.

    Parameters
    ----------
    gateway_integration_responses_config_resources: Dict[str, TFResource]
        Dictionary of Terraform configuration Gateway Integration Response resources.
    gateway_integration_responses_config_address_cfn_resources_map: Dict[str, List]
        Dictionary containing resolved configuration addresses matched up to the internal mapped cfn Gateway
        Integration Response.
    rest_apis_terraform_resources: Dict[str, Dict]
        Dictionary of all actual terraform Rest API resources (not configuration resources). The dictionary's key is the
        calculated logical id for each resource.
    """

    exceptions = ResourcePairExceptions(
        OneRestApiToApiGatewayIntegrationResponseLinkingLimitationException,
        RestApiToApiGatewayIntegrationResponseLocalVariablesLinkingLimitationException,
    )
    resource_linking_pair = ResourceLinkingPair(
        source_resource_cfn_resource=gateway_integration_responses_config_address_cfn_resources_map,
        source_resource_tf_config=gateway_integration_responses_config_resources,
        destination_resource_tf=rest_apis_terraform_resources,
        tf_destination_attribute_name="id",
        terraform_link_field_name="rest_api_id",
        cfn_link_field_name="RestApiId",
        terraform_resource_type_prefix=API_GATEWAY_REST_API_RESOURCE_ADDRESS_PREFIX,
        cfn_resource_update_call_back_function=_link_gateway_resource_to_gateway_rest_apis_rest_api_id_call_back,
        linking_exceptions=exceptions,
    )
    ResourceLinker(resource_linking_pair).link_resources()


def _link_gateway_integration_responses_to_gateway_resource(
    gateway_integration_responses_config_resources: Dict[str, TFResource],
    gateway_integration_responses_config_address_cfn_resources_map: Dict[str, List],
    gateway_resources_terraform_resources: Dict[str, Dict],
):
    """
    Iterate through all the resources and link the corresponding Gateway Resource resource to each Gateway Integration
    Response resource.
    Parameters
    ----------
    gateway_integration_responses_config_resources: Dict[str, TFResource]
        Dictionary of configuration Gateway Integration Response resources.
    gateway_integration_responses_config_address_cfn_resources_map: Dict[str, List]
        Dictionary containing resolved configuration addresses matched up to the internal mapped cfn Gateway
        Integration Response.
    gateway_resources_terraform_resources: Dict[str, Dict]
        Dictionary of all actual terraform Rest API resources (not configuration resources). The dictionary's key is the
        calculated logical id for each resource.
    """

    exceptions = ResourcePairExceptions(
        OneGatewayResourceToApiGatewayIntegrationResponseLinkingLimitationException,
        GatewayResourceToApiGatewayIntegrationResponseLocalVariablesLinkingLimitationException,
    )
    resource_linking_pair = ResourceLinkingPair(
        source_resource_cfn_resource=gateway_integration_responses_config_address_cfn_resources_map,
        source_resource_tf_config=gateway_integration_responses_config_resources,
        destination_resource_tf=gateway_resources_terraform_resources,
        tf_destination_attribute_name="id",
        terraform_link_field_name="resource_id",
        cfn_link_field_name="ResourceId",
        terraform_resource_type_prefix=API_GATEWAY_RESOURCE_RESOURCE_ADDRESS_PREFIX,
        cfn_resource_update_call_back_function=_link_gateway_resource_to_gateway_resource_call_back,
        linking_exceptions=exceptions,
    )
    ResourceLinker(resource_linking_pair).link_resources()


def _link_gateway_authorizer_to_lambda_function_call_back(
    gateway_authorizer_cfn_resource: Dict, lambda_function_resource_values: List[ReferenceType]
) -> None:
    """
    Callback function that is used by the linking algorithm to update a CFN Authorizer Resource with
    a reference to the Lambda function's invocation URI

    Parameters
    ----------
    gateway_authorizer_cfn_resource: Dict
        API Gateway Authorizer CFN resource
    lambda_function_resource_values: List[ReferenceType]
        List of referenced Lambda Functions either as the logical id of Lambda Function reosurces
        defined in the customer project, or ARN values for actual Lambda Functions defined
        in customer's account. This list should always contain one element only.
    """
    if len(lambda_function_resource_values) > 1:
        raise InvalidResourceLinkingException("Could not link multiple Lambda functions to one Gateway Authorizer")

    if not lambda_function_resource_values:
        LOG.info(
            "Unable to find any references to Lambda functions, skip linking Lambda function to Gateway Authorizer"
        )
        return

    logical_id = lambda_function_resource_values[0]
    gateway_authorizer_cfn_resource["Properties"]["AuthorizerUri"] = (
        {"Fn::Sub": INVOKE_ARN_FORMAT.format(function_logical_id=logical_id.value)}
        if isinstance(logical_id, LogicalIdReference)
        else logical_id.value
    )


def _link_gateway_authorizer_to_lambda_function(
    authorizer_config_resources: Dict[str, TFResource],
    authorizer_cfn_resources: Dict[str, List],
    lamda_function_resources: Dict[str, Dict],
) -> None:
    """
    Iterate through all the resources and link the corresponding Authorizer to each Lambda Function

    Parameters
    ----------
    authorizer_config_resources: Dict[str, TFResource]
        Dictionary of configuration Authorizer resources
    authorizer_cfn_resources: Dict[str, List]
        Dictionary containing resolved configuration address of CFN Authorizer resources
    lamda_function_resources: Dict[str, Dict]
        Dictionary of Terraform Lambda Function resources (not configuration resources). The dictionary's key is the
        calculated logical id for each resource
    """
    exceptions = ResourcePairExceptions(
        multiple_resource_linking_exception=OneGatewayAuthorizerToLambdaFunctionLinkingLimitationException,
        local_variable_linking_exception=GatewayAuthorizerToLambdaFunctionLocalVariablesLinkingLimitationException,
    )
    resource_linking_pair = ResourceLinkingPair(
        source_resource_cfn_resource=authorizer_cfn_resources,
        source_resource_tf_config=authorizer_config_resources,
        destination_resource_tf=lamda_function_resources,
        tf_destination_attribute_name="invoke_arn",
        terraform_link_field_name="authorizer_uri",
        cfn_link_field_name="AuthorizerUri",
        terraform_resource_type_prefix=LAMBDA_FUNCTION_RESOURCE_ADDRESS_PREFIX,
        cfn_resource_update_call_back_function=_link_gateway_authorizer_to_lambda_function_call_back,
        linking_exceptions=exceptions,
    )
    ResourceLinker(resource_linking_pair).link_resources()


def _link_gateway_authorizer_to_rest_api(
    authorizer_config_resources: Dict[str, TFResource],
    authorizer_cfn_resources: Dict[str, List],
    rest_api_resource: Dict[str, Dict],
) -> None:
    """
    Iterate through all the resources and link the corresponding Authorizer to each Rest Api

    Parameters
    ----------
    authorizer_config_resources: Dict[str, TFResource]
        Dictionary of configuration Authorizer resources
    authorizer_cfn_resources: Dict[str, List]
        Dictionary containing resolved configuration address of CFN Authorizer resources
    rest_api_resource: Dict[str, Dict]
        Dictionary of Terraform Rest Api resources (not configuration resources). The dictionary's key is the
        calculated logical id for each resource
    """
    exceptions = ResourcePairExceptions(
        multiple_resource_linking_exception=OneGatewayAuthorizerToRestApiLinkingLimitationException,
        local_variable_linking_exception=GatewayAuthorizerToRestApiLocalVariablesLinkingLimitationException,
    )
    resource_linking_pair = ResourceLinkingPair(
        source_resource_cfn_resource=authorizer_cfn_resources,
        source_resource_tf_config=authorizer_config_resources,
        destination_resource_tf=rest_api_resource,
        tf_destination_attribute_name="id",
        terraform_link_field_name="rest_api_id",
        cfn_link_field_name="RestApiId",
        terraform_resource_type_prefix=API_GATEWAY_REST_API_RESOURCE_ADDRESS_PREFIX,
        cfn_resource_update_call_back_function=_link_gateway_resource_to_gateway_rest_apis_rest_api_id_call_back,
        linking_exceptions=exceptions,
    )
    ResourceLinker(resource_linking_pair).link_resources()


def _link_gateway_method_to_gateway_authorizer_call_back(
    gateway_method_cfn_resource: Dict, authorizer_resources: List[ReferenceType]
) -> None:
    """
    Callback function that is used by the linking algorithm to update a CFN Method Resource with
    a reference to the Lambda Authorizers's Id

    Parameters
    ----------
    gateway_method_cfn_resource: Dict
        API Gateway Method CFN resource
    authorizer_resources: List[ReferenceType]
        List of referenced Authorizers either as the logical id of Authorizer resources
        defined in the customer project, or ARN values for actual Authorizers defined
        in customer's account. This list should always contain one element only.
    """
    if len(authorizer_resources) > 1:
        raise InvalidResourceLinkingException("Could not link multiple Lambda Authorizers to one Gateway Method")

    if not authorizer_resources:
        LOG.info("Unable to find any references to Authorizers, skip linking Gateway Method to Lambda Authorizer")
        return

    logical_id = authorizer_resources[0]
    gateway_method_cfn_resource["Properties"]["AuthorizerId"] = (
        {"Ref": logical_id.value} if isinstance(logical_id, LogicalIdReference) else logical_id.value
    )


def _link_gateway_method_to_gateway_authorizer(
    gateway_method_config_resources: Dict[str, TFResource],
    gateway_method_config_address_cfn_resources_map: Dict[str, List],
    authorizer_resources: Dict[str, Dict],
) -> None:
    """
    Iterate through all the resources and link the corresponding
    Gateway Method resources to each Gateway Authorizer

    Parameters
    ----------
    gateway_method_config_resources: Dict[str, TFResource]
        Dictionary of configuration Gateway Methods
    gateway_method_config_address_cfn_resources_map: Dict[str, List]
        Dictionary containing resolved configuration addresses matched up to the cfn Gateway Stage
    authorizer_resources: Dict[str, Dict]
        Dictionary of all Terraform Authorizer resources (not configuration resources).
        The dictionary's key is the calculated logical id for each resource.
    """
    exceptions = ResourcePairExceptions(
        multiple_resource_linking_exception=OneGatewayMethodToGatewayAuthorizerLinkingLimitationException,
        local_variable_linking_exception=GatewayMethodToGatewayAuthorizerLocalVariablesLinkingLimitationException,
    )
    resource_linking_pair = ResourceLinkingPair(
        source_resource_cfn_resource=gateway_method_config_address_cfn_resources_map,
        source_resource_tf_config=gateway_method_config_resources,
        destination_resource_tf=authorizer_resources,
        tf_destination_attribute_name="id",
        terraform_link_field_name="authorizer_id",
        cfn_link_field_name="AuthorizerId",
        terraform_resource_type_prefix=API_GATEWAY_AUTHORIZER_RESOURCE_ADDRESS_PREFIX,
        cfn_resource_update_call_back_function=_link_gateway_method_to_gateway_authorizer_call_back,
        linking_exceptions=exceptions,
    )
    ResourceLinker(resource_linking_pair).link_resources()


def _link_gateway_v2_route_to_integration_callback(
    gateway_v2_route_cfn_resource: Dict, gateway_v2_integration_resources: List[ReferenceType]
):
    """
    Callback function that is used by the linking algorithm to update a CFN V2 Route Resource with
    a reference to the Gateway V2 integration resource

    Parameters
    ----------
    gateway_v2_route_cfn_resource: Dict
        API Gateway V2 Route CFN resource
    gateway_v2_integration_resources: List[ReferenceType]
        List of referenced Gateway V2 Integrations either as the logical id of Integration resources
        defined in the customer project, or ARN values for actual Integration defined
        in customer's account. This list should always contain one element only.
    """
    if len(gateway_v2_integration_resources) > 1:
        raise InvalidResourceLinkingException("Could not link multiple Gateway V2 Integrations to one Gateway V2 Route")

    if not gateway_v2_integration_resources:
        LOG.info(
            "Unable to find any references to Gateway V2 Integrations, "
            "skip linking Gateway V2 Route to Gateway V2 Integrations"
        )
        return

    logical_id = gateway_v2_integration_resources[0]
    if isinstance(logical_id, LogicalIdReference):
        gateway_v2_route_cfn_resource["Properties"]["Target"] = {
            "Fn::Join": ["/", ["integrations", {"Ref": logical_id.value}]]
        }
    elif not logical_id.value.startswith("integrations/"):
        gateway_v2_route_cfn_resource["Properties"]["Target"] = f"integrations/{logical_id.value}"
    else:
        gateway_v2_route_cfn_resource["Properties"]["Target"] = logical_id.value


def _extract_gateway_v2_integration_id_from_route_target_value(value: str) -> str:
    """
    Function to extract the Gateway V2 Integration id value from the Gateway V2 Route resource target property value.
    The Route Target value should be in the format `integrations/<Gateway Ve Integration resource id>`

    Parameters
    ----------
    value: str
        Gateway V2 Route target property value

    Returns
    --------
    str:
        The Gateway V2 integration id extracted from the route target property
    """
    if value.startswith("integrations/"):
        return value[len("integrations/") :]
    return value


def _link_gateway_v2_route_to_integration(
    gateway_route_config_resources: Dict[str, TFResource],
    gateway_route_config_address_cfn_resources_map: Dict[str, List],
    integration_resources: Dict[str, Dict],
) -> None:
    """
    Iterate through all the resources and link the corresponding
    Gateway V2 Route resources to each Gateway V2 Integration

    Parameters
    ----------
    gateway_route_config_resources: Dict[str, TFResource]
        Dictionary of configuration Gateway Routes
    gateway_route_config_address_cfn_resources_map: Dict[str, List]
        Dictionary containing resolved configuration addresses matched up to the cfn Gateway Route
    integration_resources: Dict[str, Dict]
        Dictionary of all Terraform Gateway V2 integration resources (not configuration resources).
        The dictionary's key is the calculated logical id for each resource.
    """
    exceptions = ResourcePairExceptions(
        multiple_resource_linking_exception=OneGatewayV2RouteToGatewayV2IntegrationLinkingLimitationException,
        local_variable_linking_exception=GatewayV2RouteToGatewayV2IntegrationLocalVariablesLinkingLimitationException,
    )
    resource_linking_pair = ResourceLinkingPair(
        source_resource_cfn_resource=gateway_route_config_address_cfn_resources_map,
        source_resource_tf_config=gateway_route_config_resources,
        destination_resource_tf=integration_resources,
        tf_destination_attribute_name="id",
        terraform_link_field_name="target",
        cfn_link_field_name="Target",
        terraform_resource_type_prefix=API_GATEWAY_V2_INTEGRATION_RESOURCE_ADDRESS_PREFIX,
        cfn_resource_update_call_back_function=_link_gateway_v2_route_to_integration_callback,
        linking_exceptions=exceptions,
        tf_destination_value_extractor_from_link_field_value_function=_extract_gateway_v2_integration_id_from_route_target_value,
    )
    ResourceLinker(resource_linking_pair).link_resources()


def _link_gateway_v2_integration_to_lambda_function_callback(
    gateway_v2_integration_cfn_resource: Dict, lambda_function_resources: List[ReferenceType]
):
    """
    Callback function that is used by the linking algorithm to update a CFN V2 Route Resource with a reference to
    the Gateway V2 integration resource

    Parameters
    ----------
    gateway_v2_integration_cfn_resource: Dict
        API Gateway V2 Integration CFN resource
    lambda_function_resources: List[ReferenceType]
        List of referenced lambda function either as the logical id of Integration resources
        defined in the customer project, or the invocation ARN values for actual functions defined
        in customer's account. This list should always contain one element only.
    """
    if len(lambda_function_resources) > 1:
        raise InvalidResourceLinkingException("Could not link multiple lambda functions to one Gateway V2 Integration")

    if not lambda_function_resources:
        LOG.info(
            "Unable to find any references to Lambda functions, skip linking Gateway V2 Integration to Lambda Functions"
        )
        return

    logical_id = lambda_function_resources[0]
    gateway_v2_integration_cfn_resource["Properties"]["IntegrationUri"] = (
        {
            "Fn::Join": [
                "",
                [
                    "arn:",
                    {"Ref": "AWS::Partition"},
                    ":apigateway:",
                    {"Ref": "AWS::Region"},
                    ":lambda:path/2015-03-31/functions/",
                    {"Fn::GetAtt": [logical_id.value, "Arn"]},
                    "/invocations",
                ],
            ]
        }
        if isinstance(logical_id, LogicalIdReference)
        else logical_id.value
    )


def _link_gateway_v2_integration_to_lambda_function(
    v2_gateway_integration_config_resources: Dict[str, TFResource],
    v2_gateway_integration_config_address_cfn_resources_map: Dict[str, List],
    lambda_functions_resources: Dict[str, Dict],
) -> None:
    """
    Iterate through all the resources and link the corresponding
    Gateway V2 integration resources to each lambda functions

    Parameters
    ----------
    v2_gateway_integration_config_resources: Dict[str, TFResource]
        Dictionary of configuration Gateway Integrations
    v2_gateway_integration_config_address_cfn_resources_map: Dict[str, List]
        Dictionary containing resolved configuration addresses matched up to the cfn Gateway Integration
    lambda_functions_resources: Dict[str, Dict]
        Dictionary of all Terraform lambda functions resources (not configuration resources).
        The dictionary's key is the calculated logical id for each resource.
    """
    exceptions = ResourcePairExceptions(
        multiple_resource_linking_exception=OneGatewayV2IntegrationToLambdaFunctionLinkingLimitationException,
        local_variable_linking_exception=GatewayV2IntegrationToLambdaFunctionLocalVariablesLinkingLimitationException,
    )
    resource_linking_pair = ResourceLinkingPair(
        source_resource_cfn_resource=v2_gateway_integration_config_address_cfn_resources_map,
        source_resource_tf_config=v2_gateway_integration_config_resources,
        destination_resource_tf=lambda_functions_resources,
        tf_destination_attribute_name="invoke_arn",
        terraform_link_field_name="integration_uri",
        cfn_link_field_name="IntegrationUri",
        terraform_resource_type_prefix=LAMBDA_FUNCTION_RESOURCE_ADDRESS_PREFIX,
        cfn_resource_update_call_back_function=_link_gateway_v2_integration_to_lambda_function_callback,
        linking_exceptions=exceptions,
    )
    ResourceLinker(resource_linking_pair).link_resources()


def _link_gateway_v2_resource_to_api_callback(
    gateway_v2_resource_cfn_resource: Dict, gateway_v2_api_resources: List[ReferenceType]
):
    """
    Callback function that is used by the linking algorithm to update a CFN V2 Integration Resource with
    a reference to the Gateway V2 Api resource

    Parameters
    ----------
    gateway_v2_resource_cfn_resource: Dict
        API Gateway V2 Integration CFN resource
    gateway_v2_api_resources: List[ReferenceType]
        List of referenced Gateway V2 Apis either as the logical id of Apis resources
        defined in the customer project, or ARN values for actual Api defined
        in customer's account. This list should always contain one element only.
    """
    if len(gateway_v2_api_resources) > 1:
        raise InvalidResourceLinkingException("Could not link multiple Gateway V2 Apis to one Gateway V2 resource")

    if not gateway_v2_api_resources:
        LOG.info(
            "Unable to find any references to Gateway V2 APIs, skip linking Gateway V2 resources to Gateway V2 APIs"
        )
        return

    logical_id = gateway_v2_api_resources[0]
    gateway_v2_resource_cfn_resource["Properties"]["ApiId"] = (
        {"Ref": logical_id.value} if isinstance(logical_id, LogicalIdReference) else logical_id.value
    )


def _link_gateway_v2_integration_to_api(
    gateway_integration_config_resources: Dict[str, TFResource],
    gateway_integration_config_address_cfn_resources_map: Dict[str, List],
    api_resources: Dict[str, Dict],
) -> None:
    """
    Iterate through all the resources and link the corresponding
    Gateway V2 Integration resources to each Gateway V2 Api

    Parameters
    ----------
    gateway_integration_config_resources: Dict[str, TFResource]
        Dictionary of configuration Gateway Integrations
    gateway_integration_config_address_cfn_resources_map: Dict[str, List]
        Dictionary containing resolved configuration addresses matched up to the cfn Gateway Integration
    api_resources: Dict[str, Dict]
        Dictionary of all Terraform Gateway V2 Api resources (not configuration resources).
        The dictionary's key is the calculated logical id for each resource.
    """
    exceptions = ResourcePairExceptions(
        multiple_resource_linking_exception=OneGatewayV2IntegrationToGatewayV2ApiLinkingLimitationException,
        local_variable_linking_exception=GatewayV2IntegrationToGatewayV2ApiLocalVariablesLinkingLimitationException,
    )
    resource_linking_pair = ResourceLinkingPair(
        source_resource_cfn_resource=gateway_integration_config_address_cfn_resources_map,
        source_resource_tf_config=gateway_integration_config_resources,
        destination_resource_tf=api_resources,
        tf_destination_attribute_name="id",
        terraform_link_field_name="api_id",
        cfn_link_field_name="ApiId",
        terraform_resource_type_prefix=API_GATEWAY_V2_API_RESOURCE_ADDRESS_PREFIX,
        cfn_resource_update_call_back_function=_link_gateway_v2_resource_to_api_callback,
        linking_exceptions=exceptions,
    )
    ResourceLinker(resource_linking_pair).link_resources()


def _link_gateway_v2_route_to_api(
    gateway_route_config_resources: Dict[str, TFResource],
    gateway_route_config_address_cfn_resources_map: Dict[str, List],
    api_resources: Dict[str, Dict],
) -> None:
    """
    Iterate through all the resources and link the corresponding
    Gateway V2 Route resources to each Gateway V2 Api

    Parameters
    ----------
    gateway_route_config_resources: Dict[str, TFResource]
        Dictionary of configuration Gateway Integrations
    gateway_route_config_address_cfn_resources_map: Dict[str, List]
        Dictionary containing resolved configuration addresses matched up to the cfn Gateway Route
    api_resources: Dict[str, Dict]
        Dictionary of all Terraform Gateway V2 Api resources (not configuration resources).
        The dictionary's key is the calculated logical id for each resource.
    """
    exceptions = ResourcePairExceptions(
        multiple_resource_linking_exception=OneGatewayV2RouteToGatewayV2ApiLinkingLimitationException,
        local_variable_linking_exception=GatewayV2RouteToGatewayV2ApiLocalVariablesLinkingLimitationException,
    )
    resource_linking_pair = ResourceLinkingPair(
        source_resource_cfn_resource=gateway_route_config_address_cfn_resources_map,
        source_resource_tf_config=gateway_route_config_resources,
        destination_resource_tf=api_resources,
        tf_destination_attribute_name="id",
        terraform_link_field_name="api_id",
        cfn_link_field_name="ApiId",
        terraform_resource_type_prefix=API_GATEWAY_V2_API_RESOURCE_ADDRESS_PREFIX,
        cfn_resource_update_call_back_function=_link_gateway_v2_resource_to_api_callback,
        linking_exceptions=exceptions,
    )
    ResourceLinker(resource_linking_pair).link_resources()


<<<<<<< HEAD
def _link_gateway_v2_api_to_function_callback(
    gateway_v2_api_cfn_resource: Dict, referenced_function_resource_values: List[ReferenceType]
) -> None:
    """
    Callback function that is used by the linking algorithm to update an Api Gateway V2 API CFN Resource with
    a reference to the Lambda function resource through the AWS_PROXY integration.

    Parameters
    ----------
    gateway_v2_api_cfn_resource: Dict
        API Gateway V2 API CFN resource
    referenced_function_resource_values: List[ReferenceType]
        List of referenced Gateway Resources either as the logical id of Lambda function resource
        defined in the customer project, or ARN values for actual Lambda function resource defined
        in customer's account. This list should always contain one element only.
    """
    if len(referenced_function_resource_values) > 1:
        raise InvalidResourceLinkingException("Could not link a V2 API to more than one Lambda Function resources")

    if not referenced_function_resource_values:
        LOG.info("Unable to find any references to Lambda functions, skip linking Lambda function to Gateway V2 API")
        return

    logical_id = referenced_function_resource_values[0]
    gateway_v2_api_cfn_resource["Properties"]["Target"] = (
        {"Fn::Sub": INVOKE_ARN_FORMAT.format(function_logical_id=logical_id.value)}
        if isinstance(logical_id, LogicalIdReference)
        else logical_id.value
    )


def _link_gateway_v2_api_to_function(
    gateway_api_config_resources: Dict[str, TFResource],
    gateway_api_config_address_cfn_resources_map: Dict[str, List],
    lambda_function_resources: Dict[str, Dict],
) -> None:
    """
    Iterate through all the resources and link the corresponding
    Gateway V2 API resources to each Lambda Function

    Parameters
    ----------
    gateway_api_config_resources: Dict[str, TFResource]
        Dictionary of configuration Gateway APIs
    gateway_api_config_address_cfn_resources_map: Dict[str, List]
        Dictionary containing resolved configuration addresses matched up to the cfn Gateway API
    lambda_function_resources: Dict[str, Dict]
        Dictionary of all Terraform Lambda Function resources (not configuration resources).
        The dictionary's key is the calculated logical id for each resource.
    """

    # Only link APIs to resources if they are "Quick Create" APIs
    quick_create_api_config_resources = {
        config_address: tf_resource
        for config_address, tf_resource in gateway_api_config_resources.items()
        if "target" in tf_resource.attributes
    }

    exceptions = ResourcePairExceptions(
        multiple_resource_linking_exception=OneGatewayV2ApiToLambdaFunctionLinkingLimitationException,
        local_variable_linking_exception=GatewayV2ApiToLambdaFunctionLocalVariablesLinkingLimitationException,
    )
    resource_linking_pair = ResourceLinkingPair(
        source_resource_cfn_resource=gateway_api_config_address_cfn_resources_map,
        source_resource_tf_config=quick_create_api_config_resources,
        destination_resource_tf=lambda_function_resources,
        tf_destination_attribute_name="invoke_arn",
        terraform_link_field_name="target",
        cfn_link_field_name="Target",
        terraform_resource_type_prefix=LAMBDA_FUNCTION_RESOURCE_ADDRESS_PREFIX,
        cfn_resource_update_call_back_function=_link_gateway_v2_api_to_function_callback,
=======
def _link_gateway_v2_stage_to_api(
    gateway_stage_config_resources: Dict[str, TFResource],
    gateway_stage_config_address_cfn_resources_map: Dict[str, List],
    api_resources: Dict[str, Dict],
):
    """
    Iterate through all the resources and link the corresponding
    Gateway V2 Stage resources to each Gateway V2 Api

    Parameters
    ----------
    gateway_stage_config_resources: Dict[str, TFResource]
        Dictionary of configuration Gateway Stages
    gateway_stage_config_address_cfn_resources_map: Dict[str, List]
        Dictionary containing resolved configuration addresses matched up to the cfn Gateway Stage
    api_resources: Dict[str, Dict]
        Dictionary of all Terraform Gateway V2 Api resources (not configuration resources).
        The dictionary's key is the calculated logical id for each resource.
    """
    exceptions = ResourcePairExceptions(
        multiple_resource_linking_exception=OneGatewayV2StageToGatewayV2ApiLinkingLimitationException,
        local_variable_linking_exception=GatewayV2StageToGatewayV2ApiLocalVariablesLinkingLimitationException,
    )
    resource_linking_pair = ResourceLinkingPair(
        source_resource_cfn_resource=gateway_stage_config_address_cfn_resources_map,
        source_resource_tf_config=gateway_stage_config_resources,
        destination_resource_tf=api_resources,
        tf_destination_attribute_name="id",
        terraform_link_field_name="api_id",
        cfn_link_field_name="ApiId",
        terraform_resource_type_prefix=API_GATEWAY_V2_API_RESOURCE_ADDRESS_PREFIX,
        cfn_resource_update_call_back_function=_link_gateway_v2_resource_to_api_callback,
>>>>>>> b33a73b5
        linking_exceptions=exceptions,
    )
    ResourceLinker(resource_linking_pair).link_resources()<|MERGE_RESOLUTION|>--- conflicted
+++ resolved
@@ -2008,7 +2008,6 @@
     ResourceLinker(resource_linking_pair).link_resources()
 
 
-<<<<<<< HEAD
 def _link_gateway_v2_api_to_function_callback(
     gateway_v2_api_cfn_resource: Dict, referenced_function_resource_values: List[ReferenceType]
 ) -> None:
@@ -2080,7 +2079,11 @@
         cfn_link_field_name="Target",
         terraform_resource_type_prefix=LAMBDA_FUNCTION_RESOURCE_ADDRESS_PREFIX,
         cfn_resource_update_call_back_function=_link_gateway_v2_api_to_function_callback,
-=======
+        linking_exceptions=exceptions,
+    )
+    ResourceLinker(resource_linking_pair).link_resources()
+
+
 def _link_gateway_v2_stage_to_api(
     gateway_stage_config_resources: Dict[str, TFResource],
     gateway_stage_config_address_cfn_resources_map: Dict[str, List],
@@ -2113,7 +2116,6 @@
         cfn_link_field_name="ApiId",
         terraform_resource_type_prefix=API_GATEWAY_V2_API_RESOURCE_ADDRESS_PREFIX,
         cfn_resource_update_call_back_function=_link_gateway_v2_resource_to_api_callback,
->>>>>>> b33a73b5
         linking_exceptions=exceptions,
     )
     ResourceLinker(resource_linking_pair).link_resources()
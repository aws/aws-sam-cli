--- conflicted
+++ resolved
@@ -655,11 +655,7 @@
         )
         raise OneLambdaLayerLinkingLimitationException(layers, function_tf_resource.full_address)
     if not layers:
-<<<<<<< HEAD
         LOG.debug("There are no layers defined for lambda function %s", function_tf_resource.full_address)
-=======
-        LOG.debug("There is no layers defined for lambda function %s", function_tf_resource.full_address)
->>>>>>> 7b68d582
     else:
         _update_mapped_lambda_function_with_resolved_layers(cfn_functions, layers, tf_layers)
 

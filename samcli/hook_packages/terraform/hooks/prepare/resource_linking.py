"""
Use Terraform plan to link resources together
e.g. linking layers to functions
"""
import logging
import re
from dataclasses import dataclass
from typing import Callable, Dict, List, Optional, Type, Union

from samcli.hook_packages.terraform.hooks.prepare.exceptions import (
    InvalidResourceLinkingException,
    LocalVariablesLinkingLimitationException,
    OneResourceLinkingLimitationException,
)
from samcli.hook_packages.terraform.hooks.prepare.types import (
    ConstantValue,
    Expression,
    References,
    ResolvedReference,
    TFModule,
    TFResource,
)
from samcli.hook_packages.terraform.hooks.prepare.utilities import get_configuration_address
from samcli.hook_packages.terraform.lib.utils import build_cfn_logical_id

LAMBDA_LAYER_RESOURCE_ADDRESS_PREFIX = "aws_lambda_layer_version."
API_GATEWAY_REST_API_RESOURCE_ADDRESS_PREFIX = "aws_api_gateway_rest_api."
TERRAFORM_LOCAL_VARIABLES_ADDRESS_PREFIX = "local."
DATA_RESOURCE_ADDRESS_PREFIX = "data."

LOG = logging.getLogger(__name__)


@dataclass
class ReferenceType:
<<<<<<< HEAD
=======
    """
    This class is used to pass the linking attributes values to the callback functions.
    """

>>>>>>> a60cb8f6
    value: str


@dataclass
class ExistingResourceReference(ReferenceType):
<<<<<<< HEAD
=======
    """
    This class is used to pass the linking attributes values to the callback functions when the values are static values
    which means they are for an existing resources in AWS, and there is no matching resource in the customer TF Project.
    """

>>>>>>> a60cb8f6
    value: str


@dataclass
class LogicalIdReference(ReferenceType):
<<<<<<< HEAD
=======
    """
    This class is used to pass the linking attributes values to the callback functions when the values are Logical Ids
    for the destination resources defined in the customer TF project.
    """

>>>>>>> a60cb8f6
    value: str


@dataclass
class ResourcePairExceptions:
    multiple_resource_linking_exception: Type[OneResourceLinkingLimitationException]
    local_variable_linking_exception: Type[LocalVariablesLinkingLimitationException]


@dataclass
class ResourceLinkingPair:
    source_resource_cfn_resource: Dict[str, List]
    source_resource_tf_config: Dict[str, TFResource]
    destination_resource_tf: Dict[str, Dict]
    tf_destination_attribute_name: str  # arn or id
    terraform_link_field_name: str
    cfn_link_field_name: str
    terraform_resource_type_prefix: str
<<<<<<< HEAD
    cfn_resource_update_call_back_function: Callable
=======
    cfn_resource_update_call_back_function: Callable[[Dict, List[ReferenceType]], None]
>>>>>>> a60cb8f6
    linking_exceptions: ResourcePairExceptions


class ResourceLinker:
    _resource_pair: ResourceLinkingPair

    def __init__(self, resource_pair):
        self._resource_pair = resource_pair

    def link_resources(self) -> None:
        """
        Validate the ResourceLinkingPair object and link the corresponding source resource to destination resource
        """
        for config_address, resource in self._resource_pair.source_resource_tf_config.items():
            if config_address in self._resource_pair.source_resource_cfn_resource:
                LOG.debug("Linking destination resource for source resource: %s", resource.full_address)
                self._handle_linking(
                    resource,
                    self._resource_pair.source_resource_cfn_resource[config_address],
                )

    def _handle_linking(self, source_tf_resource: TFResource, cfn_source_resources: List[Dict]) -> None:
        """
        Resolve the destinations resource for the input source configuration resource,
        and then update the equivalent cfn source resource list.
        The source resource configuration resource in Terraform can match
        multiple actual resources in case if it was defined using count or for_each pattern.

        This method determines first which resources can be linked using the terraform config approach, and the linking
        fields approach based on if the resource's dependencies are applied or not.

        Parameters
        ----------
        source_tf_resource: TFResource
            The source resource Terraform configuration resource

        cfn_source_resources: List[Dict]
            A list of mapped source resources that are equivalent to the input terraform configuration source resource
        """

        LOG.debug(
            "Link resource configuration %s that has these instances %s.",
            source_tf_resource.full_address,
            cfn_source_resources,
        )

        # the config TF resource can map to different CFN resources like in case of using Count to define multiple
        # resources. This means after apply, each resource can have a different mapped child resources.
        # see the below example
        # resource "aws_lambda_function" "function1" {
        #   count = 2
        #   layers = ${count.index} == 0 ? [aws_lambda_layer_version.layer1.arn]: [aws_lambda_layer_version.layer2.arn]
        # }
        # resource "aws_lambda_layer_version" "layer1" { ... }
        # resource "aws_lambda_layer_version" "layer2" { ... }

        # It also means that it can happen that some of these resources depends on already applied children resources,
        # and other resources can depend on some unknown resource like if the customer update the HCL configuration
        # after applying it, and change one of the source resources to refer to a new child resource.

        # we need to filter out the applied resources and handle them using the actual linking fields mapping approach,
        # and the non-applied resources, we should use the linking algorithm based on the Config definition of the
        # resource

        # Filter out the applied and non-applied resources
        applied_cfn_resources = []
        non_applied_cfn_resources = []
        for cfn_resource in cfn_source_resources:
            linking_field_value = cfn_resource.get("Properties", {}).get(self._resource_pair.cfn_link_field_name)

            # if customer uses any non-applied resources to define the source resource property, Terraform will set
            # the property value to unknown in the Terraform plan.
            if linking_field_value is None:
                non_applied_cfn_resources.append(cfn_resource)
            else:
                applied_cfn_resources.append(cfn_resource)

<<<<<<< HEAD
        if applied_cfn_resources:
            LOG.debug(
                "Link resource configuration %s that has these applied instances %s using linking fields approach.",
                source_tf_resource.full_address,
                applied_cfn_resources,
            )
            for applied_cfn_resource in applied_cfn_resources:
                self._link_using_linking_fields(applied_cfn_resource)

        if non_applied_cfn_resources:
            LOG.debug(
                "Link resource configuration %s that has these applied instances %s using linking fields approach.",
                source_tf_resource.full_address,
                non_applied_cfn_resources,
            )
            self._link_using_terraform_config(source_tf_resource, non_applied_cfn_resources)
=======
        LOG.debug(
            "Link resource configuration %s that has these applied instances %s using linking fields approach.",
            source_tf_resource.full_address,
            applied_cfn_resources,
        )
        for applied_cfn_resource in applied_cfn_resources:
            self._link_using_linking_fields(applied_cfn_resource)

        self._link_using_terraform_config(source_tf_resource, non_applied_cfn_resources)
>>>>>>> a60cb8f6

    def _link_using_terraform_config(self, source_tf_resource: TFResource, cfn_resources: List[Dict]):
        """
        Uses the Terraform Configuration to resolve the destination resources linked to the input terraform resource,
        then updates the cnf resources that match the input terraform resource.

        Parameters
        ----------
        source_tf_resource: TFResource
            The source resource Terraform configuration resource

        cfn_source_resources: List[Dict]
            A list of mapped source resources that are equivalent to the input terraform configuration source resource
        """
<<<<<<< HEAD
=======

        if not cfn_resources:
            LOG.debug("No matching CFN resources for configuration %s", source_tf_resource.full_address)
            return

        LOG.debug(
            "Link resource configuration %s that has these applied instances %s using linking fields approach.",
            source_tf_resource.full_address,
            cfn_resources,
        )
>>>>>>> a60cb8f6
        resolved_dest_resources = _resolve_resource_attribute(
            source_tf_resource, self._resource_pair.terraform_link_field_name
        )
        LOG.debug(
            "The resolved destination resources for source resource %s are %s",
            source_tf_resource.full_address,
            resolved_dest_resources,
        )
        dest_resources = self._process_resolved_resources(source_tf_resource, resolved_dest_resources)
        # The agreed limitation to support only 1 destination resource.
        if len(dest_resources) > 1:
            LOG.debug(
                "AWS SAM CLI does not support mapping the source resources %s to more than one destination resource.",
                source_tf_resource.full_address,
            )
            raise self._resource_pair.linking_exceptions.multiple_resource_linking_exception(
                dest_resources, source_tf_resource.full_address
            )
        if not dest_resources:
            LOG.debug(
                "There are destination resources defined for for the source resource %s",
                source_tf_resource.full_address,
            )
        for cfn_resource in cfn_resources:
<<<<<<< HEAD
            self._resource_pair.cfn_resource_update_call_back_function(cfn_resource, dest_resources)
=======
            self._resource_pair.cfn_resource_update_call_back_function(cfn_resource, dest_resources)  # type: ignore
>>>>>>> a60cb8f6

    def _link_using_linking_fields(self, cfn_resource: Dict) -> None:
        """
        Depends on that all the child resources of the source resource are applied, and so we do not need to traverse
        the terraform configuration to define the destination resource. We will depend on the actual values of the
        linking fields, and find the destination resource that has the same value.

        Parameters
        ----------
        cfn_source_resource: Dict
            A mapped CFN source resource
        """
        # get the constant values of the linking field from the cfn_resource
        values = cfn_resource.get("Properties", {}).get(self._resource_pair.cfn_link_field_name)

        LOG.debug(
            "Link the source resource %s using linking property %s that has the value %s",
            cfn_resource,
            self._resource_pair.cfn_link_field_name,
            values,
        )

        # some resources can be linked to only one child resource like rest apis.
        # make the resource values as a list to make processing easier.
        if not isinstance(values, List):
            values = [values]

        # build map between the destination linking field property values, and resources' logical ids
<<<<<<< HEAD
        child_resources_linking_attributes_logical_id_mapping = {
            self._resource_pair.destination_resource_tf.get(logical_id, {})
            .get("values", {})
            .get(self._resource_pair.tf_destination_attribute_name): logical_id
            for logical_id in self._resource_pair.destination_resource_tf.keys()
            if self._resource_pair.destination_resource_tf.get(logical_id, {})
            .get("values", {})
            .get(self._resource_pair.tf_destination_attribute_name)
        }
=======
        child_resources_linking_attributes_logical_id_mapping = {}
        for logical_id, destination_resource in self._resource_pair.destination_resource_tf.items():
            linking_attribute_value = destination_resource.get("values", {}).get(
                self._resource_pair.tf_destination_attribute_name
            )
            if linking_attribute_value:
                child_resources_linking_attributes_logical_id_mapping[linking_attribute_value] = logical_id
>>>>>>> a60cb8f6

        LOG.debug(
            "The map between destination resources linking field %s, and resources logical ids is %s",
            self._resource_pair.tf_destination_attribute_name,
            child_resources_linking_attributes_logical_id_mapping,
        )

        dest_resources = [
            LogicalIdReference(child_resources_linking_attributes_logical_id_mapping[value])
            if value in child_resources_linking_attributes_logical_id_mapping
            else ExistingResourceReference(value)
            for value in values
        ]
        LOG.debug("The value of the source resource linking field after mapping $s", dest_resources)
<<<<<<< HEAD
        self._resource_pair.cfn_resource_update_call_back_function(cfn_resource, dest_resources)
=======
        self._resource_pair.cfn_resource_update_call_back_function(cfn_resource, dest_resources)  # type: ignore
>>>>>>> a60cb8f6

    def _process_resolved_resources(
        self,
        source_tf_resource: TFResource,
        resolved_destination_resource: List[Union[ConstantValue, ResolvedReference]],
    ) -> List[ReferenceType]:
        """
        Process the resolved destination resources.

        Parameters
        ----------
        source_tf_resource: TFResource
            The source Terraform resource.
        resolved_destination_resource: List[Union[ConstantValue, ResolvedReference]]
            The resolved destination resources to be processed for the input source resource.

        Returns
        --------
        List[Dict[str, str]]:
            The list of destination resources after processing
        """
        LOG.debug(
            "Map the resolved destination resources %s to configuration source resource %s.",
            resolved_destination_resource,
            source_tf_resource.full_address,
        )
        destination_resources = []
        does_refer_to_constant_values = False
        does_refer_to_data_sources = False
        for resolved_dest_resource in resolved_destination_resource:
            # Skip ConstantValue destination reference, as it will be already handled by terraform plan command.
            if isinstance(resolved_dest_resource, ConstantValue):
                does_refer_to_constant_values = True
            elif isinstance(resolved_dest_resource, ResolvedReference):
                processed_dest_resources = self._process_reference_resource_value(
                    source_tf_resource, resolved_dest_resource
                )
                if not processed_dest_resources:
                    does_refer_to_data_sources = True
                destination_resources += processed_dest_resources

        if (does_refer_to_constant_values or does_refer_to_data_sources) and len(destination_resources) > 0:
            LOG.debug(
                "Source resource %s to is referring to destination resource using an "
                "expression mixing between constant value or data "
                "sources and other resources references. AWS SAM CLI "
                "could not determine this source resources destination.",
                source_tf_resource.full_address,
            )
            raise self._resource_pair.linking_exceptions.multiple_resource_linking_exception(
                resolved_destination_resource, source_tf_resource.full_address
            )

        return destination_resources

    def _process_reference_resource_value(
        self, source_tf_resource: TFResource, resolved_destination_resource: ResolvedReference
    ) -> List[ReferenceType]:
        """
        Process the reference destination resource value of type ResolvedReference.

        Parameters
        ----------
        source_tf_resource: TFResource
            The source Terraform resource.
        resolved_destination_resource: ResolvedReference
            The resolved destination resource reference.

        Returns
        -------
        List[Dict[str, str]]
            The resolved values that will be used as a value for the mapped CFN resource attribute.
        """
        LOG.debug("Process the reference destination resources %s.", resolved_destination_resource.value)
        # skip processing the data source block, as it should be mapped while executing the terraform plan command.
        if resolved_destination_resource.value.startswith(DATA_RESOURCE_ADDRESS_PREFIX):
            LOG.debug(
                "Skip processing the reference destination resource %s, as it is referring to a data resource",
                resolved_destination_resource.value,
            )
            return []

        # resolved reference is a local variable
        if resolved_destination_resource.value.startswith(TERRAFORM_LOCAL_VARIABLES_ADDRESS_PREFIX):
            LOG.debug("AWS SAM CLI could not process the Local variables %s", resolved_destination_resource.value)
            raise self._resource_pair.linking_exceptions.local_variable_linking_exception(
                resolved_destination_resource.value, source_tf_resource.full_address
            )

        # Valid destination resource
        if resolved_destination_resource.value.startswith(self._resource_pair.terraform_resource_type_prefix):
            LOG.debug("Process the destination resource %s", resolved_destination_resource.value)
            if not resolved_destination_resource.value.endswith(self._resource_pair.tf_destination_attribute_name):
                LOG.debug(
                    "The used property in reference %s is not an ARN property", resolved_destination_resource.value
                )
                raise InvalidResourceLinkingException(
                    f"Could not use the value {resolved_destination_resource.value} as a "
                    f"destination resource for the source resource "
                    f"{source_tf_resource.full_address}. The source resource "
                    f"value should refer to valid destination resource ARN property."
                )

            # we need to the resource name by removing the attribute part from the reference value
            # as an example the reference will be look like aws_layer_version.layer1.arn
            # and the attribute name is `arn`, we need to remove the last 4 characters `.arn`
            # which is the length of the linking attribute `arn` in our example adding one for the `.` character
            tf_dest_res_name = resolved_destination_resource.value[
                len(self._resource_pair.terraform_resource_type_prefix) : -len(
                    self._resource_pair.tf_destination_attribute_name
                )
                - 1
            ]
            if resolved_destination_resource.module_address:
                tf_dest_resource_full_address = (
                    f"{resolved_destination_resource.module_address}."
                    f"{self._resource_pair.terraform_resource_type_prefix}"
                    f"{tf_dest_res_name}"
                )
            else:
                tf_dest_resource_full_address = (
                    f"{self._resource_pair.terraform_resource_type_prefix}{tf_dest_res_name}"
                )
            cfn_dest_resource_logical_id = build_cfn_logical_id(tf_dest_resource_full_address)
            LOG.debug(
                "The logical id of the resource referred by %s is %s",
                resolved_destination_resource.value,
                cfn_dest_resource_logical_id,
            )

            # validate that the found dest resource is in mapped dest resources, which means that it is created.
            # The resource can be defined in the TF plan configuration, but will not be created.
            dest_resources: List[ReferenceType] = []
            if cfn_dest_resource_logical_id in self._resource_pair.destination_resource_tf:
                LOG.debug(
                    "The resource referred by %s can be found in the mapped destination resources",
                    resolved_destination_resource.value,
                )
                dest_resources.append(LogicalIdReference(cfn_dest_resource_logical_id))
            return dest_resources
        # it means the source resource is referring to a wrong destination resource type
        LOG.debug(
            "The used reference %s is not the correct destination resource type.", resolved_destination_resource.value
        )
        raise InvalidResourceLinkingException(
            f"Could not use the value {resolved_destination_resource.value} as a destination for the source resource "
            f"{source_tf_resource.full_address}. The source resource value should refer to valid destination ARN "
            f"property."
        )


def _build_module(
    module_name: Optional[str],
    module_configuration: Dict,
    input_variables: Dict[str, Expression],
    parent_module_address: Optional[str],
) -> TFModule:
    """
    Builds and returns a TFModule

    Parameters
    ==========
    module_name: Optional[str]
        The module's name, if any
    module_configuration: Dict
        The module object from the terraform configuration
    input_variables: Dict[str, Expression]
        The input variables sent into the module
    parent_module_address: Optional[str]
        The module's parent address, if any

    Returns
    =======
    TFModule
        The constructed TFModule
    """
    module = TFModule(None, None, {}, {}, {}, {})

    module.full_address = _build_module_full_address(module_name, parent_module_address)
    LOG.debug("Parsing module:` %s", module.full_address or "root")

    if not module_configuration:
        raise InvalidResourceLinkingException(f"No module configuration for module: {module.full_address or 'root'}")

    LOG.debug("Parsing module variables")
    module.variables = _build_module_variables_from_configuration(module_configuration, input_variables)

    LOG.debug("Parsing module resources")
    module.resources = _build_module_resources_from_configuration(module_configuration, module)

    LOG.debug("Parsing module outputs")
    module.outputs = _build_module_outputs_from_configuration(module_configuration)

    LOG.debug("Parsing module calls")
    module.child_modules = _build_child_modules_from_configuration(module_configuration, module)

    return module


def _build_module_full_address(module_name: Optional[str], parent_module_address: Optional[str]) -> Optional[str]:
    """
    Returns the full address of a module, depending on whether it has a module name and a parent module address.

    Parameters
    ==========
    module_name: Optional[str]
        The module's name, if any
    parent_module_address: Optional[str]
        The module's parent address, if any

    Returns
    =======
    Optional[str]
        Returns None if no module_name is provided (e.g. root module).
        Returns module.<module_name> if a module_name is provided
        Returns <parent_module_address>.module.<module_name> if both module_name and
            parent_module_address are provided
    """
    full_address = None
    if module_name:
        full_address = f"module.{module_name}"
        if parent_module_address:
            full_address = f"{parent_module_address}.{full_address}"

    return full_address


def _build_module_variables_from_configuration(
    module_configuration: Dict, input_variables: Dict[str, Expression]
) -> Dict[str, Expression]:
    """
    Builds and returns module variables as Expressions using a module terraform configuration

    Parameters
    ==========
    module_configuration: dict
        The module object from the terraform configuration
    input_variables: Dict[str, Expression]
        The input variables sent into the module to override default variables

    Returns
    =======
    Dict[str, Expression]
        Dictionary with the variable names as keys and parsed Expression as values.
    """
    module_variables: Dict[str, Expression] = {}

    default_variables = module_configuration.get("variables", {})
    for variable_name, variable_value in default_variables.items():
        module_variables[variable_name] = ConstantValue(variable_value.get("default"))
    module_variables.update(input_variables)

    return module_variables


def _build_module_resources_from_configuration(module_configuration: Dict, module: TFModule) -> Dict[str, TFResource]:
    """
    Builds and returns module TFResources using a module terraform configuration

    Parameters
    ==========
    module_configuration: dict
        The module object from the terraform configuration
    module: TFModule
        The TFModule whose resources we're parsing

    Returns
    =======
    Dict[TFResource]
        Dictionary of TFResource for the parsed resources from the config, and the key is the resource address
    """
    module_resources = {}

    config_resources = module_configuration.get("resources", [])
    for config_resource in config_resources:
        resource_attributes: Dict[str, Expression] = {}

        expressions = config_resource.get("expressions", {})
        for expression_name, expression_value in expressions.items():
            # we do not process the attributes of type dictionary
            # Todo add dictionary type attributes post beta
            if isinstance(expression_value, list):
                LOG.debug("Skip processing the attribute %s as its value is a map.", expression_name)
                continue

            parsed_expression = _build_expression_from_configuration(expression_value)
            if parsed_expression:
                resource_attributes[expression_name] = parsed_expression

        resource_address = config_resource.get("address")
        resource_type = config_resource.get("type")
        module_resources[resource_address] = TFResource(resource_address, resource_type, module, resource_attributes)

    return module_resources


def _build_module_outputs_from_configuration(module_configuration: Dict) -> Dict[str, Expression]:
    """
    Builds and returns module outputs as Expressions using a module terraform configuration

    Parameters
    ==========
    module_configuration: dict
        The module object from the terraform configuration

    Returns
    =======
    Dict[str, Expression]
        Dictionary with the output names as keys and parsed Expression as values.
    """
    module_outputs = {}

    config_outputs = module_configuration.get("outputs", {})
    for output_name, output_value in config_outputs.items():
        expression = output_value.get("expression", {})
        parsed_expression = _build_expression_from_configuration(expression)
        if parsed_expression:
            module_outputs[output_name] = parsed_expression

    return module_outputs


def _build_child_modules_from_configuration(module_configuration: Dict, module: TFModule) -> Dict[str, TFModule]:
    """
    Builds and returns child TFModules using a module terraform configuration

    Parameters
    ==========
    module_configuration: dict
        The module object from the terraform configuration
    module: TFModule
        The TFModule whose child modules we're building

    Returns
    =======
    Dict[str, TFModule]
        Dictionary with the module names as keys and parsed TFModule as values.
    """
    child_modules = {}

    module_calls = module_configuration.get("module_calls", {})
    for module_call_name, module_call_value in module_calls.items():
        module_call_input_variables: Dict[str, Expression] = {}

        expressions = module_call_value.get("expressions", {})
        for expression_name, expression_value in expressions.items():
            parsed_expression = _build_expression_from_configuration(expression_value)
            if parsed_expression:
                module_call_input_variables[expression_name] = parsed_expression

        module_call_module_config = module_call_value.get("module", {})
        module_call_built_module = _build_module(
            module_call_name, module_call_module_config, module_call_input_variables, module.full_address
        )

        module_call_built_module.parent_module = module
        child_modules[module_call_name] = module_call_built_module

    return child_modules


def _build_expression_from_configuration(expression_configuration: Dict) -> Optional[Expression]:
    """
    Parses an Expression from an expression terraform configuration.

    Parameters
    ==========
    expression_configuration: dict
        The expression object from the terraform configuration

    Returns
    =======
    Expression
        The parsed expression
    """
    constant_value = expression_configuration.get("constant_value")
    references = expression_configuration.get("references")

    parsed_expression: Optional[Expression] = None

    if constant_value is not None:
        parsed_expression = ConstantValue(constant_value)
    elif references is not None:
        parsed_expression = References(references)

    return parsed_expression


def _clean_references_list(references: List[str]) -> List[str]:
    """
    Return a new copy of the complete references list.

    e.g. given a list of references like
    [
        'aws_lambda_layer_version.layer1[0].arn',
        'aws_lambda_layer_version.layer1[0]',
        'aws_lambda_layer_version.layer1',
    ]
    We want only the first complete reference ('aws_lambda_layer_version.layer1[0].arn')

    Parameters
    ----------
    references: List[str]
        A list of reference strings

    Returns
    -------
    List[str]
        A copy of a cleaned list of reference strings
    """
    cleaned_references = []
    copied_references = sorted(references, reverse=True)
    if not references:
        return []
    cleaned_references.append(copied_references[0])
    for i in range(1, len(copied_references)):
        if not cleaned_references[-1].startswith(copied_references[i]):
            cleaned_references.append(copied_references[i])
    return cleaned_references


def _resolve_module_output(module: TFModule, output_name: str) -> List[Union[ConstantValue, ResolvedReference]]:
    """
    Resolves any references in the output section of the module

    Parameters
    ----------
    module : Module
        The module with outputs to search
    output_name : str
        The value to resolve

    Returns
    -------
    List[Union[ConstantValue, ResolvedReference]]
        A list of resolved values
    """
    results: List[Union[ConstantValue, ResolvedReference]] = []

    output = module.outputs.get(output_name)

    if not output:
        raise InvalidResourceLinkingException(f"Output {output_name} was not found in module {module.full_address}")

    output_value = output.value

    LOG.debug("Resolving output {%s} for module {%s}", output_name, module.full_address)

    if isinstance(output, ConstantValue):
        LOG.debug(
            "Resolved constant value {%s} for module {%s} for output {%s}",
            output.value,
            module.full_address,
            output_name,
        )

        results.append(output)
    elif isinstance(output, References):
        LOG.debug("Found references for module {%s} for output {%s}", module.full_address, output_name)

        cleaned_references = _clean_references_list(output_value)

        for reference in cleaned_references:
            if reference.startswith("var."):
                LOG.debug(
                    "Resolving variable reference {%s} for module {%s} for output {%s}",
                    reference,
                    module.full_address,
                    output_name,
                )

                stripped_reference = get_configuration_address(reference[reference.find(".") + 1 :])
                results += _resolve_module_variable(module, stripped_reference)
            elif reference.startswith("module."):
                LOG.debug(
                    "Resolving module reference {%s} for module {%s} for output {%s}",
                    reference,
                    module.full_address,
                    output_name,
                )

                # validate that the reference is in the format: module.name.output
                if re.fullmatch(r"module(?:\.[^\.]+){2}", reference) is None:
                    raise InvalidResourceLinkingException(
                        f"Module {module.full_address} contains an invalid reference {reference}"
                    )

                # module.bbb.ccc => bbb
                module_name = reference[reference.find(".") + 1 : reference.rfind(".")]
                # module.bbb.ccc => ccc
                output_name = reference[reference.rfind(".") + 1 :]

                stripped_reference = get_configuration_address(module_name)

                if not module.child_modules:
                    raise InvalidResourceLinkingException(
                        f"Module {module.full_address} does not have child modules defined"
                    )

                child_module = module.child_modules.get(stripped_reference)

                if not child_module:
                    raise InvalidResourceLinkingException(
                        f"Module {module.full_address} does not have {stripped_reference} as a child module"
                    )

                results += _resolve_module_output(child_module, output_name)
            else:
                LOG.debug(
                    "Resolved reference {%s} for module {%s} for output {%s}",
                    reference,
                    module.full_address,
                    output_name,
                )

                results.append(ResolvedReference(reference, module.full_address))

    return results


def _resolve_module_variable(module: TFModule, variable_name: str) -> List[Union[ConstantValue, ResolvedReference]]:
    # return a list of the values that resolve the passed variable
    # name in the input module.
    results: List[Union[ConstantValue, ResolvedReference]] = []

    LOG.debug("Resolving module variable for module (%s) and variable (%s)", module.module_name, variable_name)

    var_value = module.variables.get(variable_name)

    if not var_value:
        raise InvalidResourceLinkingException(
            message=f"The variable {variable_name} could not be found in module {module.module_name}."
        )

    # check the possible constant value for this variable
    if isinstance(var_value, ConstantValue) and var_value is not None:
        LOG.debug("Found a constant value (%s) in module (%s)", var_value.value, module.module_name)
        results.append(ConstantValue(var_value.value))

    # check the possible references value for this variable
    if isinstance(var_value, References) and var_value is not None:
        LOG.debug("Found references (%s) in module (%s)", var_value.value, module.module_name)
        cleaned_references = _clean_references_list(var_value.value)
        for reference in cleaned_references:
            LOG.debug("Resolving reference: %s", reference)
            # refer to a variable passed to this module from its parent module
            if reference.startswith("var."):
                config_var_name = get_configuration_address(reference[len("var.") :])
                if module.parent_module:
                    results += _resolve_module_variable(module.parent_module, config_var_name)
            # refer to another module output. This module will be defined in the same level as this module
            elif reference.startswith("module."):
                module_name = reference[reference.find(".") + 1 : reference.rfind(".")]
                config_module_name = get_configuration_address(module_name)
                output_name = reference[reference.rfind(".") + 1 :]
                if (
                    module.parent_module
                    and module.parent_module.child_modules
                    and module.parent_module.child_modules.get(config_module_name)
                ):
                    # using .get() gives us Optional[TFModule], if conditional already validates child module exists
                    # access list directly instead
                    child_module = module.parent_module.child_modules[config_module_name]
                    results += _resolve_module_output(child_module, output_name)
                else:
                    raise InvalidResourceLinkingException(f"Couldn't find child module {config_module_name}.")
            # this means either a resource, data source, or local.variables.
            elif module.parent_module:
                results.append(ResolvedReference(reference, module.parent_module.full_address))
            else:
                raise InvalidResourceLinkingException("Resource linking entered an invalid state.")

    return results


def _resolve_resource_attribute(
    resource: TFResource, attribute_name: str
) -> List[Union[ConstantValue, ResolvedReference]]:
    """
    Return a list of the values that resolve the passed attribute name in the input terraform resource configuration

    Parameters
    ----------
    resource: TFResource
        A terraform resource

    attribute_name: str
        The attribute name that needs to be resolved.

    Returns
    -------
    List[Union[ConstantValue, ResolvedReference]]
        A list of combination of constant values and/or references to other terraform resources attributes.
    """

    results: List[Union[ConstantValue, ResolvedReference]] = []
    LOG.debug(
        "Resolving resource attribute for resource (%s) and attribute (%s)", resource.full_address, attribute_name
    )

    attribute_value = resource.attributes.get(attribute_name)
    if attribute_value is None:
        LOG.debug("The value of the attribute %s is None for resource %s", attribute_name, resource.full_address)
        return results

    if not isinstance(attribute_value, ConstantValue) and not isinstance(attribute_value, References):
        raise InvalidResourceLinkingException(
            message=f"The attribute {attribute_name} has unexpected type in resource {resource.full_address}."
        )

    # check the possible constant value for this attribute
    if isinstance(attribute_value, ConstantValue):
        LOG.debug(
            "Found a constant value (%s) for attribute (%s) in resource (%s)",
            attribute_value.value,
            attribute_name,
            resource.full_address,
        )
        results.append(ConstantValue(attribute_value.value))
        return results

    # resolve the attribute reference value
    LOG.debug(
        "Found references (%s) for attribute (%s) in resource (%s)",
        attribute_value.value,
        attribute_name,
        resource.full_address,
    )
    cleaned_references = _clean_references_list(attribute_value.value)

    for reference in cleaned_references:
        # refer to a variable passed to this resource module from its parent module
        if reference.startswith("var."):
            config_var_name = get_configuration_address(reference[len("var.") :])
            LOG.debug("Traversing a variable reference: %s to variable named %s", reference, config_var_name)
            results += _resolve_module_variable(resource.module, config_var_name)

        # refer to another module output. This module will be defined in the same level as the resource
        elif reference.startswith("module."):
            # validate that the reference is in the format: module.name.output
            if re.fullmatch(r"module(?:\.[^\.]+){2}", reference) is None:
                LOG.debug("Could not traverse the module output reference: %s", reference)
                raise InvalidResourceLinkingException(
                    f"The attribute {attribute_name} in Resource {resource.full_address} has an invalid reference "
                    f"{reference} value"
                )

            module_name = reference[reference.find(".") + 1 : reference.rfind(".")]
            config_module_name = get_configuration_address(module_name)
            output_name = reference[reference.rfind(".") + 1 :]
            LOG.debug(
                "Traversing the module output reference: %s to the output named %s in module %s",
                reference,
                output_name,
                config_module_name,
            )

            if not resource.module.child_modules or resource.module.child_modules.get(config_module_name) is None:
                raise InvalidResourceLinkingException(
                    f"The input resource {resource.full_address} does not have a parent module, or we could not "
                    f"find the child module {config_module_name}."
                )

            results += _resolve_module_output(resource.module.child_modules[config_module_name], output_name)

        # this means either a resource, data source, or local.variables.
        else:
            results.append(ResolvedReference(reference, resource.module.full_address))
    return results<|MERGE_RESOLUTION|>--- conflicted
+++ resolved
@@ -33,39 +33,30 @@
 
 @dataclass
 class ReferenceType:
-<<<<<<< HEAD
-=======
     """
     This class is used to pass the linking attributes values to the callback functions.
     """
 
->>>>>>> a60cb8f6
     value: str
 
 
 @dataclass
 class ExistingResourceReference(ReferenceType):
-<<<<<<< HEAD
-=======
     """
     This class is used to pass the linking attributes values to the callback functions when the values are static values
     which means they are for an existing resources in AWS, and there is no matching resource in the customer TF Project.
     """
 
->>>>>>> a60cb8f6
     value: str
 
 
 @dataclass
 class LogicalIdReference(ReferenceType):
-<<<<<<< HEAD
-=======
     """
     This class is used to pass the linking attributes values to the callback functions when the values are Logical Ids
     for the destination resources defined in the customer TF project.
     """
 
->>>>>>> a60cb8f6
     value: str
 
 
@@ -84,11 +75,7 @@
     terraform_link_field_name: str
     cfn_link_field_name: str
     terraform_resource_type_prefix: str
-<<<<<<< HEAD
-    cfn_resource_update_call_back_function: Callable
-=======
     cfn_resource_update_call_back_function: Callable[[Dict, List[ReferenceType]], None]
->>>>>>> a60cb8f6
     linking_exceptions: ResourcePairExceptions
 
 
@@ -166,24 +153,6 @@
             else:
                 applied_cfn_resources.append(cfn_resource)
 
-<<<<<<< HEAD
-        if applied_cfn_resources:
-            LOG.debug(
-                "Link resource configuration %s that has these applied instances %s using linking fields approach.",
-                source_tf_resource.full_address,
-                applied_cfn_resources,
-            )
-            for applied_cfn_resource in applied_cfn_resources:
-                self._link_using_linking_fields(applied_cfn_resource)
-
-        if non_applied_cfn_resources:
-            LOG.debug(
-                "Link resource configuration %s that has these applied instances %s using linking fields approach.",
-                source_tf_resource.full_address,
-                non_applied_cfn_resources,
-            )
-            self._link_using_terraform_config(source_tf_resource, non_applied_cfn_resources)
-=======
         LOG.debug(
             "Link resource configuration %s that has these applied instances %s using linking fields approach.",
             source_tf_resource.full_address,
@@ -193,7 +162,6 @@
             self._link_using_linking_fields(applied_cfn_resource)
 
         self._link_using_terraform_config(source_tf_resource, non_applied_cfn_resources)
->>>>>>> a60cb8f6
 
     def _link_using_terraform_config(self, source_tf_resource: TFResource, cfn_resources: List[Dict]):
         """
@@ -208,8 +176,6 @@
         cfn_source_resources: List[Dict]
             A list of mapped source resources that are equivalent to the input terraform configuration source resource
         """
-<<<<<<< HEAD
-=======
 
         if not cfn_resources:
             LOG.debug("No matching CFN resources for configuration %s", source_tf_resource.full_address)
@@ -220,7 +186,6 @@
             source_tf_resource.full_address,
             cfn_resources,
         )
->>>>>>> a60cb8f6
         resolved_dest_resources = _resolve_resource_attribute(
             source_tf_resource, self._resource_pair.terraform_link_field_name
         )
@@ -245,11 +210,7 @@
                 source_tf_resource.full_address,
             )
         for cfn_resource in cfn_resources:
-<<<<<<< HEAD
-            self._resource_pair.cfn_resource_update_call_back_function(cfn_resource, dest_resources)
-=======
             self._resource_pair.cfn_resource_update_call_back_function(cfn_resource, dest_resources)  # type: ignore
->>>>>>> a60cb8f6
 
     def _link_using_linking_fields(self, cfn_resource: Dict) -> None:
         """
@@ -278,17 +239,6 @@
             values = [values]
 
         # build map between the destination linking field property values, and resources' logical ids
-<<<<<<< HEAD
-        child_resources_linking_attributes_logical_id_mapping = {
-            self._resource_pair.destination_resource_tf.get(logical_id, {})
-            .get("values", {})
-            .get(self._resource_pair.tf_destination_attribute_name): logical_id
-            for logical_id in self._resource_pair.destination_resource_tf.keys()
-            if self._resource_pair.destination_resource_tf.get(logical_id, {})
-            .get("values", {})
-            .get(self._resource_pair.tf_destination_attribute_name)
-        }
-=======
         child_resources_linking_attributes_logical_id_mapping = {}
         for logical_id, destination_resource in self._resource_pair.destination_resource_tf.items():
             linking_attribute_value = destination_resource.get("values", {}).get(
@@ -296,7 +246,6 @@
             )
             if linking_attribute_value:
                 child_resources_linking_attributes_logical_id_mapping[linking_attribute_value] = logical_id
->>>>>>> a60cb8f6
 
         LOG.debug(
             "The map between destination resources linking field %s, and resources logical ids is %s",
@@ -311,11 +260,7 @@
             for value in values
         ]
         LOG.debug("The value of the source resource linking field after mapping $s", dest_resources)
-<<<<<<< HEAD
-        self._resource_pair.cfn_resource_update_call_back_function(cfn_resource, dest_resources)
-=======
         self._resource_pair.cfn_resource_update_call_back_function(cfn_resource, dest_resources)  # type: ignore
->>>>>>> a60cb8f6
 
     def _process_resolved_resources(
         self,

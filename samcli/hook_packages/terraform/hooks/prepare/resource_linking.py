"""
Use Terraform plan to link resources together
e.g. linking layers to functions
"""
import logging
import re
from dataclasses import dataclass
from typing import Callable, Dict, List, Optional, Type, Union

from samcli.hook_packages.terraform.hooks.prepare.exceptions import (
    FunctionLayerLocalVariablesLinkingLimitationException,
    GatewayAuthorizerToLambdaFunctionLocalVariablesLinkingLimitationException,
    GatewayAuthorizerToRestApiLocalVariablesLinkingLimitationException,
    GatewayMethodToGatewayAuthorizerLocalVariablesLinkingLimitationException,
    GatewayResourceToApiGatewayIntegrationLocalVariablesLinkingLimitationException,
    GatewayResourceToApiGatewayIntegrationResponseLocalVariablesLinkingLimitationException,
    GatewayResourceToApiGatewayMethodLocalVariablesLinkingLimitationException,
    GatewayResourceToGatewayRestApiLocalVariablesLinkingLimitationException,
<<<<<<< HEAD
    GatewayV2AuthorizerToGatewayV2ApiLocalVariablesLinkingLimitationException,
=======
    GatewayV2ApiToLambdaFunctionLocalVariablesLinkingLimitationException,
>>>>>>> 3d762cac
    GatewayV2AuthorizerToLambdaFunctionLocalVariablesLinkingLimitationException,
    GatewayV2IntegrationToGatewayV2ApiLocalVariablesLinkingLimitationException,
    GatewayV2IntegrationToLambdaFunctionLocalVariablesLinkingLimitationException,
    GatewayV2RouteToGatewayV2ApiLocalVariablesLinkingLimitationException,
    GatewayV2RouteToGatewayV2IntegrationLocalVariablesLinkingLimitationException,
    GatewayV2StageToGatewayV2ApiLocalVariablesLinkingLimitationException,
    InvalidResourceLinkingException,
    LambdaFunctionToApiGatewayIntegrationLocalVariablesLinkingLimitationException,
    LocalVariablesLinkingLimitationException,
    OneGatewayAuthorizerToLambdaFunctionLinkingLimitationException,
    OneGatewayAuthorizerToRestApiLinkingLimitationException,
    OneGatewayMethodToGatewayAuthorizerLinkingLimitationException,
    OneGatewayResourceToApiGatewayIntegrationLinkingLimitationException,
    OneGatewayResourceToApiGatewayIntegrationResponseLinkingLimitationException,
    OneGatewayResourceToApiGatewayMethodLinkingLimitationException,
    OneGatewayResourceToRestApiLinkingLimitationException,
<<<<<<< HEAD
    OneGatewayV2AuthorizerToGatewayV2ApiLinkingLimitationException,
=======
    OneGatewayV2ApiToLambdaFunctionLinkingLimitationException,
>>>>>>> 3d762cac
    OneGatewayV2AuthorizerToLambdaFunctionLinkingLimitationException,
    OneGatewayV2IntegrationToGatewayV2ApiLinkingLimitationException,
    OneGatewayV2IntegrationToLambdaFunctionLinkingLimitationException,
    OneGatewayV2RouteToGatewayV2ApiLinkingLimitationException,
    OneGatewayV2RouteToGatewayV2IntegrationLinkingLimitationException,
    OneGatewayV2StageToGatewayV2ApiLinkingLimitationException,
    OneLambdaFunctionResourceToApiGatewayIntegrationLinkingLimitationException,
    OneLambdaLayerLinkingLimitationException,
    OneResourceLinkingLimitationException,
    OneRestApiToApiGatewayIntegrationLinkingLimitationException,
    OneRestApiToApiGatewayIntegrationResponseLinkingLimitationException,
    OneRestApiToApiGatewayMethodLinkingLimitationException,
    OneRestApiToApiGatewayStageLinkingLimitationException,
    RestApiToApiGatewayIntegrationLocalVariablesLinkingLimitationException,
    RestApiToApiGatewayIntegrationResponseLocalVariablesLinkingLimitationException,
    RestApiToApiGatewayMethodLocalVariablesLinkingLimitationException,
    RestApiToApiGatewayStageLocalVariablesLinkingLimitationException,
)
from samcli.hook_packages.terraform.hooks.prepare.resources.apigw import INVOKE_ARN_FORMAT
from samcli.hook_packages.terraform.hooks.prepare.types import (
    ConstantValue,
    Expression,
    References,
    ResolvedReference,
    TFModule,
    TFResource,
)
from samcli.hook_packages.terraform.hooks.prepare.utilities import get_configuration_address
from samcli.hook_packages.terraform.lib.utils import build_cfn_logical_id

LAMBDA_FUNCTION_RESOURCE_ADDRESS_PREFIX = "aws_lambda_function."
LAMBDA_LAYER_RESOURCE_ADDRESS_PREFIX = "aws_lambda_layer_version."
API_GATEWAY_REST_API_RESOURCE_ADDRESS_PREFIX = "aws_api_gateway_rest_api."
API_GATEWAY_RESOURCE_RESOURCE_ADDRESS_PREFIX = "aws_api_gateway_resource."
API_GATEWAY_AUTHORIZER_RESOURCE_ADDRESS_PREFIX = "aws_api_gateway_authorizer."
API_GATEWAY_V2_INTEGRATION_RESOURCE_ADDRESS_PREFIX = "aws_apigatewayv2_integration"
API_GATEWAY_V2_API_RESOURCE_ADDRESS_PREFIX = "aws_apigatewayv2_api"
TERRAFORM_LOCAL_VARIABLES_ADDRESS_PREFIX = "local."
DATA_RESOURCE_ADDRESS_PREFIX = "data."

LOG = logging.getLogger(__name__)


def _default_tf_destination_value_id_extractor(value: str) -> str:
    """
    The default function to extract the Terraform destination resource id from the linking property value. The logic of
    this function is to return the same input value.

    Parameters
    ----------
    value: str
        linking property value

    Returns
    --------
    str:
        the extracted destination resource value.
    """
    return value


@dataclass
class ReferenceType:
    """
    This class is used to pass the linking attributes values to the callback functions.
    """

    value: str


@dataclass
class ExistingResourceReference(ReferenceType):
    """
    This class is used to pass the linking attributes values to the callback functions when the values are static values
    which means they are for an existing resources in AWS, and there is no matching resource in the customer TF Project.
    """

    value: str


@dataclass
class LogicalIdReference(ReferenceType):
    """
    This class is used to pass the linking attributes values to the callback functions when the values are Logical Ids
    for the destination resources defined in the customer TF project.
    """

    value: str


@dataclass
class ResourcePairExceptions:
    multiple_resource_linking_exception: Type[OneResourceLinkingLimitationException]
    local_variable_linking_exception: Type[LocalVariablesLinkingLimitationException]


@dataclass
class ResourceLinkingPair:
    source_resource_cfn_resource: Dict[str, List]
    source_resource_tf_config: Dict[str, TFResource]
    destination_resource_tf: Dict[str, Dict]
    tf_destination_attribute_name: str  # arn or id
    terraform_link_field_name: str
    cfn_link_field_name: str
    terraform_resource_type_prefix: str
    cfn_resource_update_call_back_function: Callable[[Dict, List[ReferenceType]], None]
    linking_exceptions: ResourcePairExceptions
    # function to extract the terraform destination value from the linking field value
    tf_destination_value_extractor_from_link_field_value_function: Callable[
        [str], str
    ] = _default_tf_destination_value_id_extractor


class ResourceLinker:
    _resource_pair: ResourceLinkingPair

    def __init__(self, resource_pair):
        self._resource_pair = resource_pair

    def link_resources(self) -> None:
        """
        Validate the ResourceLinkingPair object and link the corresponding source resource to destination resource
        """
        for config_address, resource in self._resource_pair.source_resource_tf_config.items():
            if config_address in self._resource_pair.source_resource_cfn_resource:
                LOG.debug("Linking destination resource for source resource: %s", resource.full_address)
                self._handle_linking(
                    resource,
                    self._resource_pair.source_resource_cfn_resource[config_address],
                )

    def _handle_linking(self, source_tf_resource: TFResource, cfn_source_resources: List[Dict]) -> None:
        """
        Resolve the destinations resource for the input source configuration resource,
        and then update the equivalent cfn source resource list.
        The source resource configuration resource in Terraform can match
        multiple actual resources in case if it was defined using count or for_each pattern.

        This method determines first which resources can be linked using the terraform config approach, and the linking
        fields approach based on if the resource's dependencies are applied or not.

        Parameters
        ----------
        source_tf_resource: TFResource
            The source resource Terraform configuration resource

        cfn_source_resources: List[Dict]
            A list of mapped source resources that are equivalent to the input terraform configuration source resource
        """

        LOG.debug(
            "Link resource configuration %s that has these instances %s.",
            source_tf_resource.full_address,
            cfn_source_resources,
        )

        # the config TF resource can map to different CFN resources like in case of using Count to define multiple
        # resources. This means after apply, each resource can have a different mapped child resources.
        # see the below example
        # resource "aws_lambda_function" "function1" {
        #   count = 2
        #   layers = ${count.index} == 0 ? [aws_lambda_layer_version.layer1.arn]: [aws_lambda_layer_version.layer2.arn]
        # }
        # resource "aws_lambda_layer_version" "layer1" { ... }
        # resource "aws_lambda_layer_version" "layer2" { ... }

        # It also means that it can happen that some of these resources depends on already applied children resources,
        # and other resources can depend on some unknown resource like if the customer update the HCL configuration
        # after applying it, and change one of the source resources to refer to a new child resource.

        # we need to filter out the applied resources and handle them using the actual linking fields mapping approach,
        # and the non-applied resources, we should use the linking algorithm based on the Config definition of the
        # resource

        # Filter out the applied and non-applied resources
        applied_cfn_resources = []
        non_applied_cfn_resources = []
        for cfn_resource in cfn_source_resources:
            linking_field_value = cfn_resource.get("Properties", {}).get(self._resource_pair.cfn_link_field_name)

            # if customer uses any non-applied resources to define the source resource property, Terraform will set
            # the property value to unknown in the Terraform plan.
            if linking_field_value is None:
                non_applied_cfn_resources.append(cfn_resource)
            else:
                applied_cfn_resources.append(cfn_resource)

        LOG.debug(
            "Link resource configuration %s that has these applied instances %s using linking fields approach.",
            source_tf_resource.full_address,
            applied_cfn_resources,
        )
        for applied_cfn_resource in applied_cfn_resources:
            self._link_using_linking_fields(applied_cfn_resource)

        self._link_using_terraform_config(source_tf_resource, non_applied_cfn_resources)

    def _link_using_terraform_config(self, source_tf_resource: TFResource, cfn_resources: List[Dict]):
        """
        Uses the Terraform Configuration to resolve the destination resources linked to the input terraform resource,
        then updates the cnf resources that match the input terraform resource.

        Parameters
        ----------
        source_tf_resource: TFResource
            The source resource Terraform configuration resource

        cfn_source_resources: List[Dict]
            A list of mapped source resources that are equivalent to the input terraform configuration source resource
        """

        if not cfn_resources:
            LOG.debug("No matching CFN resources for configuration %s", source_tf_resource.full_address)
            return

        LOG.debug(
            "Link resource configuration %s that has these applied instances %s using linking fields approach.",
            source_tf_resource.full_address,
            cfn_resources,
        )
        resolved_dest_resources = _resolve_resource_attribute(
            source_tf_resource, self._resource_pair.terraform_link_field_name
        )
        LOG.debug(
            "The resolved destination resources for source resource %s are %s",
            source_tf_resource.full_address,
            resolved_dest_resources,
        )
        dest_resources = self._process_resolved_resources(source_tf_resource, resolved_dest_resources)
        # The agreed limitation to support only 1 destination resource.
        if len(dest_resources) > 1:
            LOG.debug(
                "AWS SAM CLI does not support mapping the source resources %s to more than one destination resource.",
                source_tf_resource.full_address,
            )
            raise self._resource_pair.linking_exceptions.multiple_resource_linking_exception(
                dest_resources, source_tf_resource.full_address
            )
        if not dest_resources:
            LOG.debug(
                "There are no destination resources defined for the source resource %s, skipping linking.",
                source_tf_resource.full_address,
            )

            return

        for cfn_resource in cfn_resources:
            self._resource_pair.cfn_resource_update_call_back_function(cfn_resource, dest_resources)

    def _link_using_linking_fields(self, cfn_resource: Dict) -> None:
        """
        Depends on that all the child resources of the source resource are applied, and so we do not need to traverse
        the terraform configuration to define the destination resource. We will depend on the actual values of the
        linking fields, and find the destination resource that has the same value.

        Parameters
        ----------
        cfn_source_resource: Dict
            A mapped CFN source resource
        """
        # get the constant values of the linking field from the cfn_resource
        values = cfn_resource.get("Properties", {}).get(self._resource_pair.cfn_link_field_name)

        LOG.debug(
            "Link the source resource %s using linking property %s that has the value %s",
            cfn_resource,
            self._resource_pair.cfn_link_field_name,
            values,
        )

        # some resources can be linked to only one child resource like rest apis.
        # make the resource values as a list to make processing easier.
        if not isinstance(values, List):
            values = [values]

        # loop on the linking field values and call the Logical Id extractor function to extrac the destination resource
        # logical id.
        values = [
            self._resource_pair.tf_destination_value_extractor_from_link_field_value_function(value) for value in values
        ]

        # build map between the destination linking field property values, and resources' logical ids
        child_resources_linking_attributes_logical_id_mapping = {}
        for logical_id, destination_resource in self._resource_pair.destination_resource_tf.items():
            linking_attribute_value = destination_resource.get("values", {}).get(
                self._resource_pair.tf_destination_attribute_name
            )
            if linking_attribute_value:
                child_resources_linking_attributes_logical_id_mapping[linking_attribute_value] = logical_id

        LOG.debug(
            "The map between destination resources linking field %s, and resources logical ids is %s",
            self._resource_pair.tf_destination_attribute_name,
            child_resources_linking_attributes_logical_id_mapping,
        )

        dest_resources = [
            LogicalIdReference(child_resources_linking_attributes_logical_id_mapping[value])
            if value in child_resources_linking_attributes_logical_id_mapping
            else ExistingResourceReference(value)
            for value in values
        ]

        if not dest_resources:
            LOG.debug("Skipping linking call back, no destination resources discovered.")
            return

        LOG.debug("The value of the source resource linking field after mapping %s", dest_resources)
        self._resource_pair.cfn_resource_update_call_back_function(cfn_resource, dest_resources)

    def _process_resolved_resources(
        self,
        source_tf_resource: TFResource,
        resolved_destination_resource: List[Union[ConstantValue, ResolvedReference]],
    ) -> List[ReferenceType]:
        """
        Process the resolved destination resources.

        Parameters
        ----------
        source_tf_resource: TFResource
            The source Terraform resource.
        resolved_destination_resource: List[Union[ConstantValue, ResolvedReference]]
            The resolved destination resources to be processed for the input source resource.

        Returns
        --------
        List[Dict[str, str]]:
            The list of destination resources after processing
        """
        LOG.debug(
            "Map the resolved destination resources %s to configuration source resource %s.",
            resolved_destination_resource,
            source_tf_resource.full_address,
        )
        destination_resources = []
        does_refer_to_constant_values = False
        does_refer_to_data_sources = False
        for resolved_dest_resource in resolved_destination_resource:
            # Skip ConstantValue destination reference, as it will be already handled by terraform plan command.
            if isinstance(resolved_dest_resource, ConstantValue):
                does_refer_to_constant_values = True
            elif isinstance(resolved_dest_resource, ResolvedReference):
                processed_dest_resources = self._process_reference_resource_value(
                    source_tf_resource, resolved_dest_resource
                )
                if not processed_dest_resources:
                    does_refer_to_data_sources = True
                destination_resources += processed_dest_resources

        if (does_refer_to_constant_values or does_refer_to_data_sources) and len(destination_resources) > 0:
            LOG.debug(
                "Source resource %s to is referring to destination resource using an "
                "expression mixing between constant value or data "
                "sources and other resources references. AWS SAM CLI "
                "could not determine this source resources destination.",
                source_tf_resource.full_address,
            )
            raise self._resource_pair.linking_exceptions.multiple_resource_linking_exception(
                resolved_destination_resource, source_tf_resource.full_address
            )

        return destination_resources

    def _process_reference_resource_value(
        self, source_tf_resource: TFResource, resolved_destination_resource: ResolvedReference
    ) -> List[ReferenceType]:
        """
        Process the reference destination resource value of type ResolvedReference.

        Parameters
        ----------
        source_tf_resource: TFResource
            The source Terraform resource.
        resolved_destination_resource: ResolvedReference
            The resolved destination resource reference.

        Returns
        -------
        List[Dict[str, str]]
            The resolved values that will be used as a value for the mapped CFN resource attribute.
        """
        LOG.debug("Process the reference destination resources %s.", resolved_destination_resource.value)
        # skip processing the data source block, as it should be mapped while executing the terraform plan command.
        if resolved_destination_resource.value.startswith(DATA_RESOURCE_ADDRESS_PREFIX):
            LOG.debug(
                "Skip processing the reference destination resource %s, as it is referring to a data resource",
                resolved_destination_resource.value,
            )
            return []

        # resolved reference is a local variable
        if resolved_destination_resource.value.startswith(TERRAFORM_LOCAL_VARIABLES_ADDRESS_PREFIX):
            LOG.debug("AWS SAM CLI could not process the Local variables %s", resolved_destination_resource.value)
            raise self._resource_pair.linking_exceptions.local_variable_linking_exception(
                resolved_destination_resource.value, source_tf_resource.full_address
            )

        # Valid destination resource
        if resolved_destination_resource.value.startswith(self._resource_pair.terraform_resource_type_prefix):
            LOG.debug("Process the destination resource %s", resolved_destination_resource.value)
            if not resolved_destination_resource.value.endswith(self._resource_pair.tf_destination_attribute_name):
                LOG.debug(
                    "The used property in reference %s is not an ARN property", resolved_destination_resource.value
                )
                raise InvalidResourceLinkingException(
                    f"Could not use the value {resolved_destination_resource.value} as a "
                    f"destination resource for the source resource "
                    f"{source_tf_resource.full_address}. The source resource "
                    f"value should refer to valid destination resource ARN property."
                )

            # we need to the resource name by removing the attribute part from the reference value
            # as an example the reference will be look like aws_layer_version.layer1.arn
            # and the attribute name is `arn`, we need to remove the last 4 characters `.arn`
            # which is the length of the linking attribute `arn` in our example adding one for the `.` character
            tf_dest_res_name = resolved_destination_resource.value[
                len(self._resource_pair.terraform_resource_type_prefix) : -len(
                    self._resource_pair.tf_destination_attribute_name
                )
                - 1
            ]
            if resolved_destination_resource.module_address:
                tf_dest_resource_full_address = (
                    f"{resolved_destination_resource.module_address}."
                    f"{self._resource_pair.terraform_resource_type_prefix}"
                    f"{tf_dest_res_name}"
                )
            else:
                tf_dest_resource_full_address = (
                    f"{self._resource_pair.terraform_resource_type_prefix}{tf_dest_res_name}"
                )
            cfn_dest_resource_logical_id = build_cfn_logical_id(tf_dest_resource_full_address)
            LOG.debug(
                "The logical id of the resource referred by %s is %s",
                resolved_destination_resource.value,
                cfn_dest_resource_logical_id,
            )

            # validate that the found dest resource is in mapped dest resources, which means that it is created.
            # The resource can be defined in the TF plan configuration, but will not be created.
            dest_resources: List[ReferenceType] = []
            if cfn_dest_resource_logical_id in self._resource_pair.destination_resource_tf:
                LOG.debug(
                    "The resource referred by %s can be found in the mapped destination resources",
                    resolved_destination_resource.value,
                )
                dest_resources.append(LogicalIdReference(cfn_dest_resource_logical_id))
            return dest_resources
        # it means the source resource is referring to a wrong destination resource type
        LOG.debug(
            "The used reference %s is not the correct destination resource type.", resolved_destination_resource.value
        )
        raise InvalidResourceLinkingException(
            f"Could not use the value {resolved_destination_resource.value} as a destination for the source resource "
            f"{source_tf_resource.full_address}. The source resource value should refer to valid destination ARN "
            f"property."
        )


def _build_module(
    module_name: Optional[str],
    module_configuration: Dict,
    input_variables: Dict[str, Expression],
    parent_module_address: Optional[str],
) -> TFModule:
    """
    Builds and returns a TFModule

    Parameters
    ==========
    module_name: Optional[str]
        The module's name, if any
    module_configuration: Dict
        The module object from the terraform configuration
    input_variables: Dict[str, Expression]
        The input variables sent into the module
    parent_module_address: Optional[str]
        The module's parent address, if any

    Returns
    =======
    TFModule
        The constructed TFModule
    """
    module = TFModule(None, None, {}, {}, {}, {})

    module.full_address = _build_module_full_address(module_name, parent_module_address)
    LOG.debug("Parsing module:` %s", module.full_address or "root")

    if not module_configuration:
        raise InvalidResourceLinkingException(f"No module configuration for module: {module.full_address or 'root'}")

    LOG.debug("Parsing module variables")
    module.variables = _build_module_variables_from_configuration(module_configuration, input_variables)

    LOG.debug("Parsing module resources")
    module.resources = _build_module_resources_from_configuration(module_configuration, module)

    LOG.debug("Parsing module outputs")
    module.outputs = _build_module_outputs_from_configuration(module_configuration)

    LOG.debug("Parsing module calls")
    module.child_modules = _build_child_modules_from_configuration(module_configuration, module)

    return module


def _build_module_full_address(module_name: Optional[str], parent_module_address: Optional[str]) -> Optional[str]:
    """
    Returns the full address of a module, depending on whether it has a module name and a parent module address.

    Parameters
    ==========
    module_name: Optional[str]
        The module's name, if any
    parent_module_address: Optional[str]
        The module's parent address, if any

    Returns
    =======
    Optional[str]
        Returns None if no module_name is provided (e.g. root module).
        Returns module.<module_name> if a module_name is provided
        Returns <parent_module_address>.module.<module_name> if both module_name and
            parent_module_address are provided
    """
    full_address = None
    if module_name:
        full_address = f"module.{module_name}"
        if parent_module_address:
            full_address = f"{parent_module_address}.{full_address}"

    return full_address


def _build_module_variables_from_configuration(
    module_configuration: Dict, input_variables: Dict[str, Expression]
) -> Dict[str, Expression]:
    """
    Builds and returns module variables as Expressions using a module terraform configuration

    Parameters
    ==========
    module_configuration: dict
        The module object from the terraform configuration
    input_variables: Dict[str, Expression]
        The input variables sent into the module to override default variables

    Returns
    =======
    Dict[str, Expression]
        Dictionary with the variable names as keys and parsed Expression as values.
    """
    module_variables: Dict[str, Expression] = {}

    default_variables = module_configuration.get("variables", {})
    for variable_name, variable_value in default_variables.items():
        module_variables[variable_name] = ConstantValue(variable_value.get("default"))
    module_variables.update(input_variables)

    return module_variables


def _build_module_resources_from_configuration(module_configuration: Dict, module: TFModule) -> Dict[str, TFResource]:
    """
    Builds and returns module TFResources using a module terraform configuration

    Parameters
    ==========
    module_configuration: dict
        The module object from the terraform configuration
    module: TFModule
        The TFModule whose resources we're parsing

    Returns
    =======
    Dict[TFResource]
        Dictionary of TFResource for the parsed resources from the config, and the key is the resource address
    """
    module_resources = {}

    config_resources = module_configuration.get("resources", [])
    for config_resource in config_resources:
        resource_attributes: Dict[str, Expression] = {}

        expressions = config_resource.get("expressions", {})
        for expression_name, expression_value in expressions.items():
            # we do not process the attributes of type dictionary
            # Todo add dictionary type attributes post beta
            if isinstance(expression_value, list):
                LOG.debug("Skip processing the attribute %s as its value is a map.", expression_name)
                continue

            parsed_expression = _build_expression_from_configuration(expression_value)
            if parsed_expression:
                resource_attributes[expression_name] = parsed_expression

        resource_address = config_resource.get("address")
        resource_type = config_resource.get("type")
        module_resources[resource_address] = TFResource(resource_address, resource_type, module, resource_attributes)

    return module_resources


def _build_module_outputs_from_configuration(module_configuration: Dict) -> Dict[str, Expression]:
    """
    Builds and returns module outputs as Expressions using a module terraform configuration

    Parameters
    ==========
    module_configuration: dict
        The module object from the terraform configuration

    Returns
    =======
    Dict[str, Expression]
        Dictionary with the output names as keys and parsed Expression as values.
    """
    module_outputs = {}

    config_outputs = module_configuration.get("outputs", {})
    for output_name, output_value in config_outputs.items():
        expression = output_value.get("expression", {})
        parsed_expression = _build_expression_from_configuration(expression)
        if parsed_expression:
            module_outputs[output_name] = parsed_expression

    return module_outputs


def _build_child_modules_from_configuration(module_configuration: Dict, module: TFModule) -> Dict[str, TFModule]:
    """
    Builds and returns child TFModules using a module terraform configuration

    Parameters
    ==========
    module_configuration: dict
        The module object from the terraform configuration
    module: TFModule
        The TFModule whose child modules we're building

    Returns
    =======
    Dict[str, TFModule]
        Dictionary with the module names as keys and parsed TFModule as values.
    """
    child_modules = {}

    module_calls = module_configuration.get("module_calls", {})
    for module_call_name, module_call_value in module_calls.items():
        module_call_input_variables: Dict[str, Expression] = {}

        expressions = module_call_value.get("expressions", {})
        for expression_name, expression_value in expressions.items():
            parsed_expression = _build_expression_from_configuration(expression_value)
            if parsed_expression:
                module_call_input_variables[expression_name] = parsed_expression

        module_call_module_config = module_call_value.get("module", {})
        module_call_built_module = _build_module(
            module_call_name, module_call_module_config, module_call_input_variables, module.full_address
        )

        module_call_built_module.parent_module = module
        child_modules[module_call_name] = module_call_built_module

    return child_modules


def _build_expression_from_configuration(expression_configuration: Dict) -> Optional[Expression]:
    """
    Parses an Expression from an expression terraform configuration.

    Parameters
    ==========
    expression_configuration: dict
        The expression object from the terraform configuration

    Returns
    =======
    Expression
        The parsed expression
    """
    constant_value = expression_configuration.get("constant_value")
    references = expression_configuration.get("references")

    parsed_expression: Optional[Expression] = None

    if constant_value is not None:
        parsed_expression = ConstantValue(constant_value)
    elif references is not None:
        parsed_expression = References(references)

    return parsed_expression


def _clean_references_list(references: List[str]) -> List[str]:
    """
    Return a new copy of the complete references list.

    e.g. given a list of references like
    [
        'aws_lambda_layer_version.layer1[0].arn',
        'aws_lambda_layer_version.layer1[0]',
        'aws_lambda_layer_version.layer1',
    ]
    We want only the first complete reference ('aws_lambda_layer_version.layer1[0].arn')

    Parameters
    ----------
    references: List[str]
        A list of reference strings

    Returns
    -------
    List[str]
        A copy of a cleaned list of reference strings
    """
    cleaned_references = []
    copied_references = sorted(references, reverse=True)
    if not references:
        return []
    cleaned_references.append(copied_references[0])
    for i in range(1, len(copied_references)):
        if not cleaned_references[-1].startswith(copied_references[i]):
            cleaned_references.append(copied_references[i])
    return cleaned_references


def _resolve_module_output(module: TFModule, output_name: str) -> List[Union[ConstantValue, ResolvedReference]]:
    """
    Resolves any references in the output section of the module

    Parameters
    ----------
    module : Module
        The module with outputs to search
    output_name : str
        The value to resolve

    Returns
    -------
    List[Union[ConstantValue, ResolvedReference]]
        A list of resolved values
    """
    results: List[Union[ConstantValue, ResolvedReference]] = []

    output = module.outputs.get(output_name)

    if not output:
        raise InvalidResourceLinkingException(f"Output {output_name} was not found in module {module.full_address}")

    output_value = output.value

    LOG.debug("Resolving output {%s} for module {%s}", output_name, module.full_address)

    if isinstance(output, ConstantValue):
        LOG.debug(
            "Resolved constant value {%s} for module {%s} for output {%s}",
            output.value,
            module.full_address,
            output_name,
        )

        results.append(output)
    elif isinstance(output, References):
        LOG.debug("Found references for module {%s} for output {%s}", module.full_address, output_name)

        cleaned_references = _clean_references_list(output_value)

        for reference in cleaned_references:
            if reference.startswith("var."):
                LOG.debug(
                    "Resolving variable reference {%s} for module {%s} for output {%s}",
                    reference,
                    module.full_address,
                    output_name,
                )

                stripped_reference = get_configuration_address(reference[reference.find(".") + 1 :])
                results += _resolve_module_variable(module, stripped_reference)
            elif reference.startswith("module."):
                LOG.debug(
                    "Resolving module reference {%s} for module {%s} for output {%s}",
                    reference,
                    module.full_address,
                    output_name,
                )

                # validate that the reference is in the format: module.name.output
                if re.fullmatch(r"module(?:\.[^\.]+){2}", reference) is None:
                    raise InvalidResourceLinkingException(
                        f"Module {module.full_address} contains an invalid reference {reference}"
                    )

                # module.bbb.ccc => bbb
                module_name = reference[reference.find(".") + 1 : reference.rfind(".")]
                # module.bbb.ccc => ccc
                output_name = reference[reference.rfind(".") + 1 :]

                stripped_reference = get_configuration_address(module_name)

                if not module.child_modules:
                    raise InvalidResourceLinkingException(
                        f"Module {module.full_address} does not have child modules defined"
                    )

                child_module = module.child_modules.get(stripped_reference)

                if not child_module:
                    raise InvalidResourceLinkingException(
                        f"Module {module.full_address} does not have {stripped_reference} as a child module"
                    )

                results += _resolve_module_output(child_module, output_name)
            else:
                LOG.debug(
                    "Resolved reference {%s} for module {%s} for output {%s}",
                    reference,
                    module.full_address,
                    output_name,
                )

                results.append(ResolvedReference(reference, module.full_address))

    return results


def _resolve_module_variable(module: TFModule, variable_name: str) -> List[Union[ConstantValue, ResolvedReference]]:
    # return a list of the values that resolve the passed variable
    # name in the input module.
    results: List[Union[ConstantValue, ResolvedReference]] = []

    LOG.debug("Resolving module variable for module (%s) and variable (%s)", module.module_name, variable_name)

    var_value = module.variables.get(variable_name)

    if not var_value:
        raise InvalidResourceLinkingException(
            message=f"The variable {variable_name} could not be found in module {module.module_name}."
        )

    # check the possible constant value for this variable
    if isinstance(var_value, ConstantValue) and var_value is not None:
        LOG.debug("Found a constant value (%s) in module (%s)", var_value.value, module.module_name)
        results.append(ConstantValue(var_value.value))

    # check the possible references value for this variable
    if isinstance(var_value, References) and var_value is not None:
        LOG.debug("Found references (%s) in module (%s)", var_value.value, module.module_name)
        cleaned_references = _clean_references_list(var_value.value)
        for reference in cleaned_references:
            LOG.debug("Resolving reference: %s", reference)
            # refer to a variable passed to this module from its parent module
            if reference.startswith("var."):
                config_var_name = get_configuration_address(reference[len("var.") :])
                if module.parent_module:
                    results += _resolve_module_variable(module.parent_module, config_var_name)
            # refer to another module output. This module will be defined in the same level as this module
            elif reference.startswith("module."):
                module_name = reference[reference.find(".") + 1 : reference.rfind(".")]
                config_module_name = get_configuration_address(module_name)
                output_name = reference[reference.rfind(".") + 1 :]
                if (
                    module.parent_module
                    and module.parent_module.child_modules
                    and module.parent_module.child_modules.get(config_module_name)
                ):
                    # using .get() gives us Optional[TFModule], if conditional already validates child module exists
                    # access list directly instead
                    child_module = module.parent_module.child_modules[config_module_name]
                    results += _resolve_module_output(child_module, output_name)
                else:
                    raise InvalidResourceLinkingException(f"Couldn't find child module {config_module_name}.")
            # this means either a resource, data source, or local.variables.
            elif module.parent_module:
                results.append(ResolvedReference(reference, module.parent_module.full_address))
            else:
                raise InvalidResourceLinkingException("Resource linking entered an invalid state.")

    return results


def _resolve_resource_attribute(
    resource: TFResource, attribute_name: str
) -> List[Union[ConstantValue, ResolvedReference]]:
    """
    Return a list of the values that resolve the passed attribute name in the input terraform resource configuration

    Parameters
    ----------
    resource: TFResource
        A terraform resource

    attribute_name: str
        The attribute name that needs to be resolved.

    Returns
    -------
    List[Union[ConstantValue, ResolvedReference]]
        A list of combination of constant values and/or references to other terraform resources attributes.
    """

    results: List[Union[ConstantValue, ResolvedReference]] = []
    LOG.debug(
        "Resolving resource attribute for resource (%s) and attribute (%s)", resource.full_address, attribute_name
    )

    attribute_value = resource.attributes.get(attribute_name)
    if attribute_value is None:
        LOG.debug("The value of the attribute %s is None for resource %s", attribute_name, resource.full_address)
        return results

    if not isinstance(attribute_value, ConstantValue) and not isinstance(attribute_value, References):
        raise InvalidResourceLinkingException(
            message=f"The attribute {attribute_name} has unexpected type in resource {resource.full_address}."
        )

    # check the possible constant value for this attribute
    if isinstance(attribute_value, ConstantValue):
        LOG.debug(
            "Found a constant value (%s) for attribute (%s) in resource (%s)",
            attribute_value.value,
            attribute_name,
            resource.full_address,
        )
        results.append(ConstantValue(attribute_value.value))
        return results

    # resolve the attribute reference value
    LOG.debug(
        "Found references (%s) for attribute (%s) in resource (%s)",
        attribute_value.value,
        attribute_name,
        resource.full_address,
    )
    cleaned_references = _clean_references_list(attribute_value.value)

    for reference in cleaned_references:
        # refer to a variable passed to this resource module from its parent module
        if reference.startswith("var."):
            config_var_name = get_configuration_address(reference[len("var.") :])
            LOG.debug("Traversing a variable reference: %s to variable named %s", reference, config_var_name)
            results += _resolve_module_variable(resource.module, config_var_name)

        # refer to another module output. This module will be defined in the same level as the resource
        elif reference.startswith("module."):
            # validate that the reference is in the format: module.name.output
            if re.fullmatch(r"module(?:\.[^\.]+){2}", reference) is None:
                LOG.debug("Could not traverse the module output reference: %s", reference)
                raise InvalidResourceLinkingException(
                    f"The attribute {attribute_name} in Resource {resource.full_address} has an invalid reference "
                    f"{reference} value"
                )

            module_name = reference[reference.find(".") + 1 : reference.rfind(".")]
            config_module_name = get_configuration_address(module_name)
            output_name = reference[reference.rfind(".") + 1 :]
            LOG.debug(
                "Traversing the module output reference: %s to the output named %s in module %s",
                reference,
                output_name,
                config_module_name,
            )

            if not resource.module.child_modules or resource.module.child_modules.get(config_module_name) is None:
                raise InvalidResourceLinkingException(
                    f"The input resource {resource.full_address} does not have a parent module, or we could not "
                    f"find the child module {config_module_name}."
                )

            results += _resolve_module_output(resource.module.child_modules[config_module_name], output_name)

        # this means either a resource, data source, or local.variables.
        else:
            results.append(ResolvedReference(reference, resource.module.full_address))
    return results


def _link_lambda_functions_to_layers_call_back(
    function_cfn_resource: Dict, referenced_resource_values: List[ReferenceType]
) -> None:
    """
    Callback function that used by the linking algorith to update a Lambda Function CFN Resource with
    the list of layers ids. Layers ids can be reference to other Layers resources define in the customer project,
    or ARN values to layers exist in customer's account.

    Parameters
    ----------
    function_cfn_resource: Dict
        Lambda Function CFN resource
    referenced_resource_values: List[ReferenceType]
        List of referenced layers either as the logical ids of layers resources defined in the customer project, or
        ARN values for actual layers defined in customer's account.
    """
    ref_list = [
        {"Ref": logical_id.value} if isinstance(logical_id, LogicalIdReference) else logical_id.value
        for logical_id in referenced_resource_values
    ]
    function_cfn_resource["Properties"]["Layers"] = ref_list


def _link_gateway_resources_to_gateway_rest_apis(
    gateway_resources_tf_configs: Dict[str, TFResource],
    gateway_resources_cfn_resources: Dict[str, List],
    rest_apis_terraform_resources: Dict[str, Dict],
):
    """
    Iterate through all the resources and link the corresponding Rest API resource to each Gateway Resource resource.

    Parameters
    ----------
    gateway_resources_tf_configs: Dict[str, TFResource]
        Dictionary of configuration Gateway Resource resources
    gateway_resources_cfn_resources: Dict[str, List]
        Dictionary containing resolved configuration addresses matched up to the cfn Gateway Resource
    rest_apis_terraform_resources: Dict[str, Dict]
        Dictionary of all actual terraform Rest API resources (not configuration resources). The dictionary's key is the
        calculated logical id for each resource.
    """
    resource_linking_pairs = [
        ResourceLinkingPair(
            source_resource_cfn_resource=gateway_resources_cfn_resources,
            source_resource_tf_config=gateway_resources_tf_configs,
            destination_resource_tf=rest_apis_terraform_resources,
            tf_destination_attribute_name="id",
            terraform_link_field_name="rest_api_id",
            cfn_link_field_name="RestApiId",
            terraform_resource_type_prefix=API_GATEWAY_REST_API_RESOURCE_ADDRESS_PREFIX,
            cfn_resource_update_call_back_function=_link_gateway_resource_to_gateway_rest_apis_rest_api_id_call_back,
            linking_exceptions=ResourcePairExceptions(
                multiple_resource_linking_exception=OneGatewayResourceToRestApiLinkingLimitationException,
                local_variable_linking_exception=GatewayResourceToGatewayRestApiLocalVariablesLinkingLimitationException,
            ),
        ),
        ResourceLinkingPair(
            source_resource_cfn_resource=gateway_resources_cfn_resources,
            source_resource_tf_config=gateway_resources_tf_configs,
            destination_resource_tf=rest_apis_terraform_resources,
            tf_destination_attribute_name="root_resource_id",
            terraform_link_field_name="parent_id",
            cfn_link_field_name="ResourceId",
            terraform_resource_type_prefix=API_GATEWAY_REST_API_RESOURCE_ADDRESS_PREFIX,
            cfn_resource_update_call_back_function=_link_gateway_resource_to_gateway_rest_apis_parent_id_call_back,
            linking_exceptions=ResourcePairExceptions(
                multiple_resource_linking_exception=OneGatewayResourceToRestApiLinkingLimitationException,
                local_variable_linking_exception=GatewayResourceToGatewayRestApiLocalVariablesLinkingLimitationException,
            ),
        ),
    ]
    for resource_linking_pair in resource_linking_pairs:
        ResourceLinker(resource_linking_pair).link_resources()


def _link_lambda_functions_to_layers(
    lambda_config_funcs_conf_cfn_resources: Dict[str, TFResource],
    lambda_funcs_conf_cfn_resources: Dict[str, List],
    lambda_layers_terraform_resources: Dict[str, Dict],
):
    """
    Iterate through all the resources and link the corresponding Lambda Layers to each Lambda Function

    Parameters
    ----------
    lambda_config_funcs_conf_cfn_resources: Dict[str, TFResource]
        Dictionary of configuration lambda resources
    lambda_funcs_conf_cfn_resources: Dict[str, List]
        Dictionary containing resolved configuration addresses matched up to the cfn Lambda functions
    lambda_layers_terraform_resources: Dict[str, Dict]
        Dictionary of all actual terraform layers resources (not configuration resources). The dictionary's key is the
        calculated logical id for each resource
    """
    exceptions = ResourcePairExceptions(
        multiple_resource_linking_exception=OneLambdaLayerLinkingLimitationException,
        local_variable_linking_exception=FunctionLayerLocalVariablesLinkingLimitationException,
    )
    resource_linking_pair = ResourceLinkingPair(
        source_resource_cfn_resource=lambda_funcs_conf_cfn_resources,
        source_resource_tf_config=lambda_config_funcs_conf_cfn_resources,
        destination_resource_tf=lambda_layers_terraform_resources,
        tf_destination_attribute_name="arn",
        terraform_link_field_name="layers",
        cfn_link_field_name="Layers",
        terraform_resource_type_prefix=LAMBDA_LAYER_RESOURCE_ADDRESS_PREFIX,
        cfn_resource_update_call_back_function=_link_lambda_functions_to_layers_call_back,
        linking_exceptions=exceptions,
    )
    ResourceLinker(resource_linking_pair).link_resources()


def _link_gateway_resource_to_gateway_rest_apis_rest_api_id_call_back(
    gateway_cfn_resource: Dict, referenced_rest_apis_values: List[ReferenceType]
) -> None:
    """
    Callback function that used by the linking algorithm to update an Api Gateway resource
    (Method, Integration, or Integration Response) CFN Resource with a reference to the Rest Api resource.

    Parameters
    ----------
    gateway_cfn_resource: Dict
        API Gateway CFN resource
    referenced_rest_apis_values: List[ReferenceType]
        List of referenced REST API either as the logical id of REST API resource defined in the customer project, or
        ARN values for actual REST API resource defined in customer's account. This list should always contain one
        element only.
    """
    # if the destination rest api list contains more than one element, so we have an issue in our linking logic
    if len(referenced_rest_apis_values) > 1:
        raise InvalidResourceLinkingException("Could not link multiple Rest APIs to one Gateway resource")

    if not referenced_rest_apis_values:
        LOG.info("Unable to find any references to Rest APIs, skip linking Gateway resources")
        return

    logical_id = referenced_rest_apis_values[0]
    gateway_cfn_resource["Properties"]["RestApiId"] = (
        {"Ref": logical_id.value} if isinstance(logical_id, LogicalIdReference) else logical_id.value
    )


def _link_gateway_resource_to_gateway_resource_call_back(
    gateway_resource_cfn_resource: Dict, referenced_gateway_resource_values: List[ReferenceType]
) -> None:
    """
    Callback function that is used by the linking algorithm to update an Api Gateway resource
    (Method, Integration, or Integration Response) CFN with a reference to the Gateway Resource resource.

    Parameters
    ----------
    gateway_resource_cfn_resource: Dict
        API Gateway resource CFN resource
    referenced_gateway_resource_values: List[ReferenceType]
        List of referenced Gateway Resources either as the logical id of Gateway Resource resource
        defined in the customer project, or ARN values for actual Gateway Resources resource defined
        in customer's account. This list should always contain one element only.
    """
    if len(referenced_gateway_resource_values) > 1:
        raise InvalidResourceLinkingException("Could not link multiple Gateway Resources to one Gateway resource")

    if not referenced_gateway_resource_values:
        LOG.info("Unable to find any references to the Gateway Resource, skip linking Gateway resources")
        return

    logical_id = referenced_gateway_resource_values[0]
    gateway_resource_cfn_resource["Properties"]["ResourceId"] = (
        {"Ref": logical_id.value} if isinstance(logical_id, LogicalIdReference) else logical_id.value
    )


def _link_gateway_resource_to_gateway_rest_apis_parent_id_call_back(
    gateway_cfn_resource: Dict, referenced_rest_apis_values: List[ReferenceType]
) -> None:
    """
    Callback function that used by the linking algorithm to update an Api Gateway Resource CFN Resource with
    a reference to the Rest Api resource.

    Parameters
    ----------
    gateway_cfn_resource: Dict
        API Gateway Method CFN resource
    referenced_rest_apis_values: List[ReferenceType]
        List of referenced REST API either as the logical id of REST API resource defined in the customer project, or
        ARN values for actual REST API resource defined in customer's account. This list should always contain one
        element only.
    """
    # if the destination rest api list contains more than one element, so we have an issue in our linking logic
    if len(referenced_rest_apis_values) > 1:
        raise InvalidResourceLinkingException("Could not link multiple Rest APIs to one Gateway resource")

    if not referenced_rest_apis_values:
        LOG.info("Unable to find any references to Rest APIs, skip linking Rest API to Gateway resource")
        return

    logical_id = referenced_rest_apis_values[0]
    gateway_cfn_resource["Properties"]["ParentId"] = (
        {"Fn::GetAtt": [logical_id.value, "RootResourceId"]}
        if isinstance(logical_id, LogicalIdReference)
        else logical_id.value
    )


def _link_gateway_methods_to_gateway_rest_apis(
    gateway_methods_config_resources: Dict[str, TFResource],
    gateway_methods_config_address_cfn_resources_map: Dict[str, List],
    rest_apis_terraform_resources: Dict[str, Dict],
):
    """
    Iterate through all the resources and link the corresponding Rest API resource to each Gateway Method resource.

    Parameters
    ----------
    gateway_methods_config_resources: Dict[str, TFResource]
        Dictionary of configuration Gateway Methods
    gateway_methods_config_address_cfn_resources_map: Dict[str, List]
        Dictionary containing resolved configuration addresses matched up to the cfn Gateway Method
    rest_apis_terraform_resources: Dict[str, Dict]
        Dictionary of all actual terraform Rest API resources (not configuration resources). The dictionary's key is the
        calculated logical id for each resource.
    """

    exceptions = ResourcePairExceptions(
        multiple_resource_linking_exception=OneRestApiToApiGatewayMethodLinkingLimitationException,
        local_variable_linking_exception=RestApiToApiGatewayMethodLocalVariablesLinkingLimitationException,
    )
    resource_linking_pair = ResourceLinkingPair(
        source_resource_cfn_resource=gateway_methods_config_address_cfn_resources_map,
        source_resource_tf_config=gateway_methods_config_resources,
        destination_resource_tf=rest_apis_terraform_resources,
        tf_destination_attribute_name="id",
        terraform_link_field_name="rest_api_id",
        cfn_link_field_name="RestApiId",
        terraform_resource_type_prefix=API_GATEWAY_REST_API_RESOURCE_ADDRESS_PREFIX,
        cfn_resource_update_call_back_function=_link_gateway_resource_to_gateway_rest_apis_rest_api_id_call_back,
        linking_exceptions=exceptions,
    )
    ResourceLinker(resource_linking_pair).link_resources()


def _link_gateway_stage_to_rest_api(
    gateway_stages_config_resources: Dict[str, TFResource],
    gateway_stages_config_address_cfn_resources_map: Dict[str, List],
    rest_apis_terraform_resources: Dict[str, Dict],
):
    """
    Iterate through all the resources and link the corresponding Gateway Stage to each Gateway Rest API resource.

    Parameters
    ----------
    gateway_stages_config_resources: Dict[str, TFResource]
        Dictionary of configuration Gateway Stages
    gateway_stages_config_address_cfn_resources_map: Dict[str, List]
        Dictionary containing resolved configuration addresses matched up to the cfn Gateway Stage
    rest_apis_terraform_resources: Dict[str, Dict]
        Dictionary of all actual terraform Rest API resources (not configuration resources).
        The dictionary's key is the calculated logical id for each resource.
    """
    exceptions = ResourcePairExceptions(
        multiple_resource_linking_exception=OneRestApiToApiGatewayStageLinkingLimitationException,
        local_variable_linking_exception=RestApiToApiGatewayStageLocalVariablesLinkingLimitationException,
    )
    resource_linking_pair = ResourceLinkingPair(
        source_resource_cfn_resource=gateway_stages_config_address_cfn_resources_map,
        source_resource_tf_config=gateway_stages_config_resources,
        destination_resource_tf=rest_apis_terraform_resources,
        tf_destination_attribute_name="id",
        terraform_link_field_name="rest_api_id",
        cfn_link_field_name="RestApiId",
        terraform_resource_type_prefix=API_GATEWAY_REST_API_RESOURCE_ADDRESS_PREFIX,
        cfn_resource_update_call_back_function=_link_gateway_resource_to_gateway_rest_apis_rest_api_id_call_back,
        linking_exceptions=exceptions,
    )
    ResourceLinker(resource_linking_pair).link_resources()


def _link_gateway_method_to_gateway_resource(
    gateway_method_config_resources: Dict[str, TFResource],
    gateway_method_config_address_cfn_resources_map: Dict[str, List],
    gateway_resources_terraform_resources: Dict[str, Dict],
):
    """
    Iterate through all the resources and link the corresponding
    Gateway Method resources to each Gateway Resource resources.

    Parameters
    ----------
    gateway_method_config_resources: Dict[str, TFResource]
        Dictionary of configuration Gateway Methods
    gateway_method_config_address_cfn_resources_map: Dict[str, List]
        Dictionary containing resolved configuration addresses matched up to the cfn Gateway Stage
    gateway_resources_terraform_resources: Dict[str, Dict]
        Dictionary of all actual terraform Rest API resources (not configuration resources).
        The dictionary's key is the calculated logical id for each resource.
    """
    exceptions = ResourcePairExceptions(
        multiple_resource_linking_exception=OneGatewayResourceToApiGatewayMethodLinkingLimitationException,
        local_variable_linking_exception=GatewayResourceToApiGatewayMethodLocalVariablesLinkingLimitationException,
    )
    resource_linking_pair = ResourceLinkingPair(
        source_resource_cfn_resource=gateway_method_config_address_cfn_resources_map,
        source_resource_tf_config=gateway_method_config_resources,
        destination_resource_tf=gateway_resources_terraform_resources,
        tf_destination_attribute_name="id",
        terraform_link_field_name="resource_id",
        cfn_link_field_name="ResourceId",
        terraform_resource_type_prefix=API_GATEWAY_RESOURCE_RESOURCE_ADDRESS_PREFIX,
        cfn_resource_update_call_back_function=_link_gateway_resource_to_gateway_resource_call_back,
        linking_exceptions=exceptions,
    )
    ResourceLinker(resource_linking_pair).link_resources()


def _link_gateway_integrations_to_gateway_rest_apis(
    gateway_integrations_config_resources: Dict[str, TFResource],
    gateway_integrations_config_address_cfn_resources_map: Dict[str, List],
    rest_apis_terraform_resources: Dict[str, Dict],
):
    """
    Iterate through all the resources and link the corresponding Rest API resource to each Gateway Integration resource.

    Parameters
    ----------
    gateway_integrations_config_resources: Dict[str, TFResource]
        Dictionary of configuration Gateway Integrations
    gateway_integrations_config_address_cfn_resources_map: Dict[str, List]
        Dictionary containing resolved configuration addresses matched up to the cfn Gateway Integration
    rest_apis_terraform_resources: Dict[str, Dict]
        Dictionary of all actual terraform Rest API resources (not configuration resources). The dictionary's key is the
        calculated logical id for each resource.
    """

    exceptions = ResourcePairExceptions(
        multiple_resource_linking_exception=OneRestApiToApiGatewayIntegrationLinkingLimitationException,
        local_variable_linking_exception=RestApiToApiGatewayIntegrationLocalVariablesLinkingLimitationException,
    )
    resource_linking_pair = ResourceLinkingPair(
        source_resource_cfn_resource=gateway_integrations_config_address_cfn_resources_map,
        source_resource_tf_config=gateway_integrations_config_resources,
        destination_resource_tf=rest_apis_terraform_resources,
        tf_destination_attribute_name="id",
        terraform_link_field_name="rest_api_id",
        cfn_link_field_name="RestApiId",
        terraform_resource_type_prefix=API_GATEWAY_REST_API_RESOURCE_ADDRESS_PREFIX,
        cfn_resource_update_call_back_function=_link_gateway_resource_to_gateway_rest_apis_rest_api_id_call_back,
        linking_exceptions=exceptions,
    )
    ResourceLinker(resource_linking_pair).link_resources()


def _link_gateway_integrations_to_gateway_resource(
    gateway_integrations_config_resources: Dict[str, TFResource],
    gateway_integrations_config_address_cfn_resources_map: Dict[str, List],
    gateway_resources_terraform_resources: Dict[str, Dict],
):
    """
    Iterate through all the resources and link the corresponding
    Gateway Resource resource to each Gateway Integration resource.

    Parameters
    ----------
    gateway_integrations_config_resources: Dict[str, TFResource]
        Dictionary of configuration Gateway Integrations
    gateway_integrations_config_address_cfn_resources_map: Dict[str, List]
        Dictionary containing resolved configuration addresses matched up to the cfn Gateway Integration
    gateway_resources_terraform_resources: Dict[str, Dict]
        Dictionary of all actual terraform Rest API resources (not configuration resources). The dictionary's key is the
        calculated logical id for each resource.
    """

    exceptions = ResourcePairExceptions(
        multiple_resource_linking_exception=OneGatewayResourceToApiGatewayIntegrationLinkingLimitationException,
        local_variable_linking_exception=GatewayResourceToApiGatewayIntegrationLocalVariablesLinkingLimitationException,
    )
    resource_linking_pair = ResourceLinkingPair(
        source_resource_cfn_resource=gateway_integrations_config_address_cfn_resources_map,
        source_resource_tf_config=gateway_integrations_config_resources,
        destination_resource_tf=gateway_resources_terraform_resources,
        tf_destination_attribute_name="id",
        terraform_link_field_name="resource_id",
        cfn_link_field_name="ResourceId",
        terraform_resource_type_prefix=API_GATEWAY_RESOURCE_RESOURCE_ADDRESS_PREFIX,
        cfn_resource_update_call_back_function=_link_gateway_resource_to_gateway_resource_call_back,
        linking_exceptions=exceptions,
    )
    ResourceLinker(resource_linking_pair).link_resources()


def _link_gateway_integration_to_function_call_back(
    gateway_integration_cfn_resource: Dict, referenced_gateway_resource_values: List[ReferenceType]
) -> None:
    """
    Callback function that is used by the linking algorithm to update an Api Gateway integration CFN Resource with
    a reference to the Lambda function resource through the AWS_PROXY integration.

    Parameters
    ----------
    gateway_integration_cfn_resource: Dict
        API Gateway integration CFN resource
    referenced_gateway_resource_values: List[ReferenceType]
        List of referenced Gateway Resources either as the logical id of Gateway Resource resource
        defined in the customer project, or ARN values for actual Gateway Resources resource defined
        in customer's account. This list should always contain one element only.
    """
    if len(referenced_gateway_resource_values) > 1:
        raise InvalidResourceLinkingException(
            "Could not link multiple Lambda functions to one Gateway integration resource"
        )

    if not referenced_gateway_resource_values:
        LOG.info(
            "Unable to find any references to Lambda functions, skip linking Lambda function to Gateway integration"
        )
        return

    logical_id = referenced_gateway_resource_values[0]
    gateway_integration_cfn_resource["Properties"]["Uri"] = (
        {"Fn::Sub": INVOKE_ARN_FORMAT.format(function_logical_id=logical_id.value)}
        if isinstance(logical_id, LogicalIdReference)
        else logical_id.value
    )


def _link_gateway_integrations_to_function_resource(
    gateway_integrations_config_resources: Dict[str, TFResource],
    gateway_integrations_config_address_cfn_resources_map: Dict[str, List],
    lambda_function_terraform_resources: Dict[str, Dict],
):
    """
    Iterate through all the resources and link the corresponding
    Lambda function resource to each Gateway Integration resource.

    Parameters
    ----------
    gateway_integrations_config_resources: Dict[str, TFResource]
        Dictionary of configuration Gateway Integrations
    gateway_integrations_config_address_cfn_resources_map: Dict[str, List]
        Dictionary containing resolved configuration addresses matched up to the cfn Gateway Integration
    lambda_function_terraform_resources: Dict[str, Dict]
        Dictionary of all actual terraform Lambda function resources (not configuration resources).
        The dictionary's key is the calculated logical id for each resource.
    """
    # Filter out integrations that are not of type AWS_PROXY since we only care about those currently.
    aws_proxy_integrations_config_resources = {
        config_address: tf_resource
        for config_address, tf_resource in gateway_integrations_config_resources.items()
        if tf_resource.attributes.get("type", ConstantValue("")).value == "AWS_PROXY"
    }
    exceptions = ResourcePairExceptions(
        multiple_resource_linking_exception=OneLambdaFunctionResourceToApiGatewayIntegrationLinkingLimitationException,
        local_variable_linking_exception=LambdaFunctionToApiGatewayIntegrationLocalVariablesLinkingLimitationException,
    )
    resource_linking_pair = ResourceLinkingPair(
        source_resource_cfn_resource=gateway_integrations_config_address_cfn_resources_map,
        source_resource_tf_config=aws_proxy_integrations_config_resources,
        destination_resource_tf=lambda_function_terraform_resources,
        tf_destination_attribute_name="invoke_arn",
        terraform_link_field_name="uri",
        cfn_link_field_name="Uri",
        terraform_resource_type_prefix=LAMBDA_FUNCTION_RESOURCE_ADDRESS_PREFIX,
        cfn_resource_update_call_back_function=_link_gateway_integration_to_function_call_back,
        linking_exceptions=exceptions,
    )
    ResourceLinker(resource_linking_pair).link_resources()


def _link_gateway_integration_responses_to_gateway_rest_apis(
    gateway_integration_responses_config_resources: Dict[str, TFResource],
    gateway_integration_responses_config_address_cfn_resources_map: Dict[str, List],
    rest_apis_terraform_resources: Dict[str, Dict],
):
    """
    Iterate through all the resources and link the corresponding Rest API resource to each Gateway Integration Response
    resource.

    Parameters
    ----------
    gateway_integration_responses_config_resources: Dict[str, TFResource]
        Dictionary of Terraform configuration Gateway Integration Response resources.
    gateway_integration_responses_config_address_cfn_resources_map: Dict[str, List]
        Dictionary containing resolved configuration addresses matched up to the internal mapped cfn Gateway
        Integration Response.
    rest_apis_terraform_resources: Dict[str, Dict]
        Dictionary of all actual terraform Rest API resources (not configuration resources). The dictionary's key is the
        calculated logical id for each resource.
    """

    exceptions = ResourcePairExceptions(
        OneRestApiToApiGatewayIntegrationResponseLinkingLimitationException,
        RestApiToApiGatewayIntegrationResponseLocalVariablesLinkingLimitationException,
    )
    resource_linking_pair = ResourceLinkingPair(
        source_resource_cfn_resource=gateway_integration_responses_config_address_cfn_resources_map,
        source_resource_tf_config=gateway_integration_responses_config_resources,
        destination_resource_tf=rest_apis_terraform_resources,
        tf_destination_attribute_name="id",
        terraform_link_field_name="rest_api_id",
        cfn_link_field_name="RestApiId",
        terraform_resource_type_prefix=API_GATEWAY_REST_API_RESOURCE_ADDRESS_PREFIX,
        cfn_resource_update_call_back_function=_link_gateway_resource_to_gateway_rest_apis_rest_api_id_call_back,
        linking_exceptions=exceptions,
    )
    ResourceLinker(resource_linking_pair).link_resources()


def _link_gateway_integration_responses_to_gateway_resource(
    gateway_integration_responses_config_resources: Dict[str, TFResource],
    gateway_integration_responses_config_address_cfn_resources_map: Dict[str, List],
    gateway_resources_terraform_resources: Dict[str, Dict],
):
    """
    Iterate through all the resources and link the corresponding Gateway Resource resource to each Gateway Integration
    Response resource.
    Parameters
    ----------
    gateway_integration_responses_config_resources: Dict[str, TFResource]
        Dictionary of configuration Gateway Integration Response resources.
    gateway_integration_responses_config_address_cfn_resources_map: Dict[str, List]
        Dictionary containing resolved configuration addresses matched up to the internal mapped cfn Gateway
        Integration Response.
    gateway_resources_terraform_resources: Dict[str, Dict]
        Dictionary of all actual terraform Rest API resources (not configuration resources). The dictionary's key is the
        calculated logical id for each resource.
    """

    exceptions = ResourcePairExceptions(
        OneGatewayResourceToApiGatewayIntegrationResponseLinkingLimitationException,
        GatewayResourceToApiGatewayIntegrationResponseLocalVariablesLinkingLimitationException,
    )
    resource_linking_pair = ResourceLinkingPair(
        source_resource_cfn_resource=gateway_integration_responses_config_address_cfn_resources_map,
        source_resource_tf_config=gateway_integration_responses_config_resources,
        destination_resource_tf=gateway_resources_terraform_resources,
        tf_destination_attribute_name="id",
        terraform_link_field_name="resource_id",
        cfn_link_field_name="ResourceId",
        terraform_resource_type_prefix=API_GATEWAY_RESOURCE_RESOURCE_ADDRESS_PREFIX,
        cfn_resource_update_call_back_function=_link_gateway_resource_to_gateway_resource_call_back,
        linking_exceptions=exceptions,
    )
    ResourceLinker(resource_linking_pair).link_resources()


def _link_gateway_authorizer_to_lambda_function_call_back(
    gateway_authorizer_cfn_resource: Dict, lambda_function_resource_values: List[ReferenceType]
) -> None:
    """
    Callback function that is used by the linking algorithm to update a CFN Authorizer Resource with
    a reference to the Lambda function's invocation URI

    Parameters
    ----------
    gateway_authorizer_cfn_resource: Dict
        API Gateway Authorizer CFN resource
    lambda_function_resource_values: List[ReferenceType]
        List of referenced Lambda Functions either as the logical id of Lambda Function reosurces
        defined in the customer project, or ARN values for actual Lambda Functions defined
        in customer's account. This list should always contain one element only.
    """
    if len(lambda_function_resource_values) > 1:
        raise InvalidResourceLinkingException("Could not link multiple Lambda functions to one Gateway Authorizer")

    if not lambda_function_resource_values:
        LOG.info(
            "Unable to find any references to Lambda functions, skip linking Lambda function to Gateway Authorizer"
        )
        return

    logical_id = lambda_function_resource_values[0]
    gateway_authorizer_cfn_resource["Properties"]["AuthorizerUri"] = (
        {"Fn::Sub": INVOKE_ARN_FORMAT.format(function_logical_id=logical_id.value)}
        if isinstance(logical_id, LogicalIdReference)
        else logical_id.value
    )


def _link_gateway_authorizer_to_lambda_function(
    authorizer_config_resources: Dict[str, TFResource],
    authorizer_cfn_resources: Dict[str, List],
    lamda_function_resources: Dict[str, Dict],
) -> None:
    """
    Iterate through all the resources and link the corresponding Authorizer to each Lambda Function

    Parameters
    ----------
    authorizer_config_resources: Dict[str, TFResource]
        Dictionary of configuration Authorizer resources
    authorizer_cfn_resources: Dict[str, List]
        Dictionary containing resolved configuration address of CFN Authorizer resources
    lamda_function_resources: Dict[str, Dict]
        Dictionary of Terraform Lambda Function resources (not configuration resources). The dictionary's key is the
        calculated logical id for each resource
    """
    exceptions = ResourcePairExceptions(
        multiple_resource_linking_exception=OneGatewayAuthorizerToLambdaFunctionLinkingLimitationException,
        local_variable_linking_exception=GatewayAuthorizerToLambdaFunctionLocalVariablesLinkingLimitationException,
    )
    resource_linking_pair = ResourceLinkingPair(
        source_resource_cfn_resource=authorizer_cfn_resources,
        source_resource_tf_config=authorizer_config_resources,
        destination_resource_tf=lamda_function_resources,
        tf_destination_attribute_name="invoke_arn",
        terraform_link_field_name="authorizer_uri",
        cfn_link_field_name="AuthorizerUri",
        terraform_resource_type_prefix=LAMBDA_FUNCTION_RESOURCE_ADDRESS_PREFIX,
        cfn_resource_update_call_back_function=_link_gateway_authorizer_to_lambda_function_call_back,
        linking_exceptions=exceptions,
    )
    ResourceLinker(resource_linking_pair).link_resources()


def _link_gateway_authorizer_to_rest_api(
    authorizer_config_resources: Dict[str, TFResource],
    authorizer_cfn_resources: Dict[str, List],
    rest_api_resource: Dict[str, Dict],
) -> None:
    """
    Iterate through all the resources and link the corresponding Authorizer to each Rest Api

    Parameters
    ----------
    authorizer_config_resources: Dict[str, TFResource]
        Dictionary of configuration Authorizer resources
    authorizer_cfn_resources: Dict[str, List]
        Dictionary containing resolved configuration address of CFN Authorizer resources
    rest_api_resource: Dict[str, Dict]
        Dictionary of Terraform Rest Api resources (not configuration resources). The dictionary's key is the
        calculated logical id for each resource
    """
    exceptions = ResourcePairExceptions(
        multiple_resource_linking_exception=OneGatewayAuthorizerToRestApiLinkingLimitationException,
        local_variable_linking_exception=GatewayAuthorizerToRestApiLocalVariablesLinkingLimitationException,
    )
    resource_linking_pair = ResourceLinkingPair(
        source_resource_cfn_resource=authorizer_cfn_resources,
        source_resource_tf_config=authorizer_config_resources,
        destination_resource_tf=rest_api_resource,
        tf_destination_attribute_name="id",
        terraform_link_field_name="rest_api_id",
        cfn_link_field_name="RestApiId",
        terraform_resource_type_prefix=API_GATEWAY_REST_API_RESOURCE_ADDRESS_PREFIX,
        cfn_resource_update_call_back_function=_link_gateway_resource_to_gateway_rest_apis_rest_api_id_call_back,
        linking_exceptions=exceptions,
    )
    ResourceLinker(resource_linking_pair).link_resources()


def _link_gateway_method_to_gateway_authorizer_call_back(
    gateway_method_cfn_resource: Dict, authorizer_resources: List[ReferenceType]
) -> None:
    """
    Callback function that is used by the linking algorithm to update a CFN Method Resource with
    a reference to the Lambda Authorizers's Id

    Parameters
    ----------
    gateway_method_cfn_resource: Dict
        API Gateway Method CFN resource
    authorizer_resources: List[ReferenceType]
        List of referenced Authorizers either as the logical id of Authorizer resources
        defined in the customer project, or ARN values for actual Authorizers defined
        in customer's account. This list should always contain one element only.
    """
    if len(authorizer_resources) > 1:
        raise InvalidResourceLinkingException("Could not link multiple Lambda Authorizers to one Gateway Method")

    if not authorizer_resources:
        LOG.info("Unable to find any references to Authorizers, skip linking Gateway Method to Lambda Authorizer")
        return

    logical_id = authorizer_resources[0]
    gateway_method_cfn_resource["Properties"]["AuthorizerId"] = (
        {"Ref": logical_id.value} if isinstance(logical_id, LogicalIdReference) else logical_id.value
    )


def _link_gateway_method_to_gateway_authorizer(
    gateway_method_config_resources: Dict[str, TFResource],
    gateway_method_config_address_cfn_resources_map: Dict[str, List],
    authorizer_resources: Dict[str, Dict],
) -> None:
    """
    Iterate through all the resources and link the corresponding
    Gateway Method resources to each Gateway Authorizer

    Parameters
    ----------
    gateway_method_config_resources: Dict[str, TFResource]
        Dictionary of configuration Gateway Methods
    gateway_method_config_address_cfn_resources_map: Dict[str, List]
        Dictionary containing resolved configuration addresses matched up to the cfn Gateway Stage
    authorizer_resources: Dict[str, Dict]
        Dictionary of all Terraform Authorizer resources (not configuration resources).
        The dictionary's key is the calculated logical id for each resource.
    """
    exceptions = ResourcePairExceptions(
        multiple_resource_linking_exception=OneGatewayMethodToGatewayAuthorizerLinkingLimitationException,
        local_variable_linking_exception=GatewayMethodToGatewayAuthorizerLocalVariablesLinkingLimitationException,
    )
    resource_linking_pair = ResourceLinkingPair(
        source_resource_cfn_resource=gateway_method_config_address_cfn_resources_map,
        source_resource_tf_config=gateway_method_config_resources,
        destination_resource_tf=authorizer_resources,
        tf_destination_attribute_name="id",
        terraform_link_field_name="authorizer_id",
        cfn_link_field_name="AuthorizerId",
        terraform_resource_type_prefix=API_GATEWAY_AUTHORIZER_RESOURCE_ADDRESS_PREFIX,
        cfn_resource_update_call_back_function=_link_gateway_method_to_gateway_authorizer_call_back,
        linking_exceptions=exceptions,
    )
    ResourceLinker(resource_linking_pair).link_resources()


def _link_gateway_v2_route_to_integration_callback(
    gateway_v2_route_cfn_resource: Dict, gateway_v2_integration_resources: List[ReferenceType]
):
    """
    Callback function that is used by the linking algorithm to update a CFN V2 Route Resource with
    a reference to the Gateway V2 integration resource

    Parameters
    ----------
    gateway_v2_route_cfn_resource: Dict
        API Gateway V2 Route CFN resource
    gateway_v2_integration_resources: List[ReferenceType]
        List of referenced Gateway V2 Integrations either as the logical id of Integration resources
        defined in the customer project, or ARN values for actual Integration defined
        in customer's account. This list should always contain one element only.
    """
    if len(gateway_v2_integration_resources) > 1:
        raise InvalidResourceLinkingException("Could not link multiple Gateway V2 Integrations to one Gateway V2 Route")

    if not gateway_v2_integration_resources:
        LOG.info(
            "Unable to find any references to Gateway V2 Integrations, "
            "skip linking Gateway V2 Route to Gateway V2 Integrations"
        )
        return

    logical_id = gateway_v2_integration_resources[0]
    if isinstance(logical_id, LogicalIdReference):
        gateway_v2_route_cfn_resource["Properties"]["Target"] = {
            "Fn::Join": ["/", ["integrations", {"Ref": logical_id.value}]]
        }
    elif not logical_id.value.startswith("integrations/"):
        gateway_v2_route_cfn_resource["Properties"]["Target"] = f"integrations/{logical_id.value}"
    else:
        gateway_v2_route_cfn_resource["Properties"]["Target"] = logical_id.value


def _extract_gateway_v2_integration_id_from_route_target_value(value: str) -> str:
    """
    Function to extract the Gateway V2 Integration id value from the Gateway V2 Route resource target property value.
    The Route Target value should be in the format `integrations/<Gateway Ve Integration resource id>`

    Parameters
    ----------
    value: str
        Gateway V2 Route target property value

    Returns
    --------
    str:
        The Gateway V2 integration id extracted from the route target property
    """
    if value.startswith("integrations/"):
        return value[len("integrations/") :]
    return value


def _link_gateway_v2_route_to_integration(
    gateway_route_config_resources: Dict[str, TFResource],
    gateway_route_config_address_cfn_resources_map: Dict[str, List],
    integration_resources: Dict[str, Dict],
) -> None:
    """
    Iterate through all the resources and link the corresponding
    Gateway V2 Route resources to each Gateway V2 Integration

    Parameters
    ----------
    gateway_route_config_resources: Dict[str, TFResource]
        Dictionary of configuration Gateway Routes
    gateway_route_config_address_cfn_resources_map: Dict[str, List]
        Dictionary containing resolved configuration addresses matched up to the cfn Gateway Route
    integration_resources: Dict[str, Dict]
        Dictionary of all Terraform Gateway V2 integration resources (not configuration resources).
        The dictionary's key is the calculated logical id for each resource.
    """
    exceptions = ResourcePairExceptions(
        multiple_resource_linking_exception=OneGatewayV2RouteToGatewayV2IntegrationLinkingLimitationException,
        local_variable_linking_exception=GatewayV2RouteToGatewayV2IntegrationLocalVariablesLinkingLimitationException,
    )
    resource_linking_pair = ResourceLinkingPair(
        source_resource_cfn_resource=gateway_route_config_address_cfn_resources_map,
        source_resource_tf_config=gateway_route_config_resources,
        destination_resource_tf=integration_resources,
        tf_destination_attribute_name="id",
        terraform_link_field_name="target",
        cfn_link_field_name="Target",
        terraform_resource_type_prefix=API_GATEWAY_V2_INTEGRATION_RESOURCE_ADDRESS_PREFIX,
        cfn_resource_update_call_back_function=_link_gateway_v2_route_to_integration_callback,
        linking_exceptions=exceptions,
        tf_destination_value_extractor_from_link_field_value_function=_extract_gateway_v2_integration_id_from_route_target_value,
    )
    ResourceLinker(resource_linking_pair).link_resources()


def _link_gateway_v2_integration_to_lambda_function_callback(
    gateway_v2_integration_cfn_resource: Dict, lambda_function_resources: List[ReferenceType]
):
    """
    Callback function that is used by the linking algorithm to update a CFN V2 Route Resource with a reference to
    the Gateway V2 integration resource

    Parameters
    ----------
    gateway_v2_integration_cfn_resource: Dict
        API Gateway V2 Integration CFN resource
    lambda_function_resources: List[ReferenceType]
        List of referenced lambda function either as the logical id of Integration resources
        defined in the customer project, or the invocation ARN values for actual functions defined
        in customer's account. This list should always contain one element only.
    """
    if len(lambda_function_resources) > 1:
        raise InvalidResourceLinkingException("Could not link multiple lambda functions to one Gateway V2 Integration")

    if not lambda_function_resources:
        LOG.info(
            "Unable to find any references to Lambda functions, skip linking Gateway V2 Integration to Lambda Functions"
        )
        return

    logical_id = lambda_function_resources[0]
    gateway_v2_integration_cfn_resource["Properties"]["IntegrationUri"] = (
        {
            "Fn::Join": [
                "",
                [
                    "arn:",
                    {"Ref": "AWS::Partition"},
                    ":apigateway:",
                    {"Ref": "AWS::Region"},
                    ":lambda:path/2015-03-31/functions/",
                    {"Fn::GetAtt": [logical_id.value, "Arn"]},
                    "/invocations",
                ],
            ]
        }
        if isinstance(logical_id, LogicalIdReference)
        else logical_id.value
    )


def _link_gateway_v2_integration_to_lambda_function(
    v2_gateway_integration_config_resources: Dict[str, TFResource],
    v2_gateway_integration_config_address_cfn_resources_map: Dict[str, List],
    lambda_functions_resources: Dict[str, Dict],
) -> None:
    """
    Iterate through all the resources and link the corresponding
    Gateway V2 integration resources to each lambda functions

    Parameters
    ----------
    v2_gateway_integration_config_resources: Dict[str, TFResource]
        Dictionary of configuration Gateway Integrations
    v2_gateway_integration_config_address_cfn_resources_map: Dict[str, List]
        Dictionary containing resolved configuration addresses matched up to the cfn Gateway Integration
    lambda_functions_resources: Dict[str, Dict]
        Dictionary of all Terraform lambda functions resources (not configuration resources).
        The dictionary's key is the calculated logical id for each resource.
    """
    exceptions = ResourcePairExceptions(
        multiple_resource_linking_exception=OneGatewayV2IntegrationToLambdaFunctionLinkingLimitationException,
        local_variable_linking_exception=GatewayV2IntegrationToLambdaFunctionLocalVariablesLinkingLimitationException,
    )
    resource_linking_pair = ResourceLinkingPair(
        source_resource_cfn_resource=v2_gateway_integration_config_address_cfn_resources_map,
        source_resource_tf_config=v2_gateway_integration_config_resources,
        destination_resource_tf=lambda_functions_resources,
        tf_destination_attribute_name="invoke_arn",
        terraform_link_field_name="integration_uri",
        cfn_link_field_name="IntegrationUri",
        terraform_resource_type_prefix=LAMBDA_FUNCTION_RESOURCE_ADDRESS_PREFIX,
        cfn_resource_update_call_back_function=_link_gateway_v2_integration_to_lambda_function_callback,
        linking_exceptions=exceptions,
    )
    ResourceLinker(resource_linking_pair).link_resources()


def _link_gateway_v2_resource_to_api_callback(
    gateway_v2_resource_cfn_resource: Dict, gateway_v2_api_resources: List[ReferenceType]
):
    """
    Callback function that is used by the linking algorithm to update a CFN V2 Integration Resource with
    a reference to the Gateway V2 Api resource

    Parameters
    ----------
    gateway_v2_resource_cfn_resource: Dict
        API Gateway V2 Integration CFN resource
    gateway_v2_api_resources: List[ReferenceType]
        List of referenced Gateway V2 Apis either as the logical id of Apis resources
        defined in the customer project, or ARN values for actual Api defined
        in customer's account. This list should always contain one element only.
    """
    if len(gateway_v2_api_resources) > 1:
        raise InvalidResourceLinkingException("Could not link multiple Gateway V2 Apis to one Gateway V2 resource")

    if not gateway_v2_api_resources:
        LOG.info(
            "Unable to find any references to Gateway V2 APIs, skip linking Gateway V2 resources to Gateway V2 APIs"
        )
        return

    logical_id = gateway_v2_api_resources[0]
    gateway_v2_resource_cfn_resource["Properties"]["ApiId"] = (
        {"Ref": logical_id.value} if isinstance(logical_id, LogicalIdReference) else logical_id.value
    )


def _link_gateway_v2_integration_to_api(
    gateway_integration_config_resources: Dict[str, TFResource],
    gateway_integration_config_address_cfn_resources_map: Dict[str, List],
    api_resources: Dict[str, Dict],
) -> None:
    """
    Iterate through all the resources and link the corresponding
    Gateway V2 Integration resources to each Gateway V2 Api

    Parameters
    ----------
    gateway_integration_config_resources: Dict[str, TFResource]
        Dictionary of configuration Gateway Integrations
    gateway_integration_config_address_cfn_resources_map: Dict[str, List]
        Dictionary containing resolved configuration addresses matched up to the cfn Gateway Integration
    api_resources: Dict[str, Dict]
        Dictionary of all Terraform Gateway V2 Api resources (not configuration resources).
        The dictionary's key is the calculated logical id for each resource.
    """
    exceptions = ResourcePairExceptions(
        multiple_resource_linking_exception=OneGatewayV2IntegrationToGatewayV2ApiLinkingLimitationException,
        local_variable_linking_exception=GatewayV2IntegrationToGatewayV2ApiLocalVariablesLinkingLimitationException,
    )
    resource_linking_pair = ResourceLinkingPair(
        source_resource_cfn_resource=gateway_integration_config_address_cfn_resources_map,
        source_resource_tf_config=gateway_integration_config_resources,
        destination_resource_tf=api_resources,
        tf_destination_attribute_name="id",
        terraform_link_field_name="api_id",
        cfn_link_field_name="ApiId",
        terraform_resource_type_prefix=API_GATEWAY_V2_API_RESOURCE_ADDRESS_PREFIX,
        cfn_resource_update_call_back_function=_link_gateway_v2_resource_to_api_callback,
        linking_exceptions=exceptions,
    )
    ResourceLinker(resource_linking_pair).link_resources()


def _link_gateway_v2_route_to_api(
    gateway_route_config_resources: Dict[str, TFResource],
    gateway_route_config_address_cfn_resources_map: Dict[str, List],
    api_resources: Dict[str, Dict],
) -> None:
    """
    Iterate through all the resources and link the corresponding
    Gateway V2 Route resources to each Gateway V2 Api

    Parameters
    ----------
    gateway_route_config_resources: Dict[str, TFResource]
        Dictionary of configuration Gateway Integrations
    gateway_route_config_address_cfn_resources_map: Dict[str, List]
        Dictionary containing resolved configuration addresses matched up to the cfn Gateway Route
    api_resources: Dict[str, Dict]
        Dictionary of all Terraform Gateway V2 Api resources (not configuration resources).
        The dictionary's key is the calculated logical id for each resource.
    """
    exceptions = ResourcePairExceptions(
        multiple_resource_linking_exception=OneGatewayV2RouteToGatewayV2ApiLinkingLimitationException,
        local_variable_linking_exception=GatewayV2RouteToGatewayV2ApiLocalVariablesLinkingLimitationException,
    )
    resource_linking_pair = ResourceLinkingPair(
        source_resource_cfn_resource=gateway_route_config_address_cfn_resources_map,
        source_resource_tf_config=gateway_route_config_resources,
        destination_resource_tf=api_resources,
        tf_destination_attribute_name="id",
        terraform_link_field_name="api_id",
        cfn_link_field_name="ApiId",
        terraform_resource_type_prefix=API_GATEWAY_V2_API_RESOURCE_ADDRESS_PREFIX,
        cfn_resource_update_call_back_function=_link_gateway_v2_resource_to_api_callback,
        linking_exceptions=exceptions,
    )
    ResourceLinker(resource_linking_pair).link_resources()


def _link_gateway_v2_authorizer_to_lambda_function(
    authorizer_config_resources: Dict[str, TFResource],
    authorizer_cfn_resources: Dict[str, List],
    lamda_function_resources: Dict[str, Dict],
) -> None:
    """
    Iterate through all the resources and link the corresponding V2 Authorizer to each Lambda Function

    Parameters
    ----------
    authorizer_config_resources: Dict[str, TFResource]
        Dictionary of configuration Authorizer resources
    authorizer_cfn_resources: Dict[str, List]
        Dictionary containing resolved configuration address of CFN Authorizer resources
    lamda_function_resources: Dict[str, Dict]
        Dictionary of Terraform Lambda Function resources (not configuration resources). The dictionary's key is the
        calculated logical id for each resource
    """
    exceptions = ResourcePairExceptions(
        multiple_resource_linking_exception=OneGatewayV2AuthorizerToLambdaFunctionLinkingLimitationException,
        local_variable_linking_exception=GatewayV2AuthorizerToLambdaFunctionLocalVariablesLinkingLimitationException,
    )
    resource_linking_pair = ResourceLinkingPair(
        source_resource_cfn_resource=authorizer_cfn_resources,
        source_resource_tf_config=authorizer_config_resources,
        destination_resource_tf=lamda_function_resources,
        tf_destination_attribute_name="invoke_arn",
        terraform_link_field_name="authorizer_uri",
        cfn_link_field_name="AuthorizerUri",
        terraform_resource_type_prefix=LAMBDA_FUNCTION_RESOURCE_ADDRESS_PREFIX,
        cfn_resource_update_call_back_function=_link_gateway_authorizer_to_lambda_function_call_back,
        linking_exceptions=exceptions,
    )
    ResourceLinker(resource_linking_pair).link_resources()


<<<<<<< HEAD
def _link_gateway_v2_authorizer_to_api(
    v2_authorizer_config_resources: Dict[str, TFResource],
    v2_authorizer_config_address_cfn_resources_map: Dict[str, List],
    api_resources: Dict[str, Dict],
) -> None:
    """
    Iterate through all the resources and link the corresponding
    Gateway V2 Authorizer resources to each Gateway V2 Api

    Parameters
    ----------
    v2_authorizer_config_resources: Dict[str, TFResource]
        Dictionary of configuration Gateway V2 Authorizers
    v2_authorizer_config_address_cfn_resources_map: Dict[str, List]
        Dictionary containing resolved configuration addresses matched up to the cfn Gateway V2 Authorizer
=======
def _link_gateway_v2_api_to_function_callback(
    gateway_v2_api_cfn_resource: Dict, referenced_function_resource_values: List[ReferenceType]
) -> None:
    """
    Callback function that is used by the linking algorithm to update an Api Gateway V2 API CFN Resource with
    a reference to the Lambda function resource through the AWS_PROXY integration.

    Parameters
    ----------
    gateway_v2_api_cfn_resource: Dict
        API Gateway V2 API CFN resource
    referenced_function_resource_values: List[ReferenceType]
        List of referenced Gateway Resources either as the logical id of Lambda function resource
        defined in the customer project, or ARN values for actual Lambda function resource defined
        in customer's account. This list should always contain one element only.
    """
    if len(referenced_function_resource_values) > 1:
        raise InvalidResourceLinkingException("Could not link a V2 API to more than one Lambda Function resources")

    if not referenced_function_resource_values:
        LOG.info("Unable to find any references to Lambda functions, skip linking Lambda function to Gateway V2 API")
        return

    logical_id = referenced_function_resource_values[0]
    gateway_v2_api_cfn_resource["Properties"]["Target"] = (
        {"Fn::Sub": INVOKE_ARN_FORMAT.format(function_logical_id=logical_id.value)}
        if isinstance(logical_id, LogicalIdReference)
        else logical_id.value
    )


def _link_gateway_v2_api_to_function(
    gateway_api_config_resources: Dict[str, TFResource],
    gateway_api_config_address_cfn_resources_map: Dict[str, List],
    lambda_function_resources: Dict[str, Dict],
) -> None:
    """
    Iterate through all the resources and link the corresponding
    Gateway V2 API resources to each Lambda Function

    Parameters
    ----------
    gateway_api_config_resources: Dict[str, TFResource]
        Dictionary of configuration Gateway APIs
    gateway_api_config_address_cfn_resources_map: Dict[str, List]
        Dictionary containing resolved configuration addresses matched up to the cfn Gateway API
    lambda_function_resources: Dict[str, Dict]
        Dictionary of all Terraform Lambda Function resources (not configuration resources).
        The dictionary's key is the calculated logical id for each resource.
    """

    # Only link APIs to resources if they are "Quick Create" APIs
    quick_create_api_config_resources = {
        config_address: tf_resource
        for config_address, tf_resource in gateway_api_config_resources.items()
        if "target" in tf_resource.attributes
    }

    exceptions = ResourcePairExceptions(
        multiple_resource_linking_exception=OneGatewayV2ApiToLambdaFunctionLinkingLimitationException,
        local_variable_linking_exception=GatewayV2ApiToLambdaFunctionLocalVariablesLinkingLimitationException,
    )
    resource_linking_pair = ResourceLinkingPair(
        source_resource_cfn_resource=gateway_api_config_address_cfn_resources_map,
        source_resource_tf_config=quick_create_api_config_resources,
        destination_resource_tf=lambda_function_resources,
        tf_destination_attribute_name="invoke_arn",
        terraform_link_field_name="target",
        cfn_link_field_name="Target",
        terraform_resource_type_prefix=LAMBDA_FUNCTION_RESOURCE_ADDRESS_PREFIX,
        cfn_resource_update_call_back_function=_link_gateway_v2_api_to_function_callback,
        linking_exceptions=exceptions,
    )
    ResourceLinker(resource_linking_pair).link_resources()


def _link_gateway_v2_stage_to_api(
    gateway_stage_config_resources: Dict[str, TFResource],
    gateway_stage_config_address_cfn_resources_map: Dict[str, List],
    api_resources: Dict[str, Dict],
):
    """
    Iterate through all the resources and link the corresponding
    Gateway V2 Stage resources to each Gateway V2 Api

    Parameters
    ----------
    gateway_stage_config_resources: Dict[str, TFResource]
        Dictionary of configuration Gateway Stages
    gateway_stage_config_address_cfn_resources_map: Dict[str, List]
        Dictionary containing resolved configuration addresses matched up to the cfn Gateway Stage
>>>>>>> 3d762cac
    api_resources: Dict[str, Dict]
        Dictionary of all Terraform Gateway V2 Api resources (not configuration resources).
        The dictionary's key is the calculated logical id for each resource.
    """
    exceptions = ResourcePairExceptions(
<<<<<<< HEAD
        multiple_resource_linking_exception=OneGatewayV2AuthorizerToGatewayV2ApiLinkingLimitationException,
        local_variable_linking_exception=GatewayV2AuthorizerToGatewayV2ApiLocalVariablesLinkingLimitationException,
    )
    resource_linking_pair = ResourceLinkingPair(
        source_resource_cfn_resource=v2_authorizer_config_address_cfn_resources_map,
        source_resource_tf_config=v2_authorizer_config_resources,
=======
        multiple_resource_linking_exception=OneGatewayV2StageToGatewayV2ApiLinkingLimitationException,
        local_variable_linking_exception=GatewayV2StageToGatewayV2ApiLocalVariablesLinkingLimitationException,
    )
    resource_linking_pair = ResourceLinkingPair(
        source_resource_cfn_resource=gateway_stage_config_address_cfn_resources_map,
        source_resource_tf_config=gateway_stage_config_resources,
>>>>>>> 3d762cac
        destination_resource_tf=api_resources,
        tf_destination_attribute_name="id",
        terraform_link_field_name="api_id",
        cfn_link_field_name="ApiId",
        terraform_resource_type_prefix=API_GATEWAY_V2_API_RESOURCE_ADDRESS_PREFIX,
        cfn_resource_update_call_back_function=_link_gateway_v2_resource_to_api_callback,
        linking_exceptions=exceptions,
    )
    ResourceLinker(resource_linking_pair).link_resources()<|MERGE_RESOLUTION|>--- conflicted
+++ resolved
@@ -16,11 +16,8 @@
     GatewayResourceToApiGatewayIntegrationResponseLocalVariablesLinkingLimitationException,
     GatewayResourceToApiGatewayMethodLocalVariablesLinkingLimitationException,
     GatewayResourceToGatewayRestApiLocalVariablesLinkingLimitationException,
-<<<<<<< HEAD
+    GatewayV2ApiToLambdaFunctionLocalVariablesLinkingLimitationException,
     GatewayV2AuthorizerToGatewayV2ApiLocalVariablesLinkingLimitationException,
-=======
-    GatewayV2ApiToLambdaFunctionLocalVariablesLinkingLimitationException,
->>>>>>> 3d762cac
     GatewayV2AuthorizerToLambdaFunctionLocalVariablesLinkingLimitationException,
     GatewayV2IntegrationToGatewayV2ApiLocalVariablesLinkingLimitationException,
     GatewayV2IntegrationToLambdaFunctionLocalVariablesLinkingLimitationException,
@@ -37,11 +34,8 @@
     OneGatewayResourceToApiGatewayIntegrationResponseLinkingLimitationException,
     OneGatewayResourceToApiGatewayMethodLinkingLimitationException,
     OneGatewayResourceToRestApiLinkingLimitationException,
-<<<<<<< HEAD
+    OneGatewayV2ApiToLambdaFunctionLinkingLimitationException,
     OneGatewayV2AuthorizerToGatewayV2ApiLinkingLimitationException,
-=======
-    OneGatewayV2ApiToLambdaFunctionLinkingLimitationException,
->>>>>>> 3d762cac
     OneGatewayV2AuthorizerToLambdaFunctionLinkingLimitationException,
     OneGatewayV2IntegrationToGatewayV2ApiLinkingLimitationException,
     OneGatewayV2IntegrationToLambdaFunctionLinkingLimitationException,
@@ -2054,7 +2048,6 @@
     ResourceLinker(resource_linking_pair).link_resources()
 
 
-<<<<<<< HEAD
 def _link_gateway_v2_authorizer_to_api(
     v2_authorizer_config_resources: Dict[str, TFResource],
     v2_authorizer_config_address_cfn_resources_map: Dict[str, List],
@@ -2070,7 +2063,28 @@
         Dictionary of configuration Gateway V2 Authorizers
     v2_authorizer_config_address_cfn_resources_map: Dict[str, List]
         Dictionary containing resolved configuration addresses matched up to the cfn Gateway V2 Authorizer
-=======
+    api_resources: Dict[str, Dict]
+        Dictionary of all Terraform Gateway V2 Api resources (not configuration resources).
+        The dictionary's key is the calculated logical id for each resource.
+    """
+    exceptions = ResourcePairExceptions(
+        multiple_resource_linking_exception=OneGatewayV2AuthorizerToGatewayV2ApiLinkingLimitationException,
+        local_variable_linking_exception=GatewayV2AuthorizerToGatewayV2ApiLocalVariablesLinkingLimitationException,
+    )
+    resource_linking_pair = ResourceLinkingPair(
+        source_resource_cfn_resource=v2_authorizer_config_address_cfn_resources_map,
+        source_resource_tf_config=v2_authorizer_config_resources,
+        destination_resource_tf=api_resources,
+        tf_destination_attribute_name="id",
+        terraform_link_field_name="api_id",
+        cfn_link_field_name="ApiId",
+        terraform_resource_type_prefix=API_GATEWAY_V2_API_RESOURCE_ADDRESS_PREFIX,
+        cfn_resource_update_call_back_function=_link_gateway_v2_resource_to_api_callback,
+        linking_exceptions=exceptions,
+    )
+    ResourceLinker(resource_linking_pair).link_resources()
+
+
 def _link_gateway_v2_api_to_function_callback(
     gateway_v2_api_cfn_resource: Dict, referenced_function_resource_values: List[ReferenceType]
 ) -> None:
@@ -2162,27 +2176,17 @@
         Dictionary of configuration Gateway Stages
     gateway_stage_config_address_cfn_resources_map: Dict[str, List]
         Dictionary containing resolved configuration addresses matched up to the cfn Gateway Stage
->>>>>>> 3d762cac
     api_resources: Dict[str, Dict]
         Dictionary of all Terraform Gateway V2 Api resources (not configuration resources).
         The dictionary's key is the calculated logical id for each resource.
     """
     exceptions = ResourcePairExceptions(
-<<<<<<< HEAD
-        multiple_resource_linking_exception=OneGatewayV2AuthorizerToGatewayV2ApiLinkingLimitationException,
-        local_variable_linking_exception=GatewayV2AuthorizerToGatewayV2ApiLocalVariablesLinkingLimitationException,
-    )
-    resource_linking_pair = ResourceLinkingPair(
-        source_resource_cfn_resource=v2_authorizer_config_address_cfn_resources_map,
-        source_resource_tf_config=v2_authorizer_config_resources,
-=======
         multiple_resource_linking_exception=OneGatewayV2StageToGatewayV2ApiLinkingLimitationException,
         local_variable_linking_exception=GatewayV2StageToGatewayV2ApiLocalVariablesLinkingLimitationException,
     )
     resource_linking_pair = ResourceLinkingPair(
         source_resource_cfn_resource=gateway_stage_config_address_cfn_resources_map,
         source_resource_tf_config=gateway_stage_config_resources,
->>>>>>> 3d762cac
         destination_resource_tf=api_resources,
         tf_destination_attribute_name="id",
         terraform_link_field_name="api_id",

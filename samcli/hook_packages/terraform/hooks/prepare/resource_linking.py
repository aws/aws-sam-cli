"""
Use Terraform plan to link resources together
e.g. linking layers to functions
"""

<<<<<<< HEAD
from dataclasses import dataclass
from typing import Any, Dict, List, Optional


@dataclass
class TFValue:
    constant_value: Any
    references: List[str]


@dataclass
class TFModule:
    # full path to the module, including parent modules
    full_address: Optional[str]
    parent_module: Optional["TFModule"]
    variables: Dict[str, TFValue]
    resources: List["TFResource"]
    child_modules: Dict[str, "TFModule"]
    outputs: Dict[str, TFValue]

    # current module's + all child modules' resources
    def get_all_resources(self) -> List["TFResource"]:
        all_resources = self.resources.copy()
        for _, module in self.child_modules.items():
            all_resources += module.resources

        return all_resources


@dataclass
class TFResource:
    address: str
    type: str
    # the module this resource is defined in
    module: TFModule
    attributes: Dict[str, TFValue]

    @property
    def full_address(self) -> str:
        if self.module.full_address:
            return f"{self.module.full_address}.{self.address}"
        return self.address
=======
import re
from typing import List


def _clean_references_list(references: List[str]) -> List[str]:
    """
    Return a new copy of the complete references list.

    e.g. given a list of references like
    [
        'aws_lambda_layer_version.layer1[0].arn',
        'aws_lambda_layer_version.layer1[0]',
        'aws_lambda_layer_version.layer1',
    ]
    We want only the first complete reference ('aws_lambda_layer_version.layer1[0].arn')

    Parameters
    ----------
    references: List[str]
        A list of reference strings

    Returns
    -------
    List[str]
        A copy of a cleaned list of reference strings
    """
    cleaned_references = []
    copied_references = sorted(references, reverse=True)
    if not references:
        return []
    cleaned_references.append(copied_references[0])
    for i in range(1, len(copied_references)):
        if not cleaned_references[-1].startswith(copied_references[i]):
            cleaned_references.append(copied_references[i])
    return cleaned_references


def _get_configuration_address(address: str) -> str:
    """
    Cleans all addresses of indices and returns a clean address

    Parameters
    ==========
    address : str
        The address to clean

    Returns
    =======
    str
        The address clean of indices
    """
    return re.sub(r"\[[^\[\]]*\]", "", address)
>>>>>>> 2f7dcd51
<|MERGE_RESOLUTION|>--- conflicted
+++ resolved
@@ -3,9 +3,9 @@
 e.g. linking layers to functions
 """
 
-<<<<<<< HEAD
 from dataclasses import dataclass
 from typing import Any, Dict, List, Optional
+import re
 
 
 @dataclass
@@ -46,9 +46,6 @@
         if self.module.full_address:
             return f"{self.module.full_address}.{self.address}"
         return self.address
-=======
-import re
-from typing import List
 
 
 def _clean_references_list(references: List[str]) -> List[str]:
@@ -98,5 +95,4 @@
     str
         The address clean of indices
     """
-    return re.sub(r"\[[^\[\]]*\]", "", address)
->>>>>>> 2f7dcd51
+    return re.sub(r"\[[^\[\]]*\]", "", address)
"""Module for getting the resource property mappings for various resource types"""
from typing import Dict

from samcli.hook_packages.terraform.hooks.prepare.property_builder import (
    TF_AWS_API_GATEWAY_AUTHORIZER,
    TF_AWS_API_GATEWAY_INTEGRATION,
    TF_AWS_API_GATEWAY_INTEGRATION_RESPONSE,
    TF_AWS_API_GATEWAY_METHOD,
    TF_AWS_API_GATEWAY_RESOURCE,
    TF_AWS_API_GATEWAY_REST_API,
    TF_AWS_API_GATEWAY_STAGE,
    TF_AWS_API_GATEWAY_V2_API,
    TF_AWS_API_GATEWAY_V2_AUTHORIZER,
    TF_AWS_API_GATEWAY_V2_INTEGRATION,
    TF_AWS_API_GATEWAY_V2_ROUTE,
    TF_AWS_API_GATEWAY_V2_STAGE,
    TF_AWS_LAMBDA_FUNCTION,
    TF_AWS_LAMBDA_LAYER_VERSION,
)
from samcli.hook_packages.terraform.hooks.prepare.resources.apigw import (
    ApiGatewayAuthorizerProperties,
    ApiGatewayMethodProperties,
    ApiGatewayResourceProperties,
    ApiGatewayRestApiProperties,
    ApiGatewayStageProperties,
    ApiGatewayV2ApiProperties,
    ApiGatewayV2AuthorizerProperties,
    ApiGatewayV2IntegrationProperties,
    ApiGatewayV2RouteProperties,
    ApiGatewayV2StageProperties,
)
from samcli.hook_packages.terraform.hooks.prepare.resources.internal import (
    InternalApiGatewayIntegrationProperties,
    InternalApiGatewayIntegrationResponseProperties,
)
from samcli.hook_packages.terraform.hooks.prepare.resources.lambda_function import LambdaFunctionProperties
from samcli.hook_packages.terraform.hooks.prepare.resources.lambda_layers import LambdaLayerVersionProperties
from samcli.hook_packages.terraform.hooks.prepare.types import ResourceProperties


def get_resource_property_mapping() -> Dict[str, ResourceProperties]:
    """
    Get a map containing the class for handling resource
    property translations for a specific resource type

    Returns
    -------
    Dict[str, ResourceProperties]
        A mapping between the Terraform resource type and the
        ResourceProperties handling class for that resource type
    """
    return {
        TF_AWS_LAMBDA_LAYER_VERSION: LambdaLayerVersionProperties(),
        TF_AWS_LAMBDA_FUNCTION: LambdaFunctionProperties(),
        TF_AWS_API_GATEWAY_RESOURCE: ApiGatewayResourceProperties(),
        TF_AWS_API_GATEWAY_REST_API: ApiGatewayRestApiProperties(),
        TF_AWS_API_GATEWAY_METHOD: ApiGatewayMethodProperties(),
        TF_AWS_API_GATEWAY_STAGE: ApiGatewayStageProperties(),
        TF_AWS_API_GATEWAY_INTEGRATION: InternalApiGatewayIntegrationProperties(),
        TF_AWS_API_GATEWAY_INTEGRATION_RESPONSE: InternalApiGatewayIntegrationResponseProperties(),
        TF_AWS_API_GATEWAY_AUTHORIZER: ApiGatewayAuthorizerProperties(),
        TF_AWS_API_GATEWAY_V2_ROUTE: ApiGatewayV2RouteProperties(),
        TF_AWS_API_GATEWAY_V2_INTEGRATION: ApiGatewayV2IntegrationProperties(),
        TF_AWS_API_GATEWAY_V2_API: ApiGatewayV2ApiProperties(),
<<<<<<< HEAD
        TF_AWS_API_GATEWAY_V2_AUTHORIZER: ApiGatewayV2AuthorizerProperties(),
=======
        TF_AWS_API_GATEWAY_V2_STAGE: ApiGatewayV2StageProperties(),
>>>>>>> 1465b06a
    }<|MERGE_RESOLUTION|>--- conflicted
+++ resolved
@@ -62,9 +62,6 @@
         TF_AWS_API_GATEWAY_V2_ROUTE: ApiGatewayV2RouteProperties(),
         TF_AWS_API_GATEWAY_V2_INTEGRATION: ApiGatewayV2IntegrationProperties(),
         TF_AWS_API_GATEWAY_V2_API: ApiGatewayV2ApiProperties(),
-<<<<<<< HEAD
         TF_AWS_API_GATEWAY_V2_AUTHORIZER: ApiGatewayV2AuthorizerProperties(),
-=======
         TF_AWS_API_GATEWAY_V2_STAGE: ApiGatewayV2StageProperties(),
->>>>>>> 1465b06a
     }
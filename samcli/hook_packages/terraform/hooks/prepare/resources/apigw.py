--- conflicted
+++ resolved
@@ -144,7 +144,6 @@
         super(ApiGatewayV2IntegrationProperties, self).__init__()
 
 
-<<<<<<< HEAD
 class ApiGatewayV2AuthorizerProperties(ResourceProperties):
     """
     Contains the collection logic of the required properties for linking the aws_api_gateway_v2_authorizer resources.
@@ -152,7 +151,8 @@
 
     def __init__(self):
         super(ApiGatewayV2AuthorizerProperties, self).__init__()
-=======
+
+
 class ApiGatewayV2StageProperties(ResourceProperties):
     """
     Contains the collection logic of the required properties for linking the aws_api_gateway_v2_stage resources.
@@ -160,7 +160,6 @@
 
     def __init__(self):
         super(ApiGatewayV2StageProperties, self).__init__()
->>>>>>> 1465b06a
 
 
 def add_integrations_to_methods(

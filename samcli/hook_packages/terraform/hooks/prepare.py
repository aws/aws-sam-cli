--- conflicted
+++ resolved
@@ -324,11 +324,8 @@
     image_config = tf_properties.get("image_config")
     if not image_config:
         return None
-<<<<<<< HEAD
-=======
 
     _check_image_config_value(image_config)
->>>>>>> 51bc0cc1
     image_config = image_config[0]
 
     cfn_image_config = {}
@@ -346,8 +343,6 @@
     return cfn_image_config
 
 
-<<<<<<< HEAD
-=======
 def _check_image_config_value(image_config: Any) -> bool:
     """
     validate if the image_config property value is as SAM CLI expects. If it is not valid, it will raise a
@@ -377,7 +372,6 @@
     return True
 
 
->>>>>>> 51bc0cc1
 AWS_LAMBDA_FUNCTION_PROPERTY_BUILDER_MAPPING: PropertyBuilderMapping = {
     "FunctionName": _get_property_extractor("function_name"),
     "Architectures": _get_property_extractor("architectures"),

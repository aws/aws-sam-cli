"""
Base classes that implement the CLI framework
"""

import logging
import importlib
from collections import OrderedDict

import click

logger = logging.getLogger(__name__)

# Commands that are bundled with the CLI by default in app life-cycle order.

_SAM_CLI_COMMAND_PACKAGES = [
    "samcli.commands.init",
    "samcli.commands.validate.validate",
    "samcli.commands.build",
    "samcli.commands.local.local",
    "samcli.commands.package",
    "samcli.commands.deploy",
    "samcli.commands.delete",
    "samcli.commands.logs",
    "samcli.commands.publish",
<<<<<<< HEAD
    "samcli.commands.traces",
    "samcli.commands.sync",
    "samcli.commands.test",
=======
    "samcli.commands.pipeline.pipeline",
>>>>>>> cef0bfaa
    # We intentionally do not expose the `bootstrap` command for now. We might open it up later
    # "samcli.commands.bootstrap",
]


class BaseCommand(click.MultiCommand):
    """
    Dynamically loads commands. It takes a list of names of Python packages representing the commands, loads
    these packages, and initializes them as Click commands. If a command "hello" is available in a Python package
    "foo.bar.hello", then this package name is passed to this class to load the command. This allows commands
    to be written as standalone packages that are dynamically initialized by the CLI.

    Each command, along with any subcommands, is implemented using Click annotations. When the command is loaded
    dynamically, this class expects the Click object to be exposed through an attribute called ``cli``. If the
    attribute is not present, or is not a Click object, then an exception will be raised.

    For example: if "foo.bar.hello" is the package where "hello" command is implemented, then
    "/foo/bar/hello/__init__.py" file is expected to contain a Click object called ``cli``.

    The command package is dynamically loaded using Python's standard ``importlib`` library. Therefore package names
    can be specified using the standard Python's dot notation such as "foo.bar.hello".

    By convention, the name of last module in the package's name is the command's name. ie. A package of "foo.bar.baz"
    will produce a command name "baz".
    """

    def __init__(self, *args, cmd_packages=None, **kwargs):
        """
        Initializes the class, optionally with a list of available commands

        :param cmd_packages: List of Python packages names of CLI commands
        :param args: Other Arguments passed to super class
        :param kwargs: Other Arguments passed to super class
        """
        # alias -h to --help for all commands
        kwargs["context_settings"] = dict(help_option_names=["-h", "--help"])
        super().__init__(*args, **kwargs)

        if not cmd_packages:
            cmd_packages = _SAM_CLI_COMMAND_PACKAGES

        self._commands = {}
        self._commands = BaseCommand._set_commands(cmd_packages)

    @staticmethod
    def _set_commands(package_names):
        """
        Extract the command name from package name. Last part of the module path is the command
        ie. if path is foo.bar.baz, then "baz" is the command name.

        :param package_names: List of package names
        :return: Dictionary with command name as key and the package name as value.
        """

        commands = OrderedDict()

        for pkg_name in package_names:
            cmd_name = pkg_name.split(".")[-1]
            commands[cmd_name] = pkg_name

        return commands

    def list_commands(self, ctx):
        """
        Overrides a method from Click that returns a list of commands available in the CLI.

        :param ctx: Click context
        :return: List of commands available in the CLI
        """
        return list(self._commands.keys())

    def get_command(self, ctx, cmd_name):
        """
        Overrides method from ``click.MultiCommand`` that returns Click CLI object for given command name, if found.

        :param ctx: Click context
        :param cmd_name: Top-level command name
        :return: Click object representing the command
        """
        if cmd_name not in self._commands:
            logger.error("Command %s not available", cmd_name)
            return None

        pkg_name = self._commands[cmd_name]

        try:
            mod = importlib.import_module(pkg_name)
        except ImportError:
            logger.exception("Command '%s' is not configured correctly. Unable to import '%s'", cmd_name, pkg_name)
            return None

        if not hasattr(mod, "cli"):
            logger.error("Command %s is not configured correctly. It must expose an function called 'cli'", cmd_name)
            return None

        return mod.cli<|MERGE_RESOLUTION|>--- conflicted
+++ resolved
@@ -22,13 +22,10 @@
     "samcli.commands.delete",
     "samcli.commands.logs",
     "samcli.commands.publish",
-<<<<<<< HEAD
     "samcli.commands.traces",
     "samcli.commands.sync",
     "samcli.commands.test",
-=======
     "samcli.commands.pipeline.pipeline",
->>>>>>> cef0bfaa
     # We intentionally do not expose the `bootstrap` command for now. We might open it up later
     # "samcli.commands.bootstrap",
 ]

"""
Provides global configuration helpers.
"""
import json
import logging
import uuid
import os
import threading

from pathlib import Path
from typing import List, Optional, Dict, Any, Type, TypeVar, cast, overload
from dataclasses import dataclass

import click


LOG = logging.getLogger(__name__)


@dataclass(frozen=True, eq=True)
class ConfigEntry:
    """Data class for storing configuration related keys"""

    config_key: Optional[str]
    env_var_key: Optional[str]
    persistent: bool = True


class DefaultEntry:
    """Set of default configuration entries integrated with GlobalConfig"""

    INSTALLATION_ID = ConfigEntry("installationId", None)
    LAST_VERSION_CHECK = ConfigEntry("lastVersionCheck", None)
    TELEMETRY = ConfigEntry("telemetryEnabled", "SAM_CLI_TELEMETRY")


class Singleton(type):
    def __init__(cls, *args, **kwargs):
        super().__init__(*args, **kwargs)
        cls.__instance = None

    def __call__(cls, *args, **kwargs):
        if cls.__instance is None:
            cls.__instance = super().__call__(*args, **kwargs)
        return cls.__instance


class GlobalConfig(metaclass=Singleton):
    """
    A singleton for accessing configurations from environmental variables and
    configuration file. Singleton is used to enforce immutability, access locking,
    and rapid configuration modification.

    Generally uses '~/.aws-sam/' or 'C:\\Users\\<user>\\AppData\\Roaming\\AWS SAM' as
    the base directory, depending on platform.
    """

    DEFAULT_CONFIG_FILENAME: str = "metadata.json"

    # Env var for injecting dir in integration tests
    _DIR_INJECTION_ENV_VAR: str = "__SAM_CLI_APP_DIR"

    # Static singleton instance

    _access_lock: threading.RLock
    _config_dir: Optional[Path]
    _config_filename: Optional[str]
    # Dictionary storing config data mapped directly to the content of the config file
    _config_data: Optional[Dict[str, Any]]
    # config_keys that should be flushed to file
    _persistent_fields: List[str]

    def __init__(self):
        """__init__ should only be called once due to Singleton metaclass"""
        self._access_lock = threading.RLock()
        self._config_dir = None
        self._config_filename = None
        self._config_data = None
        self._persistent_fields = list()

    @property
    def config_dir(self) -> Path:
        """
        Returns
        -------
        Path
            Path object for the configuration directory.
        """
        if not self._config_dir:
            if GlobalConfig._DIR_INJECTION_ENV_VAR in os.environ:
                # Set dir to the one specified in _DIR_INJECTION_ENV_VAR environmental variable
                # This is used for existing integration tests
                env_var_path = os.environ.get(GlobalConfig._DIR_INJECTION_ENV_VAR)
                self._config_dir = Path(cast(str, env_var_path))
            else:
                self._config_dir = Path(click.get_app_dir("AWS SAM", force_posix=True))
        return self._config_dir

    @config_dir.setter
    def config_dir(self, dir_path: Path) -> None:
        """
        Parameters
        ----------
        dir_path : Path
            Directory path object for the configuration.

        Raises
        ------
        ValueError
            ValueError will be raised if the path is not a directory.
        """
        if not dir_path.is_dir():
            raise ValueError("config_dir must be a directory.")
        self._config_dir = dir_path
        self._config_data = None

    @property
    def config_filename(self) -> str:
        """
        Returns
        -------
        str
            Filename for the configuration.
        """
        if not self._config_filename:
            self._config_filename = GlobalConfig.DEFAULT_CONFIG_FILENAME
        return self._config_filename

    @config_filename.setter
    def config_filename(self, filename: str) -> None:
        self._config_filename = filename
        self._config_data = None

    @property
    def config_path(self) -> Path:
        """
        Returns
        -------
        Path
            Path object for the configuration file (config_dir + config_filename).
        """
        return Path(self.config_dir, self.config_filename)

    T = TypeVar("T")
    # Overloads are only used for type hinting.
    # Overload for case where is_flag is set
    @overload
    def get_value(
        self,
        config_entry: ConfigEntry,
        default: bool,
        value_type: Type[bool],
        is_flag: bool,
        reload_config: bool = False,
    ) -> bool:
        ...

    # Overload for case where type is specified
    @overload
    def get_value(
        self,
        config_entry: ConfigEntry,
        default: Optional[T] = None,
        value_type: Type[T] = T,
        is_flag: bool = False,
        reload_config: bool = False,
    ) -> Optional[T]:
        ...

    # Overload for case where type is not specified and default to object
    @overload
    def get_value(
        self,
        config_entry: ConfigEntry,
        default: Any = None,
        value_type: object = object,
        is_flag: bool = False,
        reload_config: bool = False,
    ) -> Any:
        ...

    def get_value(
        self,
        config_entry,
        default=None,
        value_type=object,
        is_flag=False,
        reload_config=False,
    ) -> Any:
        """Get the corresponding value of a configuration entry.

        Parameters
        ----------
        config_entry : ConfigEntry
            Configuration entry for which the value will be loaded.
        default : value_type, optional
            The default value to be returned if the configuration does not exist,
            encountered an error, or in the incorrect type.
            By default None
        value_type : Type, optional
            The type of the value that should be expected.
            If the value is not this type, default will be returned.
            By default object
        is_flag : bool, optional
            If is_flag is True, then env var will be set to "1" or "0" instead of boolean values.
            This is useful for backward compatibility with the old configuration format where
            configuration file and env var has different values.
            By default False
        reload_config : bool, optional
            Whether configuration file should be reloaded before getting the value.
            By default False

        Returns
        -------
        [value_type]
            Value in the type specified by value_type
        """
        with self._access_lock:
            return self._get_value(config_entry, default, value_type, is_flag, reload_config)

    def _get_value(
        self,
        config_entry: ConfigEntry,
        default: Optional[T],
        value_type: Type[T],
        is_flag: bool,
        reload_config: bool,
    ) -> Optional[T]:
        """get_value without locking. Non-thread safe."""
        value: Any = None
        try:
            if config_entry.env_var_key:
                value = os.environ.get(config_entry.env_var_key)
                if value is not None and is_flag:
<<<<<<< HEAD
                    value = value in ("1", 1)
=======
                    value = value == "1"
>>>>>>> 5e918c28

            if value is None and config_entry.config_key:
                if reload_config or self._config_data is None:
                    self._load_config()
                value = cast(dict, self._config_data).get(config_entry.config_key)

            if value is None or not isinstance(value, value_type):
                return default
        except (ValueError, OSError) as ex:
            LOG.debug(
                "Error when retrieving config_key: %s env_var_key: %s",
                config_entry.config_key,
                config_entry.env_var_key,
                exc_info=ex,
            )
            return default

        return value

    def set_value(self, config_entry: ConfigEntry, value: Any, is_flag: bool = False, flush: bool = True) -> None:
        """Set the value of a configuration. The associated env var will be updated as well.

        Parameters
        ----------
        config_entry : ConfigEntry
            Configuration entry to be set
        value : Any
            Value of the configuration
        is_flag : bool, optional
            If is_flag is True, then env var will be set to "1" or "0" instead of boolean values.
            This is useful for backward compatibility with the old configuration format where
            configuration file and env var has different values.
            By default False
        flush : bool, optional
            Should the value be written to configuration file, by default True
        """
        with self._access_lock:
            self._set_value(config_entry, value, is_flag, flush)

    def _set_value(self, config_entry: ConfigEntry, value: Any, is_flag: bool, flush: bool) -> None:
        """set_value without locking. Non-thread safe."""
        if config_entry.env_var_key:
            if is_flag:
                os.environ[config_entry.env_var_key] = "1" if value else "0"
            else:
                os.environ[config_entry.env_var_key] = value

        if config_entry.config_key:
            if self._config_data is None:
                self._load_config()
            cast(dict, self._config_data)[config_entry.config_key] = value

            if config_entry.persistent:
                self._persistent_fields.append(config_entry.config_key)
            elif config_entry.config_key in self._persistent_fields:
                self._persistent_fields.remove(config_entry.config_key)

            if flush:
<<<<<<< HEAD
                self._flush_config()
=======
                self._write_config()
>>>>>>> 5e918c28

    def _load_config(self) -> None:
        """Reload configurations from file and populate self._config_data"""
        if not self.config_path.exists():
            self._config_data = {}
            return
        try:
            body = self.config_path.read_text()
            json_body = json.loads(body)
            self._config_data = json_body
            # Default existing fields to be persistent
            # so that they will be kept when flushed back
            for key in json_body:
                self._persistent_fields.append(key)
        except (OSError, ValueError) as ex:
            LOG.debug(
                "Error when loading global config file: %s",
                self.config_path,
                exc_info=ex,
            )
            self._config_data = {}

<<<<<<< HEAD
    def _flush_config(self) -> None:
=======
    def _write_config(self) -> None:
>>>>>>> 5e918c28
        """Write configurations in self._config_data to file"""
        if not self._config_data:
            return
        config_data = {key: value for (key, value) in self._config_data.items() if key in self._persistent_fields}
        json_str = json.dumps(config_data, indent=4)
        if not self.config_dir.exists():
            self.config_dir.mkdir(mode=0o700, parents=True, exist_ok=True)
        self.config_path.write_text(json_str)

    @property
    def installation_id(self):
        """
        Returns the installation UUID for this AWS SAM CLI installation. If the
        installation id has not yet been set, it will be set before returning.

        Examples
        --------

        >>> gc = GlobalConfig()
        >>> gc.installation_id
        "7b7d4db7-2f54-45ba-bf2f-a2cbc9e74a34"

        >>> gc = GlobalConfig()
        >>> gc.installation_id
        None

        Returns
        -------
        A string containing the installation UUID, or None in case of an error.
        """
<<<<<<< HEAD
        value = self.get_value(DefaultEntry.INSTALLATION_ID, default=None, value_type=str, reload_config=True)
=======
        value = self.get_value(
            DefaultEntry.INSTALLATION_ID,
            default=None,
            value_type=str,
        )
>>>>>>> 5e918c28
        if not value:
            value = str(uuid.uuid4())
            self.set_value(DefaultEntry.INSTALLATION_ID, value)
        return value

    @property
    def telemetry_enabled(self) -> Optional[bool]:
        """
        Check if telemetry is enabled for this installation. Default value of
        False. It first tries to get value from SAM_CLI_TELEMETRY environment variable. If its not set,
        then it fetches the value from config file.

        To enable telemetry, set SAM_CLI_TELEMETRY environment variable equal to string '1'.
        All other values including words like 'True', 'true', 'false', 'False', 'abcd' etc will disable Telemetry

        Examples
        --------

        >>> gc = GlobalConfig()
        >>> gc.telemetry_enabled
        True

        Returns
        -------
        Boolean flag value. True if telemetry is enabled for this installation,
        False otherwise.
        """
        return self.get_value(DefaultEntry.TELEMETRY, default=None, value_type=bool, is_flag=True)

    @telemetry_enabled.setter
    def telemetry_enabled(self, value: bool) -> None:
        """
        Sets the telemetry_enabled flag to the provided boolean value.

        Examples
        --------
        >>> gc = GlobalConfig()
        >>> gc.telemetry_enabled
        False
        >>> gc.telemetry_enabled = True
        >>> gc.telemetry_enabled
        True

        Raises
        ------
        IOError
            If there are errors opening or writing to the global config file.

        JSONDecodeError
            If the config file exists, and is not valid JSON.
        """
        self.set_value(DefaultEntry.TELEMETRY, value, is_flag=True, flush=True)

    @property
    def last_version_check(self) -> Optional[float]:
        return self.get_value(DefaultEntry.LAST_VERSION_CHECK, value_type=float)

    @last_version_check.setter
    def last_version_check(self, value: float):
        self.set_value(DefaultEntry.LAST_VERSION_CHECK, value)<|MERGE_RESOLUTION|>--- conflicted
+++ resolved
@@ -232,11 +232,7 @@
             if config_entry.env_var_key:
                 value = os.environ.get(config_entry.env_var_key)
                 if value is not None and is_flag:
-<<<<<<< HEAD
-                    value = value in ("1", 1)
-=======
                     value = value == "1"
->>>>>>> 5e918c28
 
             if value is None and config_entry.config_key:
                 if reload_config or self._config_data is None:
@@ -295,11 +291,7 @@
                 self._persistent_fields.remove(config_entry.config_key)
 
             if flush:
-<<<<<<< HEAD
-                self._flush_config()
-=======
                 self._write_config()
->>>>>>> 5e918c28
 
     def _load_config(self) -> None:
         """Reload configurations from file and populate self._config_data"""
@@ -322,11 +314,7 @@
             )
             self._config_data = {}
 
-<<<<<<< HEAD
-    def _flush_config(self) -> None:
-=======
     def _write_config(self) -> None:
->>>>>>> 5e918c28
         """Write configurations in self._config_data to file"""
         if not self._config_data:
             return
@@ -357,15 +345,7 @@
         -------
         A string containing the installation UUID, or None in case of an error.
         """
-<<<<<<< HEAD
         value = self.get_value(DefaultEntry.INSTALLATION_ID, default=None, value_type=str, reload_config=True)
-=======
-        value = self.get_value(
-            DefaultEntry.INSTALLATION_ID,
-            default=None,
-            value_type=str,
-        )
->>>>>>> 5e918c28
         if not value:
             value = str(uuid.uuid4())
             self.set_value(DefaultEntry.INSTALLATION_ID, value)

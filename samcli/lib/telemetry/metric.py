"""
Provides methods to generate and send metrics
"""
from timeit import default_timer
from functools import wraps, reduce

import uuid
import platform
import logging
import traceback
from typing import Optional, Tuple

import click

from samcli import __version__ as samcli_version
from samcli.cli.context import Context
from samcli.cli.global_config import GlobalConfig
from samcli.lib.warnings.sam_cli_warning import TemplateWarningsChecker
from samcli.commands.exceptions import UserException
from samcli.lib.telemetry.cicd import CICDDetector, CICDPlatform
from samcli.lib.telemetry.event import EventTracker
from samcli.lib.telemetry.project_metadata import get_git_remote_origin_url, get_project_name, get_initial_commit_hash
from samcli.commands._utils.experimental import get_all_experimental_statues
from .telemetry import Telemetry
from ..iac.cdk.utils import is_cdk_project
from ..iac.plugins_interfaces import ProjectTypes

LOG = logging.getLogger(__name__)

WARNING_ANNOUNCEMENT = "WARNING: {}"

"""
Global variables are evil but this is a justified usage.
This creates a versatile telemetry tracking no matter where in the code. Something like a Logger.
No side effect will result in this as it is write-only for code outside of telemetry.
Decorators should be used to minimize logic involving telemetry.
"""
_METRICS = dict()


def send_installed_metric():
    LOG.debug("Sending Installed Metric")

    telemetry = Telemetry()
    metric = Metric("installed")
    metric.add_data("osPlatform", platform.system())
    metric.add_data("telemetryEnabled", bool(GlobalConfig().telemetry_enabled))
    telemetry.emit(metric, force_emit=True)


def track_template_warnings(warning_names):
    """
    Decorator to track when a warning is emitted. This method accepts name of warning and executes the function,
    gathers all relevant metrics, reports the metrics and returns.

    On your warning check method use as follows

        @track_warning(['Warning1', 'Warning2'])
        def check():
            return True, 'Warning applicable'
    """

    def decorator(func):
        """
        Actual decorator method with warning names
        """

        def wrapped(*args, **kwargs):
            telemetry = Telemetry()
            template_warning_checker = TemplateWarningsChecker()
            ctx = Context.get_current_context()

            try:
                ctx.template_dict
            except AttributeError:
                LOG.debug("Ignoring warning check as template is not provided in context.")
                return func(*args, **kwargs)
            for warning_name in warning_names:
                warning_message = template_warning_checker.check_template_for_warning(warning_name, ctx.template_dict)
                metric = Metric("templateWarning")
                metric.add_data("awsProfileProvided", bool(ctx.profile))
                metric.add_data("debugFlagProvided", bool(ctx.debug))
                metric.add_data("region", ctx.region or "")
                metric.add_data("warningName", warning_name)
                metric.add_data("warningCount", 1 if warning_message else 0)  # 1-True or 0-False
                telemetry.emit(metric)

                if warning_message:
                    click.secho(WARNING_ANNOUNCEMENT.format(warning_message), fg="yellow")

            return func(*args, **kwargs)

        return wrapped

    return decorator


def track_command(func):
    """
    Decorator to track execution of a command. This method executes the function, gathers all relevant metrics,
    reports the metrics and returns.

    If you have a Click command, you can track as follows:

    .. code:: python
        @click.command(...)
        @click.options(...)
        @track_command
        def hello_command():
            print('hello')

    """

    def wrapped(*args, **kwargs):
        telemetry = Telemetry()

        exception = None
        return_value = None
        exit_reason = "success"
        exit_code = 0
        stack_trace = None
        exception_message = None

        duration_fn = _timer()
        try:

            # Execute the function and capture return value. This is returned back by the wrapper
            # First argument of all commands should be the Context
            return_value = func(*args, **kwargs)

        except UserException as ex:
            # Capture exception information and re-raise it later so we can first send metrics.
            exception = ex
            exit_code = ex.exit_code
            if ex.wrapped_from is None:
                exit_reason = type(ex).__name__
            else:
                exit_reason = ex.wrapped_from
            stack_trace, exception_message = _get_stack_trace_info(ex)

        except Exception as ex:
            exception = ex
            # Standard Unix practice to return exit code 255 on fatal/unhandled exit.
            exit_code = 255
            exit_reason = type(ex).__name__
            stack_trace, exception_message = _get_stack_trace_info(ex)

        try:
            ctx = Context.get_current_context()
            metric_specific_attributes = get_all_experimental_statues() if ctx.experimental else {}
            try:
                template_dict = ctx.template_dict
                project_type = ProjectTypes.CDK.value if is_cdk_project(template_dict) else ProjectTypes.CFN.value
                if project_type == ProjectTypes.CDK.value:
                    EventTracker.track_event("UsedFeature", "CDK")
                metric_specific_attributes["projectType"] = project_type
            except AttributeError:
                LOG.debug("Template is not provided in context, skip adding project type metric")
            metric_name = "commandRunExperimental" if ctx.experimental else "commandRun"
            metric = Metric(metric_name)
            metric.add_data("awsProfileProvided", bool(ctx.profile))
            metric.add_data("debugFlagProvided", bool(ctx.debug))
            metric.add_data("region", ctx.region or "")
            metric.add_data("commandName", ctx.command_path)  # Full command path. ex: sam local start-api
            # Project metadata metrics
            metric_specific_attributes["gitOrigin"] = get_git_remote_origin_url()
            metric_specific_attributes["projectName"] = get_project_name()
            metric_specific_attributes["initialCommit"] = get_initial_commit_hash()
            metric.add_data("metricSpecificAttributes", metric_specific_attributes)
            # Metric about command's execution characteristics
            metric.add_data("duration", duration_fn())
            metric.add_data("exitReason", exit_reason)
            metric.add_data("exitCode", exit_code)
<<<<<<< HEAD
            metric.add_data("stackTrace", stack_trace)
            metric.add_data("exceptionMessage", exception_message)
=======
            EventTracker.send_events()  # Sends Event metrics to Telemetry before commandRun metrics
>>>>>>> 61bf353f
            telemetry.emit(metric)
        except RuntimeError:
            LOG.debug("Unable to find Click Context for getting session_id.")
        if exception:
            raise exception  # pylint: disable=raising-bad-type

        return return_value

    return wrapped


def _get_stack_trace_info(exception: Exception) -> Tuple[str, str]:
    """
    Takes an Exception instance and extracts the following:
      1. Stack trace in a readable string format with user-sensitive paths cleaned
      2. Exception mesage including the fully-qualified exception name and value

    Parameters
    ----------
    exception : Exception
        Exception instance

    Returns
    -------
    (str, str)
        (stack trace, exception message)
    """
    tb_exception = traceback.TracebackException.from_exception(exception)
    _clean_stack_summary_paths(tb_exception.stack)
    stack_trace = "".join(list(tb_exception.format()))
    exception_msg = list(tb_exception.format_exception_only())[-1]

    return (stack_trace, exception_msg)


def _clean_stack_summary_paths(stack_summary: traceback.StackSummary) -> None:
    """
    Cleans the user-sensitive paths contained within a StackSummary instance

    Parameters
    ----------
    stack_summary : traceback.StackSummary
        StackSummary instance
    """
    for frame in stack_summary:
        path = frame.filename
        separator = "\\" if "\\" in path else "/"

        # Case 1: If "site-packages" is found within path, replace its leading segment with: /../ or \..\
        # i.e. /python3.8/site-packages/boto3/test.py becomes /../site-packages/boto3/test.py
        site_packages_idx = path.rfind("site-packages")
        if site_packages_idx != -1:
            frame.filename = f"{separator}..{separator}{path[site_packages_idx:]}"
            continue

        # Case 2: If "samcli" is found within path, do the same replacement as previous
        samcli_idx = path.rfind("samcli")
        if samcli_idx != -1:
            frame.filename = f"{separator}..{separator}{path[samcli_idx:]}"
            continue

        # Case 3: Keep only the last file within the path, and do the same replacement as previous
        path_split = path.split(separator)
        if len(path_split) > 0:
            frame.filename = f"{separator}..{separator}{path_split[-1]}"


def _timer():
    """
    Timer to measure the elapsed time between two calls in milliseconds. When you first call this method,
    we will automatically start the timer. The return value is another method that, when called, will end the timer
    and return the duration between the two calls.

    ..code:
    >>> import time
    >>> duration_fn = _timer()
    >>> time.sleep(5)  # Say, you sleep for 5 seconds in between calls
    >>> duration_ms = duration_fn()
    >>> print(duration_ms)
        5010

    Returns
    -------
    function
        Call this method to end the timer and return duration in milliseconds

    """
    start = default_timer()

    def end():
        # time might go backwards in rare scenarios, hence the 'max'
        return int(max(default_timer() - start, 0) * 1000)  # milliseconds

    return end


def _parse_attr(obj, name):
    """
    Get attribute from an object.
    @param obj Object
    @param name Attribute name to get from the object.
        Can be nested with "." in between.
        For example: config.random_field.value
    """
    return reduce(getattr, name.split("."), obj)


def capture_parameter(metric_name, key, parameter_identifier, parameter_nested_identifier=None, as_list=False):
    """
    Decorator for capturing one parameter of the function.

    :param metric_name Name of the metric
    :param key Key for storing the captured parameter
    :param parameter_identifier Either a string for named parameter or int for positional parameter.
        "self" can be accessed with 0.
    :param parameter_nested_identifier If specified, the attribute pointed by this parameter will be stored instead.
        Can be in nested format such as config.random_field.value.
    :param as_list Default to False. Setting to True will append the captured parameter into
        a list instead of overriding the previous one.
    """

    def wrap(func):
        @wraps(func)
        def wrapped_func(*args, **kwargs):
            return_value = func(*args, **kwargs)
            if isinstance(parameter_identifier, int):
                parameter = args[parameter_identifier]
            elif isinstance(parameter_identifier, str):
                parameter = kwargs[parameter_identifier]
            else:
                return return_value

            if parameter_nested_identifier:
                parameter = _parse_attr(parameter, parameter_nested_identifier)

            if as_list:
                add_metric_list_data(metric_name, key, parameter)
            else:
                add_metric_data(metric_name, key, parameter)
            return return_value

        return wrapped_func

    return wrap


def capture_return_value(metric_name, key, as_list=False):
    """
    Decorator for capturing the return value of the function.

    :param metric_name Name of the metric
    :param key Key for storing the captured parameter
    :param as_list Default to False. Setting to True will append the captured parameter into
        a list instead of overriding the previous one.
    """

    def wrap(func):
        @wraps(func)
        def wrapped_func(*args, **kwargs):
            return_value = func(*args, **kwargs)
            if as_list:
                add_metric_list_data(metric_name, key, return_value)
            else:
                add_metric_data(metric_name, key, return_value)
            return return_value

        return wrapped_func

    return wrap


def add_metric_data(metric_name, key, value):
    _get_metric(metric_name).add_data(key, value)


def add_metric_list_data(metric_name, key, value):
    _get_metric(metric_name).add_list_data(key, value)


def _get_metric(metric_name):
    if metric_name not in _METRICS:
        _METRICS[metric_name] = Metric(metric_name)
    return _METRICS[metric_name]


def emit_metric(metric_name):
    if metric_name not in _METRICS:
        return
    telemetry = Telemetry()
    telemetry.emit(_get_metric(metric_name))
    _METRICS.pop(metric_name)


def emit_all_metrics():
    for key in list(_METRICS):
        emit_metric(key)


class Metric:
    """
    Metric class to store metric data and adding common attributes
    """

    def __init__(self, metric_name, should_add_common_attributes=True):
        self._data = dict()
        self._metric_name = metric_name
        self._gc = GlobalConfig()
        self._session_id = self._default_session_id()
        self._cicd_detector = CICDDetector()
        if not self._session_id:
            self._session_id = ""
        if should_add_common_attributes:
            self._add_common_metric_attributes()

    def add_list_data(self, key, value):
        if key not in self._data:
            self._data[key] = list()

        if not isinstance(self._data[key], list):
            # raise MetricDataNotList()
            return

        self._data[key].append(value)

    def add_data(self, key, value):
        self._data[key] = value

    def get_data(self):
        return self._data

    def get_metric_name(self):
        return self._metric_name

    def _add_common_metric_attributes(self):
        self._data["requestId"] = str(uuid.uuid4())
        self._data["installationId"] = self._gc.installation_id
        self._data["sessionId"] = self._session_id
        self._data["executionEnvironment"] = self._get_execution_environment()
        self._data["ci"] = bool(self._cicd_detector.platform())
        self._data["pyversion"] = platform.python_version()
        self._data["samcliVersion"] = samcli_version

    @staticmethod
    def _default_session_id() -> Optional[str]:
        """
        Get the default SessionId from Click Context.
        Fail silently if Context does not exist.
        """
        try:
            ctx = Context.get_current_context()
            if ctx:
                return ctx.session_id
            return None
        except RuntimeError:
            LOG.debug("Unable to find Click Context for getting session_id.")
            return None

    def _get_execution_environment(self) -> str:
        """
        Returns the environment in which SAM CLI is running. Possible options are:

        CLI (default)               - SAM CLI was executed from terminal or a script.
        other CICD platform name    - SAM CLI was executed in CICD

        Returns
        -------
        str
            Name of the environment where SAM CLI is executed in.
        """
        cicd_platform: Optional[CICDPlatform] = self._cicd_detector.platform()
        if cicd_platform:
            return cicd_platform.name
        return "CLI"


class MetricDataNotList(Exception):
    pass<|MERGE_RESOLUTION|>--- conflicted
+++ resolved
@@ -171,12 +171,9 @@
             metric.add_data("duration", duration_fn())
             metric.add_data("exitReason", exit_reason)
             metric.add_data("exitCode", exit_code)
-<<<<<<< HEAD
             metric.add_data("stackTrace", stack_trace)
             metric.add_data("exceptionMessage", exception_message)
-=======
             EventTracker.send_events()  # Sends Event metrics to Telemetry before commandRun metrics
->>>>>>> 61bf353f
             telemetry.emit(metric)
         except RuntimeError:
             LOG.debug("Unable to find Click Context for getting session_id.")

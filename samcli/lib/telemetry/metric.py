--- conflicted
+++ resolved
@@ -198,22 +198,14 @@
     return wrapped
 
 
-<<<<<<< HEAD
-def _get_project_details(hook_package_id: str, template_dict: Dict) -> ProjectDetails:
-    if not hook_package_id:
+def _get_project_details(hook_name: str, template_dict: Dict) -> ProjectDetails:
+    if not hook_name:
         hook_metadata = get_hook_metadata(template_dict)
         if not hook_metadata:
             project_type = ProjectTypes.CDK.value if is_cdk_project(template_dict) else ProjectTypes.CFN.value
-            return ProjectDetails(project_type=project_type, hook_package_id=None, hook_package_version=None)
-        hook_package_id = str(hook_metadata.get("HookName"))
-    hook_location = Path(INTERNAL_PACKAGES_ROOT, hook_package_id)
-=======
-def _get_project_details(hook_name: str, template_dict: Dict) -> ProjectDetails:
-    if not hook_name:
-        project_type = ProjectTypes.CDK.value if is_cdk_project(template_dict) else ProjectTypes.CFN.value
-        return ProjectDetails(project_type=project_type, hook_name=None, hook_package_version=None)
+            return ProjectDetails(project_type=project_type, hook_name=None, hook_package_version=None)
+        hook_name = str(hook_metadata.get("HookName"))
     hook_location = Path(INTERNAL_PACKAGES_ROOT, hook_name)
->>>>>>> 89a4ffbe
     try:
         hook_package_config = HookPackageConfig(package_dir=hook_location)
     except InvalidHookPackageConfigException:

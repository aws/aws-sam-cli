"""
Provides methods to generate and send metrics
"""
import logging
import platform
import uuid
from dataclasses import dataclass
from functools import reduce, wraps
from pathlib import Path
from timeit import default_timer
from typing import Any, Dict, Optional

import click

from samcli import __version__ as samcli_version
from samcli.cli.context import Context
from samcli.cli.global_config import GlobalConfig
<<<<<<< HEAD
from samcli.lib.warnings.sam_cli_warning import TemplateWarningsChecker
from samcli.commands.exceptions import UserException
from samcli.lib.telemetry.cicd import CICDDetector, CICDPlatform
from samcli.lib.telemetry.event import EventTracker
from samcli.lib.telemetry.project_metadata import get_git_remote_origin_url, get_project_name, get_initial_commit_hash
=======
>>>>>>> 1e0d0b8d
from samcli.commands._utils.experimental import get_all_experimental_statues
from samcli.commands.exceptions import UnhandledException, UserException
from samcli.lib.hook.exceptions import InvalidHookPackageConfigException
from samcli.lib.hook.hook_config import HookPackageConfig
from samcli.lib.hook.hook_wrapper import INTERNAL_PACKAGES_ROOT
from samcli.lib.hook.utils import get_hook_metadata
from samcli.lib.iac.cdk.utils import is_cdk_project
from samcli.lib.iac.plugins_interfaces import ProjectTypes
from samcli.lib.telemetry.cicd import CICDDetector, CICDPlatform
from samcli.lib.telemetry.event import EventTracker
from samcli.lib.telemetry.project_metadata import get_git_remote_origin_url, get_initial_commit_hash, get_project_name
from samcli.lib.telemetry.telemetry import Telemetry
from samcli.lib.telemetry.user_agent import get_user_agent_string
from samcli.lib.warnings.sam_cli_warning import TemplateWarningsChecker

LOG = logging.getLogger(__name__)

WARNING_ANNOUNCEMENT = "WARNING: {}"

"""
Global variables are evil but this is a justified usage.
This creates a versatile telemetry tracking no matter where in the code. Something like a Logger.
No side effect will result in this as it is write-only for code outside of telemetry.
Decorators should be used to minimize logic involving telemetry.
"""
_METRICS = dict()


@dataclass
class ProjectDetails:
    project_type: str
    hook_name: Optional[str]
    hook_package_version: Optional[str]


def send_installed_metric():
    LOG.debug("Sending Installed Metric")

    telemetry = Telemetry()
    metric = Metric("installed")
    metric.add_data("osPlatform", platform.system())
    metric.add_data("telemetryEnabled", bool(GlobalConfig().telemetry_enabled))
    telemetry.emit(metric, force_emit=True)


def track_template_warnings(warning_names):
    """
    Decorator to track when a warning is emitted. This method accepts name of warning and executes the function,
    gathers all relevant metrics, reports the metrics and returns.

    On your warning check method use as follows

        @track_warning(['Warning1', 'Warning2'])
        def check():
            return True, 'Warning applicable'
    """

    def decorator(func):
        """
        Actual decorator method with warning names
        """

        def wrapped(*args, **kwargs):
            telemetry = Telemetry()
            template_warning_checker = TemplateWarningsChecker()
            ctx = Context.get_current_context()

            try:
                ctx.template_dict
            except AttributeError:
                LOG.debug("Ignoring warning check as template is not provided in context.")
                return func(*args, **kwargs)
            for warning_name in warning_names:
                warning_message = template_warning_checker.check_template_for_warning(warning_name, ctx.template_dict)
                metric = Metric("templateWarning")
                metric.add_data("awsProfileProvided", bool(ctx.profile))
                metric.add_data("debugFlagProvided", bool(ctx.debug))
                metric.add_data("region", ctx.region or "")
                metric.add_data("warningName", warning_name)
                metric.add_data("warningCount", 1 if warning_message else 0)  # 1-True or 0-False
                telemetry.emit(metric)

                if warning_message:
                    click.secho(WARNING_ANNOUNCEMENT.format(warning_message), fg="yellow")

            return func(*args, **kwargs)

        return wrapped

    return decorator


def track_command(func):
    """
    Decorator to track execution of a command. This method executes the function, gathers all relevant metrics,
    reports the metrics and returns.

    If you have a Click command, you can track as follows:

    .. code:: python
        @click.command(...)
        @click.options(...)
        @track_command
        def hello_command():
            print('hello')

    """

    @wraps(func)
    def wrapped(*args, **kwargs):
        exception = None
        return_value = None
        exit_reason = "success"
        exit_code = 0

        duration_fn = _timer()

        ctx = None
        try:
            # we have get_current_context in it's own try/except to catch the RuntimeError for this and not func()
            ctx = Context.get_current_context()
        except RuntimeError:
            LOG.debug("Unable to find Click Context for getting session_id.")

        try:
            if ctx and ctx.exception:
                # re-raise here to handle exception captured in context and not run func()
                raise ctx.exception

            # Execute the function and capture return value. This is returned by the wrapper
            # First argument of all commands should be the Context
            return_value = func(*args, **kwargs)
        except (
            UserException,
            click.Abort,
            click.BadOptionUsage,
            click.BadArgumentUsage,
            click.BadParameter,
            click.UsageError,
        ) as ex:
            # Capture exception information and re-raise it later,
            # so metrics can be sent.
            exception = ex
            # NOTE(sriram-mv): Set exit code to 1 if deemed to be user fixable error.
            exit_code = 1
            if hasattr(ex, "wrapped_from") and ex.wrapped_from:
                exit_reason = ex.wrapped_from
            else:
                exit_reason = type(ex).__name__
        except Exception as ex:
            command = ctx.command_path if ctx else ""
            exception = UnhandledException(command, ex)
            # Standard Unix practice to return exit code 255 on fatal/unhandled exit.
            exit_code = 255
            exit_reason = type(ex).__name__

        if ctx:
            time = duration_fn()

            try:
<<<<<<< HEAD
                template_dict = ctx.template_dict
                project_type = ProjectTypes.CDK.value if is_cdk_project(template_dict) else ProjectTypes.CFN.value
                if project_type == ProjectTypes.CDK.value:
                    EventTracker.track_event("UsedFeature", "CDK")
                metric_specific_attributes["projectType"] = project_type
            except AttributeError:
                LOG.debug("Template is not provided in context, skip adding project type metric")
            metric_name = "commandRunExperimental" if ctx.experimental else "commandRun"
            metric = Metric(metric_name)
            metric.add_data("awsProfileProvided", bool(ctx.profile))
            metric.add_data("debugFlagProvided", bool(ctx.debug))
            metric.add_data("region", ctx.region or "")
            metric.add_data("commandName", ctx.command_path)  # Full command path. ex: sam local start-api
            # Project metadata metrics
            metric_specific_attributes["gitOrigin"] = get_git_remote_origin_url()
            metric_specific_attributes["projectName"] = get_project_name()
            metric_specific_attributes["initialCommit"] = get_initial_commit_hash()
            metric.add_data("metricSpecificAttributes", metric_specific_attributes)
            # Metric about command's execution characteristics
            metric.add_data("duration", duration_fn())
            metric.add_data("exitReason", exit_reason)
            metric.add_data("exitCode", exit_code)
            EventTracker.send_events()  # Sends Event metrics to Telemetry before commandRun metrics
            telemetry.emit(metric)
        except RuntimeError:
            LOG.debug("Unable to find Click Context for getting session_id.")
=======
                # metrics also contain a call to Context.get_current_context, catch RuntimeError
                _send_command_run_metrics(ctx, time, exit_reason, exit_code, **kwargs)
            except RuntimeError:
                LOG.debug("Unable to find Click context when sending metrics to telemetry")

>>>>>>> 1e0d0b8d
        if exception:
            raise exception  # pylint: disable=raising-bad-type

        return return_value

    return wrapped


def _send_command_run_metrics(ctx: Context, duration: int, exit_reason: str, exit_code: int, **kwargs) -> None:
    """
    Emits metrics based on the results of a command run

    Parameters
    ----------
    ctx: Context
        The click context containing parameters, options, etc
    duration: int
        The total run time of the command in milliseconds
    exit_reason: str
        The exit reason from the command, "success" if successful, otherwise name of exception
    exit_code: int
        The exit code of command run
    """
    telemetry = Telemetry()

    # get_all_experimental_statues() returns Dict[str, bool]
    # since we append other values here (not just bool), need to explicitly set type
    metric_specific_attributes: Dict[str, Any] = get_all_experimental_statues() if ctx.experimental else {}

    try:
        template_dict = ctx.template_dict
        project_details = _get_project_details(kwargs.get("hook_name", ""), template_dict)
        if project_details.project_type == ProjectTypes.CDK.value:
            EventTracker.track_event("UsedFeature", "CDK")
        metric_specific_attributes["projectType"] = project_details.project_type
        if project_details.hook_name:
            metric_specific_attributes["hookPackageId"] = project_details.hook_name
        if project_details.hook_package_version:
            metric_specific_attributes["hookPackageVersion"] = project_details.hook_package_version
    except AttributeError:
        LOG.debug("Template is not provided in context, skip adding project type metric")

    metric_name = "commandRunExperimental" if ctx.experimental else "commandRun"
    metric = Metric(metric_name)
    metric.add_data("awsProfileProvided", bool(ctx.profile))
    metric.add_data("debugFlagProvided", bool(ctx.debug))
    metric.add_data("region", ctx.region or "")
    metric.add_data("commandName", ctx.command_path)  # Full command path. ex: sam local start-api

    if not ctx.command_path.endswith("init") or ctx.command_path.endswith("pipeline init"):
        # Project metadata
        # We don't capture below usage attributes for sam init as the command is not run inside a project
        metric_specific_attributes["gitOrigin"] = get_git_remote_origin_url()
        metric_specific_attributes["projectName"] = get_project_name()
        metric_specific_attributes["initialCommit"] = get_initial_commit_hash()

    metric.add_data("metricSpecificAttributes", metric_specific_attributes)
    # Metric about command's execution characteristics
    metric.add_data("duration", duration)
    metric.add_data("exitReason", exit_reason)
    metric.add_data("exitCode", exit_code)
    EventTracker.send_events()  # Sends Event metrics to Telemetry before commandRun metrics
    telemetry.emit(metric)


def _get_project_details(hook_name: str, template_dict: Dict) -> ProjectDetails:
    if not hook_name:
        hook_metadata = get_hook_metadata(template_dict)
        if not hook_metadata:
            project_type = ProjectTypes.CDK.value if is_cdk_project(template_dict) else ProjectTypes.CFN.value
            return ProjectDetails(project_type=project_type, hook_name=None, hook_package_version=None)
        hook_name = str(hook_metadata.get("HookName"))
    hook_location = Path(INTERNAL_PACKAGES_ROOT, hook_name)
    try:
        hook_package_config = HookPackageConfig(package_dir=hook_location)
    except InvalidHookPackageConfigException:
        return ProjectDetails(project_type=hook_name, hook_name=hook_name, hook_package_version=None)
    return ProjectDetails(
        project_type=hook_package_config.iac_framework,
        hook_name=hook_package_config.name,
        hook_package_version=hook_package_config.version,
    )


def _timer():
    """
    Timer to measure the elapsed time between two calls in milliseconds. When you first call this method,
    we will automatically start the timer. The return value is another method that, when called, will end the timer
    and return the duration between the two calls.

    ..code:
    >>> import time
    >>> duration_fn = _timer()
    >>> time.sleep(5)  # Say, you sleep for 5 seconds in between calls
    >>> duration_ms = duration_fn()
    >>> print(duration_ms)
        5010

    Returns
    -------
    function
        Call this method to end the timer and return duration in milliseconds

    """
    start = default_timer()

    def end():
        # time might go backwards in rare scenarios, hence the 'max'
        return int(max(default_timer() - start, 0) * 1000)  # milliseconds

    return end


def _parse_attr(obj, name):
    """
    Get attribute from an object.
    @param obj Object
    @param name Attribute name to get from the object.
        Can be nested with "." in between.
        For example: config.random_field.value
    """
    return reduce(getattr, name.split("."), obj)


def capture_parameter(metric_name, key, parameter_identifier, parameter_nested_identifier=None, as_list=False):
    """
    Decorator for capturing one parameter of the function.

    :param metric_name Name of the metric
    :param key Key for storing the captured parameter
    :param parameter_identifier Either a string for named parameter or int for positional parameter.
        "self" can be accessed with 0.
    :param parameter_nested_identifier If specified, the attribute pointed by this parameter will be stored instead.
        Can be in nested format such as config.random_field.value.
    :param as_list Default to False. Setting to True will append the captured parameter into
        a list instead of overriding the previous one.
    """

    def wrap(func):
        @wraps(func)
        def wrapped_func(*args, **kwargs):
            return_value = func(*args, **kwargs)
            if isinstance(parameter_identifier, int):
                parameter = args[parameter_identifier]
            elif isinstance(parameter_identifier, str):
                parameter = kwargs[parameter_identifier]
            else:
                return return_value

            if parameter_nested_identifier:
                parameter = _parse_attr(parameter, parameter_nested_identifier)

            if as_list:
                add_metric_list_data(metric_name, key, parameter)
            else:
                add_metric_data(metric_name, key, parameter)
            return return_value

        return wrapped_func

    return wrap


def capture_return_value(metric_name, key, as_list=False):
    """
    Decorator for capturing the return value of the function.

    :param metric_name Name of the metric
    :param key Key for storing the captured parameter
    :param as_list Default to False. Setting to True will append the captured parameter into
        a list instead of overriding the previous one.
    """

    def wrap(func):
        @wraps(func)
        def wrapped_func(*args, **kwargs):
            return_value = func(*args, **kwargs)
            if as_list:
                add_metric_list_data(metric_name, key, return_value)
            else:
                add_metric_data(metric_name, key, return_value)
            return return_value

        return wrapped_func

    return wrap


def add_metric_data(metric_name, key, value):
    _get_metric(metric_name).add_data(key, value)


def add_metric_list_data(metric_name, key, value):
    _get_metric(metric_name).add_list_data(key, value)


def _get_metric(metric_name):
    if metric_name not in _METRICS:
        _METRICS[metric_name] = Metric(metric_name)
    return _METRICS[metric_name]


def emit_metric(metric_name):
    if metric_name not in _METRICS:
        return
    telemetry = Telemetry()
    telemetry.emit(_get_metric(metric_name))
    _METRICS.pop(metric_name)


def emit_all_metrics():
    for key in list(_METRICS):
        emit_metric(key)


class Metric:
    """
    Metric class to store metric data and adding common attributes
    """

    def __init__(self, metric_name, should_add_common_attributes=True):
        self._data = dict()
        self._metric_name = metric_name
        self._gc = GlobalConfig()
        self._session_id = self._default_session_id()
        self._cicd_detector = CICDDetector()
        if not self._session_id:
            self._session_id = ""
        if should_add_common_attributes:
            self._add_common_metric_attributes()

    def add_list_data(self, key, value):
        if key not in self._data:
            self._data[key] = list()

        if not isinstance(self._data[key], list):
            # raise MetricDataNotList()
            return

        self._data[key].append(value)

    def add_data(self, key, value):
        self._data[key] = value

    def get_data(self):
        return self._data

    def get_metric_name(self):
        return self._metric_name

    def _add_common_metric_attributes(self):
        self._data["requestId"] = str(uuid.uuid4())
        self._data["installationId"] = self._gc.installation_id
        self._data["sessionId"] = self._session_id
        self._data["executionEnvironment"] = self._get_execution_environment()
        self._data["ci"] = bool(self._cicd_detector.platform())
        self._data["pyversion"] = platform.python_version()
        self._data["samcliVersion"] = samcli_version

        user_agent = get_user_agent_string()
        if user_agent:
            self._data["userAgent"] = user_agent

    @staticmethod
    def _default_session_id() -> Optional[str]:
        """
        Get the default SessionId from Click Context.
        Fail silently if Context does not exist.
        """
        try:
            ctx = Context.get_current_context()
            if ctx:
                return ctx.session_id
            return None
        except RuntimeError:
            LOG.debug("Unable to find Click Context for getting session_id.")
            return None

    def _get_execution_environment(self) -> str:
        """
        Returns the environment in which SAM CLI is running. Possible options are:

        CLI (default)               - SAM CLI was executed from terminal or a script.
        other CICD platform name    - SAM CLI was executed in CICD

        Returns
        -------
        str
            Name of the environment where SAM CLI is executed in.
        """
        cicd_platform: Optional[CICDPlatform] = self._cicd_detector.platform()
        if cicd_platform:
            return cicd_platform.name
        return "CLI"


class MetricDataNotList(Exception):
    pass<|MERGE_RESOLUTION|>--- conflicted
+++ resolved
@@ -15,14 +15,6 @@
 from samcli import __version__ as samcli_version
 from samcli.cli.context import Context
 from samcli.cli.global_config import GlobalConfig
-<<<<<<< HEAD
-from samcli.lib.warnings.sam_cli_warning import TemplateWarningsChecker
-from samcli.commands.exceptions import UserException
-from samcli.lib.telemetry.cicd import CICDDetector, CICDPlatform
-from samcli.lib.telemetry.event import EventTracker
-from samcli.lib.telemetry.project_metadata import get_git_remote_origin_url, get_project_name, get_initial_commit_hash
-=======
->>>>>>> 1e0d0b8d
 from samcli.commands._utils.experimental import get_all_experimental_statues
 from samcli.commands.exceptions import UnhandledException, UserException
 from samcli.lib.hook.exceptions import InvalidHookPackageConfigException
@@ -183,40 +175,11 @@
             time = duration_fn()
 
             try:
-<<<<<<< HEAD
-                template_dict = ctx.template_dict
-                project_type = ProjectTypes.CDK.value if is_cdk_project(template_dict) else ProjectTypes.CFN.value
-                if project_type == ProjectTypes.CDK.value:
-                    EventTracker.track_event("UsedFeature", "CDK")
-                metric_specific_attributes["projectType"] = project_type
-            except AttributeError:
-                LOG.debug("Template is not provided in context, skip adding project type metric")
-            metric_name = "commandRunExperimental" if ctx.experimental else "commandRun"
-            metric = Metric(metric_name)
-            metric.add_data("awsProfileProvided", bool(ctx.profile))
-            metric.add_data("debugFlagProvided", bool(ctx.debug))
-            metric.add_data("region", ctx.region or "")
-            metric.add_data("commandName", ctx.command_path)  # Full command path. ex: sam local start-api
-            # Project metadata metrics
-            metric_specific_attributes["gitOrigin"] = get_git_remote_origin_url()
-            metric_specific_attributes["projectName"] = get_project_name()
-            metric_specific_attributes["initialCommit"] = get_initial_commit_hash()
-            metric.add_data("metricSpecificAttributes", metric_specific_attributes)
-            # Metric about command's execution characteristics
-            metric.add_data("duration", duration_fn())
-            metric.add_data("exitReason", exit_reason)
-            metric.add_data("exitCode", exit_code)
-            EventTracker.send_events()  # Sends Event metrics to Telemetry before commandRun metrics
-            telemetry.emit(metric)
-        except RuntimeError:
-            LOG.debug("Unable to find Click Context for getting session_id.")
-=======
                 # metrics also contain a call to Context.get_current_context, catch RuntimeError
                 _send_command_run_metrics(ctx, time, exit_reason, exit_code, **kwargs)
             except RuntimeError:
                 LOG.debug("Unable to find Click context when sending metrics to telemetry")
 
->>>>>>> 1e0d0b8d
         if exception:
             raise exception  # pylint: disable=raising-bad-type
 

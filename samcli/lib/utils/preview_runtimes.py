--- conflicted
+++ resolved
@@ -4,8 +4,4 @@
 """
 from typing import Set
 
-<<<<<<< HEAD
-PREVIEW_RUNTIMES: Set[str] = {"java21"}
-=======
-PREVIEW_RUNTIMES: Set[str] = {"nodejs20.x"}
->>>>>>> 5331c823
+PREVIEW_RUNTIMES: Set[str] = set()
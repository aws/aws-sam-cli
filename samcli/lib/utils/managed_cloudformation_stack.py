--- conflicted
+++ resolved
@@ -97,15 +97,9 @@
         ds_resp = cloudformation_client.describe_stacks(StackName=stack_name)
         stacks = ds_resp["Stacks"]
         stack = stacks[0]
-<<<<<<< HEAD
-        _check_sanity_of_stack(stack, stack_name)
-        return stack["Outputs"]
-=======
-        click.echo("\n\tLooking for resources needed for deployment: Found!")
         _check_sanity_of_stack(stack)
         stack_outputs = cast(List[Dict[str, str]], stack["Outputs"])
         return StackOutput(stack_outputs)
->>>>>>> ffe68b48
     except ClientError:
         pass
 

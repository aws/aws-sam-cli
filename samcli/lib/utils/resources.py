"""
Enums for Resources and their Location Properties, along with utility functions
"""

from collections import defaultdict

# Lambda
AWS_SERVERLESS_FUNCTION = "AWS::Serverless::Function"
AWS_SERVERLESS_LAYERVERSION = "AWS::Serverless::LayerVersion"

AWS_LAMBDA_FUNCTION = "AWS::Lambda::Function"
AWS_LAMBDA_LAYERVERSION = "AWS::Lambda::LayerVersion"

# APIGW
AWS_SERVERLESS_API = "AWS::Serverless::Api"
AWS_SERVERLESS_HTTPAPI = "AWS::Serverless::HttpApi"

AWS_APIGATEWAY_RESTAPI = "AWS::ApiGateway::RestApi"
AWS_APIGATEWAY_STAGE = "AWS::ApiGateway::Stage"
AWS_APIGATEWAY_RESOURCE = "AWS::ApiGateway::Resource"
AWS_APIGATEWAY_METHOD = "AWS::ApiGateway::Method"
AWS_APIGATEWAY_DEPLOYMENT = "AWS::ApiGateway::Deployment"
AWS_APIGATEWAY_BASE_PATH_MAPPING = "AWS::ApiGateway::BasePathMapping"
AWS_APIGATWAY_DOMAIN_NAME = "AWS::ApiGateway::DomainName"

AWS_APIGATEWAY_V2_API = "AWS::ApiGatewayV2::Api"
AWS_APIGATEWAY_V2_INTEGRATION = "AWS::ApiGatewayV2::Integration"
AWS_APIGATEWAY_V2_ROUTE = "AWS::ApiGatewayV2::Route"
AWS_APIGATEWAY_V2_STAGE = "AWS::ApiGatewayV2::Stage"
AWS_APIGATEWAY_v2_BASE_PATH_MAPPING = "AWS::ApiGatewayV2::ApiMapping"
AWS_APIGATEWAY_V2_DOMAIN_NAME = "AWS::ApiGatewayV2::DomainName"

# SFN
AWS_SERVERLESS_STATEMACHINE = "AWS::Serverless::StateMachine"

AWS_STEPFUNCTIONS_STATEMACHINE = "AWS::StepFunctions::StateMachine"

# Others
AWS_SERVERLESS_APPLICATION = "AWS::Serverless::Application"

AWS_SERVERLESSREPO_APPLICATION = "AWS::ServerlessRepo::Application"
AWS_APPSYNC_GRAPHQLSCHEMA = "AWS::AppSync::GraphQLSchema"
AWS_APPSYNC_RESOLVER = "AWS::AppSync::Resolver"
AWS_APPSYNC_FUNCTIONCONFIGURATION = "AWS::AppSync::FunctionConfiguration"
AWS_ELASTICBEANSTALK_APPLICATIONVERSION = "AWS::ElasticBeanstalk::ApplicationVersion"
AWS_CLOUDFORMATION_MODULEVERSION = "AWS::CloudFormation::ModuleVersion"
AWS_CLOUDFORMATION_RESOURCEVERSION = "AWS::CloudFormation::ResourceVersion"
AWS_CLOUDFORMATION_STACK = "AWS::CloudFormation::Stack"
AWS_CLOUDFORMATION_STACKSET = "AWS::CloudFormation::StackSet"
AWS_GLUE_JOB = "AWS::Glue::Job"
AWS_SQS_QUEUE = "AWS::SQS::Queue"
AWS_KINESIS_STREAM = "AWS::Kinesis::Stream"
AWS_SERVERLESS_STATEMACHINE = "AWS::Serverless::StateMachine"
AWS_STEPFUNCTIONS_STATEMACHINE = "AWS::StepFunctions::StateMachine"
AWS_ECR_REPOSITORY = "AWS::ECR::Repository"
AWS_APPLICATION_INSIGHTS = "AWS::ApplicationInsights::Application"
AWS_RESOURCE_GROUP = "AWS::ResourceGroups::Group"

METADATA_WITH_LOCAL_PATHS = {AWS_SERVERLESSREPO_APPLICATION: ["LicenseUrl", "ReadmeUrl"]}

RESOURCES_WITH_LOCAL_PATHS = {
    AWS_SERVERLESS_FUNCTION: ["CodeUri"],
    AWS_SERVERLESS_API: ["DefinitionUri"],
    AWS_SERVERLESS_HTTPAPI: ["DefinitionUri"],
    AWS_SERVERLESS_STATEMACHINE: ["DefinitionUri"],
    AWS_APPSYNC_GRAPHQLSCHEMA: ["DefinitionS3Location"],
    AWS_APPSYNC_RESOLVER: ["RequestMappingTemplateS3Location", "ResponseMappingTemplateS3Location", "CodeS3Location"],
    AWS_APPSYNC_FUNCTIONCONFIGURATION: [
        "RequestMappingTemplateS3Location",
        "ResponseMappingTemplateS3Location",
        "CodeS3Location",
    ],
    AWS_LAMBDA_FUNCTION: ["Code"],
    AWS_APIGATEWAY_RESTAPI: ["BodyS3Location"],
    AWS_APIGATEWAY_V2_API: ["BodyS3Location"],
    AWS_ELASTICBEANSTALK_APPLICATIONVERSION: ["SourceBundle"],
    AWS_CLOUDFORMATION_MODULEVERSION: ["ModulePackage"],
    AWS_CLOUDFORMATION_RESOURCEVERSION: ["SchemaHandlerPackage"],
    AWS_CLOUDFORMATION_STACK: ["TemplateURL"],
    AWS_CLOUDFORMATION_STACKSET: ["TemplateURL"],
    AWS_SERVERLESS_APPLICATION: ["Location"],
    AWS_LAMBDA_LAYERVERSION: ["Content"],
    AWS_SERVERLESS_LAYERVERSION: ["ContentUri"],
    AWS_GLUE_JOB: ["Command.ScriptLocation"],
    AWS_STEPFUNCTIONS_STATEMACHINE: ["DefinitionS3Location"],
}

RESOURCES_WITH_IMAGE_COMPONENT = {
    AWS_SERVERLESS_FUNCTION: ["ImageUri"],
    AWS_LAMBDA_FUNCTION: ["Code.ImageUri"],
    AWS_ECR_REPOSITORY: ["RepositoryName"],
}

NESTED_STACKS_RESOURCES = {
    AWS_SERVERLESS_APPLICATION: "Location",
    AWS_CLOUDFORMATION_STACK: "TemplateURL",
}

LAMBDA_LOCAL_RESOURCES = [
    AWS_LAMBDA_FUNCTION,
    AWS_LAMBDA_LAYERVERSION,
    AWS_SERVERLESS_FUNCTION,
    AWS_SERVERLESS_LAYERVERSION,
]

<<<<<<< HEAD
SYNCABLE_RESOURCES = [
=======
CODE_SYNCABLE_RESOURCES = [
>>>>>>> 35dbc95b
    AWS_SERVERLESS_FUNCTION,
    AWS_LAMBDA_FUNCTION,
    AWS_SERVERLESS_LAYERVERSION,
    AWS_LAMBDA_LAYERVERSION,
    AWS_SERVERLESS_API,
    AWS_APIGATEWAY_RESTAPI,
    AWS_SERVERLESS_HTTPAPI,
    AWS_APIGATEWAY_V2_API,
    AWS_SERVERLESS_STATEMACHINE,
    AWS_STEPFUNCTIONS_STATEMACHINE,
]

<<<<<<< HEAD
=======
SYNCABLE_STACK_RESOURCES = [AWS_SERVERLESS_APPLICATION, AWS_CLOUDFORMATION_STACK]

>>>>>>> 35dbc95b
AWS_LAMBDA_FUNCTION_URL = "AWS::Lambda::Url"


def get_packageable_resource_paths():
    """
    Resource Types with respective Locations that are package-able.

    Returns
    ------
    _resource_property_dict : Dict
        Resource Dictionary containing packageable resource types and their locations as a list.
    """
    _resource_property_dict = defaultdict(list)
    for _dict in (METADATA_WITH_LOCAL_PATHS, RESOURCES_WITH_LOCAL_PATHS, RESOURCES_WITH_IMAGE_COMPONENT):
        for key, value in _dict.items():
            # Only add values to the list if they are different, same property name could be used with the resource
            # to package to different locations.
            if value not in _resource_property_dict.get(key, []):
                _resource_property_dict[key].append(value)

    return _resource_property_dict


def resources_generator():
    """
    Generator to yield set of resources and their locations that are supported for package operations

    Yields
    ------
    resource : Dict
        The resource dictionary
    location : str
        The location of the resource
    """
    for resource, location_list in get_packageable_resource_paths().items():
        for locations in location_list:
            for location in locations:
                yield resource, location<|MERGE_RESOLUTION|>--- conflicted
+++ resolved
@@ -103,11 +103,7 @@
     AWS_SERVERLESS_LAYERVERSION,
 ]
 
-<<<<<<< HEAD
-SYNCABLE_RESOURCES = [
-=======
 CODE_SYNCABLE_RESOURCES = [
->>>>>>> 35dbc95b
     AWS_SERVERLESS_FUNCTION,
     AWS_LAMBDA_FUNCTION,
     AWS_SERVERLESS_LAYERVERSION,
@@ -120,11 +116,8 @@
     AWS_STEPFUNCTIONS_STATEMACHINE,
 ]
 
-<<<<<<< HEAD
-=======
 SYNCABLE_STACK_RESOURCES = [AWS_SERVERLESS_APPLICATION, AWS_CLOUDFORMATION_STACK]
 
->>>>>>> 35dbc95b
 AWS_LAMBDA_FUNCTION_URL = "AWS::Lambda::Url"
 
 

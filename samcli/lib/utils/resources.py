"""
Enums for Resources and their Location Properties, along with utility functions
"""

from collections import defaultdict

# Lambda
AWS_SERVERLESS_FUNCTION = "AWS::Serverless::Function"
AWS_SERVERLESS_LAYERVERSION = "AWS::Serverless::LayerVersion"

AWS_LAMBDA_FUNCTION = "AWS::Lambda::Function"
AWS_LAMBDA_LAYERVERSION = "AWS::Lambda::LayerVersion"

# APIGW
AWS_SERVERLESS_API = "AWS::Serverless::Api"
AWS_SERVERLESS_HTTPAPI = "AWS::Serverless::HttpApi"

AWS_APIGATEWAY_RESTAPI = "AWS::ApiGateway::RestApi"
AWS_APIGATEWAY_STAGE = "AWS::ApiGateway::Stage"
AWS_APIGATEWAY_RESOURCE = "AWS::ApiGateway::Resource"
AWS_APIGATEWAY_METHOD = "AWS::ApiGateway::Method"
AWS_APIGATEWAY_DEPLOYMENT = "AWS::ApiGateway::Deployment"
AWS_APIGATEWAY_BASE_PATH_MAPPING = "AWS::ApiGateway::BasePathMapping"
AWS_APIGATWAY_DOMAIN_NAME = "AWS::ApiGateway::DomainName"

AWS_APIGATEWAY_V2_API = "AWS::ApiGatewayV2::Api"
AWS_APIGATEWAY_V2_INTEGRATION = "AWS::ApiGatewayV2::Integration"
AWS_APIGATEWAY_V2_ROUTE = "AWS::ApiGatewayV2::Route"
AWS_APIGATEWAY_V2_STAGE = "AWS::ApiGatewayV2::Stage"
AWS_APIGATEWAY_v2_BASE_PATH_MAPPING = "AWS::ApiGatewayV2::ApiMapping"
AWS_APIGATEWAY_V2_DOMAIN_NAME = "AWS::ApiGatewayV2::DomainName"

# SFN
AWS_SERVERLESS_STATEMACHINE = "AWS::Serverless::StateMachine"

AWS_STEPFUNCTIONS_STATEMACHINE = "AWS::StepFunctions::StateMachine"

# Others
AWS_SERVERLESS_APPLICATION = "AWS::Serverless::Application"

AWS_SERVERLESSREPO_APPLICATION = "AWS::ServerlessRepo::Application"
AWS_APPSYNC_GRAPHQLSCHEMA = "AWS::AppSync::GraphQLSchema"
AWS_APPSYNC_RESOLVER = "AWS::AppSync::Resolver"
AWS_APPSYNC_FUNCTIONCONFIGURATION = "AWS::AppSync::FunctionConfiguration"
AWS_ELASTICBEANSTALK_APPLICATIONVERSION = "AWS::ElasticBeanstalk::ApplicationVersion"
AWS_CLOUDFORMATION_MODULEVERSION = "AWS::CloudFormation::ModuleVersion"
AWS_CLOUDFORMATION_RESOURCEVERSION = "AWS::CloudFormation::ResourceVersion"
AWS_CLOUDFORMATION_STACK = "AWS::CloudFormation::Stack"
AWS_CLOUDFORMATION_STACKSET = "AWS::CloudFormation::StackSet"
AWS_GLUE_JOB = "AWS::Glue::Job"
AWS_SQS_QUEUE = "AWS::SQS::Queue"
AWS_KINESIS_STREAM = "AWS::Kinesis::Stream"
AWS_SERVERLESS_STATEMACHINE = "AWS::Serverless::StateMachine"
AWS_STEPFUNCTIONS_STATEMACHINE = "AWS::StepFunctions::StateMachine"
AWS_ECR_REPOSITORY = "AWS::ECR::Repository"
AWS_APPLICATION_INSIGHTS = "AWS::ApplicationInsights::Application"
AWS_RESOURCE_GROUP = "AWS::ResourceGroups::Group"

METADATA_WITH_LOCAL_PATHS = {AWS_SERVERLESSREPO_APPLICATION: ["LicenseUrl", "ReadmeUrl"]}

RESOURCES_WITH_LOCAL_PATHS = {
    AWS_SERVERLESS_FUNCTION: ["CodeUri"],
    AWS_SERVERLESS_API: ["DefinitionUri"],
    AWS_SERVERLESS_HTTPAPI: ["DefinitionUri"],
    AWS_SERVERLESS_STATEMACHINE: ["DefinitionUri"],
    AWS_APPSYNC_GRAPHQLSCHEMA: ["DefinitionS3Location"],
    AWS_APPSYNC_RESOLVER: ["RequestMappingTemplateS3Location", "ResponseMappingTemplateS3Location", "CodeS3Location"],
    AWS_APPSYNC_FUNCTIONCONFIGURATION: [
        "RequestMappingTemplateS3Location",
        "ResponseMappingTemplateS3Location",
        "CodeS3Location",
    ],
    AWS_LAMBDA_FUNCTION: ["Code"],
    AWS_APIGATEWAY_RESTAPI: ["BodyS3Location"],
    AWS_APIGATEWAY_V2_API: ["BodyS3Location"],
    AWS_ELASTICBEANSTALK_APPLICATIONVERSION: ["SourceBundle"],
    AWS_CLOUDFORMATION_MODULEVERSION: ["ModulePackage"],
    AWS_CLOUDFORMATION_RESOURCEVERSION: ["SchemaHandlerPackage"],
    AWS_CLOUDFORMATION_STACK: ["TemplateURL"],
    AWS_CLOUDFORMATION_STACKSET: ["TemplateURL"],
    AWS_SERVERLESS_APPLICATION: ["Location"],
    AWS_LAMBDA_LAYERVERSION: ["Content"],
    AWS_SERVERLESS_LAYERVERSION: ["ContentUri"],
    AWS_GLUE_JOB: ["Command.ScriptLocation"],
    AWS_STEPFUNCTIONS_STATEMACHINE: ["DefinitionS3Location"],
}

RESOURCES_WITH_IMAGE_COMPONENT = {
    AWS_SERVERLESS_FUNCTION: ["ImageUri"],
    AWS_LAMBDA_FUNCTION: ["Code.ImageUri"],
    AWS_ECR_REPOSITORY: ["RepositoryName"],
}

NESTED_STACKS_RESOURCES = {
    AWS_SERVERLESS_APPLICATION: "Location",
    AWS_CLOUDFORMATION_STACK: "TemplateURL",
}

<<<<<<< HEAD
LAMBDA_LOCAL_RESOURCES = [
    AWS_LAMBDA_FUNCTION,
    AWS_LAMBDA_LAYERVERSION,
    AWS_SERVERLESS_FUNCTION,
    AWS_SERVERLESS_LAYERVERSION,
]

AWS_LAMBDA_FUNCTION_URL = "AWS::Lambda::Url"

=======
>>>>>>> f085c0b1

def get_packageable_resource_paths():
    """
    Resource Types with respective Locations that are package-able.

    Returns
    ------
    _resource_property_dict : Dict
        Resource Dictionary containing packageable resource types and their locations as a list.
    """
    _resource_property_dict = defaultdict(list)
    for _dict in (METADATA_WITH_LOCAL_PATHS, RESOURCES_WITH_LOCAL_PATHS, RESOURCES_WITH_IMAGE_COMPONENT):
        for key, value in _dict.items():
            # Only add values to the list if they are different, same property name could be used with the resource
            # to package to different locations.
            if value not in _resource_property_dict.get(key, []):
                _resource_property_dict[key].append(value)

    return _resource_property_dict


def resources_generator():
    """
    Generator to yield set of resources and their locations that are supported for package operations

    Yields
    ------
    resource : Dict
        The resource dictionary
    location : str
        The location of the resource
    """
    for resource, location_list in get_packageable_resource_paths().items():
        for locations in location_list:
            for location in locations:
                yield resource, location<|MERGE_RESOLUTION|>--- conflicted
+++ resolved
@@ -96,18 +96,8 @@
     AWS_CLOUDFORMATION_STACK: "TemplateURL",
 }
 
-<<<<<<< HEAD
-LAMBDA_LOCAL_RESOURCES = [
-    AWS_LAMBDA_FUNCTION,
-    AWS_LAMBDA_LAYERVERSION,
-    AWS_SERVERLESS_FUNCTION,
-    AWS_SERVERLESS_LAYERVERSION,
-]
-
 AWS_LAMBDA_FUNCTION_URL = "AWS::Lambda::Url"
 
-=======
->>>>>>> f085c0b1
 
 def get_packageable_resource_paths():
     """

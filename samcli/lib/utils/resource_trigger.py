--- conflicted
+++ resolved
@@ -147,13 +147,8 @@
         self,
         resource_identifier: ResourceIdentifier,
         stacks: List[Stack],
-<<<<<<< HEAD
-        on_code_change: OnChangeCallback,
-        base_dir: Path,
-=======
         base_dir: Path,
         on_code_change: OnChangeCallback,
->>>>>>> 59d82ec6
     ):
         """
         Parameters
@@ -192,13 +187,8 @@
         self,
         function_identifier: ResourceIdentifier,
         stacks: List[Stack],
-<<<<<<< HEAD
-        on_code_change: OnChangeCallback,
-        base_dir: Path,
-=======
         base_dir: Path,
         on_code_change: OnChangeCallback,
->>>>>>> 59d82ec6
     ):
         """
         Parameters
@@ -221,11 +211,7 @@
         MissingCodeUri
             raised when there is no CodeUri property in the function definition.
         """
-<<<<<<< HEAD
-        super().__init__(function_identifier, stacks, on_code_change, base_dir)
-=======
         super().__init__(function_identifier, stacks, base_dir, on_code_change)
->>>>>>> 59d82ec6
         function = SamFunctionProvider(stacks).get(str(function_identifier))
         if not function:
             raise FunctionNotFound()
@@ -284,7 +270,6 @@
         stacks: List[Stack],
         base_dir: Path,
         on_code_change: OnChangeCallback,
-        base_dir: Path,
     ):
         """
         Parameters
@@ -307,11 +292,7 @@
         MissingCodeUri
             raised when there is no CodeUri property in the function definition.
         """
-<<<<<<< HEAD
-        super().__init__(layer_identifier, stacks, on_code_change, base_dir)
-=======
         super().__init__(layer_identifier, stacks, base_dir, on_code_change)
->>>>>>> 59d82ec6
         layer = SamLayerProvider(stacks).get(str(layer_identifier))
         if not layer:
             raise ResourceNotFound()
@@ -348,7 +329,6 @@
         stacks: List[Stack],
         base_dir: Path,
         on_code_change: OnChangeCallback,
-        base_dir: Path,
     ):
         """
         Parameters
@@ -366,11 +346,7 @@
         base_dir: Path
             Base directory for the definition file. This should be the path to template file in most cases.
         """
-<<<<<<< HEAD
-        super().__init__(resource_identifier, stacks, on_code_change, base_dir)
-=======
         super().__init__(resource_identifier, stacks, base_dir, on_code_change)
->>>>>>> 59d82ec6
         self._resource_type = resource_type
         self._definition_file = self._get_definition_file()
         self._validator = DefinitionValidator(Path(self._definition_file))

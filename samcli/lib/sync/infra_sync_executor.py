"""
InfraSyncExecutor class which runs build, package and deploy contexts
"""
import copy
import logging
import re
from datetime import datetime
from typing import Dict, Optional, Set

from boto3 import Session
from botocore.exceptions import ClientError

from samcli.commands._utils.template import get_template_data
from samcli.commands.build.build_context import BuildContext
from samcli.commands.deploy.deploy_context import DeployContext
from samcli.commands.package.package_context import PackageContext
from samcli.commands.sync.sync_context import SyncContext
from samcli.lib.providers.provider import ResourceIdentifier
from samcli.lib.providers.sam_stack_provider import is_local_path
from samcli.lib.utils.boto_utils import get_boto_client_provider_from_session_with_config
from samcli.lib.utils.resources import (
    AWS_APIGATEWAY_RESTAPI,
    AWS_APIGATEWAY_V2_API,
    AWS_CLOUDFORMATION_STACK,
    AWS_LAMBDA_FUNCTION,
    AWS_LAMBDA_LAYERVERSION,
    AWS_SERVERLESS_API,
    AWS_SERVERLESS_APPLICATION,
    AWS_SERVERLESS_FUNCTION,
    AWS_SERVERLESS_HTTPAPI,
    AWS_SERVERLESS_LAYERVERSION,
    AWS_SERVERLESS_STATEMACHINE,
    AWS_STEPFUNCTIONS_STATEMACHINE,
    CODE_SYNCABLE_RESOURCES,
    SYNCABLE_STACK_RESOURCES,
)
from samcli.yamlhelper import yaml_parse

LOG = logging.getLogger(__name__)

GENERAL_REMOVAL_MAP = {
    AWS_SERVERLESS_FUNCTION: ["CodeUri", "ImageUri"],
    AWS_SERVERLESS_LAYERVERSION: ["ContentUri"],
    AWS_LAMBDA_LAYERVERSION: ["Content"],
    AWS_SERVERLESS_API: ["DefinitionUri"],
    AWS_APIGATEWAY_RESTAPI: ["BodyS3Location"],
    AWS_SERVERLESS_HTTPAPI: ["DefinitionUri"],
    AWS_APIGATEWAY_V2_API: ["BodyS3Location"],
    AWS_SERVERLESS_STATEMACHINE: ["DefinitionUri"],
    AWS_STEPFUNCTIONS_STATEMACHINE: ["DefinitionS3Location"],
    AWS_SERVERLESS_APPLICATION: ["Location"],
    AWS_CLOUDFORMATION_STACK: ["TemplateURL"],
}

LAMBDA_FUNCTION_REMOVAL_MAP = {
    AWS_LAMBDA_FUNCTION: {"Code": ["ImageUri", "S3Bucket", "S3Key", "S3ObjectVersion"]},
}

<<<<<<< HEAD
AUTO_INFRA_SYNC_DAYS = 7
=======
SYNC_FLOW_THRESHOLD = 50
>>>>>>> 00492d2a


class InfraSyncResult:
    """Data class for storing infra sync result"""

    _infra_sync_executed: bool
    _code_sync_resources: Set[ResourceIdentifier]

    def __init__(self, executed: bool, code_sync_resources: Set[ResourceIdentifier] = set()) -> None:
        """
        Constructor

        Parameters
        ----------
        Executed: bool
            Infra sync execution happened or not
        code_sync_resources: Set[ResourceIdentifier]
            Resources that needs a code sync
        """
        self._infra_sync_executed = executed
        self._code_sync_resources = code_sync_resources

    @property
    def infra_sync_executed(self) -> bool:
        """Returns a boolean indicating whether infra sync executed"""
        return self._infra_sync_executed

    @property
    def code_sync_resources(self) -> Set[ResourceIdentifier]:
        """Returns a set of resource identifiers that need a code sync"""
        return self._code_sync_resources


class InfraSyncExecutor:
    """
    Executor for infra sync that contains skip logic when template is not changed
    """

    _build_context: BuildContext
    _package_context: PackageContext
    _deploy_context: DeployContext
    _code_sync_resources: Set[ResourceIdentifier]

    def __init__(
        self,
        build_context: BuildContext,
        package_context: PackageContext,
        deploy_context: DeployContext,
        sync_context: SyncContext,
    ):
        """Constructs the sync for infra executor.

        Parameters
        ----------
        build_context : BuildContext
        package_context : PackageContext
        deploy_context : DeployContext
        sync_context : SyncContext
        """
        self._build_context = build_context
        self._package_context = package_context
        self._deploy_context = deploy_context
        self._sync_context = sync_context

        self._code_sync_resources = set()

        session = Session(profile_name=self._deploy_context.profile, region_name=self._deploy_context.region)
        self._cfn_client = self._boto_client("cloudformation", session)
        self._s3_client = self._boto_client("s3", session)

    def _boto_client(self, client_name: str, session: Session):
        """
        Creates boto client

        Parameters
        ----------
        client_name: str
            The name of the client
        session: boto3.Session
            The session created using customer config

        Returns
        -------
        Service client instance
        """
        return get_boto_client_provider_from_session_with_config(session)(client_name)

    def execute_infra_sync(self, first_sync: bool = False) -> InfraSyncResult:
        """
        Compares the local template with the deployed one, executes infra sync if different

        Parameters
        ----------
        first_sync: bool
            A flag that signals the inital run, only true when it's the first time running infra sync

        Returns
        -------
        InfraSyncResult
            Returns information containing whether infra sync executed plus resources to do code sync on
        """
        self._build_context.set_up()
        self._build_context.run()
        self._package_context.run()

        last_infra_sync_time = self._sync_context.get_latest_infra_sync_time()
        days_since_last_infra_sync = 0
        if last_infra_sync_time:
            current_time = datetime.utcnow()
            days_since_last_infra_sync = (current_time - last_infra_sync_time).days

        # Will not combine the comparisons in order to save operation cost
        if first_sync and (days_since_last_infra_sync <= AUTO_INFRA_SYNC_DAYS):
            # Reminder: Add back after sync infra skip ready for release
            # try:
            #     if self._auto_skip_infra_sync(
            #         self._package_context.output_template_file,
            #         self._package_context.template_file,
            #         self._deploy_context.stack_name,
            #     ):
            #         We have a threshold on number of sync flows we initiate
            #         If higher than the threshold, we perform infra sync to improve performance
            #         if len(self.code_sync_resources) < SYNC_FLOW_THRESHOLD:
            #             pass
            #             LOG.info("Template haven't been changed since last deployment, skipping infra sync...")
            #             return InfraSyncResult(False, self.code_sync_resources)
            #         else:
            #             LOG.info(
            #             "The number of resources that needs an update exceeds %s, \
            #             an infra sync will be executed for an CloudFormation deployment to improve performance",
            #             SYNC_FLOW_THRESHOLD)
            #             pass
            # except Exception:
            #     LOG.debug(
            #         "Could not skip infra sync by comparing to a previously deployed template, starting infra sync"
            #     )
            pass

        # Will be added with the sync infra skip is ready for release
        # if days_since_last_infra_sync > AUTO_INFRA_SYNC_DAYS:
        #     LOG.info(
        #         "Infrastructure Sync hasn't been run in the last %s days, sam sync will be queuing up the stack"
        #         " deployment to minimize the drift in CloudFormation.",
        #         AUTO_INFRA_SYNC_DAYS,
        #     )
        self._deploy_context.run()

        # Update latest infra sync time in sync state
        self._sync_context.update_infra_sync_time()

        return InfraSyncResult(True)

    def _auto_skip_infra_sync(
        self,
        packaged_template_path: str,
        built_template_path: str,
        stack_name: str,
        nested_prefix: Optional[str] = None,
    ) -> bool:
        """
        Recursively compares two templates, including the nested templates referenced inside

        Parameters
        ----------
        packaged_template_path : str
            The template location of the current template packaged
        built_template_path : str
            The template location of the current template built
        stack_name : str
            The CloudFormation stack name that the template is deployed to
        nested_prefix: Optional[str]
            The nested stack stack name tree for child stack resources

        Returns
        -------
        bool
            Returns True if no template changes from last deployment
            Returns False if there are template differences
        """
        current_template = self.get_template(packaged_template_path)
        current_built_template = self.get_template(built_template_path)

        if not current_template or not current_built_template:
            LOG.debug("Cannot obtain a working current template for template path")
            return False

        try:
            last_deployed_template_str = self._cfn_client.get_template(
                StackName=stack_name, TemplateStage="Original"
            ).get("TemplateBody", "")
        except ClientError as ex:
            LOG.debug("Stack with name %s does not exist on CloudFormation", stack_name, exc_info=ex)
            return False

        last_deployed_template_dict = yaml_parse(last_deployed_template_str)

        sanitized_current_template = copy.deepcopy(current_template)
        sanitized_last_template = copy.deepcopy(last_deployed_template_dict)

        sanitized_resources = self._sanitize_template(
            sanitized_current_template, built_template_dict=current_built_template
        )
        self._sanitize_template(sanitized_last_template, linked_resources=sanitized_resources)

        if sanitized_last_template != sanitized_current_template:
            LOG.debug("The current template is different from the last deployed version, we will not skip infra sync")
            return False

        # The recursive template check for Nested stacks
        for resource_logical_id in current_template.get("Resources", {}):
            resource_dict = current_template.get("Resources", {}).get(resource_logical_id, {})
            resource_type = resource_dict.get("Type")

            if resource_type in CODE_SYNCABLE_RESOURCES:
                last_resource_dict = last_deployed_template_dict.get("Resources", {}).get(resource_logical_id, {})
                resource_resolved_id = nested_prefix + resource_logical_id if nested_prefix else resource_logical_id

                if resource_type == AWS_LAMBDA_FUNCTION:
                    if not resource_dict.get("Properties", {}).get("Code", None) == last_resource_dict.get(
                        "Properties", {}
                    ).get("Code", None):
                        self._code_sync_resources.add(ResourceIdentifier(resource_resolved_id))
                else:
                    for field in GENERAL_REMOVAL_MAP.get(resource_type, []):
                        if not resource_dict.get("Properties", {}).get(field, None) == last_resource_dict.get(
                            "Properties", {}
                        ).get(field, None):
                            self._code_sync_resources.add(ResourceIdentifier(resource_resolved_id))

            if resource_type in SYNCABLE_STACK_RESOURCES:
                try:
                    stack_resource_detail = self._cfn_client.describe_stack_resource(
                        StackName=stack_name, LogicalResourceId=resource_logical_id
                    )
                except ClientError as ex:
                    LOG.debug(
                        "Cannot get resource detail with name %s on CloudFormation", resource_logical_id, exc_info=ex
                    )
                    return False

                # If the nested stack is of type AWS::CloudFormation::Stack,
                # The template location will be under TemplateURL property
                # If the nested stack is of type AWS::Serverless::Application,
                # the template location will be under Location property
                template_field = "TemplateURL" if resource_type == AWS_CLOUDFORMATION_STACK else "Location"
                template_location = resource_dict.get("Properties", {}).get(template_field)

                # For AWS::Serverless::Application, location can be a ApplicationLocationObject dict containing SAR ID
                if isinstance(template_location, dict):
                    continue
                # For other scenarios, template location will be a string (local or s3 URL)
                elif not self._auto_skip_infra_sync(
                    resource_dict.get("Properties", {}).get(template_field),
                    current_built_template.get("Resources", {})
                    .get(resource_logical_id, {})
                    .get("Properties", {})
                    .get(template_field),
                    stack_resource_detail.get("StackResourceDetail", {}).get("PhysicalResourceId", ""),
                    nested_prefix + resource_logical_id + "/" if nested_prefix else resource_logical_id + "/",
                ):
                    return False

        LOG.debug("There are no changes from the previously deployed template for %s", packaged_template_path)
        return True

    def _sanitize_template(
        self, template_dict: Dict, linked_resources: Set[str] = set(), built_template_dict: Optional[Dict] = None
    ) -> Set[str]:
        """
        Fields skipped during template comparison because sync --code can handle the difference:
        * CodeUri or ImageUri property of AWS::Serverless::Function
        * ImageUri, S3Bucket, S3Key, S3ObjectVersion fields in Code property of AWS::Lambda::Function
        * ContentUri property of AWS::Serverless::LayerVersion
        * Content property of AWS::Lambda::LayerVersion
        * DefinitionUri property of AWS::Serverless::Api
        * BodyS3Location property of AWS::ApiGateway::RestApi
        * DefinitionUri property of AWS::Serverless::HttpApi
        * BodyS3Location property of AWS::ApiGatewayV2::Api
        * DefinitionUri property of AWS::Serverless::StateMachine
        * DefinitionS3Location property of AWS::StepFunctions::StateMachine

        Fields skipped during template comparison because we have recursive compare logic for nested stack:
        * Location property of AWS::Serverless::Application
        * TemplateURL property of AWS::CloudFormation::Stack

        Fields skipped during template comparison because it's a metadata generated by SAM
        * SamResourceId in Metadata property of all resources

        Parameters
        ----------
        template_dict: Dict
            The unprocessed template dictionary
        linked_resources: List[str]
            The corresponding resources in the other template that got processed
        built_template_dict: Optional[Dict]
            The built template dict that the paths didn't get replaced with packaged links yet

        Returns
        -------
        Set[str]
            The list of resource IDs that got changed during sanitization
        """

        resources = template_dict.get("Resources", {})
        processed_resources: Set[str] = set()

        for resource_logical_id in resources:
            resource_dict = resources.get(resource_logical_id, {})

            # Built resource dict helps with determining if a field is a local path
            if built_template_dict:
                built_resource_dict = built_template_dict.get("Resources", {}).get(resource_logical_id, {})

            resource_type = resource_dict.get("Type")

            if resource_type in CODE_SYNCABLE_RESOURCES or resource_type in SYNCABLE_STACK_RESOURCES:
                processed_resource = self._remove_resource_field(
                    resource_logical_id,
                    resource_type,
                    resource_dict,
                    linked_resources,
                    built_resource_dict if built_template_dict else None,
                )

                if processed_resource:
                    LOG.debug("Sanitized %s resource %s", resource_type, resource_logical_id)
                    processed_resources.add(processed_resource)

            # Remove SamResourceId metadata since this metadata does not affect any cloud behaviour
            resource_dict.get("Metadata", {}).pop("SamResourceId", None)
            if not resource_dict.get("Metadata"):
                resource_dict.pop("Metadata", None)
            LOG.debug("Sanitizing the Metadata for resource %s", resource_logical_id)

        return processed_resources

    def _remove_resource_field(
        self,
        resource_logical_id: str,
        resource_type: str,
        resource_dict: Dict,
        linked_resources: Set[str] = set(),
        built_resource_dict: Optional[Dict] = None,
    ) -> Optional[str]:
        """
        Helper method to process resource dict

        Parameters
        ----------
        resource_logical_id: str
            Logical ID of the resource
        resource_type: str
            Resource type
        resource_dict: Dict
            The resource level dict containing Properties field
        linked_resources: Set[str]
            The corresponding resources in the other template that got processed
        built_resource_dict: Optional[Dict]
            Only passed in for current template sanitization to determine if local

        Returns
        -------
        Optional[str]
            The processed resource ID
        """
        processed_logical_id = None

        if resource_type == AWS_LAMBDA_FUNCTION:
            for field in LAMBDA_FUNCTION_REMOVAL_MAP.get(resource_type, {}).get("Code", []):
                # We sanitize only if the provided resource is local
                # Lambda function's Code property accepts dictionary values
                if (
                    built_resource_dict
                    and isinstance(built_resource_dict.get("Properties", {}).get("Code"), dict)
                    and is_local_path(built_resource_dict.get("Properties", {}).get("Code", {}).get(field, None))
                ) or resource_logical_id in linked_resources:
                    resource_dict.get("Properties", {}).get("Code", {}).pop(field, None)
                    processed_logical_id = resource_logical_id
                # SAM templates also accepts local paths for AWS::Lambda::Function's Code property
                # Which will be transformed into a dict containing S3Bucket and S3Key after packaging
                if (
                    built_resource_dict
                    and isinstance(built_resource_dict.get("Properties", {}).get("Code"), str)
                    and is_local_path(built_resource_dict.get("Properties", {}).get("Code"))
                ):
                    resource_dict.get("Properties", {}).get("Code", {}).pop("S3Bucket", None)
                    resource_dict.get("Properties", {}).get("Code", {}).pop("S3Key", None)
                    processed_logical_id = resource_logical_id
        else:
            for field in GENERAL_REMOVAL_MAP.get(resource_type, []):
                if resource_type in SYNCABLE_STACK_RESOURCES:
                    if not isinstance(resource_dict.get("Properties", {}).get(field, None), dict):
                        resource_dict.get("Properties", {}).pop(field, None)
                        processed_logical_id = resource_logical_id
                elif (
                    built_resource_dict and is_local_path(built_resource_dict.get("Properties", {}).get(field, None))
                ) or resource_logical_id in linked_resources:
                    resource_dict.get("Properties", {}).pop(field, None)
                    processed_logical_id = resource_logical_id

        return processed_logical_id

    def get_template(self, template_path: str) -> Optional[Dict]:
        """
        Returns the template dict based on local or remote read logic

        Parameters
        ----------
        template_path: str
            The location of the template

        Returns
        -------
        Dict
            The parsed template dict
        """
        template = None
        # If the customer template uses a nested stack with location/template URL in S3
        if template_path.startswith("https://"):
            template = self._get_remote_template_data(template_path)

        # If the template location is local
        else:
            template = get_template_data(template_path)

        return template

    def _get_remote_template_data(self, template_path: str) -> Optional[Dict]:
        """
        Get template dict from remote location

        Parameters
        ----------
        template_path: str
            The s3 location of the template

        Returns
        -------
        Dict
            The parsed template dict from s3
        """
        template = None

        parsed_s3_location = re.search(r"https:\/\/[^/]*\/([^/]*)\/(.*)", template_path)
        if parsed_s3_location:
            s3_bucket = parsed_s3_location.group(1)
            s3_key = parsed_s3_location.group(2)
            try:
                s3_object = self._s3_client.get_object(Bucket=s3_bucket, Key=s3_key)
            except ClientError as ex:
                LOG.debug("The provided template location %s can not be found", template_path, exc_info=ex)
            else:
                streaming_body = s3_object.get("Body")
                if streaming_body:
                    template = yaml_parse(streaming_body.read().decode("utf-8"))

        return template

    @property
    def code_sync_resources(self) -> Set[ResourceIdentifier]:
        """Returns the list of resources that should trigger code sync"""
        return self._code_sync_resources<|MERGE_RESOLUTION|>--- conflicted
+++ resolved
@@ -56,11 +56,8 @@
     AWS_LAMBDA_FUNCTION: {"Code": ["ImageUri", "S3Bucket", "S3Key", "S3ObjectVersion"]},
 }
 
-<<<<<<< HEAD
 AUTO_INFRA_SYNC_DAYS = 7
-=======
 SYNC_FLOW_THRESHOLD = 50
->>>>>>> 00492d2a
 
 
 class InfraSyncResult:

--- conflicted
+++ resolved
@@ -3,12 +3,9 @@
 from typing import TYPE_CHECKING, Any, Dict, List, Optional
 
 from samcli.lib.providers.provider import Stack
-<<<<<<< HEAD
-from samcli.lib.sync.sync_flow import SyncFlow, ResourceAPICall
+from samcli.lib.sync.sync_flow import ResourceAPICall, SyncFlow
 from samcli.lib.utils.hash import str_checksum
-=======
-from samcli.lib.sync.sync_flow import ResourceAPICall, SyncFlow
->>>>>>> 93462eea
+
 
 if TYPE_CHECKING:  # pragma: no cover
     from samcli.commands.build.build_context import BuildContext

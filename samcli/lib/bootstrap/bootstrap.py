"""
Bootstrap's user's development environment by creating cloud resources required by SAM CLI
"""

import json
import logging
from typing import Optional

import boto3
from botocore.exceptions import ClientError

from samcli import __version__
from samcli.cli.global_config import GlobalConfig
from samcli.commands.exceptions import UserException, CredentialsError
from samcli.lib.utils.managed_cloudformation_stack import StackOutput, manage_stack as manage_cloudformation_stack

SAM_CLI_STACK_NAME = "aws-sam-cli-managed-default"
LOG = logging.getLogger(__name__)


def manage_stack(profile, region):
    outputs: StackOutput = manage_cloudformation_stack(
        profile=None, region=region, stack_name=SAM_CLI_STACK_NAME, template_body=_get_stack_template()
    )

    bucket_name = outputs.get("SourceBucket")
    if bucket_name is None:
        msg = (
            "Stack " + SAM_CLI_STACK_NAME + " exists, but is missing the managed source bucket key. "
            "Failing as this stack was likely not created by the AWS SAM CLI."
        )
        raise UserException(msg)
    # This bucket name is what we would write to a config file
    return bucket_name


<<<<<<< HEAD
def _get_stack_template():
    gc = GlobalConfig()
    info = {"version": __version__, "installationId": gc.installation_id if gc.installation_id else "unknown"}

    template = """
    AWSTemplateFormatVersion : '2010-09-09'
    Transform: AWS::Serverless-2016-10-31
    Description: Managed Stack for AWS SAM CLI

    Metadata:
        SamCliInfo: {info}

    Resources:
      SamCliSourceBucket:
        Type: AWS::S3::Bucket
        Properties:
          VersioningConfiguration:
            Status: Enabled
          Tags:
            - Key: ManagedStackSource
              Value: AwsSamCli

      SamCliSourceBucketBucketPolicy:
        Type: AWS::S3::BucketPolicy
        Properties:
          Bucket: !Ref SamCliSourceBucket
          PolicyDocument:
            Statement:
              -
                Action:
                  - "s3:GetObject"
                Effect: "Allow"
                Resource:
                  Fn::Join:
                    - ""
                    -
                      - "arn:"
                      - !Ref AWS::Partition
                      - ":s3:::"
                      - !Ref SamCliSourceBucket
                      - "/*"
                Principal:
                  Service: serverlessrepo.amazonaws.com
                Condition:
                  StringEquals:
                    aws:SourceAccount: !Ref AWS::AccountId
=======
def get_current_account_id(profile: Optional[str] = None):
    """Returns account ID based on used AWS credentials."""
    session = boto3.Session(profile_name=profile)  # type: ignore
    sts_client = session.client("sts")
    try:
        caller_identity = sts_client.get_caller_identity()
    except ClientError as ex:
        if ex.response["Error"]["Code"] == "InvalidClientTokenId":
            raise CredentialsError("Cannot identify account due to invalid configured credentials.") from ex
        raise CredentialsError("Cannot identify account based on configured credentials.") from ex
    if "Account" not in caller_identity:
        raise CredentialsError("Cannot identify account based on configured credentials.")
    return caller_identity["Account"]
>>>>>>> cef0bfaa


def _get_stack_template():
    gc = GlobalConfig()
    template = {
        "AWSTemplateFormatVersion": "2010-09-09",
        "Transform": "AWS::Serverless-2016-10-31",
        "Description": "Managed Stack for AWS SAM CLI",
        "Metadata": {
            "SamCliInfo": {
                "version": __version__,
                "installationId": gc.installation_id if gc.installation_id else "unknown",
            }
        },
        "Resources": {
            "SamCliSourceBucket": {
                "Type": "AWS::S3::Bucket",
                "Properties": {
                    "VersioningConfiguration": {"Status": "Enabled"},
                    "Tags": [{"Key": "ManagedStackSource", "Value": "AwsSamCli"}],
                },
            },
            "SamCliSourceBucketBucketPolicy": {
                "Type": "AWS::S3::BucketPolicy",
                "Properties": {
                    "Bucket": {"Ref": "SamCliSourceBucket"},
                    "PolicyDocument": {
                        "Statement": [
                            {
                                "Action": ["s3:GetObject"],
                                "Effect": "Allow",
                                "Resource": {
                                    "Fn::Join": [
                                        "",
                                        [
                                            "arn:",
                                            {"Ref": "AWS::Partition"},
                                            ":s3:::",
                                            {"Ref": "SamCliSourceBucket"},
                                            "/*",
                                        ],
                                    ]
                                },
                                "Principal": {"Service": "serverlessrepo.amazonaws.com"},
                                "Condition": {"StringEquals": {"aws:SourceAccount": {"Ref": "AWS::AccountId"}}},
                            }
                        ]
                    },
                },
            },
        },
        "Outputs": {"SourceBucket": {"Value": {"Ref": "SamCliSourceBucket"}}},
    }
    return json.dumps(template)<|MERGE_RESOLUTION|>--- conflicted
+++ resolved
@@ -34,54 +34,6 @@
     return bucket_name
 
 
-<<<<<<< HEAD
-def _get_stack_template():
-    gc = GlobalConfig()
-    info = {"version": __version__, "installationId": gc.installation_id if gc.installation_id else "unknown"}
-
-    template = """
-    AWSTemplateFormatVersion : '2010-09-09'
-    Transform: AWS::Serverless-2016-10-31
-    Description: Managed Stack for AWS SAM CLI
-
-    Metadata:
-        SamCliInfo: {info}
-
-    Resources:
-      SamCliSourceBucket:
-        Type: AWS::S3::Bucket
-        Properties:
-          VersioningConfiguration:
-            Status: Enabled
-          Tags:
-            - Key: ManagedStackSource
-              Value: AwsSamCli
-
-      SamCliSourceBucketBucketPolicy:
-        Type: AWS::S3::BucketPolicy
-        Properties:
-          Bucket: !Ref SamCliSourceBucket
-          PolicyDocument:
-            Statement:
-              -
-                Action:
-                  - "s3:GetObject"
-                Effect: "Allow"
-                Resource:
-                  Fn::Join:
-                    - ""
-                    -
-                      - "arn:"
-                      - !Ref AWS::Partition
-                      - ":s3:::"
-                      - !Ref SamCliSourceBucket
-                      - "/*"
-                Principal:
-                  Service: serverlessrepo.amazonaws.com
-                Condition:
-                  StringEquals:
-                    aws:SourceAccount: !Ref AWS::AccountId
-=======
 def get_current_account_id(profile: Optional[str] = None):
     """Returns account ID based on used AWS credentials."""
     session = boto3.Session(profile_name=profile)  # type: ignore
@@ -95,7 +47,6 @@
     if "Account" not in caller_identity:
         raise CredentialsError("Cannot identify account based on configured credentials.")
     return caller_identity["Account"]
->>>>>>> cef0bfaa
 
 
 def _get_stack_template():

--- conflicted
+++ resolved
@@ -66,6 +66,7 @@
                                     ]
                                 },
                                 "Principal": {"Service": "serverlessrepo.amazonaws.com"},
+                                "Condition": {"StringEquals": {"aws:SourceAccount": "!Ref AWS::AccountId"}},
                             }
                         ]
                     },
@@ -74,57 +75,4 @@
         },
         "Outputs": {"SourceBucket": {"Value": "!Ref SamCliSourceBucket"}},
     }
-
-<<<<<<< HEAD
-    return json.dumps(template)
-=======
-    template = """
-    AWSTemplateFormatVersion : '2010-09-09'
-    Transform: AWS::Serverless-2016-10-31
-    Description: Managed Stack for AWS SAM CLI
-
-    Metadata:
-        SamCliInfo: {info}
-
-    Resources:
-      SamCliSourceBucket:
-        Type: AWS::S3::Bucket
-        Properties:
-          VersioningConfiguration:
-            Status: Enabled
-          Tags:
-            - Key: ManagedStackSource
-              Value: AwsSamCli
-
-      SamCliSourceBucketBucketPolicy:
-        Type: AWS::S3::BucketPolicy
-        Properties:
-          Bucket: !Ref SamCliSourceBucket
-          PolicyDocument:
-            Statement:
-              -
-                Action:
-                  - "s3:GetObject"
-                Effect: "Allow"
-                Resource:
-                  Fn::Join:
-                    - ""
-                    -
-                      - "arn:"
-                      - !Ref AWS::Partition
-                      - ":s3:::"
-                      - !Ref SamCliSourceBucket
-                      - "/*"
-                Principal:
-                  Service: serverlessrepo.amazonaws.com
-                Condition:
-                  StringEquals:
-                    aws:SourceAccount: !Ref AWS::AccountId
-
-    Outputs:
-      SourceBucket:
-        Value: !Ref SamCliSourceBucket
-    """
-
-    return template.format(info=json.dumps(info))
->>>>>>> 59c85768
+    return json.dumps(template)
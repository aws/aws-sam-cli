--- conflicted
+++ resolved
@@ -77,11 +77,7 @@
         questions_definition = InteractiveFlowCreator._parse_questions_definition(flow_definition_path, extra_context)
 
         try:
-<<<<<<< HEAD
-            for question in questions_definition.get("questions"):
-=======
             for question in questions_definition.get("questions", []):
->>>>>>> cef0bfaa
                 q = QuestionFactory.create_question_from_json(question)
                 if not first_question_key:
                     first_question_key = q.key

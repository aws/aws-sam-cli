"""
Code for all Package-able resources
"""
import logging
import os
import shutil
from typing import Optional, Union, Dict

import jmespath
from botocore.utils import set_value_from_jmespath

from samcli.commands.package import exceptions
from samcli.lib.package.ecr_uploader import ECRUploader
from samcli.lib.package.s3_uploader import S3Uploader
from samcli.lib.package.uploaders import Destination, Uploaders
from samcli.lib.package.utils import (
    resource_not_packageable,
    is_local_file,
    is_zip_file,
    copy_to_temp_dir,
    upload_local_artifacts,
    upload_local_image_artifacts,
    is_s3_protocol_url,
    is_path_value_valid,
    is_ecr_url,
)

from samcli.commands._utils.resources import (
    AWS_SERVERLESSREPO_APPLICATION,
    AWS_SERVERLESS_FUNCTION,
    AWS_SERVERLESS_API,
    AWS_SERVERLESS_HTTPAPI,
    AWS_APPSYNC_GRAPHQLSCHEMA,
    AWS_APPSYNC_RESOLVER,
    AWS_APPSYNC_FUNCTIONCONFIGURATION,
    AWS_LAMBDA_FUNCTION,
    AWS_APIGATEWAY_RESTAPI,
    AWS_SERVERLESS_STATEMACHINE,
    AWS_ELASTICBEANSTALK_APPLICATIONVERSION,
    AWS_LAMBDA_LAYERVERSION,
    AWS_SERVERLESS_LAYERVERSION,
    AWS_GLUE_JOB,
    AWS_STEPFUNCTIONS_STATEMACHINE,
    AWS_CLOUDFORMATION_MODULEVERSION,
    AWS_CLOUDFORMATION_RESOURCEVERSION,
    METADATA_WITH_LOCAL_PATHS,
    RESOURCES_WITH_LOCAL_PATHS,
    RESOURCES_WITH_IMAGE_COMPONENT,
    AWS_ECR_REPOSITORY,
)

from samcli.lib.utils.packagetype import IMAGE, ZIP

LOG = logging.getLogger(__name__)


class Resource:
    RESOURCE_TYPE: Optional[str] = None
    PROPERTY_NAME: Optional[str] = None
    PACKAGE_NULL_PROPERTY = True
    # Set this property to True in base class if you want the exporter to zip
    # up the file before uploading This is useful for Lambda functions.
    FORCE_ZIP = False
    EXPORT_DESTINATION: Destination
    ARTIFACT_TYPE: Optional[str] = None

    def __init__(self, uploaders: Uploaders, code_signer):
        self.uploaders = uploaders
        self.code_signer = code_signer

    @property
    def uploader(self) -> Union[S3Uploader, ECRUploader]:
        """
        Return the uploader matching the EXPORT_DESTINATION
        """
        return self.uploaders.get(self.EXPORT_DESTINATION)

    def export(self, resource_id, resource_dict, parent_dir):
        self.do_export(resource_id, resource_dict, parent_dir)

    def do_export(self, resource_id, resource_dict, parent_dir):
        pass

    def delete(self, resource_id, resource_dict):
        pass


class ResourceZip(Resource):
    """
    Base class representing a CloudFormation resource that can be exported
    """

    RESOURCE_TYPE: Optional[str] = None
    PROPERTY_NAME: Optional[str] = None
    PACKAGE_NULL_PROPERTY = True
    # Set this property to True in base class if you want the exporter to zip
    # up the file before uploading This is useful for Lambda functions.
    FORCE_ZIP = False
    ARTIFACT_TYPE = ZIP
    EXPORT_DESTINATION = Destination.S3

    def export(self, resource_id: str, resource_dict: Optional[Dict], parent_dir: str):
        if resource_dict is None:
            return

        if resource_not_packageable(resource_dict):
            return

        property_value = jmespath.search(self.PROPERTY_NAME, resource_dict)

        if not property_value and not self.PACKAGE_NULL_PROPERTY:
            return

        if isinstance(property_value, dict):
            LOG.debug("Property %s of %s resource is not a URL", self.PROPERTY_NAME, resource_id)
            return

        # If property is a file but not a zip file, place file in temp
        # folder and send the temp folder to be zipped
        temp_dir = None
        if is_local_file(property_value) and not is_zip_file(property_value) and self.FORCE_ZIP:
            temp_dir = copy_to_temp_dir(property_value)
            set_value_from_jmespath(resource_dict, self.PROPERTY_NAME, temp_dir)

        try:
            self.do_export(resource_id, resource_dict, parent_dir)

        except Exception as ex:
            LOG.debug("Unable to export", exc_info=ex)
            raise exceptions.ExportFailedError(
                resource_id=resource_id, property_name=self.PROPERTY_NAME, property_value=property_value, ex=ex
            )
        finally:
            if temp_dir:
                shutil.rmtree(temp_dir)

    def do_export(self, resource_id, resource_dict, parent_dir):
        """
        Default export action is to upload artifacts and set the property to
        S3 URL of the uploaded object
        If code signing configuration is provided for function/layer, uploaded artifact
        will be replaced by signed artifact location
        """
        # code signer only accepts files which has '.zip' extension in it
        # so package artifact with '.zip' if it is required to be signed
        should_sign_package = self.code_signer.should_sign_package(resource_id)
        artifact_extension = "zip" if should_sign_package else None
        uploaded_url = upload_local_artifacts(
            resource_id,
            resource_dict,
            self.PROPERTY_NAME,
            parent_dir,
            self.uploader,
            artifact_extension,
        )
        if should_sign_package:
            uploaded_url = self.code_signer.sign_package(
                resource_id, uploaded_url, self.uploader.get_version_of_artifact(uploaded_url)
            )
        set_value_from_jmespath(resource_dict, self.PROPERTY_NAME, uploaded_url)

    def delete(self, resource_id, resource_dict):
        """
        Delete the S3 artifact using S3 url referenced by PROPERTY_NAME
        """
        if resource_dict is None:
            return
<<<<<<< HEAD
        resource_path = jmespath.search(self.PROPERTY_NAME, resource_dict)
        parsed_s3_url = self.uploader.parse_s3_url(resource_path)
        if not self.uploader.bucket_name:
            self.uploader.bucket_name = parsed_s3_url["Bucket"]
        self.uploader.delete_artifact(parsed_s3_url["Key"], True)
=======

        s3_info = self.get_property_value(resource_dict)
        if s3_info["Key"]:
            self.uploader.delete_artifact(s3_info["Key"], True)

    def get_property_value(self, resource_dict):
        """
        Get the s3 property value for this resource
        """
        if resource_dict is None:
            return {"Bucket": None, "Key": None}

        resource_path = jmespath.search(self.PROPERTY_NAME, resource_dict)
        if resource_path:
            return self.uploader.parse_s3_url(resource_path)
        return {"Bucket": None, "Key": None}
>>>>>>> dd9e874a


class ResourceImageDict(Resource):
    """
    Base class representing a CFN Image based resource that can be exported.
    """

    RESOURCE_TYPE: Optional[str] = None
    PROPERTY_NAME: Optional[str] = None
    FORCE_ZIP = False
    ARTIFACT_TYPE = IMAGE
    EXPORT_DESTINATION = Destination.ECR
    EXPORT_PROPERTY_CODE_KEY = "ImageUri"

    def export(self, resource_id, resource_dict, parent_dir):
        if resource_dict is None:
            return

        property_value = jmespath.search(self.PROPERTY_NAME, resource_dict)

        if isinstance(property_value, dict):
            LOG.debug("Property %s of %s resource is not a URL or a local image", self.PROPERTY_NAME, resource_id)
            return

        try:
            self.do_export(resource_id, resource_dict, parent_dir)

        except Exception as ex:
            LOG.debug("Unable to export", exc_info=ex)
            raise exceptions.ExportFailedError(
                resource_id=resource_id, property_name=self.PROPERTY_NAME, property_value=property_value, ex=ex
            )

    def do_export(self, resource_id, resource_dict, parent_dir):
        """
        Default export action is to upload artifacts and set the property to
        dictionary where the key is EXPORT_PROPERTY_CODE_KEY and value is set to an
        uploaded URL.
        """
        uploaded_url = upload_local_image_artifacts(
            resource_id, resource_dict, self.PROPERTY_NAME, parent_dir, self.uploader
        )
        set_value_from_jmespath(resource_dict, self.PROPERTY_NAME, {self.EXPORT_PROPERTY_CODE_KEY: uploaded_url})

    def delete(self, resource_id, resource_dict):
        """
        Delete the ECR artifact using ECR url in PROPERTY_NAME referenced by EXPORT_PROPERTY_CODE_KEY
        """
        if resource_dict is None:
            return

        remote_path = resource_dict.get(self.PROPERTY_NAME, {}).get(self.EXPORT_PROPERTY_CODE_KEY)
        if is_ecr_url(remote_path):
            self.uploader.delete_artifact(
                image_uri=remote_path, resource_id=resource_id, property_name=self.PROPERTY_NAME
            )
        else:
            raise ValueError("URL given to the parse method is not a valid ECR url {0}".format(remote_path))


class ResourceImage(Resource):
    """
    Base class representing a SAM Image based resource that can be exported.
    """

    RESOURCE_TYPE: Optional[str] = None
    PROPERTY_NAME: Optional[str] = None
    FORCE_ZIP = False
    ARTIFACT_TYPE: Optional[str] = IMAGE
    EXPORT_DESTINATION = Destination.ECR

    def export(self, resource_id, resource_dict, parent_dir):
        if resource_dict is None:
            return

        property_value = jmespath.search(self.PROPERTY_NAME, resource_dict)

        if isinstance(property_value, dict):
            LOG.debug("Property %s of %s resource is not a URL or a local image", self.PROPERTY_NAME, resource_id)
            return

        try:
            self.do_export(resource_id, resource_dict, parent_dir)

        except Exception as ex:
            LOG.debug("Unable to export", exc_info=ex)
            raise exceptions.ExportFailedError(
                resource_id=resource_id, property_name=self.PROPERTY_NAME, property_value=property_value, ex=ex
            )

    def do_export(self, resource_id, resource_dict, parent_dir):
        """
        Default export action is to upload artifacts and set the property to
        URL of the uploaded object
        """
        uploaded_url = upload_local_image_artifacts(
            resource_id, resource_dict, self.PROPERTY_NAME, parent_dir, self.uploader
        )
        set_value_from_jmespath(resource_dict, self.PROPERTY_NAME, uploaded_url)

    def delete(self, resource_id, resource_dict):
        """
        Delete the ECR artifact using ECR url referenced by property_name
        """
        if resource_dict is None:
            return

        remote_path = resource_dict[self.PROPERTY_NAME]
        if is_ecr_url(remote_path):
            self.uploader.delete_artifact(
                image_uri=remote_path, resource_id=resource_id, property_name=self.PROPERTY_NAME
            )
        else:
            raise ValueError("URL given to the parse method is not a valid ECR url {0}".format(remote_path))


class ResourceWithS3UrlDict(ResourceZip):
    """
    Represents CloudFormation resources that need the S3 URL to be specified as
    an dict like {Bucket: "", Key: "", Version: ""}
    """

    BUCKET_NAME_PROPERTY: Optional[str] = None
    OBJECT_KEY_PROPERTY: Optional[str] = None
    VERSION_PROPERTY: Optional[str] = None
    ARTIFACT_TYPE = ZIP
    EXPORT_DESTINATION = Destination.S3

    def do_export(self, resource_id, resource_dict, parent_dir):
        """
        Upload to S3 and set property to an dict representing the S3 url
        of the uploaded object
        """

        artifact_s3_url = upload_local_artifacts(
            resource_id, resource_dict, self.PROPERTY_NAME, parent_dir, self.uploader
        )

        parsed_url = S3Uploader.parse_s3_url(
            artifact_s3_url,
            bucket_name_property=self.BUCKET_NAME_PROPERTY,
            object_key_property=self.OBJECT_KEY_PROPERTY,
            version_property=self.VERSION_PROPERTY,
        )
        set_value_from_jmespath(resource_dict, self.PROPERTY_NAME, parsed_url)

    def delete(self, resource_id, resource_dict):
        """
        Delete the S3 artifact using S3 url in the dict PROPERTY_NAME
        using the bucket at BUCKET_NAME_PROPERTY and key at OBJECT_KEY_PROPERTY
        """
        if resource_dict is None:
            return
<<<<<<< HEAD
        resource_path = resource_dict[self.PROPERTY_NAME]
        s3_bucket = resource_path[self.BUCKET_NAME_PROPERTY]
        key = resource_path[self.OBJECT_KEY_PROPERTY]

        if not self.uploader.bucket_name:
            self.uploader.bucket_name = s3_bucket
        self.uploader.delete_artifact(remote_path=key, is_key=True)
=======

        s3_info = self.get_property_value(resource_dict)
        if s3_info["Key"]:
            self.uploader.delete_artifact(remote_path=s3_info["Key"], is_key=True)

    def get_property_value(self, resource_dict):
        """
        Get the s3 property value for this resource
        """
        if resource_dict is None:
            return {"Bucket": None, "Key": None}

        resource_path = resource_dict.get(self.PROPERTY_NAME, {})
        s3_bucket = resource_path.get(self.BUCKET_NAME_PROPERTY, None)

        key = resource_path.get(self.OBJECT_KEY_PROPERTY, None)
        return {"Bucket": s3_bucket, "Key": key}
>>>>>>> dd9e874a


class ServerlessFunctionResource(ResourceZip):
    RESOURCE_TYPE = AWS_SERVERLESS_FUNCTION
    PROPERTY_NAME = RESOURCES_WITH_LOCAL_PATHS[RESOURCE_TYPE][0]
    FORCE_ZIP = True


class ServerlessFunctionImageResource(ResourceImage):
    RESOURCE_TYPE = AWS_SERVERLESS_FUNCTION
    PROPERTY_NAME = RESOURCES_WITH_IMAGE_COMPONENT[RESOURCE_TYPE][0]
    FORCE_ZIP = False


class ServerlessApiResource(ResourceZip):
    RESOURCE_TYPE = AWS_SERVERLESS_API
    PROPERTY_NAME = RESOURCES_WITH_LOCAL_PATHS[RESOURCE_TYPE][0]
    # Don't package the directory if DefinitionUri is omitted.
    # Necessary to support DefinitionBody
    PACKAGE_NULL_PROPERTY = False


class ServerlessHttpApiResource(ResourceZip):
    RESOURCE_TYPE = AWS_SERVERLESS_HTTPAPI
    PROPERTY_NAME = RESOURCES_WITH_LOCAL_PATHS[RESOURCE_TYPE][0]
    # Don't package the directory if DefinitionUri is omitted.
    # Necessary to support DefinitionBody
    PACKAGE_NULL_PROPERTY = False


class ServerlessStateMachineResource(ResourceWithS3UrlDict):
    RESOURCE_TYPE = AWS_SERVERLESS_STATEMACHINE
    PROPERTY_NAME = RESOURCES_WITH_LOCAL_PATHS[RESOURCE_TYPE][0]
    PACKAGE_NULL_PROPERTY = False
    BUCKET_NAME_PROPERTY = "Bucket"
    OBJECT_KEY_PROPERTY = "Key"
    VERSION_PROPERTY = "Version"


class GraphQLSchemaResource(ResourceZip):
    RESOURCE_TYPE = AWS_APPSYNC_GRAPHQLSCHEMA
    PROPERTY_NAME = RESOURCES_WITH_LOCAL_PATHS[RESOURCE_TYPE][0]
    # Don't package the directory if DefinitionS3Location is omitted.
    # Necessary to support Definition
    PACKAGE_NULL_PROPERTY = False


class AppSyncResolverRequestTemplateResource(ResourceZip):
    RESOURCE_TYPE = AWS_APPSYNC_RESOLVER
    PROPERTY_NAME = RESOURCES_WITH_LOCAL_PATHS[RESOURCE_TYPE][0]
    # Don't package the directory if RequestMappingTemplateS3Location is omitted.
    # Necessary to support RequestMappingTemplate
    PACKAGE_NULL_PROPERTY = False


class AppSyncResolverResponseTemplateResource(ResourceZip):
    RESOURCE_TYPE = AWS_APPSYNC_RESOLVER
    PROPERTY_NAME = RESOURCES_WITH_LOCAL_PATHS[RESOURCE_TYPE][1]
    # Don't package the directory if ResponseMappingTemplateS3Location is omitted.
    # Necessary to support ResponseMappingTemplate
    PACKAGE_NULL_PROPERTY = False


class AppSyncFunctionConfigurationRequestTemplateResource(ResourceZip):
    RESOURCE_TYPE = AWS_APPSYNC_FUNCTIONCONFIGURATION
    PROPERTY_NAME = RESOURCES_WITH_LOCAL_PATHS[RESOURCE_TYPE][0]
    # Don't package the directory if RequestMappingTemplateS3Location is omitted.
    # Necessary to support RequestMappingTemplate
    PACKAGE_NULL_PROPERTY = False


class AppSyncFunctionConfigurationResponseTemplateResource(ResourceZip):
    RESOURCE_TYPE = AWS_APPSYNC_FUNCTIONCONFIGURATION
    PROPERTY_NAME = RESOURCES_WITH_LOCAL_PATHS[RESOURCE_TYPE][1]
    # Don't package the directory if ResponseMappingTemplateS3Location is omitted.
    # Necessary to support ResponseMappingTemplate
    PACKAGE_NULL_PROPERTY = False


class LambdaFunctionResource(ResourceWithS3UrlDict):
    RESOURCE_TYPE = AWS_LAMBDA_FUNCTION
    PROPERTY_NAME = RESOURCES_WITH_LOCAL_PATHS[RESOURCE_TYPE][0]
    BUCKET_NAME_PROPERTY = "S3Bucket"
    OBJECT_KEY_PROPERTY = "S3Key"
    VERSION_PROPERTY = "S3ObjectVersion"
    FORCE_ZIP = True


class LambdaFunctionImageResource(ResourceImageDict):
    RESOURCE_TYPE = AWS_LAMBDA_FUNCTION
    PROPERTY_NAME = RESOURCES_WITH_IMAGE_COMPONENT[RESOURCE_TYPE][0]
    FORCE_ZIP = True


class StepFunctionsStateMachineResource(ResourceWithS3UrlDict):
    RESOURCE_TYPE = AWS_STEPFUNCTIONS_STATEMACHINE
    PROPERTY_NAME = RESOURCES_WITH_LOCAL_PATHS[RESOURCE_TYPE][0]
    PACKAGE_NULL_PROPERTY = False
    BUCKET_NAME_PROPERTY = "Bucket"
    OBJECT_KEY_PROPERTY = "Key"
    VERSION_PROPERTY = "Version"


class ApiGatewayRestApiResource(ResourceWithS3UrlDict):
    RESOURCE_TYPE = AWS_APIGATEWAY_RESTAPI
    PROPERTY_NAME = RESOURCES_WITH_LOCAL_PATHS[RESOURCE_TYPE][0]
    PACKAGE_NULL_PROPERTY = False
    BUCKET_NAME_PROPERTY = "Bucket"
    OBJECT_KEY_PROPERTY = "Key"
    VERSION_PROPERTY = "Version"


class ElasticBeanstalkApplicationVersion(ResourceWithS3UrlDict):
    RESOURCE_TYPE = AWS_ELASTICBEANSTALK_APPLICATIONVERSION
    PROPERTY_NAME = RESOURCES_WITH_LOCAL_PATHS[RESOURCE_TYPE][0]
    BUCKET_NAME_PROPERTY = "S3Bucket"
    OBJECT_KEY_PROPERTY = "S3Key"
    VERSION_PROPERTY = None


class LambdaLayerVersionResource(ResourceWithS3UrlDict):
    RESOURCE_TYPE = AWS_LAMBDA_LAYERVERSION
    PROPERTY_NAME = RESOURCES_WITH_LOCAL_PATHS[RESOURCE_TYPE][0]
    BUCKET_NAME_PROPERTY = "S3Bucket"
    OBJECT_KEY_PROPERTY = "S3Key"
    VERSION_PROPERTY = "S3ObjectVersion"
    FORCE_ZIP = True


class ServerlessLayerVersionResource(ResourceZip):
    RESOURCE_TYPE = AWS_SERVERLESS_LAYERVERSION
    PROPERTY_NAME = RESOURCES_WITH_LOCAL_PATHS[RESOURCE_TYPE][0]
    FORCE_ZIP = True


class ServerlessRepoApplicationLicense(ResourceZip):
    RESOURCE_TYPE = AWS_SERVERLESSREPO_APPLICATION
    PROPERTY_NAME = METADATA_WITH_LOCAL_PATHS[RESOURCE_TYPE][0]
    PACKAGE_NULL_PROPERTY = False


class ServerlessRepoApplicationReadme(ResourceZip):
    RESOURCE_TYPE = AWS_SERVERLESSREPO_APPLICATION
    PROPERTY_NAME = METADATA_WITH_LOCAL_PATHS[RESOURCE_TYPE][1]
    PACKAGE_NULL_PROPERTY = False


class GlueJobCommandScriptLocationResource(ResourceZip):
    """
    Represents Glue::Job resource.
    """

    RESOURCE_TYPE = AWS_GLUE_JOB
    # Note the PROPERTY_NAME includes a '.' implying it's nested.
    PROPERTY_NAME = RESOURCES_WITH_LOCAL_PATHS[AWS_GLUE_JOB][0]


class CloudFormationModuleVersionModulePackage(ResourceZip):
    RESOURCE_TYPE = AWS_CLOUDFORMATION_MODULEVERSION
    PROPERTY_NAME = RESOURCES_WITH_LOCAL_PATHS[AWS_CLOUDFORMATION_MODULEVERSION][0]


class CloudFormationResourceVersionSchemaHandlerPackage(ResourceZip):
    RESOURCE_TYPE = AWS_CLOUDFORMATION_RESOURCEVERSION
    PROPERTY_NAME = RESOURCES_WITH_LOCAL_PATHS[AWS_CLOUDFORMATION_RESOURCEVERSION][0]


class ECRResource(Resource):
    RESOURCE_TYPE = AWS_ECR_REPOSITORY
    PROPERTY_NAME = RESOURCES_WITH_IMAGE_COMPONENT[RESOURCE_TYPE][0]
    ARTIFACT_TYPE = ZIP
    EXPORT_DESTINATION = Destination.ECR

    def delete(self, resource_id, resource_dict):
        if resource_dict is None:
            return

        repository_name = self.get_property_value(resource_dict)
        if repository_name:
            self.uploader.delete_ecr_repository(physical_id=repository_name)

    def get_property_value(self, resource_dict):
        if resource_dict is None:
            return None

        return jmespath.search(self.PROPERTY_NAME, resource_dict)


RESOURCES_EXPORT_LIST = [
    ServerlessFunctionResource,
    ServerlessFunctionImageResource,
    ServerlessApiResource,
    ServerlessHttpApiResource,
    ServerlessStateMachineResource,
    GraphQLSchemaResource,
    AppSyncResolverRequestTemplateResource,
    AppSyncResolverResponseTemplateResource,
    AppSyncFunctionConfigurationRequestTemplateResource,
    AppSyncFunctionConfigurationResponseTemplateResource,
    ApiGatewayRestApiResource,
    StepFunctionsStateMachineResource,
    LambdaFunctionResource,
    LambdaFunctionImageResource,
    ElasticBeanstalkApplicationVersion,
    ServerlessLayerVersionResource,
    LambdaLayerVersionResource,
    GlueJobCommandScriptLocationResource,
    CloudFormationModuleVersionModulePackage,
    CloudFormationResourceVersionSchemaHandlerPackage,
    ECRResource,
]

METADATA_EXPORT_LIST = [ServerlessRepoApplicationReadme, ServerlessRepoApplicationLicense]


def include_transform_export_handler(template_dict, uploader, parent_dir):
    if template_dict.get("Name", None) != "AWS::Include":
        return template_dict

    include_location = template_dict.get("Parameters", {}).get("Location", None)
    if not include_location or not is_path_value_valid(include_location) or is_s3_protocol_url(include_location):
        # `include_location` is either empty, or not a string, or an S3 URI
        return template_dict

    # We are confident at this point that `include_location` is a string containing the local path
    abs_include_location = os.path.join(parent_dir, include_location)
    if is_local_file(abs_include_location):
        template_dict["Parameters"]["Location"] = uploader.upload_with_dedup(abs_include_location)
    else:
        raise exceptions.InvalidLocalPathError(
            resource_id="AWS::Include", property_name="Location", local_path=abs_include_location
        )

    return template_dict


GLOBAL_EXPORT_DICT = {"Fn::Transform": include_transform_export_handler}<|MERGE_RESOLUTION|>--- conflicted
+++ resolved
@@ -165,13 +165,6 @@
         """
         if resource_dict is None:
             return
-<<<<<<< HEAD
-        resource_path = jmespath.search(self.PROPERTY_NAME, resource_dict)
-        parsed_s3_url = self.uploader.parse_s3_url(resource_path)
-        if not self.uploader.bucket_name:
-            self.uploader.bucket_name = parsed_s3_url["Bucket"]
-        self.uploader.delete_artifact(parsed_s3_url["Key"], True)
-=======
 
         s3_info = self.get_property_value(resource_dict)
         if s3_info["Key"]:
@@ -188,7 +181,6 @@
         if resource_path:
             return self.uploader.parse_s3_url(resource_path)
         return {"Bucket": None, "Key": None}
->>>>>>> dd9e874a
 
 
 class ResourceImageDict(Resource):
@@ -342,15 +334,6 @@
         """
         if resource_dict is None:
             return
-<<<<<<< HEAD
-        resource_path = resource_dict[self.PROPERTY_NAME]
-        s3_bucket = resource_path[self.BUCKET_NAME_PROPERTY]
-        key = resource_path[self.OBJECT_KEY_PROPERTY]
-
-        if not self.uploader.bucket_name:
-            self.uploader.bucket_name = s3_bucket
-        self.uploader.delete_artifact(remote_path=key, is_key=True)
-=======
 
         s3_info = self.get_property_value(resource_dict)
         if s3_info["Key"]:
@@ -368,7 +351,6 @@
 
         key = resource_path.get(self.OBJECT_KEY_PROPERTY, None)
         return {"Bucket": s3_bucket, "Key": key}
->>>>>>> dd9e874a
 
 
 class ServerlessFunctionResource(ResourceZip):

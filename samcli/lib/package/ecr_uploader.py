"""
Client for uploading packaged artifacts to ecr
"""
import logging
import base64
import os

from typing import Dict
import click
import botocore
import docker

from docker.errors import BuildError, APIError

from samcli.commands.package.exceptions import (
    DockerPushFailedError,
    DockerLoginFailedError,
    ECRAuthorizationError,
    ImageNotFoundError,
    DeleteArtifactFailedError,
)
from samcli.lib.package.image_utils import tag_translation
from samcli.lib.package.stream_cursor_utils import cursor_up, cursor_left, cursor_down, clear_line
from samcli.lib.utils.osutils import stderr
from samcli.lib.utils.stream_writer import StreamWriter

LOG = logging.getLogger(__name__)

ECR_USERNAME = "AWS"


class ECRUploader:
    """
    Class to upload Images to ECR.
    """

    def __init__(self, docker_client, ecr_client, ecr_repo, ecr_repo_multi, tag="latest", stream=stderr()):
        self.docker_client = docker_client if docker_client else docker.from_env()
        self.ecr_client = ecr_client
        self.ecr_repo = ecr_repo
        self.ecr_repo_multi = ecr_repo_multi
        self.tag = tag
        self.auth_config = {}
        self.stream = StreamWriter(stream=stream, auto_flush=True)
        self.login_session_active = False

    def login(self):
        """
        Logs into the supplied ECR with credentials.
        """
        try:
            token = self.ecr_client.get_authorization_token()
        except botocore.exceptions.ClientError as ex:
            raise ECRAuthorizationError(msg=ex.response["Error"]["Message"]) from ex

        username, password = base64.b64decode(token["authorizationData"][0]["authorizationToken"]).decode().split(":")
        registry = token["authorizationData"][0]["proxyEndpoint"]

        try:
            self.docker_client.login(username=ECR_USERNAME, password=password, registry=registry)
        except APIError as ex:
            raise DockerLoginFailedError(msg=str(ex)) from ex
        self.auth_config = {"username": username, "password": password}

    def upload(self, image, resource_name):
        """
        Uploads given local image to ECR.
        :param image: locally tagged docker image that would be uploaded to ECR.
        :param resource_name: logical ID of the resource to be uploaded to ECR.
        :return: remote ECR image path that has been uploaded.
        """
        if not self.login_session_active:
            self.login()
            self.login_session_active = True
        try:
            docker_img = self.docker_client.images.get(image)

            _tag = tag_translation(image, docker_image_id=docker_img.id, gen_tag=self.tag)
            repository = (
                self.ecr_repo if not isinstance(self.ecr_repo_multi, dict) else self.ecr_repo_multi.get(resource_name)
            )

            docker_img.tag(repository=repository, tag=_tag)
            push_logs = self.docker_client.api.push(
                repository=repository, tag=_tag, auth_config=self.auth_config, stream=True, decode=True
            )
            self._stream_progress(push_logs)

        except (BuildError, APIError) as ex:
            raise DockerPushFailedError(msg=str(ex)) from ex

        return f"{repository}:{_tag}"

    def delete_artifact(self, image_uri: str, resource_id: str, property_name: str):
        """
        Delete the given ECR image by extracting the repository and image_tag from
        image_uri

        :param image_uri: image_uri of the image to be deleted
        :param resource_id: id of the resource for which the image is deleted
        :param property_name: provided property_name for the resource
        """
        try:
<<<<<<< HEAD
            repo_image_tag = self.parse_ecr_url(image_uri=image_uri)
=======
            repo_image_tag = self.parse_image_url(image_uri=image_uri)
>>>>>>> 470d47f3
            repository = repo_image_tag["repository"]
            image_tag = repo_image_tag["image_tag"]
            resp = self.ecr_client.batch_delete_image(
                repositoryName=repository,
                imageIds=[
                    {"imageTag": image_tag},
                ],
            )
            if resp["failures"]:
                # Image not found
                image_details = resp["failures"][0]
                if image_details["failureCode"] == "ImageNotFound":
                    LOG.error("ImageNotFound Exception")
                    message_fmt = (
                        "Could not delete image for {property_name}"
                        " parameter of {resource_id} resource as it does not exist. \n"
                    )
                    raise ImageNotFoundError(resource_id, property_name, message_fmt=message_fmt)

                LOG.error(
                    "Could not delete the image for the resource %s. FailureCode: %s, FailureReason: %s",
                    property_name,
                    image_details["failureCode"],
                    image_details["failureReason"],
                )
                raise DeleteArtifactFailedError(
                    resource_id=resource_id, property_name=property_name, ex=image_details["failureReason"]
                )

            LOG.debug("Deleting ECR image with tag %s", image_tag)
            click.echo(f"\t- Deleting ECR image {image_tag} in repository {repository}")

        except botocore.exceptions.ClientError as ex:
            # Handle Client errors such as RepositoryNotFoundException or InvalidParameterException
            LOG.error("DeleteArtifactFailedError Exception : %s", str(ex))
            raise DeleteArtifactFailedError(resource_id=resource_id, property_name=property_name, ex=ex) from ex

    @staticmethod
<<<<<<< HEAD
    def parse_ecr_url(image_uri: str) -> Dict:
=======
    def parse_image_url(image_uri: str) -> Dict:
>>>>>>> 470d47f3
        result = {}
        registry_repo_tag = image_uri.split("/")
        repo_colon_image_tag = None
        if len(registry_repo_tag) == 1:
            # If there is no registry specified, e.g. repo:tag
            repo_colon_image_tag = registry_repo_tag[0]
        else:
            # Registry present, e.g. registry/repo:tag
            repo_colon_image_tag = registry_repo_tag[1]
        repo_image_tag_split = repo_colon_image_tag.split(":")

        # If no tag is specified, use latest
        result["repository"] = repo_image_tag_split[0]
        result["image_tag"] = repo_image_tag_split[1] if len(repo_image_tag_split) > 1 else "latest"

        return result

    # TODO: move this to a generic class to allow for streaming logs back from docker.
    def _stream_progress(self, logs):
        """
        Stream progress from docker push logs and move the cursor based on the log id.
        :param logs: generator from docker_clent.api.push
        """
        ids = dict()
        for log in logs:
            _id = log.get("id", None)
            status = log.get("status", None)
            progress = log.get("progress", "")
            error = log.get("error", "")
            change_cursor_count = 0
            if _id:
                try:
                    curr_log_line_id = ids[_id]
                    change_cursor_count = len(ids) - curr_log_line_id
                    self.stream.write((cursor_up(change_cursor_count) + cursor_left).encode())
                except KeyError:
                    ids[_id] = len(ids)
            else:
                ids = dict()

            self._stream_write(_id, status, progress, error)

            if _id:
                self.stream.write((cursor_down(change_cursor_count) + cursor_left).encode())
        self.stream.write(os.linesep.encode())

    def _stream_write(self, _id, status, progress, error):
        """
        Write stream information to stderr, if the stream information contains a log id,
        use the carraige return character to rewrite that particular line.
        :param _id: docker log id
        :param status: docker log status
        :param progress: docker log progress
        :param error: docker log error
        """
        if error:
            raise DockerPushFailedError(msg=error)
        if not status:
            return

        # NOTE(sriram-mv): Required for the purposes of when the cursor overflows existing terminal buffer.
        self.stream.write(os.linesep.encode())
        self.stream.write((cursor_up() + cursor_left).encode())
        self.stream.write(clear_line().encode())

        if not _id:
            self.stream.write(f"{status}{os.linesep}".encode())
        else:
            self.stream.write(f"\r{_id}: {status} {progress}".encode())<|MERGE_RESOLUTION|>--- conflicted
+++ resolved
@@ -101,11 +101,7 @@
         :param property_name: provided property_name for the resource
         """
         try:
-<<<<<<< HEAD
-            repo_image_tag = self.parse_ecr_url(image_uri=image_uri)
-=======
             repo_image_tag = self.parse_image_url(image_uri=image_uri)
->>>>>>> 470d47f3
             repository = repo_image_tag["repository"]
             image_tag = repo_image_tag["image_tag"]
             resp = self.ecr_client.batch_delete_image(
@@ -144,11 +140,7 @@
             raise DeleteArtifactFailedError(resource_id=resource_id, property_name=property_name, ex=ex) from ex
 
     @staticmethod
-<<<<<<< HEAD
-    def parse_ecr_url(image_uri: str) -> Dict:
-=======
     def parse_image_url(image_uri: str) -> Dict:
->>>>>>> 470d47f3
         result = {}
         registry_repo_tag = image_uri.split("/")
         repo_colon_image_tag = None

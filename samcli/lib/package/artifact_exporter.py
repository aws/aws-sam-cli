--- conflicted
+++ resolved
@@ -2,6 +2,7 @@
 Logic for uploading to S3 per Cloudformation Specific Resource
 """
 # pylint: disable=no-member
+
 # Copyright 2012-2015 Amazon.com, Inc. or its affiliates. All Rights Reserved.
 #
 # Licensed under the Apache License, Version 2.0 (the "License"). You
@@ -23,8 +24,10 @@
 import contextlib
 from contextlib import contextmanager
 import uuid
+from typing import Optional
 from urllib.parse import urlparse, parse_qs
 import shutil
+from botocore.utils import set_value_from_jmespath
 import jmespath
 
 from samcli.commands._utils.resources import (
@@ -109,11 +112,7 @@
     raise ValueError("URL given to the parse method is not a valid S3 url " "{0}".format(url))
 
 
-<<<<<<< HEAD
-def upload_local_artifacts(resource_id, local_path, property_name, parent_dir, uploader):
-=======
-def upload_local_artifacts(resource_id, resource_dict, property_name, parent_dir, uploader, extension=None):
->>>>>>> 876047ac
+def upload_local_artifacts(resource_id, local_path, property_name, parent_dir, uploader, extension=None):
     """
     Upload local artifacts referenced by the property at given resource and
     return S3 URL of the uploaded object. It is the responsibility of callers
@@ -268,7 +267,6 @@
         context = {"resource_id": resource_id, "parent_dir": parent_dir}
         _transform_dict(resource_dict, self.PROPERTY_NAME, self.parse_property, context)
 
-
     #    def parse_property(self, property_name, property_value, resource_id, parent_dir):
     def parse_property(self, original_dict, original_path, property_name, value, context):
         if not value and not self.PACKAGE_NULL_PROPERTY:
@@ -300,31 +298,30 @@
         If code signing configuration is provided for function/layer, uploaded artifact
         will be replaced by signed artifact location
         """
-<<<<<<< HEAD
-        url = upload_local_artifacts(resource_id, property_value, self.PROPERTY_NAME, parent_dir, self.uploader)
-        if self.URL_PROTOCOL == "http":
-            parts = parse_s3_url(url)
-            result = self.uploader.to_path_style_s3_url(parts["Key"])
-            return result
-        if self.URL_PROTOCOL == "s3":
-            return url
-        raise exceptions.ExportFailedError(
-            resource_id=resource_id, property_name=self.PROPERTY_NAME, property_value=property_value, ex=None
-        )
-=======
+
         # code signer only accepts files which has '.zip' extension in it
         # so package artifact with '.zip' if it is required to be signed
         should_sign_package = self.code_signer.should_sign_package(resource_id)
         artifact_extension = "zip" if should_sign_package else None
         uploaded_url = upload_local_artifacts(
-            resource_id, resource_dict, self.PROPERTY_NAME, parent_dir, self.uploader, artifact_extension
+            resource_id, property_value, self.PROPERTY_NAME, parent_dir, self.uploader, artifact_extension
         )
         if should_sign_package:
             uploaded_url = self.code_signer.sign_package(
                 resource_id, uploaded_url, self.uploader.get_version_of_artifact(uploaded_url)
             )
-        set_value_from_jmespath(resource_dict, self.PROPERTY_NAME, uploaded_url)
->>>>>>> 876047ac
+
+        if self.URL_PROTOCOL == "http":
+            parts = parse_s3_url(uploaded_url)
+            result = self.uploader.to_path_style_s3_url(parts["Key"])
+            return result
+
+        if self.URL_PROTOCOL == "s3":
+            return uploaded_url
+
+        raise exceptions.ExportFailedError(
+            resource_id=resource_id, property_name=self.PROPERTY_NAME, property_value=property_value, ex=None
+        )
 
 
 class ResourceWithS3UrlDict(Resource):

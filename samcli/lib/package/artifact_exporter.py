"""
Exporting resources defined in the cloudformation template to the cloud.
"""
# pylint: disable=no-member

# Copyright 2012-2015 Amazon.com, Inc. or its affiliates. All Rights Reserved.
#
# Licensed under the Apache License, Version 2.0 (the "License"). You
# may not use this file except in compliance with the License. A copy of
# the License is located at
#
# http://aws.amazon.com/apache2.0/
#
# or in the "license" file accompanying this file. This file is
# distributed on an "AS IS" BASIS, WITHOUT WARRANTIES OR CONDITIONS OF
# ANY KIND, either express or implied. See the License for the specific
# language governing permissions and limitations under the License.
import os
<<<<<<< HEAD
import logging
from typing import Dict, Union
=======
from typing import Dict, Optional, List
>>>>>>> 8159d36e

from botocore.utils import set_value_from_jmespath

from samcli.commands._utils.resources import (
    AWS_SERVERLESS_FUNCTION,
    AWS_CLOUDFORMATION_STACK,
    RESOURCES_WITH_LOCAL_PATHS,
    AWS_SERVERLESS_APPLICATION,
)
from samcli.commands.package import exceptions
from samcli.lib.package.code_signer import CodeSigner
from samcli.lib.package.packageable_resources import (
    RESOURCES_EXPORT_LIST,
    METADATA_EXPORT_LIST,
    GLOBAL_EXPORT_DICT,
    ResourceZip,
    ECRResource,
)
from samcli.lib.package.s3_uploader import S3Uploader
from samcli.lib.package.uploaders import Uploaders, Destination
from samcli.lib.package.utils import (
    is_local_folder,
    make_abs_path,
    is_local_file,
    is_s3_url,
)
from samcli.lib.package.local_files_utils import mktempfile, get_uploaded_s3_object_name
from samcli.lib.utils.packagetype import ZIP
from samcli.yamlhelper import yaml_dump
from samcli.lib.iac.interface import Stack as IacStack, IacPlugin, Resource as IacResource, DictSectionItem, S3Asset

# NOTE: sriram-mv, A cyclic dependency on `Template` needs to be broken.

LOG = logging.getLogger(__name__)


class CloudFormationStackResource(ResourceZip):
    """
    Represents CloudFormation::Stack resource that can refer to a nested
    stack template via TemplateURL property.
    """

    RESOURCE_TYPE = AWS_CLOUDFORMATION_STACK
    PROPERTY_NAME = RESOURCES_WITH_LOCAL_PATHS[RESOURCE_TYPE][0]

    # pylint: disable=fixme
    # FIXME: add type annotation once MRO fixed in Iac interface
    def export(self, resource, parent_dir):
        if not resource.nested_stack:
            return
        super().export(resource, parent_dir)

    # FIXME: add type annotation once MRO fixed in Iac interface
    def do_export(self, resource, parent_dir):
        """
        If the nested stack template is valid, this method will
        export on the nested template, upload the exported template to S3
        and set property to URL of the uploaded S3 template
        """

        resource_dict = None
        if isinstance(resource, IacResource):
            resource_dict = resource.get("Properties")
        elif isinstance(resource, DictSectionItem):
            resource_dict = resource.body

        if resource_dict is None:
            return

        asset = resource.find_asset_by_source_property(self.PROPERTY_NAME)
        if not (asset is not None and isinstance(asset, S3Asset)):
            return

        template_path = asset.source_path
        if template_path is None or is_s3_url(template_path):
            # Nothing to do
            return

        abs_template_path = make_abs_path(parent_dir, template_path)
        if not is_local_file(abs_template_path):
            raise exceptions.InvalidTemplateUrlParameterError(
                property_name=self.PROPERTY_NAME, resource_id=resource.key, template_path=abs_template_path
            )

        exported_template_dict = Template(
            resource.nested_stack, parent_dir, self.uploaders, self.code_signer, self.iac
        ).export()

        exported_template_str = yaml_dump(exported_template_dict)

        with mktempfile() as temporary_file:
            temporary_file.write(exported_template_str)
            temporary_file.flush()
            remote_path = get_uploaded_s3_object_name(file_path=temporary_file.name, extension="template")
            url = self.uploader.upload(temporary_file.name, remote_path)

            # TemplateUrl property requires S3 URL to be in path-style format
            parts = S3Uploader.parse_s3_url(url, version_property="Version")
            s3_path_url = self.uploader.to_path_style_s3_url(parts.get("Key"), parts.get("Version"))

            asset = resource.assets[0]
            asset.bucket_name = parts.get("Bucket")
            asset.object_key = parts.get("Key")
            asset.object_version = parts.get("Version")
            self.iac.update_resource_after_packaging(resource)
            if self.iac.should_update_property_after_package:
                set_value_from_jmespath(resource_dict, self.PROPERTY_NAME, s3_path_url)


class ServerlessApplicationResource(CloudFormationStackResource):
    """
    Represents Serverless::Application resource that can refer to a nested
    app template via Location property.
    """

    RESOURCE_TYPE = AWS_SERVERLESS_APPLICATION
    PROPERTY_NAME = RESOURCES_WITH_LOCAL_PATHS[AWS_SERVERLESS_APPLICATION][0]


class Template:
    """
    Class to export a CloudFormation template
    """

    template_dict: IacStack
    template_dir: str
    resources_to_export: frozenset
    metadata_to_export: frozenset
    uploaders: Uploaders
    code_signer: CodeSigner

    def __init__(
        self,
        template_dict: IacStack,
        parent_dir: str,
        uploaders: Uploaders,
        code_signer: CodeSigner,
        iac: IacPlugin,
        resources_to_export=frozenset(
            RESOURCES_EXPORT_LIST + [CloudFormationStackResource, ServerlessApplicationResource]
        ),
        metadata_to_export=frozenset(METADATA_EXPORT_LIST),
        template_str: Optional[str] = None,
    ):
        """
        Reads the template and makes it ready for export
        """
        if not template_str:
            if not (is_local_folder(parent_dir) and os.path.isabs(parent_dir)):
                raise ValueError("parent_dir parameter must be an absolute path to a folder {0}".format(parent_dir))

<<<<<<< HEAD
        self.template_dict = template_dict
        self.template_dir = template_dict.origin_dir
        self.resources_to_export = resources_to_export
        self.metadata_to_export = metadata_to_export
        self.uploaders = uploaders
        self.code_signer = code_signer
        self.iac = iac
=======
            abs_template_path = make_abs_path(parent_dir, template_path)
            template_dir = os.path.dirname(abs_template_path)

            with open(abs_template_path, "r") as handle:
                template_str = handle.read()

            self.template_dir = template_dir
            self.code_signer = code_signer
        self.template_dict = yaml_parse(template_str)
        self.resources_to_export = resources_to_export
        self.metadata_to_export = metadata_to_export
        self.uploaders = uploaders
>>>>>>> 8159d36e

    def _export_global_artifacts(self, template_dict: Union[IacStack, Dict]):
        """
        Template params such as AWS::Include transforms are not specific to
        any resource type but contain artifacts that should be exported,
        here we iterate through the template dict and export params with a
        handler defined in GLOBAL_EXPORT_DICT
        """
        for key, val in template_dict.items():  # type: ignore
            if key in GLOBAL_EXPORT_DICT:
                template_dict[key] = GLOBAL_EXPORT_DICT[key](
                    val, self.uploaders.get(ResourceZip.EXPORT_DESTINATION), self.template_dir
                )
            elif isinstance(val, dict):
                self._export_global_artifacts(val)
            elif isinstance(val, list):
                for item in val:
                    if isinstance(item, dict):
                        self._export_global_artifacts(item)

    def _export_metadata(self):
        """
        Exports the local artifacts referenced by the metadata section in
        the given template to an export destination.
        """
        if "Metadata" not in self.template_dict:
            return

        for metadata_type, metadata_dict in self.template_dict["Metadata"].items():
            for exporter_class in self.metadata_to_export:
                if exporter_class.RESOURCE_TYPE != metadata_type:
                    continue

                exporter = exporter_class(self.uploaders, self.code_signer, self.iac)
                exporter.export(metadata_dict, self.template_dir)

    def _apply_global_values(self):
        """
        Takes values from the "Global" parameters and applies them to resources where needed for packaging.

        This transform method addresses issue 1706, where CodeUri is expected to be allowed as a global param for
        packaging, even when there may not be a build step (such as the source being an S3 file). This is the only
        known use case for using any global values in the package step, so any other such global value applications
        should be scoped to this method if possible.

        Intentionally not dealing with Api:DefinitionUri at this point.
        """
        for _, resource in self.template_dict["Resources"].items():

            resource_type = resource.get("Type", None)
            resource_dict = resource.get("Properties", None)

            if resource_dict is not None:
                if "CodeUri" not in resource_dict and resource_type == AWS_SERVERLESS_FUNCTION:
                    code_uri_global = self.template_dict.get("Globals", {}).get("Function", {}).get("CodeUri", None)
                    if code_uri_global is not None and resource_dict is not None:
                        resource_dict["CodeUri"] = code_uri_global

    def export(self) -> IacStack:
        """
        Exports the local artifacts referenced by the given template to an
        export destination.

        :return: The template with references to artifacts that have been
        exported to an export destination.
        """
        self._export_metadata()

        if "Resources" not in self.template_dict:
            return self.template_dict

        self._apply_global_values()
        self._export_global_artifacts(self.template_dict)

        for resource in self.template_dict["Resources"].values():  # type: ignore

            resource_type = resource.get("Type", None)
            resource_dict = resource.get("Properties", {})

            for exporter_class in self.resources_to_export:
                if exporter_class.RESOURCE_TYPE != resource_type:
                    continue
                if resource_dict.get("PackageType", ZIP) != exporter_class.ARTIFACT_TYPE:
                    continue
                # Export code resources
                exporter = exporter_class(self.uploaders, self.code_signer, self.iac)
                exporter.export(resource, self.template_dir)

        return self.template_dict

    def delete(self, retain_resources: List):
        """
        Deletes all the artifacts referenced by the given Cloudformation template
        """
        if "Resources" not in self.template_dict:
            return

        self._apply_global_values()

        for resource_id, resource in self.template_dict["Resources"].items():

            resource_type = resource.get("Type", None)
            resource_dict = resource.get("Properties", {})
            resource_deletion_policy = resource.get("DeletionPolicy", None)
            # If the deletion policy is set to Retain,
            # do not delete the artifact for the resource.
            if resource_deletion_policy != "Retain" and resource_id not in retain_resources:
                for exporter_class in self.resources_to_export:
                    if exporter_class.RESOURCE_TYPE != resource_type:
                        continue
                    if resource_dict.get("PackageType", ZIP) != exporter_class.ARTIFACT_TYPE:
                        continue
                    # Delete code resources
                    exporter = exporter_class(self.uploaders, None)
                    exporter.delete(resource_id, resource_dict)

    def get_ecr_repos(self):
        """
        Get all the ecr repos from the template
        """
        ecr_repos = {}
        if "Resources" not in self.template_dict:
            return ecr_repos

        self._apply_global_values()
        for resource_id, resource in self.template_dict["Resources"].items():

            resource_type = resource.get("Type", None)
            resource_dict = resource.get("Properties", {})
            resource_deletion_policy = resource.get("DeletionPolicy", None)
            if resource_deletion_policy == "Retain" or resource_type != "AWS::ECR::Repository":
                continue

            ecr_resource = ECRResource(self.uploaders, None)
            ecr_repos[resource_id] = {"Repository": ecr_resource.get_property_value(resource_dict)}

        return ecr_repos

    def get_s3_info(self):
        """
        Iterates the template_dict resources with S3 EXPORT_DESTINATION to get the
        s3_bucket and s3_prefix information for the purpose of deletion.
        Method finds the first resource with s3 information, extracts the information
        and then terminates. It is safe to assume that all the packaged files using the
        commands package and deploy are in the same s3 bucket with the same s3 prefix.
        """
        result = {"s3_bucket": None, "s3_prefix": None}
        if "Resources" not in self.template_dict:
            return result

        self._apply_global_values()

        for _, resource in self.template_dict["Resources"].items():

            resource_type = resource.get("Type", None)
            resource_dict = resource.get("Properties", {})

            for exporter_class in self.resources_to_export:
                # Skip the resources which don't give s3 information
                if exporter_class.EXPORT_DESTINATION != Destination.S3:
                    continue
                if exporter_class.RESOURCE_TYPE != resource_type:
                    continue
                if resource_dict.get("PackageType", ZIP) != exporter_class.ARTIFACT_TYPE:
                    continue

                exporter = exporter_class(self.uploaders, None)
                s3_info = exporter.get_property_value(resource_dict)

                result["s3_bucket"] = s3_info["Bucket"]
                s3_key = s3_info["Key"]

                # Extract the prefix from the key
                if s3_key:
                    key_split = s3_key.rsplit("/", 1)
                    if len(key_split) > 1:
                        result["s3_prefix"] = key_split[0]
                break
            if result["s3_bucket"]:
                break

        return result<|MERGE_RESOLUTION|>--- conflicted
+++ resolved
@@ -16,12 +16,8 @@
 # ANY KIND, either express or implied. See the License for the specific
 # language governing permissions and limitations under the License.
 import os
-<<<<<<< HEAD
 import logging
-from typing import Dict, Union
-=======
-from typing import Dict, Optional, List
->>>>>>> 8159d36e
+from typing import Dict, Optional, List, Union
 
 from botocore.utils import set_value_from_jmespath
 
@@ -164,16 +160,15 @@
             RESOURCES_EXPORT_LIST + [CloudFormationStackResource, ServerlessApplicationResource]
         ),
         metadata_to_export=frozenset(METADATA_EXPORT_LIST),
-        template_str: Optional[str] = None,
+        # template_str: Optional[str] = None,
     ):
         """
         Reads the template and makes it ready for export
         """
-        if not template_str:
-            if not (is_local_folder(parent_dir) and os.path.isabs(parent_dir)):
-                raise ValueError("parent_dir parameter must be an absolute path to a folder {0}".format(parent_dir))
-
-<<<<<<< HEAD
+        #if not template_str:
+        if not (is_local_folder(parent_dir) and os.path.isabs(parent_dir)):
+            raise ValueError("parent_dir parameter must be an absolute path to a folder {0}".format(parent_dir))
+
         self.template_dict = template_dict
         self.template_dir = template_dict.origin_dir
         self.resources_to_export = resources_to_export
@@ -181,20 +176,6 @@
         self.uploaders = uploaders
         self.code_signer = code_signer
         self.iac = iac
-=======
-            abs_template_path = make_abs_path(parent_dir, template_path)
-            template_dir = os.path.dirname(abs_template_path)
-
-            with open(abs_template_path, "r") as handle:
-                template_str = handle.read()
-
-            self.template_dir = template_dir
-            self.code_signer = code_signer
-        self.template_dict = yaml_parse(template_str)
-        self.resources_to_export = resources_to_export
-        self.metadata_to_export = metadata_to_export
-        self.uploaders = uploaders
->>>>>>> 8159d36e
 
     def _export_global_artifacts(self, template_dict: Union[IacStack, Dict]):
         """

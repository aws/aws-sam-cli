--- conflicted
+++ resolved
@@ -137,17 +137,9 @@
         # uploads of same object. Uploader will check if the file exists in S3
         # and re-upload only if necessary. So the template points to same file
         # in multiple places, this will upload only once
-<<<<<<< HEAD
-        filemd5 = precomputed_md5 or file_checksum(file_name)
-        remote_path = filemd5
-        if extension and remote_path:
-            remote_path = remote_path + "." + extension
-
-=======
         remote_path = get_uploaded_s3_object_name(
             precomputed_md5=precomputed_md5, file_path=file_name, extension=extension
         )
->>>>>>> 8159d36e
         return self.upload(file_name, remote_path)
 
     def delete_artifact(self, remote_path: str, is_key: bool = False) -> bool:

"""
Client for uploading packaged artifacts to s3
"""

# Copyright 2012-2015 Amazon.com, Inc. or its affiliates. All Rights Reserved.
#
# Licensed under the Apache License, Version 2.0 (the "License"). You
# may not use this file except in compliance with the License. A copy of
# the License is located at
#
# http://aws.amazon.com/apache2.0/
#
# or in the "license" file accompanying this file. This file is
# distributed on an "AS IS" BASIS, WITHOUT WARRANTIES OR CONDITIONS OF
# ANY KIND, either express or implied. See the License for the specific
# language governing permissions and limitations under the License.

import logging
import threading
import os
import sys
from collections import abc
from typing import Optional, Dict, Any, cast
from urllib.parse import urlparse, parse_qs
import click

import botocore
import botocore.exceptions

from boto3.s3 import transfer

from samcli.commands.package.exceptions import NoSuchBucketError, BucketNotSpecifiedError
from samcli.lib.utils.hash import file_checksum

LOG = logging.getLogger(__name__)


class S3Uploader:
    """
    Class to upload objects to S3 bucket that use versioning. If bucket
    does not already use versioning, this class will turn on versioning.
    """

    @property
    def artifact_metadata(self):
        """
        Metadata to attach to the object(s) uploaded by the uploader.
        """
        return self._artifact_metadata

    @artifact_metadata.setter
    def artifact_metadata(self, val):
        if val is not None and not isinstance(val, abc.Mapping):
            raise TypeError("Artifact metadata should be in dict type")
        self._artifact_metadata = val

    def __init__(
        self,
        s3_client: Any,
        bucket_name: str,
        prefix: Optional[str] = None,
        kms_key_id: Optional[str] = None,
        force_upload: bool = False,
        no_progressbar: bool = False,
    ):
        self.s3 = s3_client
        self.bucket_name = bucket_name
        self.prefix = prefix
        self.kms_key_id = kms_key_id or None
        self.force_upload = force_upload
        self.no_progressbar = no_progressbar
        self.transfer_manager = transfer.create_transfer_manager(self.s3, transfer.TransferConfig())

        self._artifact_metadata = None

    def upload(self, file_name: str, remote_path: str) -> str:
        """
        Uploads given file to S3
        :param file_name: Path to the file that will be uploaded
        :param remote_path:  be uploaded
        :return: VersionId of the latest upload
        """

        if self.prefix:
            remote_path = "{0}/{1}".format(self.prefix, remote_path)

        # Check if a file with same data exists
        if not self.force_upload and self.file_exists(remote_path):
            LOG.info("File with same data already exists at %s, skipping upload", remote_path)
            return self.make_url(remote_path)

        try:

            # Default to regular server-side encryption unless customer has
            # specified their own KMS keys
            additional_args = {"ServerSideEncryption": "AES256"}

            if self.kms_key_id:
                additional_args["ServerSideEncryption"] = "aws:kms"
                additional_args["SSEKMSKeyId"] = self.kms_key_id

            if self.artifact_metadata:
                additional_args["Metadata"] = self.artifact_metadata

            if not self.bucket_name:
                raise BucketNotSpecifiedError()

            if not self.no_progressbar:
                print_progress_callback = ProgressPercentage(file_name, remote_path)
                future = self.transfer_manager.upload(
                    file_name, self.bucket_name, remote_path, additional_args, [print_progress_callback]
                )
            else:
                future = self.transfer_manager.upload(file_name, self.bucket_name, remote_path, additional_args)
            future.result()

            return self.make_url(remote_path)

        except botocore.exceptions.ClientError as ex:
            error_code = ex.response["Error"]["Code"]
            if error_code == "NoSuchBucket":
                raise NoSuchBucketError(bucket_name=self.bucket_name) from ex
            raise ex

    def upload_with_dedup(
        self, file_name: str, extension: Optional[str] = None, precomputed_md5: Optional[str] = None
    ) -> str:
        """
        Makes and returns name of the S3 object based on the file's MD5 sum

        :param file_name: file to upload
        :param extension: String of file extension to append to the object
        :param precomputed_md5: Specified md5 hash for the file to be uploaded.
        :return: S3 URL of the uploaded object
        """

        # This construction of remote_path is critical to preventing duplicate
        # uploads of same object. Uploader will check if the file exists in S3
        # and re-upload only if necessary. So the template points to same file
        # in multiple places, this will upload only once
        filemd5 = precomputed_md5 or file_checksum(file_name)
        remote_path = filemd5
        if extension:
            remote_path = remote_path + "." + extension

        return self.upload(file_name, remote_path)

    def delete_artifact(self, remote_path: str, is_key: bool = False) -> bool:
        """
        Deletes a given file from S3
        :param remote_path: Path to the file that will be deleted
        :param is_key: If the given remote_path is the key or a file_name

        :return: metadata dict of the deleted object
        """
        try:
            if not self.bucket_name:
                LOG.error("Bucket not specified")
                raise BucketNotSpecifiedError()

            key = remote_path
            if self.prefix and not is_key:
                key = "{0}/{1}".format(self.prefix, remote_path)

            # Deleting Specific file with key
            if self.file_exists(remote_path=key):
                click.echo(f"\t- Deleting S3 object with key {key}")
                self.s3.delete_object(Bucket=self.bucket_name, Key=key)
                LOG.debug("Deleted s3 object with key %s successfully", key)
                return True

            # Given s3 object key does not exist
            LOG.debug("Could not find the S3 file with the key %s", key)
            click.echo(f"\t- Could not find and delete the S3 object with the key {key}")
            return False

        except botocore.exceptions.ClientError as ex:
            error_code = ex.response["Error"]["Code"]
            if error_code == "NoSuchBucket":
                LOG.error("Provided bucket %s does not exist ", self.bucket_name)
                raise NoSuchBucketError(bucket_name=self.bucket_name) from ex
            raise ex

    def delete_prefix_artifacts(self):
        """
        Deletes all the files from the prefix in S3
        """
        if not self.bucket_name:
            LOG.error("Bucket not specified")
            raise BucketNotSpecifiedError()
        if self.prefix:
            response = self.s3.list_objects_v2(Bucket=self.bucket_name, Prefix=self.prefix)
            prefix_files = response.get("Contents", [])
            for obj in prefix_files:
                self.delete_artifact(obj["Key"], True)

    def file_exists(self, remote_path: str) -> bool:
        """
        Check if the file we are trying to upload already exists in S3

        :param remote_path:
        :return: True, if file exists. False, otherwise
        """

        try:
            # Find the object that matches this ETag
            if not self.bucket_name:
                raise BucketNotSpecifiedError()
            self.s3.head_object(Bucket=self.bucket_name, Key=remote_path)
            return True
        except botocore.exceptions.ClientError:
            # Either File does not exist or we are unable to get
            # this information.
            return False

    def make_url(self, obj_path: str) -> str:
        if not self.bucket_name:
            raise BucketNotSpecifiedError()
        return "s3://{0}/{1}".format(self.bucket_name, obj_path)

    def to_path_style_s3_url(self, key: str, version: Optional[str] = None) -> str:
        """
        This link describes the format of Path Style URLs
        http://docs.aws.amazon.com/AmazonS3/latest/dev/UsingBucket.html#access-bucket-intro
        """
        base = self.s3.meta.endpoint_url
        result = "{0}/{1}/{2}".format(base, self.bucket_name, key)
        if version:
            result = "{0}?versionId={1}".format(result, version)

        return result

    def get_version_of_artifact(self, s3_url: str) -> str:
        """
        Returns version information of the S3 object that is given as S3 URL
        """
        parsed_s3_url = self.parse_s3_url(s3_url)
        s3_bucket = parsed_s3_url["Bucket"]
        s3_key = parsed_s3_url["Key"]
        s3_object_tagging = self.s3.get_object_tagging(Bucket=s3_bucket, Key=s3_key)
        LOG.debug("S3 Object (%s) tagging information %s", s3_url, s3_object_tagging)
        s3_object_version_id = s3_object_tagging["VersionId"]
        return cast(str, s3_object_version_id)

    @staticmethod
    def parse_s3_url(
        url: Any,
        bucket_name_property: str = "Bucket",
        object_key_property: str = "Key",
        version_property: Optional[str] = None,
    ) -> Dict:
        if isinstance(url, str) and url.startswith("s3://"):

            return S3Uploader._parse_s3_format_url(
                url=url,
                bucket_name_property=bucket_name_property,
                object_key_property=object_key_property,
                version_property=version_property,
            )
<<<<<<< HEAD

        if isinstance(url, str) and url.startswith("https://s3"):
            return S3Uploader._parse_path_style_s3_url(
                url=url, bucket_name_property=bucket_name_property, object_key_property=object_key_property
            )

=======

        if isinstance(url, str) and url.startswith("https://s3"):
            return S3Uploader._parse_path_style_s3_url(
                url=url, bucket_name_property=bucket_name_property, object_key_property=object_key_property
            )

>>>>>>> dd9e874a
        raise ValueError("URL given to the parse method is not a valid S3 url {0}".format(url))

    @staticmethod
    def _parse_s3_format_url(
        url: Any,
        bucket_name_property: str = "Bucket",
        object_key_property: str = "Key",
        version_property: Optional[str] = None,
    ) -> Dict:
        """
        Method for parsing s3 urls that begin with s3://
        e.g. s3://bucket/key
        """
        parsed = urlparse(url)
        query = parse_qs(parsed.query)
        if parsed.netloc and parsed.path:
            result = dict()
            result[bucket_name_property] = parsed.netloc
            result[object_key_property] = parsed.path.lstrip("/")

            # If there is a query string that has a single versionId field,
            # set the object version and return
            if version_property is not None and "versionId" in query and len(query["versionId"]) == 1:
                result[version_property] = query["versionId"][0]

            return result

        raise ValueError("URL given to the parse method is not a valid S3 url {0}".format(url))

    @staticmethod
    def _parse_path_style_s3_url(
        url: Any,
        bucket_name_property: str = "Bucket",
        object_key_property: str = "Key",
    ) -> Dict:
        """
        Static method for parsing path style s3 urls.
        e.g. https://s3.us-east-1.amazonaws.com/bucket/key
        """
        parsed = urlparse(url)
        result = dict()
        # parsed.path would point to /bucket/key
        if parsed.path:
            s3_bucket_key = parsed.path.split("/", 2)[1:]

            result[bucket_name_property] = s3_bucket_key[0]
            result[object_key_property] = s3_bucket_key[1]

            return result
        raise ValueError("URL given to the parse method is not a valid S3 url {0}".format(url))


class ProgressPercentage:
    # This class was copied directly from S3Transfer docs

    def __init__(self, filename, remote_path):
        self._filename = filename
        self._remote_path = remote_path
        self._size = os.path.getsize(filename)
        self._seen_so_far = 0
        self._lock = threading.Lock()

    def on_progress(self, bytes_transferred, **kwargs):

        # To simplify we'll assume this is hooked up
        # to a single filename.
        with self._lock:
            self._seen_so_far += bytes_transferred
            percentage = (self._seen_so_far / self._size) * 100
            sys.stderr.write(
                "\rUploading to %s  %s / %s  (%.2f%%)" % (self._remote_path, self._seen_so_far, self._size, percentage)
            )
            sys.stderr.flush()
            if int(percentage) == 100:
                sys.stderr.write("\n")<|MERGE_RESOLUTION|>--- conflicted
+++ resolved
@@ -257,21 +257,12 @@
                 object_key_property=object_key_property,
                 version_property=version_property,
             )
-<<<<<<< HEAD
 
         if isinstance(url, str) and url.startswith("https://s3"):
             return S3Uploader._parse_path_style_s3_url(
                 url=url, bucket_name_property=bucket_name_property, object_key_property=object_key_property
             )
 
-=======
-
-        if isinstance(url, str) and url.startswith("https://s3"):
-            return S3Uploader._parse_path_style_s3_url(
-                url=url, bucket_name_property=bucket_name_property, object_key_property=object_key_property
-            )
-
->>>>>>> dd9e874a
         raise ValueError("URL given to the parse method is not a valid S3 url {0}".format(url))
 
     @staticmethod

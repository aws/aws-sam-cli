--- conflicted
+++ resolved
@@ -125,16 +125,11 @@
         self,
         build_graph: BuildGraph,
         build_dir: str,
-<<<<<<< HEAD
         build_function: Callable[
             [str, str, str, str, str, Optional[str], str, dict, dict, dict, Optional[str], bool], str
         ],
         build_layer: Callable[[str, str, str, List[str], str, str, dict, dict, Optional[str], bool], str],
-=======
-        build_function: Callable[[str, str, str, str, str, Optional[str], str, dict, dict, Optional[str], bool], str],
-        build_layer: Callable[[str, str, str, List[str], str, str, dict, Optional[str], bool], str],
         cached: bool = False,
->>>>>>> 163cd966
     ) -> None:
         super().__init__(build_graph)
         self._build_dir = build_dir
@@ -178,12 +173,8 @@
             single_build_dir,
             build_definition.metadata,
             container_env_vars,
-<<<<<<< HEAD
             container_dir_mounts,
-            build_definition.dependencies_dir,
-=======
             build_definition.dependencies_dir if self._cached else None,
->>>>>>> 163cd966
             build_definition.download_dependencies,
         )
         function_build_results[single_full_path] = result
@@ -238,12 +229,8 @@
                 layer.build_architecture,
                 single_build_dir,
                 layer_definition.env_vars,
-<<<<<<< HEAD
                 layer_definition.dir_mounts,
-                layer_definition.dependencies_dir,
-=======
                 layer_definition.dependencies_dir if self._cached else None,
->>>>>>> 163cd966
                 layer_definition.download_dependencies,
             )
         }

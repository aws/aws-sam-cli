--- conflicted
+++ resolved
@@ -87,13 +87,8 @@
         self,
         build_graph: BuildGraph,
         build_dir: str,
-<<<<<<< HEAD
         build_function: Callable[[str, str, str, str, Optional[str], str, dict, dict], str],
-        build_layer: Callable[[str, str, str, List[str], dict], str],
-=======
-        build_function: Callable[[str, str, str, str, Optional[str], str, dict], str],
-        build_layer: Callable[[str, str, str, List[str], str], str],
->>>>>>> 223999e6
+        build_layer: Callable[[str, str, str, List[str], dict, str], str],
     ) -> None:
         super().__init__(build_graph)
         self._build_dir = build_dir
@@ -159,17 +154,11 @@
                 f"Layer {layer.full_path} cannot be build without BuildMethod. "
                 f"Please provide BuildMethod in Metadata."
             )
-<<<<<<< HEAD
+
+        single_build_dir = layer.get_build_dir(self._build_dir)
         return {
             layer.name: self._build_layer(
-                layer.name, layer.codeuri, layer.build_method, layer.compatible_runtimes, layer_definition.env_vars
-=======
-
-        single_build_dir = layer.get_build_dir(self._build_dir)
-        return {
-            layer.full_path: self._build_layer(
-                layer.name, layer.codeuri, layer.build_method, layer.compatible_runtimes, single_build_dir
->>>>>>> 223999e6
+                layer.name, layer.codeuri, layer.build_method, layer.compatible_runtimes, layer_definition.env_vars, single_build_dir
             )
         }
 

"""
Keeps implementation of different build strategies
"""
import hashlib
import logging
import os.path
import pathlib
import shutil
from abc import abstractmethod, ABC
from copy import deepcopy
from typing import Callable, Dict, List, Any, Optional, cast, Set

from samcli.lib.utils import osutils
from samcli.lib.utils.async_utils import AsyncContext
from samcli.lib.utils.hash import dir_checksum
from samcli.lib.utils.packagetype import ZIP, IMAGE
from samcli.lib.build.dependency_hash_generator import DependencyHashGenerator
from samcli.lib.build.build_graph import (
    BuildGraph,
    FunctionBuildDefinition,
    LayerBuildDefinition,
    AbstractBuildDefinition,
    DEFAULT_DEPENDENCIES_DIR,
)
from samcli.lib.build.exceptions import MissingBuildMethodException


LOG = logging.getLogger(__name__)


def clean_redundant_folders(base_dir: str, uuids: Set[str]) -> None:
    """
    Compares existing folders inside base_dir and removes the ones which is not in the uuids set.

    Parameters
    ----------
    base_dir : str
        Base directory that it will be operating
    uuids : Set[str]
        Expected folder names. If any folder name in the base_dir is not present in this Set, it will be deleted.
    """
    base_dir_path = pathlib.Path(base_dir)

    if not base_dir_path.exists():
        return

    for full_dir_path in pathlib.Path(base_dir).iterdir():
        if full_dir_path.name not in uuids:
            shutil.rmtree(pathlib.Path(base_dir, full_dir_path.name))


class BuildStrategy(ABC):
    """
    Base class for BuildStrategy
    Keeps basic implementation of build, build_functions and build_layers
    """

    def __init__(self, build_graph: BuildGraph) -> None:
        self._build_graph = build_graph

    def __enter__(self) -> None:
        pass

    def __exit__(self, exc_type: Any, exc_val: Any, exc_tb: Any) -> None:
        pass

    def build(self) -> Dict[str, str]:
        """
        Builds all functions and layers in the given build graph
        """
        result = {}
        with self:
            result.update(self._build_layers(self._build_graph))
            result.update(self._build_functions(self._build_graph))

        return result

    def _build_functions(self, build_graph: BuildGraph) -> Dict[str, str]:
        """
        Iterates through build graph and runs each unique build and copies outcome to the corresponding function folder
        """
        function_build_results = {}
        for build_definition in build_graph.get_function_build_definitions():
            function_build_results.update(self.build_single_function_definition(build_definition))

        return function_build_results

    @abstractmethod
    def build_single_function_definition(self, build_definition: FunctionBuildDefinition) -> Dict[str, str]:
        """
        Builds single function definition and returns dictionary which contains function name as key,
        build location as value
        """

    def _build_layers(self, build_graph: BuildGraph) -> Dict[str, str]:
        """
        Iterates through build graph and runs each unique build and copies outcome to the corresponding layer folder
        """
        layer_build_results = {}
        for layer_definition in build_graph.get_layer_build_definitions():
            layer_build_results.update(self.build_single_layer_definition(layer_definition))

        return layer_build_results

    @abstractmethod
    def build_single_layer_definition(self, layer_definition: LayerBuildDefinition) -> Dict[str, str]:
        """
        Builds single layer definition and returns dictionary which contains layer name as key,
        build location as value
        """


class DefaultBuildStrategy(BuildStrategy):
    """
    Default build strategy, loops over given build graph for each function and layer, and builds each of them one by one
    """

    def __init__(
        self,
        build_graph: BuildGraph,
        build_dir: str,
        build_function: Callable[[str, str, str, str, str, Optional[str], str, dict, dict, Optional[str], bool], str],
        build_layer: Callable[[str, str, str, List[str], str, str, dict, Optional[str], bool], str],
    ) -> None:
        super().__init__(build_graph)
        self._build_dir = build_dir
        self._build_function = build_function
        self._build_layer = build_layer

    def build_single_function_definition(self, build_definition: FunctionBuildDefinition) -> Dict[str, str]:
        """
        Build the unique definition and then copy the artifact to the corresponding function folder
        """
        function_build_results = {}
        LOG.info(
            "Building codeuri: %s runtime: %s metadata: %s architecture: %s functions: %s",
            build_definition.codeuri,
            build_definition.runtime,
            build_definition.metadata,
            build_definition.architecture,
            build_definition.get_resource_full_paths(),
        )

        # build into one of the functions from this build definition
        single_full_path = build_definition.get_full_path()
        single_build_dir = build_definition.get_build_dir(self._build_dir)

        LOG.debug("Building to following folder %s", single_build_dir)

        # we should create a copy and pass it down, otherwise additional env vars like LAMBDA_BUILDERS_LOG_LEVEL
        # will make cache invalid all the time
        container_env_vars = deepcopy(build_definition.env_vars)

        # when a function is passed here, it is ZIP function, codeuri and runtime are not None
        result = self._build_function(
            build_definition.get_function_name(),
            build_definition.codeuri,  # type: ignore
            build_definition.packagetype,
            build_definition.runtime,  # type: ignore
            build_definition.architecture,
            build_definition.get_handler_name(),
            single_build_dir,
            build_definition.metadata,
            container_env_vars,
            build_definition.dependencies_dir,
            build_definition.download_dependencies,
        )
        function_build_results[single_full_path] = result

        # copy results to other functions
        if build_definition.packagetype == ZIP:
            for function in build_definition.functions:
                if function.full_path != single_full_path:
                    # for zip function we need to copy over the artifacts
                    # artifacts directory will be created by the builder
                    artifacts_dir = function.get_build_dir(self._build_dir)
                    LOG.debug("Copying artifacts from %s to %s", single_build_dir, artifacts_dir)
                    osutils.copytree(single_build_dir, artifacts_dir)
                    function_build_results[function.full_path] = artifacts_dir
        elif build_definition.packagetype == IMAGE:
            for function in build_definition.functions:
                if function.full_path != single_full_path:
                    # for image function, we just need to copy the image tag
                    function_build_results[function.full_path] = result

        return function_build_results

    def build_single_layer_definition(self, layer_definition: LayerBuildDefinition) -> Dict[str, str]:
        """
        Build the unique definition and then copy the artifact to the corresponding layer folder
        """
        layer = layer_definition.layer
        LOG.info("Building layer '%s'", layer.full_path)
        if layer.build_method is None:
            raise MissingBuildMethodException(
                f"Layer {layer.full_path} cannot be build without BuildMethod. "
                f"Please provide BuildMethod in Metadata."
            )

        single_build_dir = layer.get_build_dir(self._build_dir)
        # when a layer is passed here, it is ZIP function, codeuri and runtime are not None
        # codeuri and compatible_runtimes are not None
        return {
            layer.full_path: self._build_layer(
                layer.name,
                layer.codeuri,  # type: ignore
                layer.build_method,
                layer.compatible_runtimes,  # type: ignore
                layer.build_architecture,
                single_build_dir,
                layer_definition.env_vars,
                layer_definition.dependencies_dir,
                layer_definition.download_dependencies,
            )
        }


class CachedBuildStrategy(BuildStrategy):
    """
    Cached implementation of Build Strategy
    For each function and layer, it first checks if there is a valid cache, and if there is, it copies from previous
    build. If caching is invalid, it builds function or layer from scratch and updates cache folder and hash of the
    function or layer.
    For actual building, it uses delegate implementation
    """

    def __init__(
        self,
        build_graph: BuildGraph,
        delegate_build_strategy: BuildStrategy,
        base_dir: str,
        build_dir: str,
        cache_dir: str,
    ) -> None:
        super().__init__(build_graph)
        self._delegate_build_strategy = delegate_build_strategy
        self._base_dir = base_dir
        self._build_dir = build_dir
        self._cache_dir = cache_dir

    def build(self) -> Dict[str, str]:
        result = {}
        with self._delegate_build_strategy:
            result.update(super().build())
        return result

    def build_single_function_definition(self, build_definition: FunctionBuildDefinition) -> Dict[str, str]:
        """
        Builds single function definition with caching
        """
        if build_definition.packagetype == IMAGE:
            return self._delegate_build_strategy.build_single_function_definition(build_definition)

        code_dir = str(pathlib.Path(self._base_dir, cast(str, build_definition.codeuri)).resolve())
        source_hash = dir_checksum(code_dir, ignore_list=[".aws-sam"], hash_generator=hashlib.sha256())
        cache_function_dir = pathlib.Path(self._cache_dir, build_definition.uuid)
        function_build_results = {}

        if not cache_function_dir.exists() or build_definition.source_hash != source_hash:
            LOG.info(
                "Cache is invalid, running build and copying resources for following functions (%s)",
                build_definition.get_resource_full_paths(),
            )
            build_result = self._delegate_build_strategy.build_single_function_definition(build_definition)
            function_build_results.update(build_result)

            if cache_function_dir.exists():
                shutil.rmtree(str(cache_function_dir))

            build_definition.source_hash = source_hash
            # Since all the build contents are same for a build definition, just copy any one of them into the cache
            for _, value in build_result.items():
                osutils.copytree(value, cache_function_dir)
                break
        else:
            LOG.info(
                "Valid cache found, copying previously built resources for following functions (%s)",
                build_definition.get_resource_full_paths(),
            )
            for function in build_definition.functions:
                # artifacts directory will be created by the builder
                artifacts_dir = function.get_build_dir(self._build_dir)
                LOG.debug("Copying artifacts from %s to %s", cache_function_dir, artifacts_dir)
                osutils.copytree(cache_function_dir, artifacts_dir)
                function_build_results[function.full_path] = artifacts_dir

        return function_build_results

    def build_single_layer_definition(self, layer_definition: LayerBuildDefinition) -> Dict[str, str]:
        """
        Builds single layer definition with caching
        """
        code_dir = str(pathlib.Path(self._base_dir, cast(str, layer_definition.codeuri)).resolve())
        source_hash = dir_checksum(code_dir, ignore_list=[".aws-sam"], hash_generator=hashlib.sha256())
        cache_function_dir = pathlib.Path(self._cache_dir, layer_definition.uuid)
        layer_build_result = {}

        if not cache_function_dir.exists() or layer_definition.source_hash != source_hash:
            LOG.info(
                "Cache is invalid, running build and copying resources for following layers (%s)",
                layer_definition.get_resource_full_paths(),
            )
            build_result = self._delegate_build_strategy.build_single_layer_definition(layer_definition)
            layer_build_result.update(build_result)

            if cache_function_dir.exists():
                shutil.rmtree(str(cache_function_dir))

            layer_definition.source_hash = source_hash
            # Since all the build contents are same for a build definition, just copy any one of them into the cache
            for _, value in build_result.items():
                osutils.copytree(value, cache_function_dir)
                break
        else:
            LOG.info(
                "Valid cache found, copying previously built resources for following layers (%s)",
                layer_definition.get_resource_full_paths(),
            )
            # artifacts directory will be created by the builder
            artifacts_dir = str(pathlib.Path(self._build_dir, layer_definition.layer.full_path))
            LOG.debug("Copying artifacts from %s to %s", cache_function_dir, artifacts_dir)
            osutils.copytree(cache_function_dir, artifacts_dir)
            layer_build_result[layer_definition.layer.full_path] = artifacts_dir

        return layer_build_result

    def _clean_redundant_cached(self) -> None:
        """
        clean the redundant cached folder
        """
        uuids = {bd.uuid for bd in self._build_graph.get_function_build_definitions()}
        uuids.update({ld.uuid for ld in self._build_graph.get_layer_build_definitions()})
        clean_redundant_folders(self._cache_dir, uuids)


class ParallelBuildStrategy(BuildStrategy):
    """
    Parallel implementation of Build Strategy
    This strategy runs each build in parallel.
    For actual build implementation it calls delegate implementation (could be one of the other Build Strategy)
    """

    def __init__(
        self,
        build_graph: BuildGraph,
        delegate_build_strategy: BuildStrategy,
        async_context: Optional[AsyncContext] = None,
    ) -> None:
        super().__init__(build_graph)
        self._delegate_build_strategy = delegate_build_strategy
        self._async_context = async_context if async_context else AsyncContext()

    def build(self) -> Dict[str, str]:
        """
        Runs all build and collects results from async context
        """
        result = {}
        with self._delegate_build_strategy:
            # ignore result
            super().build()
            # wait for other executions to complete

            async_results = self._async_context.run_async()
            for async_result in async_results:
                result.update(async_result)

        return result

    def build_single_function_definition(self, build_definition: FunctionBuildDefinition) -> Dict[str, str]:
        """
        Passes single function build into async context, no actual result returned from this function
        """
        self._async_context.add_async_task(
            self._delegate_build_strategy.build_single_function_definition, build_definition
        )
        return {}

    def build_single_layer_definition(self, layer_definition: LayerBuildDefinition) -> Dict[str, str]:
        """
        Passes single layer build into async context, no actual result returned from this function
        """
        self._async_context.add_async_task(
            self._delegate_build_strategy.build_single_layer_definition, layer_definition
        )
        return {}


class IncrementalBuildStrategy(BuildStrategy):
    """
    Incremental build is supported for certain runtimes in aws-lambda-builders, with dependencies_dir (str)
    and download_dependencies (bool) options.

    This build strategy sets whether we need to download dependencies again (download_dependencies option) by comparing
    the hash of the manifest file of the given runtime as well as the dependencies directory location
    (dependencies_dir option).
    """

    def __init__(
        self,
        build_graph: BuildGraph,
        delegate_build_strategy: BuildStrategy,
        base_dir: str,
        manifest_path_override: Optional[str],
    ):
        super().__init__(build_graph)
        self._delegate_build_strategy = delegate_build_strategy
        self._base_dir = base_dir
        self._manifest_path_override = manifest_path_override

    def build(self) -> Dict[str, str]:
        result = {}
        with self, self._delegate_build_strategy:
            result.update(super().build())
        return result

    def build_single_function_definition(self, build_definition: FunctionBuildDefinition) -> Dict[str, str]:
        self._check_whether_manifest_is_changed(build_definition, build_definition.codeuri, build_definition.runtime)
        return self._delegate_build_strategy.build_single_function_definition(build_definition)

    def build_single_layer_definition(self, layer_definition: LayerBuildDefinition) -> Dict[str, str]:
        self._check_whether_manifest_is_changed(
            layer_definition, layer_definition.codeuri, layer_definition.build_method
        )
        return self._delegate_build_strategy.build_single_layer_definition(layer_definition)

    def _check_whether_manifest_is_changed(
        self,
        build_definition: AbstractBuildDefinition,
        codeuri: Optional[str],
        runtime: Optional[str],
    ) -> None:
        """
        Checks whether the manifest file have been changed by comparing its hash with previously stored one and updates
        download_dependencies property of build definition to True, if it is changed
        """
        manifest_hash = DependencyHashGenerator(
            cast(str, codeuri), self._base_dir, cast(str, runtime), self._manifest_path_override
        ).hash

        is_manifest_changed = True
        is_dependencies_dir_missing = True
        if manifest_hash:
            is_manifest_changed = manifest_hash != build_definition.manifest_hash
            is_dependencies_dir_missing = not os.path.exists(build_definition.dependencies_dir)
            if is_manifest_changed or is_dependencies_dir_missing:
                build_definition.manifest_hash = manifest_hash
                LOG.info(
                    "Manifest file is changed (new hash: %s) or dependency folder (%s) is missing for (%s), "
                    "downloading dependencies and copying/building source",
                    manifest_hash,
                    build_definition.dependencies_dir,
                    build_definition.get_resource_full_paths(),
                )
            else:
                LOG.info(
                    "Manifest is not changed for (%s), running incremental build",
                    build_definition.get_resource_full_paths(),
                )

        build_definition.download_dependencies = is_manifest_changed or is_dependencies_dir_missing

    def _clean_redundant_dependencies(self) -> None:
        """
        Update build definitions with possible new manifest hash information and clean the redundant dependencies folder
        """
        uuids = {bd.uuid for bd in self._build_graph.get_function_build_definitions()}
        uuids.update({ld.uuid for ld in self._build_graph.get_layer_build_definitions()})
        clean_redundant_folders(DEFAULT_DEPENDENCIES_DIR, uuids)


class CachedOrIncrementalBuildStrategyWrapper(BuildStrategy):
    """
    A wrapper class which holds instance of CachedBuildStrategy and IncrementalBuildStrategy
    to select one of them during function or layer build, depending on the runtime that they are using
    """

    SUPPORTED_RUNTIME_PREFIXES: Set[str] = {
        "python",
        "ruby",
        "nodejs",
    }

    def __init__(
        self,
        build_graph: BuildGraph,
        delegate_build_strategy: BuildStrategy,
        base_dir: str,
        build_dir: str,
        cache_dir: str,
        manifest_path_override: Optional[str],
        is_building_specific_resource: bool,
        use_container: bool,
    ):
        super().__init__(build_graph)
        self._incremental_build_strategy = IncrementalBuildStrategy(
            build_graph,
            delegate_build_strategy,
            base_dir,
            manifest_path_override,
        )
        self._cached_build_strategy = CachedBuildStrategy(
            build_graph,
            delegate_build_strategy,
            base_dir,
            build_dir,
            cache_dir,
        )
        self._is_building_specific_resource = is_building_specific_resource
        self._use_container = use_container

    def build(self) -> Dict[str, str]:
        result = {}
        with self._cached_build_strategy, self._incremental_build_strategy:
            result.update(super().build())
        return result

    def build_single_function_definition(self, build_definition: FunctionBuildDefinition) -> Dict[str, str]:
        if self._is_incremental_build_supported(build_definition.runtime):
            LOG.debug(
                "Running incremental build for runtime %s for following resources (%s)",
                build_definition.runtime,
                build_definition.get_resource_full_paths(),
            )
            return self._incremental_build_strategy.build_single_function_definition(build_definition)

        LOG.debug(
            "Running incremental build for runtime %s for following resources (%s)",
            build_definition.runtime,
            build_definition.get_resource_full_paths(),
        )
        return self._cached_build_strategy.build_single_function_definition(build_definition)

    def build_single_layer_definition(self, layer_definition: LayerBuildDefinition) -> Dict[str, str]:
        if self._is_incremental_build_supported(layer_definition.build_method):
            LOG.debug(
                "Running incremental build for runtime %s for following resources (%s)",
                layer_definition.build_method,
                layer_definition.get_resource_full_paths(),
            )
            return self._incremental_build_strategy.build_single_layer_definition(layer_definition)

        LOG.debug(
            "Running cached build for runtime %s for following resources (%s)",
            layer_definition.build_method,
            layer_definition.get_resource_full_paths,
        )
        return self._cached_build_strategy.build_single_layer_definition(layer_definition)

    def __exit__(self, exc_type: Any, exc_val: Any, exc_tb: Any) -> None:
        """
        After build is complete, this method cleans up redundant folders in cached directory as well as in dependencies
        directory. This also updates hashes of the functions and layers, if only single function or layer is been built.

        If SAM CLI switched to use only IncrementalBuildStrategy, contents of this method should be moved inside
        IncrementalBuildStrategy so that it will still continue to clean-up redundant folders.
        """
        if self._is_building_specific_resource:
            self._build_graph.update_definition_hash()
        else:
            self._build_graph.clean_redundant_definitions_and_update(not self._is_building_specific_resource)
            self._cached_build_strategy._clean_redundant_cached()
            self._incremental_build_strategy._clean_redundant_dependencies()

<<<<<<< HEAD
    @staticmethod
    def _is_incremental_build_supported(runtime: Optional[str]) -> bool:
        if not runtime:
=======
    def _is_incremental_build_supported(self, runtime: Optional[str]) -> bool:
        # incremental build doesn't support in container build
        if self._use_container:
            return False

        if not runtime or not is_experimental_enabled(ExperimentalFlag.Accelerate):
>>>>>>> 48d0460e
            return False

        for supported_runtime_prefix in CachedOrIncrementalBuildStrategyWrapper.SUPPORTED_RUNTIME_PREFIXES:
            if runtime.startswith(supported_runtime_prefix):
                return True

        return False<|MERGE_RESOLUTION|>--- conflicted
+++ resolved
@@ -561,18 +561,12 @@
             self._cached_build_strategy._clean_redundant_cached()
             self._incremental_build_strategy._clean_redundant_dependencies()
 
-<<<<<<< HEAD
-    @staticmethod
-    def _is_incremental_build_supported(runtime: Optional[str]) -> bool:
-        if not runtime:
-=======
     def _is_incremental_build_supported(self, runtime: Optional[str]) -> bool:
         # incremental build doesn't support in container build
         if self._use_container:
             return False
 
-        if not runtime or not is_experimental_enabled(ExperimentalFlag.Accelerate):
->>>>>>> 48d0460e
+        if not runtime:
             return False
 
         for supported_runtime_prefix in CachedOrIncrementalBuildStrategyWrapper.SUPPORTED_RUNTIME_PREFIXES:

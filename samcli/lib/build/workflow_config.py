--- conflicted
+++ resolved
@@ -245,12 +245,7 @@
     # A "workflow config" is like a primary key to identify the workflow. So we use the config as a key in the
     # map to identify which workflows can support building within a container.
 
-<<<<<<< HEAD
     unsupported: Dict[str, str] = {}
-=======
-    unsupported = { 
-    }
->>>>>>> ef34e17e
 
     thiskey = _key(config)
     if thiskey in unsupported:

"""
Contains Builder Workflow Configs for different Runtimes
"""

import os
import logging
from typing import Dict, List, Optional, Tuple, Union, cast

from samcli.lib.build.workflows import (
    CONFIG,
    PYTHON_PIP_CONFIG,
    NODEJS_NPM_CONFIG,
    RUBY_BUNDLER_CONFIG,
    JAVA_GRADLE_CONFIG,
    JAVA_KOTLIN_GRADLE_CONFIG,
    JAVA_MAVEN_CONFIG,
    DOTNET_CLIPACKAGE_CONFIG,
    GO_MOD_CONFIG,
    PROVIDED_MAKE_CONFIG,
    NODEJS_NPM_ESBUILD_CONFIG,
<<<<<<< HEAD
=======
    RUST_CARGO_LAMBDA_CONFIG,
>>>>>>> 1e0d0b8d
)
from samcli.lib.telemetry.event import EventTracker

LOG = logging.getLogger(__name__)


class UnsupportedRuntimeException(Exception):
    pass


class UnsupportedBuilderException(Exception):
    pass


WorkFlowSelector = Union["BasicWorkflowSelector", "ManifestWorkflowSelector"]


def get_selector(
    selector_list: List[Dict[str, WorkFlowSelector]],
    identifiers: List[Optional[str]],
    specified_workflow: Optional[str] = None,
) -> Optional[WorkFlowSelector]:
    """
    Determine the correct workflow selector from a list of selectors,
    series of identifiers and user specified workflow if defined.

    Parameters
    ----------
    selector_list list
        List of dictionaries, where the value of all dictionaries are workflow selectors.
    identifiers list
        List of identifiers specified in order of precedence that are to be looked up in selector_list.
    specified_workflow str
        User specified workflow for build.

    Returns
    -------
    selector(BasicWorkflowSelector)
        selector object which can specify a workflow configuration that can be passed to `aws-lambda-builders`

    """

    # Create a combined view of all the selectors
    all_selectors: Dict[str, WorkFlowSelector] = dict()
    for selector in selector_list:
        all_selectors = {**all_selectors, **selector}

    # Check for specified workflow being supported at all and if it's not, raise an UnsupportedBuilderException.
    if specified_workflow and specified_workflow not in all_selectors:
        raise UnsupportedBuilderException("'{}' does not have a supported builder".format(specified_workflow))

    # Loop through all identifiers to gather list of selectors with potential matches.
    selectors = [all_selectors.get(identifier) for identifier in identifiers if identifier]

    try:
        # Find first non-None selector.
        # Return the first selector with a match.
        return next(_selector for _selector in selectors if _selector)
    except StopIteration:
        pass

    return None


def get_layer_subfolder(build_workflow: str) -> str:
    subfolders_by_runtime = {
        "python3.7": "python",
        "python3.8": "python",
        "python3.9": "python",
        "python3.10": "python",
        "nodejs4.3": "nodejs",
        "nodejs6.10": "nodejs",
        "nodejs8.10": "nodejs",
        "nodejs12.x": "nodejs",
        "nodejs14.x": "nodejs",
        "nodejs16.x": "nodejs",
        "nodejs18.x": "nodejs",
        "ruby2.7": "ruby/lib",
        "java8": "java",
        "java11": "java",
        "java8.al2": "java",
        "java17": "java",
        "dotnet6": "dotnet",
        # User is responsible for creating subfolder in these workflows
        "makefile": "",
    }

    if build_workflow not in subfolders_by_runtime:
        raise UnsupportedRuntimeException("'{}' runtime is not supported for layers".format(build_workflow))

    return subfolders_by_runtime[build_workflow]


def get_workflow_config(
    runtime: Optional[str], code_dir: str, project_dir: str, specified_workflow: Optional[str] = None
) -> CONFIG:
    """
    Get a workflow config that corresponds to the runtime provided. This method examines contents of the project
    and code directories to determine the most appropriate workflow for the given runtime. Currently the decision is
    based on the presence of a supported manifest file. For runtimes that have more than one workflow, we choose a
    workflow by examining ``code_dir`` followed by ``project_dir`` for presence of a supported manifest.

    Parameters
    ----------
    runtime str
        The runtime of the config

    code_dir str
        Directory where Lambda function code is present

    project_dir str
        Root of the Serverless application project.

    specified_workflow str
        Workflow to be used, if directly specified. They are currently scoped to "makefile" and the official runtime
        identifier names themselves, eg: nodejs14.x. If a workflow is not directly specified,
        it is calculated by the current method based on the runtime.

    Returns
    -------
    namedtuple(Capability)
        namedtuple that represents the Builder Workflow Config
    """

    selectors_by_build_method = {
        "makefile": BasicWorkflowSelector(PROVIDED_MAKE_CONFIG),
        "dotnet7": BasicWorkflowSelector(DOTNET_CLIPACKAGE_CONFIG),
        "rust-cargolambda": BasicWorkflowSelector(RUST_CARGO_LAMBDA_CONFIG),
    }

    selectors_by_runtime = {
        "python3.7": BasicWorkflowSelector(PYTHON_PIP_CONFIG),
        "python3.8": BasicWorkflowSelector(PYTHON_PIP_CONFIG),
        "python3.9": BasicWorkflowSelector(PYTHON_PIP_CONFIG),
        "python3.10": BasicWorkflowSelector(PYTHON_PIP_CONFIG),
        "nodejs12.x": BasicWorkflowSelector(NODEJS_NPM_CONFIG),
        "nodejs14.x": BasicWorkflowSelector(NODEJS_NPM_CONFIG),
        "nodejs16.x": BasicWorkflowSelector(NODEJS_NPM_CONFIG),
        "nodejs18.x": BasicWorkflowSelector(NODEJS_NPM_CONFIG),
        "ruby2.7": BasicWorkflowSelector(RUBY_BUNDLER_CONFIG),
        "dotnetcore3.1": BasicWorkflowSelector(DOTNET_CLIPACKAGE_CONFIG),
        "dotnet6": BasicWorkflowSelector(DOTNET_CLIPACKAGE_CONFIG),
        "go1.x": BasicWorkflowSelector(GO_MOD_CONFIG),
        # When Maven builder exists, add to this list so we can automatically choose a builder based on the supported
        # manifest
        "java8": ManifestWorkflowSelector(
            [
                # Gradle builder needs custom executable paths to find `gradlew` binary
                JAVA_GRADLE_CONFIG._replace(executable_search_paths=[code_dir, project_dir]),
                JAVA_KOTLIN_GRADLE_CONFIG._replace(executable_search_paths=[code_dir, project_dir]),
                JAVA_MAVEN_CONFIG,
            ]
        ),
        "java11": ManifestWorkflowSelector(
            [
                # Gradle builder needs custom executable paths to find `gradlew` binary
                JAVA_GRADLE_CONFIG._replace(executable_search_paths=[code_dir, project_dir]),
                JAVA_KOTLIN_GRADLE_CONFIG._replace(executable_search_paths=[code_dir, project_dir]),
                JAVA_MAVEN_CONFIG,
            ]
        ),
        "java8.al2": ManifestWorkflowSelector(
            [
                # Gradle builder needs custom executable paths to find `gradlew` binary
                JAVA_GRADLE_CONFIG._replace(executable_search_paths=[code_dir, project_dir]),
                JAVA_KOTLIN_GRADLE_CONFIG._replace(executable_search_paths=[code_dir, project_dir]),
                JAVA_MAVEN_CONFIG,
            ]
        ),
        "java17": ManifestWorkflowSelector(
            [
                # Gradle builder needs custom executable paths to find `gradlew` binary
                JAVA_GRADLE_CONFIG._replace(executable_search_paths=[code_dir, project_dir]),
                JAVA_KOTLIN_GRADLE_CONFIG._replace(executable_search_paths=[code_dir, project_dir]),
                JAVA_MAVEN_CONFIG,
            ]
        ),
        "provided": BasicWorkflowSelector(PROVIDED_MAKE_CONFIG),
        "provided.al2": BasicWorkflowSelector(PROVIDED_MAKE_CONFIG),
    }

    selectors_by_builder = {
        "esbuild": BasicWorkflowSelector(NODEJS_NPM_ESBUILD_CONFIG),
    }

    # First check if the runtime is present and is buildable, if not raise an UnsupportedRuntimeException Error.
    # If runtime is present it should be in selectors_by_runtime, however for layers there will be no runtime
    # so in that case we move ahead and resolve to any matching workflow from both types.
    if runtime and runtime not in selectors_by_runtime:
        raise UnsupportedRuntimeException("'{}' runtime is not supported".format(runtime))

    try:
        # Identify appropriate workflow selector.
        selector = get_selector(
            selector_list=[selectors_by_build_method, selectors_by_runtime, selectors_by_builder],
            identifiers=[specified_workflow, runtime],
            specified_workflow=specified_workflow,
        )

        # pylint: disable=fixme
        # FIXME: selector could be None here, we should raise an exception if it is None.

        # Identify workflow configuration from the workflow selector.
        config = cast(WorkFlowSelector, selector).get_config(code_dir, project_dir)

        EventTracker.track_event("BuildWorkflowUsed", f"{config.language}-{config.dependency_manager}")

        return config
    except ValueError as ex:
        raise UnsupportedRuntimeException(
            "Unable to find a supported build workflow for runtime '{}'. Reason: {}".format(runtime, str(ex))
        ) from ex


def supports_specified_workflow(specified_workflow: str) -> bool:
    """
    Given a specified workflow, returns whether it is supported in container builds,
    can be used to overwrite runtime and get docker image or not

    Parameters
    ----------
    specified_workflow
        Workflow specified in the template

    Returns
    -------
    bool
        True, if this workflow is supported, can be used to overwrite runtime and get docker image
    """

    supported_specified_workflow = ["dotnet7"]

    return specified_workflow in supported_specified_workflow


class BasicWorkflowSelector:
    """
    Basic workflow selector that returns the first available configuration in the given list of configurations
    """

    def __init__(self, configs: Union[CONFIG, List[CONFIG]]) -> None:
        if not isinstance(configs, list):
            configs = [configs]

        self.configs: List[CONFIG] = configs

    def get_config(self, code_dir: str, project_dir: str) -> CONFIG:
        """
        Returns the first available configuration
        """
        return self.configs[0]


class ManifestWorkflowSelector(BasicWorkflowSelector):
    """
    Selects a workflow by examining the directories for presence of a supported manifest
    """

    def get_config(self, code_dir: str, project_dir: str) -> CONFIG:
        """
        Finds a configuration by looking for a manifest in the given directories.

        Returns
        -------
        samcli.lib.build.workflow_config.CONFIG
            A supported configuration if one is found

        Raises
        ------
        ValueError
            If none of the supported manifests files are found
        """

        # Search for manifest first in code directory and then in the project directory.
        # Search order is important here because we want to prefer the manifest present within the code directory over
        # a manifest present in project directory.
        search_dirs = [code_dir, project_dir]
        LOG.debug("Looking for a supported build workflow in following directories: %s", search_dirs)

        for config in self.configs:
            if any([self._has_manifest(config, directory) for directory in search_dirs]):
                return config

        raise ValueError(
            "None of the supported manifests '{}' were found in the following paths '{}'".format(
                [config.manifest_name for config in self.configs], search_dirs
            )
        )

    @staticmethod
    def _has_manifest(config: CONFIG, directory: str) -> bool:
        return os.path.exists(os.path.join(directory, config.manifest_name))<|MERGE_RESOLUTION|>--- conflicted
+++ resolved
@@ -18,10 +18,7 @@
     GO_MOD_CONFIG,
     PROVIDED_MAKE_CONFIG,
     NODEJS_NPM_ESBUILD_CONFIG,
-<<<<<<< HEAD
-=======
     RUST_CARGO_LAMBDA_CONFIG,
->>>>>>> 1e0d0b8d
 )
 from samcli.lib.telemetry.event import EventTracker
 

"""
Builds the application
"""
import os
import io
import json
import logging
import pathlib
from typing import List, Optional, Dict, cast, Union, NamedTuple

import docker
import docker.errors
from aws_lambda_builders import (
    RPC_PROTOCOL_VERSION as lambda_builders_protocol_version,
    __version__ as lambda_builders_version,
)
from aws_lambda_builders.builder import LambdaBuilder
from aws_lambda_builders.exceptions import LambdaBuilderError

from samcli.commands.local.lib.exceptions import OverridesNotWellDefinedError
from samcli.lib.build.build_graph import FunctionBuildDefinition, LayerBuildDefinition, BuildGraph
from samcli.lib.build.build_strategy import (
    DefaultBuildStrategy,
    CachedOrIncrementalBuildStrategyWrapper,
    ParallelBuildStrategy,
    BuildStrategy,
)
from samcli.lib.utils.resources import (
    AWS_CLOUDFORMATION_STACK,
    AWS_LAMBDA_FUNCTION,
    AWS_LAMBDA_LAYERVERSION,
    AWS_SERVERLESS_APPLICATION,
    AWS_SERVERLESS_FUNCTION,
    AWS_SERVERLESS_LAYERVERSION,
)
from samcli.lib.samlib.resource_metadata_normalizer import ResourceMetadataNormalizer
from samcli.lib.docker.log_streamer import LogStreamer, LogStreamError
from samcli.lib.providers.provider import ResourcesToBuildCollector, Function, get_full_path, Stack, LayerVersion
from samcli.lib.utils.colors import Colored
from samcli.lib.utils import osutils
from samcli.lib.utils.packagetype import IMAGE, ZIP
from samcli.lib.utils.stream_writer import StreamWriter
from samcli.local.docker.lambda_build_container import LambdaBuildContainer
from samcli.local.docker.utils import is_docker_reachable, get_docker_platform
from samcli.local.docker.manager import ContainerManager
from .exceptions import (
    DockerConnectionError,
    DockerfileOutSideOfContext,
    DockerBuildFailed,
    BuildError,
    BuildInsideContainerError,
    ContainerBuildNotSupported,
    UnsupportedBuilderLibraryVersionError,
)

from .workflow_config import get_workflow_config, get_layer_subfolder, supports_build_in_container, CONFIG

LOG = logging.getLogger(__name__)


class ApplicationBuildResult(NamedTuple):
    """
    Result of the application build, build_graph and the built artifacts in dictionary
    """

    build_graph: BuildGraph
    artifacts: Dict[str, str]


class ApplicationBuilder:
    """
    Class to build an entire application. Currently, this class builds Lambda functions only, but there is nothing that
    is stopping this class from supporting other resource types. Building in context of Lambda functions refer to
    converting source code into artifacts that can be run on AWS Lambda
    """

    def __init__(
        self,
        resources_to_build: ResourcesToBuildCollector,
        build_dir: str,
        base_dir: str,
        cache_dir: str,
        cached: bool = False,
        is_building_specific_resource: bool = False,
        manifest_path_override: Optional[str] = None,
        container_manager: Optional[ContainerManager] = None,
        parallel: bool = False,
        mode: Optional[str] = None,
        stream_writer: Optional[StreamWriter] = None,
        docker_client: Optional[docker.DockerClient] = None,
        container_env_var: Optional[Dict] = None,
        container_env_var_file: Optional[str] = None,
        build_images: Optional[Dict] = None,
        combine_dependencies: bool = True,
    ) -> None:
        """
        Initialize the class

        Parameters
        ----------
        resources_to_build: Iterator
            Iterator that can vend out resources available in the SAM template
        build_dir : str
            Path to the directory where we will be storing built artifacts
        base_dir : str
            Path to a folder. Use this folder as the root to resolve relative source code paths against
        cache_dir : str
            Path to a the directory where we will be caching built artifacts
        cached:
            Optional. Set to True to build each function with cache to improve performance
        is_building_specific_resource : boolean
            Whether customer requested to build a specific resource alone in isolation,
            by specifying function_identifier to the build command.
            Ex: sam build MyServerlessFunction
        manifest_path_override : Optional[str]
            Optional path to manifest file to replace the default one
        container_manager : samcli.local.docker.manager.ContainerManager
            Optional. If provided, we will attempt to build inside a Docker Container
        parallel : bool
            Optional. Set to True to build each function in parallel to improve performance
        mode : str
            Optional, name of the build mode to use ex: 'debug'
        stream_writer : Optional[StreamWriter]
            An optional stream writer to accept stderr output
        docker_client : Optional[docker.DockerClient]
            An optional Docker client object to replace the default one loaded from env
        container_env_var : Optional[Dict]
            An optional dictionary of environment variables to pass to the container
        container_env_var_file : Optional[str]
            An optional path to file that contains environment variables to pass to the container
        build_images : Optional[Dict]
            An optional dictionary of build images to be used for building functions
        combine_dependencies: bool
            An optional bool parameter to inform lambda builders whether we should separate the source code and
            dependencies or not.
        """
        self._resources_to_build = resources_to_build
        self._build_dir = build_dir
        self._base_dir = base_dir
        self._cache_dir = cache_dir
        self._cached = cached
        self._manifest_path_override = manifest_path_override
        self._is_building_specific_resource = is_building_specific_resource

        self._container_manager = container_manager
        self._parallel = parallel
        self._mode = mode
        self._stream_writer = stream_writer if stream_writer else StreamWriter(stream=osutils.stderr(), auto_flush=True)
        self._docker_client = docker_client if docker_client else docker.from_env()

        self._deprecated_runtimes = {"nodejs4.3", "nodejs6.10", "nodejs8.10", "dotnetcore2.0"}
        self._colored = Colored()
        self._container_env_var = container_env_var
        self._container_env_var_file = container_env_var_file
        self._build_images = build_images or {}
        self._combine_dependencies = combine_dependencies

    def build(self) -> ApplicationBuildResult:
        """
        Build the entire application

        Returns
        -------
        ApplicationBuildResult
            Returns the build graph and the path to where each resource was built as a map of resource's LogicalId
            to the path string
        """
        build_graph = self._get_build_graph(self._container_env_var, self._container_env_var_file)
        build_strategy: BuildStrategy = DefaultBuildStrategy(
            build_graph, self._build_dir, self._build_function, self._build_layer
        )

        if self._parallel:
            if self._cached:
                build_strategy = ParallelBuildStrategy(
                    build_graph,
                    CachedOrIncrementalBuildStrategyWrapper(
                        build_graph,
                        build_strategy,
                        self._base_dir,
                        self._build_dir,
                        self._cache_dir,
                        self._manifest_path_override,
                        self._is_building_specific_resource,
                    ),
                )
            else:
                build_strategy = ParallelBuildStrategy(build_graph, build_strategy)
        elif self._cached:
            build_strategy = CachedOrIncrementalBuildStrategyWrapper(
                build_graph,
                build_strategy,
                self._base_dir,
                self._build_dir,
                self._cache_dir,
                self._manifest_path_override,
                self._is_building_specific_resource,
            )

        return ApplicationBuildResult(build_graph, build_strategy.build())

    def _get_build_graph(
        self, inline_env_vars: Optional[Dict] = None, env_vars_file: Optional[str] = None
    ) -> BuildGraph:
        """
        Converts list of functions and layers into a build graph, where we can iterate on each unique build and trigger
        build
        :return: BuildGraph, which represents list of unique build definitions
        """
        build_graph = BuildGraph(self._build_dir)
        functions = self._resources_to_build.functions
        layers = self._resources_to_build.layers
        file_env_vars = {}
        if env_vars_file:
            try:
                with open(env_vars_file, "r", encoding="utf-8") as fp:
                    file_env_vars = json.load(fp)
            except Exception as ex:
                raise IOError(
                    "Could not read environment variables overrides from file {}: {}".format(env_vars_file, str(ex))
                ) from ex

        for function in functions:
            container_env_vars = self._make_env_vars(function, file_env_vars, inline_env_vars)
            function_build_details = FunctionBuildDefinition(
                function.runtime,
                function.codeuri,
                function.packagetype,
                function.architecture,
                function.metadata,
                env_vars=container_env_vars,
            )
            build_graph.put_function_build_definition(function_build_details, function)

        for layer in layers:
            container_env_vars = self._make_env_vars(layer, file_env_vars, inline_env_vars)

            layer_build_details = LayerBuildDefinition(
                layer.name,
                layer.codeuri,
                layer.build_method,
                layer.compatible_runtimes,
                layer.build_architecture,
                env_vars=container_env_vars,
            )
            build_graph.put_layer_build_definition(layer_build_details, layer)

        build_graph.clean_redundant_definitions_and_update(not self._is_building_specific_resource)
        return build_graph

    @staticmethod
    def update_template(
        stack: Stack,
        built_artifacts: Dict[str, str],
        stack_output_template_path_by_stack_path: Dict[str, str],
    ) -> Dict:
        """
        Given the path to built artifacts, update the template to point appropriate resource CodeUris to the artifacts
        folder

        Parameters
        ----------
        stack: Stack
            The stack object representing the template
        built_artifacts : dict
            Map of LogicalId of a resource to the path where the the built artifacts for this resource lives
        stack_output_template_path_by_stack_path: Dict[str, str]
            A dictionary contains where the template of each stack will be written to

        Returns
        -------
        dict
            Updated template
        """

        original_dir = pathlib.Path(stack.location).parent.resolve()

        template_dict = stack.template_dict
        normalized_resources = stack.resources
        for logical_id, resource in template_dict.get("Resources", {}).items():
<<<<<<< HEAD
=======

            # clone normalized metadata from stack.resources
            normalized_metadata = normalized_resources.get(logical_id, {}).get("Metadata")
            if normalized_metadata:
                resource["Metadata"] = normalized_metadata
>>>>>>> 356555e3
            resource_iac_id = ResourceMetadataNormalizer.get_resource_id(resource, logical_id)
            full_path = get_full_path(stack.stack_path, resource_iac_id)
            has_build_artifact = full_path in built_artifacts
            is_stack = full_path in stack_output_template_path_by_stack_path

            if not has_build_artifact and not is_stack:
                # this resource was not built or a nested stack.
                # So skip it because there is no path/uri to update
                continue

            resource_type = resource.get("Type")
            properties = resource.setdefault("Properties", {})

            absolute_output_path = pathlib.Path(
                built_artifacts[full_path]
                if has_build_artifact
                else stack_output_template_path_by_stack_path[full_path]
            ).resolve()
            # Default path to absolute path of the artifact
            store_path = str(absolute_output_path)

            # In Windows, if template and artifacts are in two different drives, relpath will fail
            if original_dir.drive == absolute_output_path.drive:
                # Artifacts are written relative  the template because it makes the template portable
                #   Ex: A CI/CD pipeline build stage could zip the output folder and pass to a
                #   package stage running on a different machine
                store_path = os.path.relpath(absolute_output_path, original_dir)

            if has_build_artifact:
                ApplicationBuilder._update_built_resource(
                    built_artifacts[full_path], properties, resource_type, store_path
                )

            if is_stack:
                if resource_type == AWS_SERVERLESS_APPLICATION:
                    properties["Location"] = store_path

                if resource_type == AWS_CLOUDFORMATION_STACK:
                    properties["TemplateURL"] = store_path

        return template_dict

    @staticmethod
    def _update_built_resource(path: str, resource_properties: Dict, resource_type: str, absolute_path: str) -> None:
        if resource_type == AWS_SERVERLESS_FUNCTION and resource_properties.get("PackageType", ZIP) == ZIP:
            resource_properties["CodeUri"] = absolute_path
        if resource_type == AWS_LAMBDA_FUNCTION and resource_properties.get("PackageType", ZIP) == ZIP:
            resource_properties["Code"] = absolute_path
        if resource_type == AWS_LAMBDA_LAYERVERSION:
            resource_properties["Content"] = absolute_path
        if resource_type == AWS_SERVERLESS_LAYERVERSION:
            resource_properties["ContentUri"] = absolute_path
        if resource_type == AWS_LAMBDA_FUNCTION and resource_properties.get("PackageType", ZIP) == IMAGE:
            resource_properties["Code"] = {"ImageUri": path}
        if resource_type == AWS_SERVERLESS_FUNCTION and resource_properties.get("PackageType", ZIP) == IMAGE:
            resource_properties["ImageUri"] = path

    def _build_lambda_image(self, function_name: str, metadata: Dict, architecture: str) -> str:
        """
        Build an Lambda image

        Parameters
        ----------
        function_name str
            Name of the function (logical id or function name)
        metadata dict
            Dictionary representing the Metadata attached to the Resource in the template
        architecture : str
            The architecture type 'x86_64' and 'arm64' in AWS

        Returns
        -------
        str
            The full tag (org/repo:tag) of the image that was built
        """

        LOG.info("Building image for %s function", function_name)

        dockerfile = cast(str, metadata.get("Dockerfile"))
        docker_context = cast(str, metadata.get("DockerContext"))
        # Have a default tag if not present.
        tag = metadata.get("DockerTag", "latest")
        docker_tag = f"{function_name.lower()}:{tag}"
        docker_build_target = metadata.get("DockerBuildTarget", None)
        docker_build_args = metadata.get("DockerBuildArgs", {})

        if not dockerfile or not docker_context:
            raise DockerBuildFailed("Docker file or Docker context metadata are missed.")

        if not isinstance(docker_build_args, dict):
            raise DockerBuildFailed("DockerBuildArgs needs to be a dictionary!")

        docker_context_dir = pathlib.Path(self._base_dir, docker_context).resolve()
        if not is_docker_reachable(self._docker_client):
            raise DockerConnectionError(msg=f"Building image for {function_name} requires Docker. is Docker running?")

        if os.environ.get("SAM_BUILD_MODE") and isinstance(docker_build_args, dict):
            docker_build_args["SAM_BUILD_MODE"] = os.environ.get("SAM_BUILD_MODE")
            docker_tag = "-".join([docker_tag, docker_build_args["SAM_BUILD_MODE"]])

        if isinstance(docker_build_args, dict):
            LOG.info("Setting DockerBuildArgs: %s for %s function", docker_build_args, function_name)

        build_args = {
            "path": str(docker_context_dir),
            "dockerfile": dockerfile,
            "tag": docker_tag,
            "buildargs": docker_build_args,
            "decode": True,
            "platform": get_docker_platform(architecture),
        }
        if docker_build_target:
            build_args["target"] = cast(str, docker_build_target)

        build_logs = self._docker_client.api.build(**build_args)

        # The Docker-py low level api will stream logs back but if an exception is raised by the api
        # this is raised when accessing the generator. So we need to wrap accessing build_logs in a try: except.
        try:
            self._stream_lambda_image_build_logs(build_logs, function_name)
        except docker.errors.APIError as e:
            if e.is_server_error and "Cannot locate specified Dockerfile" in e.explanation:
                raise DockerfileOutSideOfContext(e.explanation) from e

            # Not sure what else can be raise that we should be catching but re-raising for now
            raise

        return docker_tag

    def _stream_lambda_image_build_logs(self, build_logs: List[Dict[str, str]], function_name: str) -> None:
        """
        Stream logs to the console from an Lambda image build.

        Parameters
        ----------
        build_logs generator
            A generator for the build output.
        function_name str
            Name of the function that is being built
        """
        build_log_streamer = LogStreamer(self._stream_writer)
        try:
            build_log_streamer.stream_progress(build_logs)
        except LogStreamError as ex:
            raise DockerBuildFailed(msg=f"{function_name} failed to build: {str(ex)}") from ex

    def _build_layer(
        self,
        layer_name: str,
        codeuri: str,
        specified_workflow: str,
        compatible_runtimes: List[str],
        architecture: str,
        artifact_dir: str,
        container_env_vars: Optional[Dict] = None,
        dependencies_dir: Optional[str] = None,
        download_dependencies: bool = True,
    ) -> str:
        """
        Given the layer information, this method will build the Lambda layer. Depending on the configuration
        it will either build the function in process or by spinning up a Docker container.

        Parameters
        ----------
        layer_name : str
            Name or LogicalId of the function
        codeuri : str
            Path to where the code lives
        specified_workflow : str
            The specified workflow
        compatible_runtimes : List[str]
            List of runtimes the layer build is compatible with
        architecture : str
            The architecture type 'x86_64' and 'arm64' in AWS
        artifact_dir : str
            Path to where layer will be build into.
            A subfolder will be created in this directory depending on the specified workflow.
        container_env_vars : Optional[Dict]
            An optional dictionary of environment variables to pass to the container.
        dependencies_dir: Optional[str]
            An optional string parameter which will be used in lambda builders for downloading dependencies into
            separate folder
        download_dependencies: bool
            An optional boolean parameter to inform lambda builders whether download dependencies or use previously
            downloaded ones. Default value is True.

        Returns
        -------
        str
            Path to the location where built artifacts are available
        """
        # Create the arguments to pass to the builder
        # Code is always relative to the given base directory.
        code_dir = str(pathlib.Path(self._base_dir, codeuri).resolve())

        config = get_workflow_config(None, code_dir, self._base_dir, specified_workflow)
        subfolder = get_layer_subfolder(specified_workflow)

        # artifacts directory will be created by the builder
        artifact_subdir = str(pathlib.Path(artifact_dir, subfolder))

        with osutils.mkdir_temp() as scratch_dir:
            manifest_path = self._manifest_path_override or os.path.join(code_dir, config.manifest_name)

            # By default prefer to build in-process for speed
            build_runtime = specified_workflow
            options = ApplicationBuilder._get_build_options(layer_name, config.language, None)
            if self._container_manager:
                # None key represents the global build image for all functions/layers
                if config.language == "provided":
                    LOG.warning(
                        "For container layer build, first compatible runtime is chosen as build target for container."
                    )
                    # Only set to this value if specified workflow is makefile
                    # which will result in config language as provided
                    build_runtime = compatible_runtimes[0]
                global_image = self._build_images.get(None)
                image = self._build_images.get(layer_name, global_image)
                self._build_function_on_container(
                    config,
                    code_dir,
                    artifact_subdir,
                    manifest_path,
                    build_runtime,
                    architecture,
                    options,
                    container_env_vars,
                    image,
                )
            else:
                self._build_function_in_process(
                    config,
                    code_dir,
                    artifact_subdir,
                    scratch_dir,
                    manifest_path,
                    build_runtime,
                    architecture,
                    options,
                    dependencies_dir,
                    download_dependencies,
                    True,  # dependencies for layer should always be combined
                )

            # Not including subfolder in return so that we copy subfolder, instead of copying artifacts inside it.
            return artifact_dir

    def _build_function(  # pylint: disable=R1710
        self,
        function_name: str,
        codeuri: str,
        packagetype: str,
        runtime: str,
        architecture: str,
        handler: Optional[str],
        artifact_dir: str,
        metadata: Optional[Dict] = None,
        container_env_vars: Optional[Dict] = None,
        dependencies_dir: Optional[str] = None,
        download_dependencies: bool = True,
    ) -> str:
        """
        Given the function information, this method will build the Lambda function. Depending on the configuration
        it will either build the function in process or by spinning up a Docker container.

        Parameters
        ----------
        function_name : str
            Name or LogicalId of the function
        codeuri : str
            Path to where the code lives
        packagetype : str
            The package type, 'Zip' or 'Image', see samcli/lib/utils/packagetype.py
        runtime : str
            AWS Lambda function runtime
        architecture : str
            The architecture type 'x86_64' and 'arm64' in AWS
        handler : Optional[str]
            An optional string to specify which function the handler should be
        artifact_dir: str
            Path to where function will be build into
        metadata : dict
            AWS Lambda function metadata
        container_env_vars : Optional[Dict]
            An optional dictionary of environment variables to pass to the container.
        dependencies_dir: Optional[str]
            An optional string parameter which will be used in lambda builders for downloading dependencies into
            separate folder
        download_dependencies: bool
            An optional boolean parameter to inform lambda builders whether download dependencies or use previously
            downloaded ones. Default value is True.

        Returns
        -------
        str
            Path to the location where built artifacts are available
        """
        if packagetype == IMAGE:
            # pylint: disable=fixme
            # FIXME: _build_lambda_image assumes metadata is not None, we need to throw an exception here
            return self._build_lambda_image(
                function_name=function_name, metadata=metadata, architecture=architecture  # type: ignore
            )
        if packagetype == ZIP:
            if runtime in self._deprecated_runtimes:
                message = (
                    f"WARNING: {runtime} is no longer supported by AWS Lambda, "
                    "please update to a newer supported runtime. SAM CLI "
                    "See issue: https://github.com/awslabs/aws-sam-cli/issues/1934 for more details."
                )
                LOG.warning(self._colored.yellow(message))

            # Create the arguments to pass to the builder
            # Code is always relative to the given base directory.
            code_dir = str(pathlib.Path(self._base_dir, codeuri).resolve())

            # Determine if there was a build workflow that was specified directly in the template.
            specified_build_workflow = metadata.get("BuildMethod", None) if metadata else None

            config = get_workflow_config(runtime, code_dir, self._base_dir, specified_workflow=specified_build_workflow)

            with osutils.mkdir_temp() as scratch_dir:
                manifest_path = self._manifest_path_override or os.path.join(code_dir, config.manifest_name)

                options = ApplicationBuilder._get_build_options(function_name, config.language, handler)
                # By default prefer to build in-process for speed
                if self._container_manager:
                    # None represents the global build image for all functions/layers
                    global_image = self._build_images.get(None)
                    image = self._build_images.get(function_name, global_image)

                    return self._build_function_on_container(
                        config,
                        code_dir,
                        artifact_dir,
                        manifest_path,
                        runtime,
                        architecture,
                        options,
                        container_env_vars,
                        image,
                    )

                return self._build_function_in_process(
                    config,
                    code_dir,
                    artifact_dir,
                    scratch_dir,
                    manifest_path,
                    runtime,
                    architecture,
                    options,
                    dependencies_dir,
                    download_dependencies,
                    self._combine_dependencies,
                )

        # pylint: disable=fixme
        # FIXME: we need to throw an exception here, packagetype could be something else
        return  # type: ignore

    @staticmethod
    def _get_build_options(function_name: str, language: str, handler: Optional[str]) -> Optional[Dict]:
        """
        Parameters
        ----------
        function_name str
            currrent function resource name
        language str
            language of the runtime
        handler str
            Handler value of the Lambda Function Resource
        Returns
        -------
        dict
            Dictionary that represents the options to pass to the builder workflow or None if options are not needed
        """

        _build_options: Dict = {
            "go": {"artifact_executable_name": handler},
            "provided": {"build_logical_id": function_name},
        }
        return _build_options.get(language, None)

    def _build_function_in_process(
        self,
        config: CONFIG,
        source_dir: str,
        artifacts_dir: str,
        scratch_dir: str,
        manifest_path: str,
        runtime: str,
        architecture: str,
        options: Optional[Dict],
        dependencies_dir: Optional[str],
        download_dependencies: bool,
        combine_dependencies: bool,
    ) -> str:

        builder = LambdaBuilder(
            language=config.language,
            dependency_manager=config.dependency_manager,
            application_framework=config.application_framework,
        )

        runtime = runtime.replace(".al2", "")

        try:
            builder.build(
                source_dir,
                artifacts_dir,
                scratch_dir,
                manifest_path,
                runtime=runtime,
                executable_search_paths=config.executable_search_paths,
                mode=self._mode,
                options=options,
                architecture=architecture,
                dependencies_dir=dependencies_dir,
                download_dependencies=download_dependencies,
                combine_dependencies=combine_dependencies,
            )
        except LambdaBuilderError as ex:
            raise BuildError(wrapped_from=ex.__class__.__name__, msg=str(ex)) from ex

        return artifacts_dir

    def _build_function_on_container(
        self,  # pylint: disable=too-many-locals
        config: CONFIG,
        source_dir: str,
        artifacts_dir: str,
        manifest_path: str,
        runtime: str,
        architecture: str,
        options: Optional[Dict],
        container_env_vars: Optional[Dict] = None,
        build_image: Optional[str] = None,
    ) -> str:
        # _build_function_on_container() is only called when self._container_manager if not None
        if not self._container_manager:
            raise RuntimeError("_build_function_on_container() is called when self._container_manager is None.")

        if not self._container_manager.is_docker_reachable:
            raise BuildInsideContainerError(
                "Docker is unreachable. Docker needs to be running to build inside a container."
            )

        container_build_supported, reason = supports_build_in_container(config)
        if not container_build_supported:
            raise ContainerBuildNotSupported(reason)

        # If we are printing debug logs in SAM CLI, the builder library should also print debug logs
        log_level = LOG.getEffectiveLevel()

        container_env_vars = container_env_vars or {}

        container = LambdaBuildContainer(
            lambda_builders_protocol_version,
            config.language,
            config.dependency_manager,
            config.application_framework,
            source_dir,
            manifest_path,
            runtime,
            architecture,
            log_level=log_level,
            optimizations=None,
            options=options,
            executable_search_paths=config.executable_search_paths,
            mode=self._mode,
            env_vars=container_env_vars,
            image=build_image,
        )

        try:
            try:
                self._container_manager.run(container)
            except docker.errors.APIError as ex:
                if "executable file not found in $PATH" in str(ex):
                    raise UnsupportedBuilderLibraryVersionError(
                        container.image, "{} executable not found in container".format(container.executable_name)
                    ) from ex

            # Container's output provides status of whether the build succeeded or failed
            # stdout contains the result of JSON-RPC call
            stdout_stream = io.BytesIO()
            # stderr contains logs printed by the builder. Stream it directly to terminal
            stderr_stream = osutils.stderr()
            container.wait_for_logs(stdout=stdout_stream, stderr=stderr_stream)

            stdout_data = stdout_stream.getvalue().decode("utf-8")
            LOG.debug("Build inside container returned response %s", stdout_data)

            response = self._parse_builder_response(stdout_data, container.image)

            # Request is successful. Now copy the artifacts back to the host
            LOG.debug("Build inside container was successful. Copying artifacts from container to host")

            # "/." is a Docker thing that instructions the copy command to download contents of the folder only
            result_dir_in_container = response["result"]["artifacts_dir"] + "/."
            container.copy(result_dir_in_container, artifacts_dir)
        finally:
            self._container_manager.stop(container)

        LOG.debug("Build inside container succeeded")
        return artifacts_dir

    @staticmethod
    def _parse_builder_response(stdout_data: str, image_name: str) -> Dict:

        try:
            response = json.loads(stdout_data)
        except Exception:
            # Invalid JSON is produced as an output only when the builder process crashed for some reason.
            # Report this as a crash
            LOG.debug("Builder crashed")
            raise

        if "error" in response:
            error = response.get("error", {})
            err_code = error.get("code")
            msg = error.get("message")

            if 400 <= err_code < 500:
                # Like HTTP 4xx - customer error
                raise BuildInsideContainerError(msg)

            if err_code == 505:
                # Like HTTP 505 error code: Version of the protocol is not supported
                # In this case, this error means that the Builder Library within the container is
                # not compatible with the version of protocol expected SAM CLI installation supports.
                # This can happen when customers have a newer container image or an older SAM CLI version.
                # https://developer.mozilla.org/en-US/docs/Web/HTTP/Status/505
                raise UnsupportedBuilderLibraryVersionError(image_name, msg)

            if err_code == -32601:
                # Default JSON Rpc Code for Method Unavailable https://www.jsonrpc.org/specification
                # This can happen if customers are using an incompatible version of builder library within the
                # container
                LOG.debug("Builder library does not support the supplied method")
                raise UnsupportedBuilderLibraryVersionError(image_name, msg)

            LOG.debug("Builder crashed")
            raise ValueError(msg)

        return cast(Dict, response)

    @staticmethod
    def _make_env_vars(
        resource: Union[Function, LayerVersion], file_env_vars: Dict, inline_env_vars: Optional[Dict]
    ) -> Dict:
        """Returns the environment variables configuration for this function

        Priority order (high to low):
        1. Function specific env vars from command line
        2. Function specific env vars from json file
        3. Global env vars from command line
        4. Global env vars from json file

        Parameters
        ----------
        resource : Union[Function, LayerVersion]
            Lambda function or layer to generate the configuration for
        file_env_vars : Dict
            The dictionary of environment variables loaded from the file
        inline_env_vars : Optional[Dict]
            The optional dictionary of environment variables defined inline


        Returns
        -------
        dictionary
            Environment variable configuration for this function

        Raises
        ------
        samcli.commands.local.lib.exceptions.OverridesNotWellDefinedError
            If the environment dict is in the wrong format to process environment vars

        """

        name = resource.name
        result = {}

        # validate and raise OverridesNotWellDefinedError
        for env_var in list((file_env_vars or {}).values()) + list((inline_env_vars or {}).values()):
            if not isinstance(env_var, dict):
                reason = "Environment variables {} in incorrect format".format(env_var)
                LOG.debug(reason)
                raise OverridesNotWellDefinedError(reason)

        if file_env_vars:
            parameter_result = file_env_vars.get("Parameters", {})
            result.update(parameter_result)

        if inline_env_vars:
            inline_parameter_result = inline_env_vars.get("Parameters", {})
            result.update(inline_parameter_result)

        if file_env_vars:
            specific_result = file_env_vars.get(name, {})
            result.update(specific_result)

        if inline_env_vars:
            inline_specific_result = inline_env_vars.get(name, {})
            result.update(inline_specific_result)

        return result<|MERGE_RESOLUTION|>--- conflicted
+++ resolved
@@ -278,14 +278,11 @@
         template_dict = stack.template_dict
         normalized_resources = stack.resources
         for logical_id, resource in template_dict.get("Resources", {}).items():
-<<<<<<< HEAD
-=======
 
             # clone normalized metadata from stack.resources
             normalized_metadata = normalized_resources.get(logical_id, {}).get("Metadata")
             if normalized_metadata:
                 resource["Metadata"] = normalized_metadata
->>>>>>> 356555e3
             resource_iac_id = ResourceMetadataNormalizer.get_resource_id(resource, logical_id)
             full_path = get_full_path(stack.stack_path, resource_iac_id)
             has_build_artifact = full_path in built_artifacts

--- conflicted
+++ resolved
@@ -216,22 +216,14 @@
 
             resource_type = resource.get("Type")
             properties = resource.setdefault("Properties", {})
-<<<<<<< HEAD
-            if resource_type == SamBaseProvider.SERVERLESS_FUNCTION:
+
+            if resource_type == SamBaseProvider.SERVERLESS_FUNCTION and properties.get("PackageType", ZIP) == ZIP:
                 if "InlineCode" not in properties or properties["InlineCode"] is None:
-                    properties["CodeUri"] = artifact_relative_path
-
-            if resource_type == SamBaseProvider.LAMBDA_FUNCTION:
+                    properties["CodeUri"] = store_path
+
+            if resource_type == SamBaseProvider.LAMBDA_FUNCTION and properties.get("PackageType", ZIP) == ZIP:
                 if "ZipFile" not in properties["Code"] or properties["Code"]["ZipFile"] is None:
-                    properties["Code"] = artifact_relative_path
-=======
-
-            if resource_type == SamBaseProvider.SERVERLESS_FUNCTION and properties.get("PackageType", ZIP) == ZIP:
-                properties["CodeUri"] = store_path
-
-            if resource_type == SamBaseProvider.LAMBDA_FUNCTION and properties.get("PackageType", ZIP) == ZIP:
-                properties["Code"] = store_path
->>>>>>> fcefe86e
+                    properties["Code"] = store_path
 
             if resource_type in [SamBaseProvider.SERVERLESS_LAYER, SamBaseProvider.LAMBDA_LAYER]:
                 properties["ContentUri"] = store_path

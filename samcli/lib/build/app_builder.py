"""
Builds the application
"""
import os
import io
import json
import logging
import pathlib
from typing import List, Optional, Dict, cast, Union, NamedTuple, Set

import docker
import docker.errors
from aws_lambda_builders import (
    RPC_PROTOCOL_VERSION as lambda_builders_protocol_version,
    __version__ as lambda_builders_version,
)
from aws_lambda_builders.builder import LambdaBuilder
from aws_lambda_builders.exceptions import LambdaBuilderError

from samcli.commands.local.lib.exceptions import OverridesNotWellDefinedError
from samcli.lib.build.build_graph import FunctionBuildDefinition, LayerBuildDefinition, BuildGraph
from samcli.lib.build.build_strategy import (
    DefaultBuildStrategy,
    CachedOrIncrementalBuildStrategyWrapper,
    ParallelBuildStrategy,
    BuildStrategy,
)
from samcli.lib.utils.resources import (
    AWS_CLOUDFORMATION_STACK,
    AWS_LAMBDA_FUNCTION,
    AWS_LAMBDA_LAYERVERSION,
    AWS_SERVERLESS_APPLICATION,
    AWS_SERVERLESS_FUNCTION,
    AWS_SERVERLESS_LAYERVERSION,
)
from samcli.lib.samlib.resource_metadata_normalizer import ResourceMetadataNormalizer
from samcli.lib.docker.log_streamer import LogStreamer, LogStreamError
from samcli.lib.providers.provider import ResourcesToBuildCollector, Function, get_full_path, Stack, LayerVersion
from samcli.lib.utils.colors import Colored
from samcli.lib.utils import osutils
from samcli.lib.utils.packagetype import IMAGE, ZIP
from samcli.lib.utils.stream_writer import StreamWriter
from samcli.local.docker.lambda_build_container import LambdaBuildContainer
from samcli.local.docker.utils import is_docker_reachable, get_docker_platform
from samcli.local.docker.manager import ContainerManager
from samcli.commands._utils.experimental import get_enabled_experimental_flags
from samcli.lib.build.exceptions import (
    DockerConnectionError,
    DockerfileOutSideOfContext,
    DockerBuildFailed,
    BuildError,
    BuildInsideContainerError,
    ContainerBuildNotSupported,
    UnsupportedBuilderLibraryVersionError,
)

<<<<<<< HEAD
from .workflow_config import (
=======
from samcli.lib.build.workflow_config import (
>>>>>>> e83ca652
    get_workflow_config,
    get_layer_subfolder,
    supports_build_in_container,
    CONFIG,
<<<<<<< HEAD
    UnsupportedRuntimeException,
=======
>>>>>>> e83ca652
)

LOG = logging.getLogger(__name__)

<<<<<<< HEAD
DEPRECATED_RUNTIMES: Set[str] = {
    "nodejs4.3",
    "nodejs6.10",
    "nodejs8.10",
    "nodejs10.x",
    "dotnetcore2.0",
    "dotnetcore2.1",
    "python2.7",
    "ruby2.5",
}
=======
BUILD_PROPERTIES = "BuildProperties"
>>>>>>> e83ca652


class ApplicationBuildResult(NamedTuple):
    """
    Result of the application build, build_graph and the built artifacts in dictionary
    """

    build_graph: BuildGraph
    artifacts: Dict[str, str]


class ApplicationBuilder:
    """
    Class to build an entire application. Currently, this class builds Lambda functions only, but there is nothing that
    is stopping this class from supporting other resource types. Building in context of Lambda functions refer to
    converting source code into artifacts that can be run on AWS Lambda
    """

    def __init__(
        self,
        resources_to_build: ResourcesToBuildCollector,
        build_dir: str,
        base_dir: str,
        cache_dir: str,
        cached: bool = False,
        is_building_specific_resource: bool = False,
        manifest_path_override: Optional[str] = None,
        container_manager: Optional[ContainerManager] = None,
        parallel: bool = False,
        mode: Optional[str] = None,
        stream_writer: Optional[StreamWriter] = None,
        docker_client: Optional[docker.DockerClient] = None,
        container_env_var: Optional[Dict] = None,
        container_env_var_file: Optional[str] = None,
        build_images: Optional[Dict] = None,
        combine_dependencies: bool = True,
    ) -> None:
        """
        Initialize the class

        Parameters
        ----------
        resources_to_build: Iterator
            Iterator that can vend out resources available in the SAM template
        build_dir : str
            Path to the directory where we will be storing built artifacts
        base_dir : str
            Path to a folder. Use this folder as the root to resolve relative source code paths against
        cache_dir : str
            Path to a the directory where we will be caching built artifacts
        cached:
            Optional. Set to True to build each function with cache to improve performance
        is_building_specific_resource : boolean
            Whether customer requested to build a specific resource alone in isolation,
            by specifying function_identifier to the build command.
            Ex: sam build MyServerlessFunction
        manifest_path_override : Optional[str]
            Optional path to manifest file to replace the default one
        container_manager : samcli.local.docker.manager.ContainerManager
            Optional. If provided, we will attempt to build inside a Docker Container
        parallel : bool
            Optional. Set to True to build each function in parallel to improve performance
        mode : str
            Optional, name of the build mode to use ex: 'debug'
        stream_writer : Optional[StreamWriter]
            An optional stream writer to accept stderr output
        docker_client : Optional[docker.DockerClient]
            An optional Docker client object to replace the default one loaded from env
        container_env_var : Optional[Dict]
            An optional dictionary of environment variables to pass to the container
        container_env_var_file : Optional[str]
            An optional path to file that contains environment variables to pass to the container
        build_images : Optional[Dict]
            An optional dictionary of build images to be used for building functions
        combine_dependencies: bool
            An optional bool parameter to inform lambda builders whether we should separate the source code and
            dependencies or not.
        """
        self._resources_to_build = resources_to_build
        self._build_dir = build_dir
        self._base_dir = base_dir
        self._cache_dir = cache_dir
        self._cached = cached
        self._manifest_path_override = manifest_path_override
        self._is_building_specific_resource = is_building_specific_resource

        self._container_manager = container_manager
        self._parallel = parallel
        self._mode = mode
        self._stream_writer = stream_writer if stream_writer else StreamWriter(stream=osutils.stderr(), auto_flush=True)
        self._docker_client = docker_client if docker_client else docker.from_env()

        self._deprecated_runtimes = DEPRECATED_RUNTIMES
        self._colored = Colored()
        self._container_env_var = container_env_var
        self._container_env_var_file = container_env_var_file
        self._build_images = build_images or {}
        self._combine_dependencies = combine_dependencies

    def build(self) -> ApplicationBuildResult:
        """
        Build the entire application

        Returns
        -------
        ApplicationBuildResult
            Returns the build graph and the path to where each resource was built as a map of resource's LogicalId
            to the path string
        """
        build_graph = self._get_build_graph(self._container_env_var, self._container_env_var_file)
        build_strategy: BuildStrategy = DefaultBuildStrategy(
            build_graph, self._build_dir, self._build_function, self._build_layer
        )

        if self._parallel:
            if self._cached:
                build_strategy = ParallelBuildStrategy(
                    build_graph,
                    CachedOrIncrementalBuildStrategyWrapper(
                        build_graph,
                        build_strategy,
                        self._base_dir,
                        self._build_dir,
                        self._cache_dir,
                        self._manifest_path_override,
                        self._is_building_specific_resource,
                    ),
                )
            else:
                build_strategy = ParallelBuildStrategy(build_graph, build_strategy)
        elif self._cached:
            build_strategy = CachedOrIncrementalBuildStrategyWrapper(
                build_graph,
                build_strategy,
                self._base_dir,
                self._build_dir,
                self._cache_dir,
                self._manifest_path_override,
                self._is_building_specific_resource,
            )

        return ApplicationBuildResult(build_graph, build_strategy.build())

    def _get_build_graph(
        self, inline_env_vars: Optional[Dict] = None, env_vars_file: Optional[str] = None
    ) -> BuildGraph:
        """
        Converts list of functions and layers into a build graph, where we can iterate on each unique build and trigger
        build
        :return: BuildGraph, which represents list of unique build definitions
        """
        build_graph = BuildGraph(self._build_dir)
        functions = self._resources_to_build.functions
        layers = self._resources_to_build.layers
        file_env_vars = {}
        if env_vars_file:
            try:
                with open(env_vars_file, "r", encoding="utf-8") as fp:
                    file_env_vars = json.load(fp)
            except Exception as ex:
                raise IOError(
                    "Could not read environment variables overrides from file {}: {}".format(env_vars_file, str(ex))
                ) from ex

        for function in functions:
            container_env_vars = self._make_env_vars(function, file_env_vars, inline_env_vars)
            function_build_details = FunctionBuildDefinition(
                function.runtime,
                function.codeuri,
                function.packagetype,
                function.architecture,
                function.metadata,
                function.handler,
                env_vars=container_env_vars,
            )
            build_graph.put_function_build_definition(function_build_details, function)

        for layer in layers:
            container_env_vars = self._make_env_vars(layer, file_env_vars, inline_env_vars)

            layer_build_details = LayerBuildDefinition(
                layer.full_path,
                layer.codeuri,
                layer.build_method,
                layer.compatible_runtimes,
                layer.build_architecture,
                env_vars=container_env_vars,
            )
            build_graph.put_layer_build_definition(layer_build_details, layer)

        build_graph.clean_redundant_definitions_and_update(not self._is_building_specific_resource)
        return build_graph

    @staticmethod
    def update_template(
        stack: Stack,
        built_artifacts: Dict[str, str],
        stack_output_template_path_by_stack_path: Dict[str, str],
    ) -> Dict:
        """
        Given the path to built artifacts, update the template to point appropriate resource CodeUris to the artifacts
        folder

        Parameters
        ----------
        stack: Stack
            The stack object representing the template
        built_artifacts : dict
            Map of LogicalId of a resource to the path where the the built artifacts for this resource lives
        stack_output_template_path_by_stack_path: Dict[str, str]
            A dictionary contains where the template of each stack will be written to

        Returns
        -------
        dict
            Updated template
        """

        original_dir = pathlib.Path(stack.location).parent.resolve()

        template_dict = stack.template_dict
        normalized_resources = stack.resources
        for logical_id, resource in template_dict.get("Resources", {}).items():
            resource_iac_id = ResourceMetadataNormalizer.get_resource_id(resource, logical_id)
            full_path = get_full_path(stack.stack_path, resource_iac_id)
            has_build_artifact = full_path in built_artifacts
            is_stack = full_path in stack_output_template_path_by_stack_path

            if not has_build_artifact and not is_stack:
                # this resource was not built or a nested stack.
                # So skip it because there is no path/uri to update
                continue

            # clone normalized metadata from stack.resources only to built resources
            normalized_metadata = normalized_resources.get(logical_id, {}).get("Metadata")
            if normalized_metadata:
                resource["Metadata"] = normalized_metadata

            resource_type = resource.get("Type")
            properties = resource.setdefault("Properties", {})

            absolute_output_path = pathlib.Path(
                built_artifacts[full_path]
                if has_build_artifact
                else stack_output_template_path_by_stack_path[full_path]
            ).resolve()
            # Default path to absolute path of the artifact
            store_path = str(absolute_output_path)

            # In Windows, if template and artifacts are in two different drives, relpath will fail
            if original_dir.drive == absolute_output_path.drive:
                # Artifacts are written relative  the template because it makes the template portable
                #   Ex: A CI/CD pipeline build stage could zip the output folder and pass to a
                #   package stage running on a different machine
                store_path = os.path.relpath(absolute_output_path, original_dir)

            if has_build_artifact:
                ApplicationBuilder._update_built_resource(
                    built_artifacts[full_path], properties, resource_type, store_path
                )

            if is_stack:
                if resource_type == AWS_SERVERLESS_APPLICATION:
                    properties["Location"] = store_path

                if resource_type == AWS_CLOUDFORMATION_STACK:
                    properties["TemplateURL"] = store_path

        return template_dict

    @staticmethod
    def _update_built_resource(path: str, resource_properties: Dict, resource_type: str, absolute_path: str) -> None:
        if resource_type == AWS_SERVERLESS_FUNCTION and resource_properties.get("PackageType", ZIP) == ZIP:
            resource_properties["CodeUri"] = absolute_path
        if resource_type == AWS_LAMBDA_FUNCTION and resource_properties.get("PackageType", ZIP) == ZIP:
            resource_properties["Code"] = absolute_path
        if resource_type == AWS_LAMBDA_LAYERVERSION:
            resource_properties["Content"] = absolute_path
        if resource_type == AWS_SERVERLESS_LAYERVERSION:
            resource_properties["ContentUri"] = absolute_path
        if resource_type == AWS_LAMBDA_FUNCTION and resource_properties.get("PackageType", ZIP) == IMAGE:
            resource_properties["Code"] = {"ImageUri": path}
        if resource_type == AWS_SERVERLESS_FUNCTION and resource_properties.get("PackageType", ZIP) == IMAGE:
            resource_properties["ImageUri"] = path

    def _build_lambda_image(self, function_name: str, metadata: Dict, architecture: str) -> str:
        """
        Build an Lambda image

        Parameters
        ----------
        function_name str
            Name of the function (logical id or function name)
        metadata dict
            Dictionary representing the Metadata attached to the Resource in the template
        architecture : str
            The architecture type 'x86_64' and 'arm64' in AWS

        Returns
        -------
        str
            The full tag (org/repo:tag) of the image that was built
        """

        LOG.info("Building image for %s function", function_name)

        dockerfile = cast(str, metadata.get("Dockerfile"))
        docker_context = cast(str, metadata.get("DockerContext"))
        # Have a default tag if not present.
        tag = metadata.get("DockerTag", "latest")
        docker_tag = f"{function_name.lower()}:{tag}"
        docker_build_target = metadata.get("DockerBuildTarget", None)
        docker_build_args = metadata.get("DockerBuildArgs", {})

        if not dockerfile or not docker_context:
            raise DockerBuildFailed("Docker file or Docker context metadata are missed.")

        if not isinstance(docker_build_args, dict):
            raise DockerBuildFailed("DockerBuildArgs needs to be a dictionary!")

        docker_context_dir = pathlib.Path(self._base_dir, docker_context).resolve()
        if not is_docker_reachable(self._docker_client):
            raise DockerConnectionError(msg=f"Building image for {function_name} requires Docker. is Docker running?")

        if os.environ.get("SAM_BUILD_MODE") and isinstance(docker_build_args, dict):
            docker_build_args["SAM_BUILD_MODE"] = os.environ.get("SAM_BUILD_MODE")
            docker_tag = "-".join([docker_tag, docker_build_args["SAM_BUILD_MODE"]])

        if isinstance(docker_build_args, dict):
            LOG.info("Setting DockerBuildArgs: %s for %s function", docker_build_args, function_name)

        build_args = {
            "path": str(docker_context_dir),
            "dockerfile": dockerfile,
            "tag": docker_tag,
            "buildargs": docker_build_args,
            "decode": True,
            "platform": get_docker_platform(architecture),
        }
        if docker_build_target:
            build_args["target"] = cast(str, docker_build_target)

        build_logs = self._docker_client.api.build(**build_args)

        # The Docker-py low level api will stream logs back but if an exception is raised by the api
        # this is raised when accessing the generator. So we need to wrap accessing build_logs in a try: except.
        try:
            self._stream_lambda_image_build_logs(build_logs, function_name)
        except docker.errors.APIError as e:
            if e.is_server_error and "Cannot locate specified Dockerfile" in e.explanation:
                raise DockerfileOutSideOfContext(e.explanation) from e

            # Not sure what else can be raise that we should be catching but re-raising for now
            raise

        return docker_tag

    def _stream_lambda_image_build_logs(self, build_logs: List[Dict[str, str]], function_name: str) -> None:
        """
        Stream logs to the console from an Lambda image build.

        Parameters
        ----------
        build_logs generator
            A generator for the build output.
        function_name str
            Name of the function that is being built
        """
        build_log_streamer = LogStreamer(self._stream_writer)
        try:
            build_log_streamer.stream_progress(build_logs)
        except LogStreamError as ex:
            raise DockerBuildFailed(msg=f"{function_name} failed to build: {str(ex)}") from ex

    def _build_layer(
        self,
        layer_name: str,
        codeuri: str,
        specified_workflow: str,
        compatible_runtimes: List[str],
        architecture: str,
        artifact_dir: str,
        container_env_vars: Optional[Dict] = None,
        dependencies_dir: Optional[str] = None,
        download_dependencies: bool = True,
    ) -> str:
        """
        Given the layer information, this method will build the Lambda layer. Depending on the configuration
        it will either build the function in process or by spinning up a Docker container.

        Parameters
        ----------
        layer_name : str
            Name or LogicalId of the function
        codeuri : str
            Path to where the code lives
        specified_workflow : str
            The specified workflow
        compatible_runtimes : List[str]
            List of runtimes the layer build is compatible with
        architecture : str
            The architecture type 'x86_64' and 'arm64' in AWS
        artifact_dir : str
            Path to where layer will be build into.
            A subfolder will be created in this directory depending on the specified workflow.
        container_env_vars : Optional[Dict]
            An optional dictionary of environment variables to pass to the container.
        dependencies_dir: Optional[str]
            An optional string parameter which will be used in lambda builders for downloading dependencies into
            separate folder
        download_dependencies: bool
            An optional boolean parameter to inform lambda builders whether download dependencies or use previously
            downloaded ones. Default value is True.

        Returns
        -------
        str
            Path to the location where built artifacts are available
        """
        # Create the arguments to pass to the builder
        # Code is always relative to the given base directory.
        code_dir = str(pathlib.Path(self._base_dir, codeuri).resolve())

        config = get_workflow_config(None, code_dir, self._base_dir, specified_workflow)
        subfolder = get_layer_subfolder(specified_workflow)

        # artifacts directory will be created by the builder
        artifact_subdir = str(pathlib.Path(artifact_dir, subfolder))

        with osutils.mkdir_temp() as scratch_dir:
            manifest_path = self._manifest_path_override or os.path.join(code_dir, config.manifest_name)

            # By default prefer to build in-process for speed
            build_runtime = specified_workflow
            options = ApplicationBuilder._get_build_options(layer_name, config.language, None)
            if self._container_manager:
                # None key represents the global build image for all functions/layers
                if config.language == "provided":
                    LOG.warning(
                        "For container layer build, first compatible runtime is chosen as build target for container."
                    )
                    # Only set to this value if specified workflow is makefile
                    # which will result in config language as provided
                    build_runtime = compatible_runtimes[0]
                global_image = self._build_images.get(None)
                image = self._build_images.get(layer_name, global_image)
                self._build_function_on_container(
                    config,
                    code_dir,
                    artifact_subdir,
                    manifest_path,
                    build_runtime,
                    architecture,
                    options,
                    container_env_vars,
                    image,
                    is_building_layer=True,
                )
            else:
                self._build_function_in_process(
                    config,
                    code_dir,
                    artifact_subdir,
                    scratch_dir,
                    manifest_path,
                    build_runtime,
                    architecture,
                    options,
                    dependencies_dir,
                    download_dependencies,
                    True,  # dependencies for layer should always be combined
                    is_building_layer=True,
                )

            # Not including subfolder in return so that we copy subfolder, instead of copying artifacts inside it.
            return artifact_dir

    def _build_function(  # pylint: disable=R1710
        self,
        function_name: str,
        codeuri: str,
        packagetype: str,
        runtime: str,
        architecture: str,
        handler: Optional[str],
        artifact_dir: str,
        metadata: Optional[Dict] = None,
        container_env_vars: Optional[Dict] = None,
        dependencies_dir: Optional[str] = None,
        download_dependencies: bool = True,
    ) -> str:
        """
        Given the function information, this method will build the Lambda function. Depending on the configuration
        it will either build the function in process or by spinning up a Docker container.

        Parameters
        ----------
        function_name : str
            Name or LogicalId of the function
        codeuri : str
            Path to where the code lives
        packagetype : str
            The package type, 'Zip' or 'Image', see samcli/lib/utils/packagetype.py
        runtime : str
            AWS Lambda function runtime
        architecture : str
            The architecture type 'x86_64' and 'arm64' in AWS
        handler : Optional[str]
            An optional string to specify which function the handler should be
        artifact_dir: str
            Path to where function will be build into
        metadata : dict
            AWS Lambda function metadata
        container_env_vars : Optional[Dict]
            An optional dictionary of environment variables to pass to the container.
        dependencies_dir: Optional[str]
            An optional string parameter which will be used in lambda builders for downloading dependencies into
            separate folder
        download_dependencies: bool
            An optional boolean parameter to inform lambda builders whether download dependencies or use previously
            downloaded ones. Default value is True.

        Returns
        -------
        str
            Path to the location where built artifacts are available
        """
        if packagetype == IMAGE:
            # pylint: disable=fixme
            # FIXME: _build_lambda_image assumes metadata is not None, we need to throw an exception here
            return self._build_lambda_image(
                function_name=function_name, metadata=metadata, architecture=architecture  # type: ignore
            )
        if packagetype == ZIP:
            if runtime in self._deprecated_runtimes:
                message = (
                    f"Building functions with {runtime} is no longer supported by AWS SAM CLI, please "
                    f"update to a newer supported runtime. For more information please check AWS Lambda Runtime "
                    f"Support Policy: https://docs.aws.amazon.com/lambda/latest/dg/runtime-support-policy.html"
                )
                LOG.warning(self._colored.yellow(message))
                raise UnsupportedRuntimeException(f"Building functions with {runtime} is no longer supported")

            # Create the arguments to pass to the builder
            # Code is always relative to the given base directory.
            code_dir = str(pathlib.Path(self._base_dir, codeuri).resolve())

            # Determine if there was a build workflow that was specified directly in the template.
            specified_build_workflow = metadata.get("BuildMethod", None) if metadata else None

            config = get_workflow_config(runtime, code_dir, self._base_dir, specified_workflow=specified_build_workflow)

            with osutils.mkdir_temp() as scratch_dir:
                manifest_path = self._manifest_path_override or os.path.join(code_dir, config.manifest_name)

                options = ApplicationBuilder._get_build_options(
                    function_name, config.language, handler, config.dependency_manager, metadata
                )
                # By default prefer to build in-process for speed
                if self._container_manager:
                    # None represents the global build image for all functions/layers
                    global_image = self._build_images.get(None)
                    image = self._build_images.get(function_name, global_image)

                    return self._build_function_on_container(
                        config,
                        code_dir,
                        artifact_dir,
                        manifest_path,
                        runtime,
                        architecture,
                        options,
                        container_env_vars,
                        image,
                    )

                return self._build_function_in_process(
                    config,
                    code_dir,
                    artifact_dir,
                    scratch_dir,
                    manifest_path,
                    runtime,
                    architecture,
                    options,
                    dependencies_dir,
                    download_dependencies,
                    self._combine_dependencies,
                )

        # pylint: disable=fixme
        # FIXME: we need to throw an exception here, packagetype could be something else
        return  # type: ignore

    @staticmethod
    def _get_build_options(
        function_name: str,
        language: str,
        handler: Optional[str],
        dependency_manager: Optional[str] = None,
        metadata: Optional[dict] = None,
    ) -> Optional[Dict]:
        """
        Parameters
        ----------
        function_name str
            currrent function resource name
        language str
            language of the runtime
        handler str
            Handler value of the Lambda Function Resource
        dependency_manager str
            Dependency manager to check in addition to language
        metadata
            Metadata object to search for build properties
        Returns
        -------
        dict
            Dictionary that represents the options to pass to the builder workflow or None if options are not needed
        """

        if metadata and dependency_manager and dependency_manager == "npm-esbuild":
            build_props = metadata.get(BUILD_PROPERTIES, {})
            # Esbuild takes an array of entry points from which to start bundling
            # as a required argument. This corresponds to the lambda function handler.
            normalized_build_props = ResourceMetadataNormalizer.normalize_build_properties(build_props)
            if handler and not build_props.get("EntryPoints"):
                entry_points = [handler.split(".")[0]]
                normalized_build_props["entry_points"] = entry_points
            return normalized_build_props

        _build_options: Dict = {
            "go": {"artifact_executable_name": handler},
            "provided": {"build_logical_id": function_name},
        }
        return _build_options.get(language, None)

    def _build_function_in_process(
        self,
        config: CONFIG,
        source_dir: str,
        artifacts_dir: str,
        scratch_dir: str,
        manifest_path: str,
        runtime: str,
        architecture: str,
        options: Optional[Dict],
        dependencies_dir: Optional[str],
        download_dependencies: bool,
        combine_dependencies: bool,
        is_building_layer: bool = False,
    ) -> str:

        builder = LambdaBuilder(
            language=config.language,
            dependency_manager=config.dependency_manager,
            application_framework=config.application_framework,
        )

        runtime = runtime.replace(".al2", "")

        try:
            builder.build(
                source_dir,
                artifacts_dir,
                scratch_dir,
                manifest_path,
                runtime=runtime,
                executable_search_paths=config.executable_search_paths,
                mode=self._mode,
                options=options,
                architecture=architecture,
                dependencies_dir=dependencies_dir,
                download_dependencies=download_dependencies,
                combine_dependencies=combine_dependencies,
                is_building_layer=is_building_layer,
                experimental_flags=get_enabled_experimental_flags(),
            )
        except LambdaBuilderError as ex:
            raise BuildError(wrapped_from=ex.__class__.__name__, msg=str(ex)) from ex

        return artifacts_dir

    def _build_function_on_container(
        self,  # pylint: disable=too-many-locals
        config: CONFIG,
        source_dir: str,
        artifacts_dir: str,
        manifest_path: str,
        runtime: str,
        architecture: str,
        options: Optional[Dict],
        container_env_vars: Optional[Dict] = None,
        build_image: Optional[str] = None,
        is_building_layer: bool = False,
    ) -> str:
        # _build_function_on_container() is only called when self._container_manager if not None
        if not self._container_manager:
            raise RuntimeError("_build_function_on_container() is called when self._container_manager is None.")

        if not self._container_manager.is_docker_reachable:
            raise BuildInsideContainerError(
                "Docker is unreachable. Docker needs to be running to build inside a container."
            )

        container_build_supported, reason = supports_build_in_container(config)
        if not container_build_supported:
            raise ContainerBuildNotSupported(reason)

        # If we are printing debug logs in SAM CLI, the builder library should also print debug logs
        log_level = LOG.getEffectiveLevel()

        container_env_vars = container_env_vars or {}

        container = LambdaBuildContainer(
            lambda_builders_protocol_version,
            config.language,
            config.dependency_manager,
            config.application_framework,
            source_dir,
            manifest_path,
            runtime,
            architecture,
            log_level=log_level,
            optimizations=None,
            options=options,
            executable_search_paths=config.executable_search_paths,
            mode=self._mode,
            env_vars=container_env_vars,
            image=build_image,
            is_building_layer=is_building_layer,
        )

        try:
            try:
                self._container_manager.run(container)
            except docker.errors.APIError as ex:
                if "executable file not found in $PATH" in str(ex):
                    raise UnsupportedBuilderLibraryVersionError(
                        container.image, "{} executable not found in container".format(container.executable_name)
                    ) from ex

            # Container's output provides status of whether the build succeeded or failed
            # stdout contains the result of JSON-RPC call
            stdout_stream = io.BytesIO()
            # stderr contains logs printed by the builder. Stream it directly to terminal
            stderr_stream = osutils.stderr()
            container.wait_for_logs(stdout=stdout_stream, stderr=stderr_stream)

            stdout_data = stdout_stream.getvalue().decode("utf-8")
            LOG.debug("Build inside container returned response %s", stdout_data)

            response = self._parse_builder_response(stdout_data, container.image)

            # Request is successful. Now copy the artifacts back to the host
            LOG.debug("Build inside container was successful. Copying artifacts from container to host")

            # "/." is a Docker thing that instructions the copy command to download contents of the folder only
            result_dir_in_container = response["result"]["artifacts_dir"] + "/."
            container.copy(result_dir_in_container, artifacts_dir)
        finally:
            self._container_manager.stop(container)

        LOG.debug("Build inside container succeeded")
        return artifacts_dir

    @staticmethod
    def _parse_builder_response(stdout_data: str, image_name: str) -> Dict:

        try:
            response = json.loads(stdout_data)
        except Exception:
            # Invalid JSON is produced as an output only when the builder process crashed for some reason.
            # Report this as a crash
            LOG.debug("Builder crashed")
            raise

        if "error" in response:
            error = response.get("error", {})
            err_code = error.get("code")
            msg = error.get("message")

            if 400 <= err_code < 500:
                # Like HTTP 4xx - customer error
                raise BuildInsideContainerError(msg)

            if err_code == 505:
                # Like HTTP 505 error code: Version of the protocol is not supported
                # In this case, this error means that the Builder Library within the container is
                # not compatible with the version of protocol expected SAM CLI installation supports.
                # This can happen when customers have a newer container image or an older SAM CLI version.
                # https://developer.mozilla.org/en-US/docs/Web/HTTP/Status/505
                raise UnsupportedBuilderLibraryVersionError(image_name, msg)

            if err_code == -32601:
                # Default JSON Rpc Code for Method Unavailable https://www.jsonrpc.org/specification
                # This can happen if customers are using an incompatible version of builder library within the
                # container
                LOG.debug("Builder library does not support the supplied method")
                raise UnsupportedBuilderLibraryVersionError(image_name, msg)

            LOG.debug("Builder crashed")
            raise ValueError(msg)

        return cast(Dict, response)

    @staticmethod
    def _make_env_vars(
        resource: Union[Function, LayerVersion], file_env_vars: Dict, inline_env_vars: Optional[Dict]
    ) -> Dict:
        """Returns the environment variables configuration for this function

        Priority order (high to low):
        1. Function specific env vars from command line
        2. Function specific env vars from json file
        3. Global env vars from command line
        4. Global env vars from json file

        Parameters
        ----------
        resource : Union[Function, LayerVersion]
            Lambda function or layer to generate the configuration for
        file_env_vars : Dict
            The dictionary of environment variables loaded from the file
        inline_env_vars : Optional[Dict]
            The optional dictionary of environment variables defined inline


        Returns
        -------
        dictionary
            Environment variable configuration for this function

        Raises
        ------
        samcli.commands.local.lib.exceptions.OverridesNotWellDefinedError
            If the environment dict is in the wrong format to process environment vars

        """

        name = resource.name
        result = {}

        # validate and raise OverridesNotWellDefinedError
        for env_var in list((file_env_vars or {}).values()) + list((inline_env_vars or {}).values()):
            if not isinstance(env_var, dict):
                reason = "Environment variables {} in incorrect format".format(env_var)
                LOG.debug(reason)
                raise OverridesNotWellDefinedError(reason)

        if file_env_vars:
            parameter_result = file_env_vars.get("Parameters", {})
            result.update(parameter_result)

        if inline_env_vars:
            inline_parameter_result = inline_env_vars.get("Parameters", {})
            result.update(inline_parameter_result)

        if file_env_vars:
            specific_result = file_env_vars.get(name, {})
            result.update(specific_result)

        if inline_env_vars:
            inline_specific_result = inline_env_vars.get(name, {})
            result.update(inline_specific_result)

        return result<|MERGE_RESOLUTION|>--- conflicted
+++ resolved
@@ -54,24 +54,16 @@
     UnsupportedBuilderLibraryVersionError,
 )
 
-<<<<<<< HEAD
-from .workflow_config import (
-=======
 from samcli.lib.build.workflow_config import (
->>>>>>> e83ca652
     get_workflow_config,
     get_layer_subfolder,
     supports_build_in_container,
     CONFIG,
-<<<<<<< HEAD
     UnsupportedRuntimeException,
-=======
->>>>>>> e83ca652
 )
 
 LOG = logging.getLogger(__name__)
 
-<<<<<<< HEAD
 DEPRECATED_RUNTIMES: Set[str] = {
     "nodejs4.3",
     "nodejs6.10",
@@ -82,9 +74,7 @@
     "python2.7",
     "ruby2.5",
 }
-=======
 BUILD_PROPERTIES = "BuildProperties"
->>>>>>> e83ca652
 
 
 class ApplicationBuildResult(NamedTuple):

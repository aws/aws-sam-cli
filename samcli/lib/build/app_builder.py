--- conflicted
+++ resolved
@@ -30,11 +30,7 @@
 from samcli.lib.utils.stream_writer import StreamWriter
 from samcli.local.docker.lambda_build_container import LambdaBuildContainer
 from samcli.local.docker.utils import is_docker_reachable
-<<<<<<< HEAD
-from samcli.local.lambdafn.env_vars import EnvironmentVariables
-=======
 from samcli.local.docker.manager import ContainerManager
->>>>>>> f0354d30
 from .exceptions import (
     DockerConnectionError,
     DockerfileOutSideOfContext,
@@ -58,22 +54,6 @@
 
     def __init__(
         self,
-<<<<<<< HEAD
-        resources_to_build,
-        build_dir,
-        base_dir,
-        cache_dir,
-        cached=False,
-        is_building_specific_resource=False,
-        manifest_path_override=None,
-        container_manager=None,
-        parallel=False,
-        mode=None,
-        stream_writer=None,
-        docker_client=None,
-        env_vars_file=None,
-    ):
-=======
         resources_to_build: ResourcesToBuildCollector,
         build_dir: str,
         base_dir: str,
@@ -86,8 +66,8 @@
         mode: Optional[str] = None,
         stream_writer: Optional[StreamWriter] = None,
         docker_client: Optional[docker.DockerClient] = None,
+        env_vars_file: Optional[str] = None,
     ) -> None:
->>>>>>> f0354d30
         """
         Initialize the class
 
@@ -149,15 +129,10 @@
         dict
             Returns the path to where each resource was built as a map of resource's LogicalId to the path string
         """
-<<<<<<< HEAD
         build_graph = self._get_build_graph(self._env_vars_file)
-        build_strategy = DefaultBuildStrategy(build_graph, self._build_dir, self._build_function, self._build_layer)
-=======
-        build_graph = self._get_build_graph()
         build_strategy: BuildStrategy = DefaultBuildStrategy(
             build_graph, self._build_dir, self._build_function, self._build_layer
         )
->>>>>>> f0354d30
 
         if self._parallel:
             if self._cached:
@@ -186,11 +161,7 @@
 
         return build_strategy.build()
 
-<<<<<<< HEAD
-    def _get_build_graph(self, env_vars_file=None):
-=======
-    def _get_build_graph(self) -> BuildGraph:
->>>>>>> f0354d30
+    def _get_build_graph(self, env_vars_file: Optional[str] = None) -> BuildGraph:
         """
         Converts list of functions and layers into a build graph, where we can iterate on each unique build and trigger
         build
@@ -365,13 +336,9 @@
                     self._stream_writer.write(str.encode(log_stream))
                     self._stream_writer.flush()
 
-<<<<<<< HEAD
-    def _build_layer(self, layer_name, codeuri, specified_workflow, compatible_runtimes, env_vars=None):
-=======
     def _build_layer(
-        self, layer_name: str, codeuri: str, specified_workflow: str, compatible_runtimes: List[str]
+        self, layer_name: str, codeuri: str, specified_workflow: str, compatible_runtimes: List[str], env_vars: Optional[Dict]=None,
     ) -> str:
->>>>>>> f0354d30
         # Create the arguments to pass to the builder
         # Code is always relative to the given base directory.
         code_dir = str(pathlib.Path(self._base_dir, codeuri).resolve())
@@ -404,10 +371,6 @@
             return str(pathlib.Path(self._build_dir, layer_name))
 
     def _build_function(  # pylint: disable=R1710
-<<<<<<< HEAD
-        self, function_name, codeuri, packagetype, runtime, handler, artifacts_dir, metadata=None, env_vars=None,
-    ):
-=======
         self,
         function_name: str,
         codeuri: str,
@@ -416,8 +379,8 @@
         handler: Optional[str],
         artifacts_dir: str,
         metadata: Optional[Dict] = None,
+        env_vars: Optional[Dict] = None,
     ) -> str:
->>>>>>> f0354d30
         """
         Given the function information, this method will build the Lambda function. Depending on the configuration
         it will either build the function in process or by spinning up a Docker container.
@@ -543,17 +506,6 @@
 
     def _build_function_on_container(
         self,  # pylint: disable=too-many-locals
-<<<<<<< HEAD
-        config,
-        source_dir,
-        artifacts_dir,
-        scratch_dir,
-        manifest_path,
-        runtime,
-        options,
-        env_vars=None,
-    ):
-=======
         config: CONFIG,
         source_dir: str,
         artifacts_dir: str,
@@ -561,11 +513,11 @@
         manifest_path: str,
         runtime: str,
         options: Optional[Dict],
+        env_vars: Optional[str] = None,
     ) -> str:
         # _build_function_on_container() is only called when self._container_manager if not None
         if not self._container_manager:
             raise RuntimeError("_build_function_on_container() is called when self._container_manager is None.")
->>>>>>> f0354d30
 
         if not self._container_manager.is_docker_reachable:
             raise BuildInsideContainerError(
@@ -668,8 +620,7 @@
             LOG.debug("Builder crashed")
             raise ValueError(msg)
 
-<<<<<<< HEAD
-        return response
+        return cast(Dict, response)
 
     @staticmethod
     def _get_env_vars_value(filename):
@@ -738,7 +689,4 @@
 
             return overrides
 
-        return None
-=======
-        return cast(Dict, response)
->>>>>>> f0354d30
+        return None
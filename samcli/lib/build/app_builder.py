"""
Builds the application
"""

import os
import io
import json
import logging
import pathlib
import shutil

import docker
from aws_lambda_builders.builder import LambdaBuilder
from aws_lambda_builders.exceptions import LambdaBuilderError
from aws_lambda_builders import RPC_PROTOCOL_VERSION as lambda_builders_protocol_version

import samcli.lib.utils.osutils as osutils
from samcli.lib.utils.colors import Colored
from samcli.commands.build.exceptions import MissingBuildMethodException
from samcli.lib.providers.sam_base_provider import SamBaseProvider
from samcli.lib.build.build_graph import BuildDefinition, BuildGraph
from samcli.local.docker.lambda_build_container import LambdaBuildContainer
from .workflow_config import get_workflow_config, get_layer_subfolder, supports_build_in_container
from ..utils.hash import dir_checksum

LOG = logging.getLogger(__name__)


class UnsupportedBuilderLibraryVersionError(Exception):

    def __init__(self, container_name, error_msg):
        msg = "You are running an outdated version of Docker container '{container_name}' that is not compatible with" \
              "this version of SAM CLI. Please upgrade to continue to continue with build. Reason: '{error_msg}'"
        Exception.__init__(self, msg.format(container_name=container_name, error_msg=error_msg))


class ContainerBuildNotSupported(Exception):
    pass


class BuildError(Exception):

    def __init__(self, wrapped_from, msg):
        self.wrapped_from = wrapped_from
        Exception.__init__(self, msg)


class BuildInsideContainerError(Exception):
    pass


class ApplicationBuilder:
    """
    Class to build an entire application. Currently, this class builds Lambda functions only, but there is nothing that
    is stopping this class from supporting other resource types. Building in context of Lambda functions refer to
    converting source code into artifacts that can be run on AWS Lambda
    """

    def __init__(self,
                 resources_to_build,
                 build_dir,
                 base_dir,
<<<<<<< HEAD
                 cache_dir,
                 cached,
=======
>>>>>>> c125d26a
                 is_building_specific_resource=False,
                 manifest_path_override=None,
                 container_manager=None,
                 parallel=False,
                 mode=None):
        """
        Initialize the class

        Parameters
        ----------
        functions_to_build: Iterator
            Iterator that can vend out functions available in the SAM template

        build_dir : str
            Path to the directory where we will be storing built artifacts

        base_dir : str
            Path to a folder. Use this folder as the root to resolve relative source code paths against

        is_building_specific_resource : boolean
            Whether customer requested to build a specific resource alone in isolation,
            by specifying function_identifier to the build command.
            Ex: sam build MyServerlessFunction

        container_manager : samcli.local.docker.manager.ContainerManager
            Optional. If provided, we will attempt to build inside a Docker Container

        parallel : bool
            Optional. Set to True to build each function in parallel to improve performance

        mode : str
            Optional, name of the build mode to use ex: 'debug'
        """
        self._resources_to_build = resources_to_build
        self._build_dir = build_dir
        self._base_dir = base_dir
        self._cache_dir = cache_dir
        self._cached = cached
        self._manifest_path_override = manifest_path_override
        self._is_building_specific_resource = is_building_specific_resource

        self._container_manager = container_manager
        self._parallel = parallel
        self._mode = mode

        self._deprecated_runtimes = {"nodejs4.3", "nodejs6.10", "nodejs8.10", "dotnetcore2.0"}
        self._colored = Colored()

    def build(self):
        """
        Build the entire application

        Returns
        -------
        dict
            Returns the path to where each resource was built as a map of resource's LogicalId to the path string
        """

        result = self._build_functions()

        for layer in self._resources_to_build.layers:
            LOG.info("Building layer '%s'", layer.name)
            if layer.build_method is None:
                raise MissingBuildMethodException(
                    f"Layer {layer.name} cannot be build without BuildMethod. Please provide BuildMethod in Metadata.")
            result[layer.name] = self._build_layer(layer.name,
                                                   layer.codeuri,
                                                   layer.build_method,
                                                   layer.compatible_runtimes)

        return result

    def _get_build_graph(self):
        """
        Converts list of functions into a build graph, where we can iterate on each unique build and trigger build
        :return: BuildGraph, which represents list of unique build definitions
        """
        build_graph = BuildGraph(self._build_dir)
        functions = self._resources_to_build.functions
        for function in functions:
<<<<<<< HEAD
            code_dir = str(pathlib.Path(self._base_dir, function.codeuri).resolve())
            source_md5 = dir_checksum(code_dir)
            build_details = BuildDefinition(function.runtime, function.codeuri, function.metadata, source_md5)
=======
            build_details = BuildDefinition(function.runtime, function.codeuri, function.metadata)
>>>>>>> c125d26a
            build_graph.put_build_definition(build_details, function)

        build_graph.clean_redundant_functions_and_update(not self._is_building_specific_resource)
        return build_graph

    def _build_functions(self):
        """
        Iterates through build graph and runs each unique build and copies outcome to the corresponding function folder
        """
<<<<<<< HEAD
        if self._cached:
            function_build_results = self._build_functions_with_cache()
        else:
            function_build_results = self._build_functions_without_cache()
        return function_build_results

    def _build_functions_with_cache(self):
        build_graph = self._get_build_graph()
        build_definitions = build_graph.get_build_definitions()
        function_build_results = {}
        uuids = set()

        for build_definition in build_definitions:
            uuids.add(build_definition.get_uuid())
            LOG.info("Building codeuri: %s runtime: %s metadata: %s functions: %s",
                     build_definition.codeuri, build_definition.runtime, build_definition.metadata,
                     [function.name for function in build_definition.functions])
            with osutils.mkdir_temp() as temporary_build_dir:
                LOG.debug("Building to following folder %s", temporary_build_dir)

                code_dir = str(pathlib.Path(self._base_dir, build_definition.codeuri).resolve())
                source_md5 = dir_checksum(code_dir)
                cache_function_dir = pathlib.Path(self._cache_dir, build_definition.get_uuid())
                if not cache_function_dir.exists() or build_definition.get_source_md5() != source_md5:
                    self._build_function(build_definition.get_function_name(),
                                         build_definition.codeuri,
                                         build_definition.runtime,
                                         build_definition.get_handler_name(),
                                         temporary_build_dir,
                                         build_definition.metadata)
                    if cache_function_dir.exists():
                        shutil.rmtree(str(cache_function_dir))
                    build_definition.set_source_md5(source_md5)
                    osutils.copytree(temporary_build_dir, cache_function_dir)

                for function in build_definition.functions:
                    # artifacts directory will be created by the builder
                    artifacts_dir = str(pathlib.Path(self._build_dir, function.name))
                    LOG.debug("Copying artifacts from %s to %s", cache_function_dir, artifacts_dir)
                    osutils.copytree(cache_function_dir, artifacts_dir)
                    function_build_results[function.name] = artifacts_dir

        for cache_dir in pathlib.Path(self._cache_dir).iterdir():
            if cache_dir.name not in uuids:
                shutil.rmtree(pathlib.Path(self._cache_dir, cache_dir.name))

        build_graph.clean_redundant_functions_and_update(not self._is_building_specific_resource)
        return function_build_results

    def _build_functions_without_cache(self):
        build_graph = self._get_build_graph()
        build_definitions = build_graph.get_build_definitions()
        function_build_results = {}

        for build_definition in build_definitions:
=======
        build_graph = self._get_build_graph()
        function_build_results = {}

        for build_definition in build_graph.get_build_definitions():
>>>>>>> c125d26a
            LOG.info("Building codeuri: %s runtime: %s metadata: %s functions: %s",
                     build_definition.codeuri, build_definition.runtime, build_definition.metadata,
                     [function.name for function in build_definition.functions])
            with osutils.mkdir_temp() as temporary_build_dir:
                LOG.debug("Building to following folder %s", temporary_build_dir)
<<<<<<< HEAD

=======
>>>>>>> c125d26a
                self._build_function(build_definition.get_function_name(),
                                     build_definition.codeuri,
                                     build_definition.runtime,
                                     build_definition.get_handler_name(),
                                     temporary_build_dir,
                                     build_definition.metadata)

                for function in build_definition.functions:
                    # artifacts directory will be created by the builder
                    artifacts_dir = str(pathlib.Path(self._build_dir, function.name))
                    LOG.debug("Copying artifacts from %s to %s", temporary_build_dir, artifacts_dir)
                    osutils.copytree(temporary_build_dir, artifacts_dir)
                    function_build_results[function.name] = artifacts_dir

        return function_build_results

    def update_template(self, template_dict, original_template_path, built_artifacts):
        """
        Given the path to built artifacts, update the template to point appropriate resource CodeUris to the artifacts
        folder

        Parameters
        ----------
        template_dict
        original_template_path : str
            Path where the template file will be written to

        built_artifacts : dict
            Map of LogicalId of a resource to the path where the the built artifacts for this resource lives

        Returns
        -------
        dict
            Updated template
        """

        original_dir = os.path.dirname(original_template_path)

        for logical_id, resource in template_dict.get("Resources", {}).items():

            if logical_id not in built_artifacts:
                # this resource was not built. So skip it
                continue

            # Artifacts are written relative  the template because it makes the template portable
            #   Ex: A CI/CD pipeline build stage could zip the output folder and pass to a
            #   package stage running on a different machine
            artifact_relative_path = os.path.relpath(built_artifacts[logical_id], original_dir)

            resource_type = resource.get("Type")
            properties = resource.setdefault("Properties", {})
            if resource_type == SamBaseProvider.SERVERLESS_FUNCTION:
                properties["CodeUri"] = artifact_relative_path

            if resource_type == SamBaseProvider.LAMBDA_FUNCTION:
                properties["Code"] = artifact_relative_path

            if resource_type in [SamBaseProvider.SERVERLESS_LAYER, SamBaseProvider.LAMBDA_LAYER]:
                properties["ContentUri"] = artifact_relative_path

        return template_dict

    def _build_layer(self, layer_name, codeuri, specified_workflow, compatible_runtimes):
        # Create the arguments to pass to the builder
        # Code is always relative to the given base directory.
        code_dir = str(pathlib.Path(self._base_dir, codeuri).resolve())

        config = get_workflow_config(None, code_dir, self._base_dir, specified_workflow)
        subfolder = get_layer_subfolder(specified_workflow)

        # artifacts directory will be created by the builder
        artifacts_dir = str(pathlib.Path(self._build_dir, layer_name, subfolder))

        with osutils.mkdir_temp() as scratch_dir:
            manifest_path = self._manifest_path_override or os.path.join(code_dir, config.manifest_name)

            # By default prefer to build in-process for speed
            build_runtime = specified_workflow
            build_method = self._build_function_in_process
            if self._container_manager:
                build_method = self._build_function_on_container
                if config.language == "provided":
                    LOG.warning(
                        "For container layer build, first compatible runtime is chosen as build target for container.")
                    # Only set to this value if specified workflow is makefile which will result in config language as provided
                    build_runtime = compatible_runtimes[0]
            options = ApplicationBuilder._get_build_options(layer_name, config.language, None)

            build_method(config,
                         code_dir,
                         artifacts_dir,
                         scratch_dir,
                         manifest_path,
                         build_runtime,
                         options)
            # Not including subfolder in return so that we copy subfolder, instead of copying artifacts inside it.
            return str(pathlib.Path(self._build_dir, layer_name))

    def _build_function(self, function_name, codeuri, runtime, handler, artifacts_dir, metadata=None):
        """
        Given the function information, this method will build the Lambda function. Depending on the configuration
        it will either build the function in process or by spinning up a Docker container.

        Parameters
        ----------
        function_name : str
            Name or LogicalId of the function

        codeuri : str
            Path to where the code lives

        runtime : str
            AWS Lambda function runtime

        artifacts_dir: str
            Path to where function will be build into

        metadata : dict
            AWS Lambda function metadata

        Returns
        -------
        str
            Path to the location where built artifacts are available
        """

        if runtime in self._deprecated_runtimes:
            message = f"WARNING: {runtime} is no longer supported by AWS Lambda, please update to a newer supported runtime. SAM CLI " \
                      f"will drop support for all deprecated runtimes {self._deprecated_runtimes} on May 1st. " \
                      f"See issue: https://github.com/awslabs/aws-sam-cli/issues/1934 for more details."
            LOG.warning(self._colored.yellow(message))

        # Create the arguments to pass to the builder
        # Code is always relative to the given base directory.
        code_dir = str(pathlib.Path(self._base_dir, codeuri).resolve())

        # Determine if there was a build workflow that was specified directly in the template.
        specified_build_workflow = metadata.get("BuildMethod", None) if metadata else None

        config = get_workflow_config(runtime, code_dir, self._base_dir, specified_workflow=specified_build_workflow)

        with osutils.mkdir_temp() as scratch_dir:
            manifest_path = self._manifest_path_override or os.path.join(code_dir, config.manifest_name)

            # By default prefer to build in-process for speed
            build_method = self._build_function_in_process
            if self._container_manager:
                build_method = self._build_function_on_container

            options = ApplicationBuilder._get_build_options(function_name, config.language, handler)

            return build_method(config,
                                code_dir,
                                artifacts_dir,
                                scratch_dir,
                                manifest_path,
                                runtime,
                                options)

    @staticmethod
    def _get_build_options(function_name, language, handler):
        """
        Parameters
        ----------
        function_name str
            currrent function resource name
        language str
            language of the runtime
        handler str
            Handler value of the Lambda Function Resource
        Returns
        -------
        dict
            Dictionary that represents the options to pass to the builder workflow or None if options are not needed
        """

        _build_options = {
            'go': {'artifact_executable_name': handler},
            'provided': {'build_logical_id': function_name}
        }
        return _build_options.get(language, None)

    def _build_function_in_process(self,
                                   config,
                                   source_dir,
                                   artifacts_dir,
                                   scratch_dir,
                                   manifest_path,
                                   runtime,
                                   options):

        builder = LambdaBuilder(language=config.language,
                                dependency_manager=config.dependency_manager,
                                application_framework=config.application_framework)

        runtime = runtime.replace(".al2", "")

        try:
            builder.build(source_dir,
                          artifacts_dir,
                          scratch_dir,
                          manifest_path,
                          runtime=runtime,
                          executable_search_paths=config.executable_search_paths,
                          mode=self._mode,
                          options=options)
        except LambdaBuilderError as ex:
            raise BuildError(wrapped_from=ex.__class__.__name__, msg=str(ex))

        return artifacts_dir

    def _build_function_on_container(self,  # pylint: disable=too-many-locals
                                     config,
                                     source_dir,
                                     artifacts_dir,
                                     scratch_dir,
                                     manifest_path,
                                     runtime,
                                     options):

        if not self._container_manager.is_docker_reachable:
            raise BuildInsideContainerError(
                "Docker is unreachable. Docker needs to be running to build inside a container.")

        container_build_supported, reason = supports_build_in_container(config)
        if not container_build_supported:
            raise ContainerBuildNotSupported(reason)

        # If we are printing debug logs in SAM CLI, the builder library should also print debug logs
        log_level = LOG.getEffectiveLevel()

        container = LambdaBuildContainer(lambda_builders_protocol_version,
                                         config.language,
                                         config.dependency_manager,
                                         config.application_framework,
                                         source_dir,
                                         manifest_path,
                                         runtime,
                                         log_level=log_level,
                                         optimizations=None,
                                         options=options,
                                         executable_search_paths=config.executable_search_paths,
                                         mode=self._mode)

        try:
            try:
                self._container_manager.run(container)
            except docker.errors.APIError as ex:
                if "executable file not found in $PATH" in str(ex):
                    raise UnsupportedBuilderLibraryVersionError(container.image,
                                                                "{} executable not found in container"
                                                                .format(container.executable_name))

            # Container's output provides status of whether the build succeeded or failed
            # stdout contains the result of JSON-RPC call
            stdout_stream = io.BytesIO()
            # stderr contains logs printed by the builder. Stream it directly to terminal
            stderr_stream = osutils.stderr()
            container.wait_for_logs(stdout=stdout_stream, stderr=stderr_stream)

            stdout_data = stdout_stream.getvalue().decode('utf-8')
            LOG.debug("Build inside container returned response %s", stdout_data)

            response = self._parse_builder_response(stdout_data, container.image)

            # Request is successful. Now copy the artifacts back to the host
            LOG.debug("Build inside container was successful. Copying artifacts from container to host")

            # "/." is a Docker thing that instructions the copy command to download contents of the folder only
            result_dir_in_container = response["result"]["artifacts_dir"] + "/."
            container.copy(result_dir_in_container, artifacts_dir)
        finally:
            self._container_manager.stop(container)

        LOG.debug("Build inside container succeeded")
        return artifacts_dir

    @staticmethod
    def _parse_builder_response(stdout_data, image_name):

        try:
            response = json.loads(stdout_data)
        except Exception:
            # Invalid JSON is produced as an output only when the builder process crashed for some reason.
            # Report this as a crash
            LOG.debug("Builder crashed")
            raise

        if "error" in response:
            error = response.get("error", {})
            err_code = error.get("code")
            msg = error.get("message")

            if 400 <= err_code < 500:
                # Like HTTP 4xx - customer error
                raise BuildInsideContainerError(msg)

            if err_code == 505:
                # Like HTTP 505 error code: Version of the protocol is not supported
                # In this case, this error means that the Builder Library within the container is
                # not compatible with the version of protocol expected SAM CLI installation supports.
                # This can happen when customers have a newer container image or an older SAM CLI version.
                # https://developer.mozilla.org/en-US/docs/Web/HTTP/Status/505
                raise UnsupportedBuilderLibraryVersionError(image_name, msg)

            if err_code == -32601:
                # Default JSON Rpc Code for Method Unavailable https://www.jsonrpc.org/specification
                # This can happen if customers are using an incompatible version of builder library within the
                # container
                LOG.debug("Builder library does not support the supplied method")
                raise UnsupportedBuilderLibraryVersionError(image_name, msg)

            LOG.debug("Builder crashed")
            raise ValueError(msg)

        return response<|MERGE_RESOLUTION|>--- conflicted
+++ resolved
@@ -60,11 +60,8 @@
                  resources_to_build,
                  build_dir,
                  base_dir,
-<<<<<<< HEAD
                  cache_dir,
                  cached,
-=======
->>>>>>> c125d26a
                  is_building_specific_resource=False,
                  manifest_path_override=None,
                  container_manager=None,
@@ -145,13 +142,9 @@
         build_graph = BuildGraph(self._build_dir)
         functions = self._resources_to_build.functions
         for function in functions:
-<<<<<<< HEAD
             code_dir = str(pathlib.Path(self._base_dir, function.codeuri).resolve())
             source_md5 = dir_checksum(code_dir)
             build_details = BuildDefinition(function.runtime, function.codeuri, function.metadata, source_md5)
-=======
-            build_details = BuildDefinition(function.runtime, function.codeuri, function.metadata)
->>>>>>> c125d26a
             build_graph.put_build_definition(build_details, function)
 
         build_graph.clean_redundant_functions_and_update(not self._is_building_specific_resource)
@@ -161,7 +154,6 @@
         """
         Iterates through build graph and runs each unique build and copies outcome to the corresponding function folder
         """
-<<<<<<< HEAD
         if self._cached:
             function_build_results = self._build_functions_with_cache()
         else:
@@ -217,21 +209,11 @@
         function_build_results = {}
 
         for build_definition in build_definitions:
-=======
-        build_graph = self._get_build_graph()
-        function_build_results = {}
-
-        for build_definition in build_graph.get_build_definitions():
->>>>>>> c125d26a
             LOG.info("Building codeuri: %s runtime: %s metadata: %s functions: %s",
                      build_definition.codeuri, build_definition.runtime, build_definition.metadata,
                      [function.name for function in build_definition.functions])
             with osutils.mkdir_temp() as temporary_build_dir:
                 LOG.debug("Building to following folder %s", temporary_build_dir)
-<<<<<<< HEAD
-
-=======
->>>>>>> c125d26a
                 self._build_function(build_definition.get_function_name(),
                                      build_definition.codeuri,
                                      build_definition.runtime,

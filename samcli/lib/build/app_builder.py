"""
Builds the application
"""
import os
import io
import json
import logging
import pathlib
from typing import List, Optional, Dict, cast, Union, NamedTuple, Set

import docker
import docker.errors
from aws_lambda_builders import (
    RPC_PROTOCOL_VERSION as lambda_builders_protocol_version,
    __version__ as lambda_builders_version,
)
from aws_lambda_builders.builder import LambdaBuilder
from aws_lambda_builders.exceptions import LambdaBuilderError

from samcli.commands.local.lib.exceptions import OverridesNotWellDefinedError
from samcli.lib.build.build_graph import FunctionBuildDefinition, LayerBuildDefinition, BuildGraph
from samcli.lib.build.build_strategy import (
    DefaultBuildStrategy,
    CachedOrIncrementalBuildStrategyWrapper,
    ParallelBuildStrategy,
    BuildStrategy,
)
from samcli.lib.utils.resources import (
    AWS_CLOUDFORMATION_STACK,
    AWS_LAMBDA_FUNCTION,
    AWS_LAMBDA_LAYERVERSION,
    AWS_SERVERLESS_APPLICATION,
    AWS_SERVERLESS_FUNCTION,
    AWS_SERVERLESS_LAYERVERSION,
)
from samcli.lib.samlib.resource_metadata_normalizer import ResourceMetadataNormalizer
from samcli.lib.docker.log_streamer import LogStreamer, LogStreamError
from samcli.lib.providers.provider import ResourcesToBuildCollector, Function, get_full_path, Stack, LayerVersion
from samcli.lib.utils.colors import Colored
from samcli.lib.utils import osutils
from samcli.lib.utils.packagetype import IMAGE, ZIP
from samcli.lib.utils.stream_writer import StreamWriter
from samcli.local.docker.lambda_build_container import LambdaBuildContainer
from samcli.local.docker.utils import is_docker_reachable, get_docker_platform
from samcli.local.docker.manager import ContainerManager
from samcli.commands._utils.experimental import get_enabled_experimental_flags
from samcli.lib.build.exceptions import (
    DockerConnectionError,
    DockerfileOutSideOfContext,
    DockerBuildFailed,
    BuildError,
    BuildInsideContainerError,
    ContainerBuildNotSupported,
    UnsupportedBuilderLibraryVersionError,
)

from samcli.lib.build.workflow_config import (
    get_workflow_config,
    get_layer_subfolder,
    supports_build_in_container,
    CONFIG,
    UnsupportedRuntimeException,
)

LOG = logging.getLogger(__name__)

DEPRECATED_RUNTIMES: Set[str] = {
    "nodejs4.3",
    "nodejs6.10",
    "nodejs8.10",
    "nodejs10.x",
    "dotnetcore2.0",
    "dotnetcore2.1",
    "python2.7",
    "ruby2.5",
}
BUILD_PROPERTIES = "BuildProperties"


class ApplicationBuildResult(NamedTuple):
    """
    Result of the application build, build_graph and the built artifacts in dictionary
    """

    build_graph: BuildGraph
    artifacts: Dict[str, str]


class ApplicationBuilder:
    """
    Class to build an entire application. Currently, this class builds Lambda functions only, but there is nothing that
    is stopping this class from supporting other resource types. Building in context of Lambda functions refer to
    converting source code into artifacts that can be run on AWS Lambda
    """

    def __init__(
        self,
        resources_to_build: ResourcesToBuildCollector,
        build_dir: str,
        base_dir: str,
        cache_dir: str,
        cached: bool = False,
        is_building_specific_resource: bool = False,
        manifest_path_override: Optional[str] = None,
        container_manager: Optional[ContainerManager] = None,
        parallel: bool = False,
        mode: Optional[str] = None,
        stream_writer: Optional[StreamWriter] = None,
        docker_client: Optional[docker.DockerClient] = None,
        container_env_var: Optional[Dict] = None,
        container_env_var_file: Optional[str] = None,
        container_dir_mount: Optional[Dict] = None,
        build_images: Optional[Dict] = None,
        combine_dependencies: bool = True,
    ) -> None:
        """
        Initialize the class

        Parameters
        ----------
        resources_to_build: Iterator
            Iterator that can vend out resources available in the SAM template
        build_dir : str
            Path to the directory where we will be storing built artifacts
        base_dir : str
            Path to a folder. Use this folder as the root to resolve relative source code paths against
        cache_dir : str
            Path to a the directory where we will be caching built artifacts
        cached:
            Optional. Set to True to build each function with cache to improve performance
        is_building_specific_resource : boolean
            Whether customer requested to build a specific resource alone in isolation,
            by specifying function_identifier to the build command.
            Ex: sam build MyServerlessFunction
        manifest_path_override : Optional[str]
            Optional path to manifest file to replace the default one
        container_manager : samcli.local.docker.manager.ContainerManager
            Optional. If provided, we will attempt to build inside a Docker Container
        parallel : bool
            Optional. Set to True to build each function in parallel to improve performance
        mode : str
            Optional, name of the build mode to use ex: 'debug'
        stream_writer : Optional[StreamWriter]
            An optional stream writer to accept stderr output
        docker_client : Optional[docker.DockerClient]
            An optional Docker client object to replace the default one loaded from env
        container_env_var : Optional[Dict]
            An optional dictionary of environment variables to pass to the container
        container_env_var_file : Optional[str]
            An optional path to file that contains environment variables to pass to the container
        container_dir_mount : Optional[Dict]
            An optional dictionary of locations to be mounted into the container
        build_images : Optional[Dict]
            An optional dictionary of build images to be used for building functions
        combine_dependencies: bool
            An optional bool parameter to inform lambda builders whether we should separate the source code and
            dependencies or not.
        """
        self._resources_to_build = resources_to_build
        self._build_dir = build_dir
        self._base_dir = base_dir
        self._cache_dir = cache_dir
        self._cached = cached
        self._manifest_path_override = manifest_path_override
        self._is_building_specific_resource = is_building_specific_resource

        self._container_manager = container_manager
        self._parallel = parallel
        self._mode = mode
        self._stream_writer = stream_writer if stream_writer else StreamWriter(stream=osutils.stderr(), auto_flush=True)
        self._docker_client = docker_client if docker_client else docker.from_env()

        self._deprecated_runtimes = DEPRECATED_RUNTIMES
        self._colored = Colored()
        self._container_env_var = container_env_var
        self._container_env_var_file = container_env_var_file
        self._container_dir_mount = container_dir_mount
        self._build_images = build_images or {}
        self._combine_dependencies = combine_dependencies

    def build(self) -> ApplicationBuildResult:
        """
        Build the entire application

        Returns
        -------
        ApplicationBuildResult
            Returns the build graph and the path to where each resource was built as a map of resource's LogicalId
            to the path string
        """
        build_graph = self._get_build_graph(self._container_env_var, self._container_env_var_file)
        build_strategy: BuildStrategy = DefaultBuildStrategy(
            build_graph, self._build_dir, self._build_function, self._build_layer
        )

        if self._parallel:
            if self._cached:
                build_strategy = ParallelBuildStrategy(
                    build_graph,
                    CachedOrIncrementalBuildStrategyWrapper(
                        build_graph,
                        build_strategy,
                        self._base_dir,
                        self._build_dir,
                        self._cache_dir,
                        self._manifest_path_override,
                        self._is_building_specific_resource,
                    ),
                )
            else:
                build_strategy = ParallelBuildStrategy(build_graph, build_strategy)
        elif self._cached:
            build_strategy = CachedOrIncrementalBuildStrategyWrapper(
                build_graph,
                build_strategy,
                self._base_dir,
                self._build_dir,
                self._cache_dir,
                self._manifest_path_override,
                self._is_building_specific_resource,
            )

        return ApplicationBuildResult(build_graph, build_strategy.build())

    def _get_build_graph(
        self, inline_env_vars: Optional[Dict] = None, env_vars_file: Optional[str] = None
    ) -> BuildGraph:
        """
        Converts list of functions and layers into a build graph, where we can iterate on each unique build and trigger
        build
        :return: BuildGraph, which represents list of unique build definitions
        """
        build_graph = BuildGraph(self._build_dir)
        functions = self._resources_to_build.functions
        layers = self._resources_to_build.layers
        file_env_vars = {}
        if env_vars_file:
            try:
                with open(env_vars_file, "r", encoding="utf-8") as fp:
                    file_env_vars = json.load(fp)
            except Exception as ex:
                raise IOError(
                    "Could not read environment variables overrides from file {}: {}".format(env_vars_file, str(ex))
                ) from ex

        # TODO --container-dir-mounts are passed as global. There's no way to mount different directories depending
        # on which function/layer is being built. In case of --container-env-var this is possible using
        # Function1.VAR=VAL syntax. Perhaps such mechanism should be implemented for --container-dir-mounts too?
        for function in functions:
            container_env_vars = self._make_env_vars(function, file_env_vars, inline_env_vars)
            function_build_details = FunctionBuildDefinition(
                function.runtime,
                function.codeuri,
                function.packagetype,
                function.architecture,
                function.metadata,
<<<<<<< HEAD
                dir_mounts=self._container_dir_mount,
=======
                function.handler,
>>>>>>> 59d82ec6
                env_vars=container_env_vars,
            )
            build_graph.put_function_build_definition(function_build_details, function)

        for layer in layers:
            container_env_vars = self._make_env_vars(layer, file_env_vars, inline_env_vars)

            layer_build_details = LayerBuildDefinition(
                layer.full_path,
                layer.codeuri,
                layer.build_method,
                layer.compatible_runtimes,
                layer.build_architecture,
                dir_mounts=self._container_dir_mount,
                env_vars=container_env_vars,
            )
            build_graph.put_layer_build_definition(layer_build_details, layer)

        build_graph.clean_redundant_definitions_and_update(not self._is_building_specific_resource)
        return build_graph

    @staticmethod
    def update_template(
        stack: Stack,
        built_artifacts: Dict[str, str],
        stack_output_template_path_by_stack_path: Dict[str, str],
    ) -> Dict:
        """
        Given the path to built artifacts, update the template to point appropriate resource CodeUris to the artifacts
        folder

        Parameters
        ----------
        stack: Stack
            The stack object representing the template
        built_artifacts : dict
            Map of LogicalId of a resource to the path where the the built artifacts for this resource lives
        stack_output_template_path_by_stack_path: Dict[str, str]
            A dictionary contains where the template of each stack will be written to

        Returns
        -------
        dict
            Updated template
        """

        original_dir = pathlib.Path(stack.location).parent.resolve()

        template_dict = stack.template_dict
        normalized_resources = stack.resources
        for logical_id, resource in template_dict.get("Resources", {}).items():
            resource_iac_id = ResourceMetadataNormalizer.get_resource_id(resource, logical_id)
            full_path = get_full_path(stack.stack_path, resource_iac_id)
            has_build_artifact = full_path in built_artifacts
            is_stack = full_path in stack_output_template_path_by_stack_path

            if not has_build_artifact and not is_stack:
                # this resource was not built or a nested stack.
                # So skip it because there is no path/uri to update
                continue

            # clone normalized metadata from stack.resources only to built resources
            normalized_metadata = normalized_resources.get(logical_id, {}).get("Metadata")
            if normalized_metadata:
                resource["Metadata"] = normalized_metadata

            resource_type = resource.get("Type")
            properties = resource.setdefault("Properties", {})

            absolute_output_path = pathlib.Path(
                built_artifacts[full_path]
                if has_build_artifact
                else stack_output_template_path_by_stack_path[full_path]
            ).resolve()
            # Default path to absolute path of the artifact
            store_path = str(absolute_output_path)

            # In Windows, if template and artifacts are in two different drives, relpath will fail
            if original_dir.drive == absolute_output_path.drive:
                # Artifacts are written relative  the template because it makes the template portable
                #   Ex: A CI/CD pipeline build stage could zip the output folder and pass to a
                #   package stage running on a different machine
                store_path = os.path.relpath(absolute_output_path, original_dir)

            if has_build_artifact:
                ApplicationBuilder._update_built_resource(
                    built_artifacts[full_path], properties, resource_type, store_path
                )

            if is_stack:
                if resource_type == AWS_SERVERLESS_APPLICATION:
                    properties["Location"] = store_path

                if resource_type == AWS_CLOUDFORMATION_STACK:
                    properties["TemplateURL"] = store_path

        return template_dict

    @staticmethod
    def _update_built_resource(path: str, resource_properties: Dict, resource_type: str, absolute_path: str) -> None:
        if resource_type == AWS_SERVERLESS_FUNCTION and resource_properties.get("PackageType", ZIP) == ZIP:
            resource_properties["CodeUri"] = absolute_path
        if resource_type == AWS_LAMBDA_FUNCTION and resource_properties.get("PackageType", ZIP) == ZIP:
            resource_properties["Code"] = absolute_path
        if resource_type == AWS_LAMBDA_LAYERVERSION:
            resource_properties["Content"] = absolute_path
        if resource_type == AWS_SERVERLESS_LAYERVERSION:
            resource_properties["ContentUri"] = absolute_path
        if resource_type == AWS_LAMBDA_FUNCTION and resource_properties.get("PackageType", ZIP) == IMAGE:
            resource_properties["Code"] = {"ImageUri": path}
        if resource_type == AWS_SERVERLESS_FUNCTION and resource_properties.get("PackageType", ZIP) == IMAGE:
            resource_properties["ImageUri"] = path

    def _build_lambda_image(self, function_name: str, metadata: Dict, architecture: str) -> str:
        """
        Build an Lambda image

        Parameters
        ----------
        function_name str
            Name of the function (logical id or function name)
        metadata dict
            Dictionary representing the Metadata attached to the Resource in the template
        architecture : str
            The architecture type 'x86_64' and 'arm64' in AWS

        Returns
        -------
        str
            The full tag (org/repo:tag) of the image that was built
        """

        LOG.info("Building image for %s function", function_name)

        dockerfile = cast(str, metadata.get("Dockerfile"))
        docker_context = cast(str, metadata.get("DockerContext"))
        # Have a default tag if not present.
        tag = metadata.get("DockerTag", "latest")
        docker_tag = f"{function_name.lower()}:{tag}"
        docker_build_target = metadata.get("DockerBuildTarget", None)
        docker_build_args = metadata.get("DockerBuildArgs", {})

        if not dockerfile or not docker_context:
            raise DockerBuildFailed("Docker file or Docker context metadata are missed.")

        if not isinstance(docker_build_args, dict):
            raise DockerBuildFailed("DockerBuildArgs needs to be a dictionary!")

        docker_context_dir = pathlib.Path(self._base_dir, docker_context).resolve()
        if not is_docker_reachable(self._docker_client):
            raise DockerConnectionError(msg=f"Building image for {function_name} requires Docker. is Docker running?")

        if os.environ.get("SAM_BUILD_MODE") and isinstance(docker_build_args, dict):
            docker_build_args["SAM_BUILD_MODE"] = os.environ.get("SAM_BUILD_MODE")
            docker_tag = "-".join([docker_tag, docker_build_args["SAM_BUILD_MODE"]])

        if isinstance(docker_build_args, dict):
            LOG.info("Setting DockerBuildArgs: %s for %s function", docker_build_args, function_name)

        build_args = {
            "path": str(docker_context_dir),
            "dockerfile": dockerfile,
            "tag": docker_tag,
            "buildargs": docker_build_args,
            "decode": True,
            "platform": get_docker_platform(architecture),
        }
        if docker_build_target:
            build_args["target"] = cast(str, docker_build_target)

        build_logs = self._docker_client.api.build(**build_args)

        # The Docker-py low level api will stream logs back but if an exception is raised by the api
        # this is raised when accessing the generator. So we need to wrap accessing build_logs in a try: except.
        try:
            self._stream_lambda_image_build_logs(build_logs, function_name)
        except docker.errors.APIError as e:
            if e.is_server_error and "Cannot locate specified Dockerfile" in e.explanation:
                raise DockerfileOutSideOfContext(e.explanation) from e

            # Not sure what else can be raise that we should be catching but re-raising for now
            raise

        return docker_tag

    def _stream_lambda_image_build_logs(self, build_logs: List[Dict[str, str]], function_name: str) -> None:
        """
        Stream logs to the console from an Lambda image build.

        Parameters
        ----------
        build_logs generator
            A generator for the build output.
        function_name str
            Name of the function that is being built
        """
        build_log_streamer = LogStreamer(self._stream_writer)
        try:
            build_log_streamer.stream_progress(build_logs)
        except LogStreamError as ex:
            raise DockerBuildFailed(msg=f"{function_name} failed to build: {str(ex)}") from ex

    def _build_layer(
        self,
        layer_name: str,
        codeuri: str,
        specified_workflow: str,
        compatible_runtimes: List[str],
        architecture: str,
        artifact_dir: str,
        container_env_vars: Optional[Dict] = None,
        container_dir_mounts: Optional[Dict] = None,
        dependencies_dir: Optional[str] = None,
        download_dependencies: bool = True,
    ) -> str:
        """
        Given the layer information, this method will build the Lambda layer. Depending on the configuration
        it will either build the function in process or by spinning up a Docker container.

        Parameters
        ----------
        layer_name : str
            Name or LogicalId of the function
        codeuri : str
            Path to where the code lives
        specified_workflow : str
            The specified workflow
        compatible_runtimes : List[str]
            List of runtimes the layer build is compatible with
        architecture : str
            The architecture type 'x86_64' and 'arm64' in AWS
        artifact_dir : str
            Path to where layer will be build into.
            A subfolder will be created in this directory depending on the specified workflow.
        container_env_vars : Optional[Dict]
            An optional dictionary of environment variables to pass to the container.
        dependencies_dir: Optional[str]
            An optional string parameter which will be used in lambda builders for downloading dependencies into
            separate folder
        download_dependencies: bool
            An optional boolean parameter to inform lambda builders whether download dependencies or use previously
            downloaded ones. Default value is True.

        container_dir_mounts : Optional[Dict]
            An optional dictionary of host paths to be mounted into the container.

        Returns
        -------
        str
            Path to the location where built artifacts are available
        """
        # Create the arguments to pass to the builder
        # Code is always relative to the given base directory.
        code_dir = str(pathlib.Path(self._base_dir, codeuri).resolve())

        config = get_workflow_config(None, code_dir, self._base_dir, specified_workflow)
        subfolder = get_layer_subfolder(specified_workflow)

        # artifacts directory will be created by the builder
        artifact_subdir = str(pathlib.Path(artifact_dir, subfolder))

        with osutils.mkdir_temp() as scratch_dir:
            manifest_path = self._manifest_path_override or os.path.join(code_dir, config.manifest_name)

            # By default prefer to build in-process for speed
            build_runtime = specified_workflow
            options = ApplicationBuilder._get_build_options(layer_name, config.language, None)
            if self._container_manager:
                # None key represents the global build image for all functions/layers
                if config.language == "provided":
                    LOG.warning(
                        "For container layer build, first compatible runtime is chosen as build target for container."
                    )
                    # Only set to this value if specified workflow is makefile
                    # which will result in config language as provided
                    build_runtime = compatible_runtimes[0]
                global_image = self._build_images.get(None)
                image = self._build_images.get(layer_name, global_image)
                self._build_function_on_container(
                    config,
                    code_dir,
                    artifact_subdir,
                    manifest_path,
                    build_runtime,
                    architecture,
                    options,
                    container_env_vars,
                    container_dir_mounts,
                    image,
                    is_building_layer=True,
                )
            else:
                self._build_function_in_process(
                    config,
                    code_dir,
                    artifact_subdir,
                    scratch_dir,
                    manifest_path,
                    build_runtime,
                    architecture,
                    options,
                    dependencies_dir,
                    download_dependencies,
                    True,  # dependencies for layer should always be combined
                    is_building_layer=True,
                )

            # Not including subfolder in return so that we copy subfolder, instead of copying artifacts inside it.
            return artifact_dir

    def _build_function(  # pylint: disable=R1710
        self,
        function_name: str,
        codeuri: str,
        packagetype: str,
        runtime: str,
        architecture: str,
        handler: Optional[str],
        artifact_dir: str,
        metadata: Optional[Dict] = None,
        container_env_vars: Optional[Dict] = None,
        container_dir_mounts: Optional[Dict] = None,
        dependencies_dir: Optional[str] = None,
        download_dependencies: bool = True,
    ) -> str:
        """
        Given the function information, this method will build the Lambda function. Depending on the configuration
        it will either build the function in process or by spinning up a Docker container.

        Parameters
        ----------
        function_name : str
            Name or LogicalId of the function
        codeuri : str
            Path to where the code lives
        packagetype : str
            The package type, 'Zip' or 'Image', see samcli/lib/utils/packagetype.py
        runtime : str
            AWS Lambda function runtime
        architecture : str
            The architecture type 'x86_64' and 'arm64' in AWS
        handler : Optional[str]
            An optional string to specify which function the handler should be
        artifact_dir: str
            Path to where function will be build into
        metadata : dict
            AWS Lambda function metadata
        container_env_vars : Optional[Dict]
            An optional dictionary of environment variables to pass to the container.
        container_dir_mounts : Optional[Dict]
            An optional dictionary of host paths to be mounted into the container.
        dependencies_dir: Optional[str]
            An optional string parameter which will be used in lambda builders for downloading dependencies into
            separate folder
        download_dependencies: bool
            An optional boolean parameter to inform lambda builders whether download dependencies or use previously
            downloaded ones. Default value is True.

        Returns
        -------
        str
            Path to the location where built artifacts are available
        """
        if packagetype == IMAGE:
            # pylint: disable=fixme
            # FIXME: _build_lambda_image assumes metadata is not None, we need to throw an exception here
            return self._build_lambda_image(
                function_name=function_name, metadata=metadata, architecture=architecture  # type: ignore
            )
        if packagetype == ZIP:
            if runtime in self._deprecated_runtimes:
                message = (
                    f"Building functions with {runtime} is no longer supported by AWS SAM CLI, please "
                    f"update to a newer supported runtime. For more information please check AWS Lambda Runtime "
                    f"Support Policy: https://docs.aws.amazon.com/lambda/latest/dg/runtime-support-policy.html"
                )
                LOG.warning(self._colored.yellow(message))
                raise UnsupportedRuntimeException(f"Building functions with {runtime} is no longer supported")

            # Create the arguments to pass to the builder
            # Code is always relative to the given base directory.
            code_dir = str(pathlib.Path(self._base_dir, codeuri).resolve())

            # Determine if there was a build workflow that was specified directly in the template.
            specified_build_workflow = metadata.get("BuildMethod", None) if metadata else None

            config = get_workflow_config(runtime, code_dir, self._base_dir, specified_workflow=specified_build_workflow)

            with osutils.mkdir_temp() as scratch_dir:
                manifest_path = self._manifest_path_override or os.path.join(code_dir, config.manifest_name)

                options = ApplicationBuilder._get_build_options(
                    function_name, config.language, handler, config.dependency_manager, metadata
                )
                # By default prefer to build in-process for speed
                if self._container_manager:
                    # None represents the global build image for all functions/layers
                    global_image = self._build_images.get(None)
                    image = self._build_images.get(function_name, global_image)

                    return self._build_function_on_container(
                        config,
                        code_dir,
                        artifact_dir,
                        manifest_path,
                        runtime,
                        architecture,
                        options,
                        container_env_vars,
                        container_dir_mounts,
                        image,
                    )

                return self._build_function_in_process(
                    config,
                    code_dir,
                    artifact_dir,
                    scratch_dir,
                    manifest_path,
                    runtime,
                    architecture,
                    options,
                    dependencies_dir,
                    download_dependencies,
                    self._combine_dependencies,
                )

        # pylint: disable=fixme
        # FIXME: we need to throw an exception here, packagetype could be something else
        return  # type: ignore

    @staticmethod
    def _get_build_options(
        function_name: str,
        language: str,
        handler: Optional[str],
        dependency_manager: Optional[str] = None,
        metadata: Optional[dict] = None,
    ) -> Optional[Dict]:
        """
        Parameters
        ----------
        function_name str
            currrent function resource name
        language str
            language of the runtime
        handler str
            Handler value of the Lambda Function Resource
        dependency_manager str
            Dependency manager to check in addition to language
        metadata
            Metadata object to search for build properties
        Returns
        -------
        dict
            Dictionary that represents the options to pass to the builder workflow or None if options are not needed
        """

        if metadata and dependency_manager and dependency_manager == "npm-esbuild":
            build_props = metadata.get(BUILD_PROPERTIES, {})
            # Esbuild takes an array of entry points from which to start bundling
            # as a required argument. This corresponds to the lambda function handler.
            normalized_build_props = ResourceMetadataNormalizer.normalize_build_properties(build_props)
            if handler and not build_props.get("EntryPoints"):
                entry_points = [handler.split(".")[0]]
                normalized_build_props["entry_points"] = entry_points
            return normalized_build_props

        _build_options: Dict = {
            "go": {"artifact_executable_name": handler},
            "provided": {"build_logical_id": function_name},
        }
        return _build_options.get(language, None)

    def _build_function_in_process(
        self,
        config: CONFIG,
        source_dir: str,
        artifacts_dir: str,
        scratch_dir: str,
        manifest_path: str,
        runtime: str,
        architecture: str,
        options: Optional[Dict],
        dependencies_dir: Optional[str],
        download_dependencies: bool,
        combine_dependencies: bool,
        is_building_layer: bool = False,
    ) -> str:

        builder = LambdaBuilder(
            language=config.language,
            dependency_manager=config.dependency_manager,
            application_framework=config.application_framework,
        )

        runtime = runtime.replace(".al2", "")

        try:
            builder.build(
                source_dir,
                artifacts_dir,
                scratch_dir,
                manifest_path,
                runtime=runtime,
                executable_search_paths=config.executable_search_paths,
                mode=self._mode,
                options=options,
                architecture=architecture,
                dependencies_dir=dependencies_dir,
                download_dependencies=download_dependencies,
                combine_dependencies=combine_dependencies,
                is_building_layer=is_building_layer,
                experimental_flags=get_enabled_experimental_flags(),
            )
        except LambdaBuilderError as ex:
            raise BuildError(wrapped_from=ex.__class__.__name__, msg=str(ex)) from ex

        return artifacts_dir

    def _build_function_on_container(
        self,  # pylint: disable=too-many-locals
        config: CONFIG,
        source_dir: str,
        artifacts_dir: str,
        manifest_path: str,
        runtime: str,
        architecture: str,
        options: Optional[Dict],
        container_env_vars: Optional[Dict] = None,
        container_dir_mounts: Optional[Dict] = None,
        build_image: Optional[str] = None,
        is_building_layer: bool = False,
    ) -> str:
        # _build_function_on_container() is only called when self._container_manager if not None
        if not self._container_manager:
            raise RuntimeError("_build_function_on_container() is called when self._container_manager is None.")

        if not self._container_manager.is_docker_reachable:
            raise BuildInsideContainerError(
                "Docker is unreachable. Docker needs to be running to build inside a container."
            )

        container_build_supported, reason = supports_build_in_container(config)
        if not container_build_supported:
            raise ContainerBuildNotSupported(reason)

        # If we are printing debug logs in SAM CLI, the builder library should also print debug logs
        log_level = LOG.getEffectiveLevel()

        container_env_vars = container_env_vars or {}
        container_dir_mounts = container_dir_mounts or {}

        container = LambdaBuildContainer(
            lambda_builders_protocol_version,
            config.language,
            config.dependency_manager,
            config.application_framework,
            source_dir,
            manifest_path,
            runtime,
            architecture,
            log_level=log_level,
            optimizations=None,
            options=options,
            executable_search_paths=config.executable_search_paths,
            mode=self._mode,
            env_vars=container_env_vars,
            dir_mounts=container_dir_mounts,
            image=build_image,
            is_building_layer=is_building_layer,
        )

        try:
            try:
                self._container_manager.run(container)
            except docker.errors.APIError as ex:
                if "executable file not found in $PATH" in str(ex):
                    raise UnsupportedBuilderLibraryVersionError(
                        container.image, "{} executable not found in container".format(container.executable_name)
                    ) from ex

            # Container's output provides status of whether the build succeeded or failed
            # stdout contains the result of JSON-RPC call
            stdout_stream = io.BytesIO()
            # stderr contains logs printed by the builder. Stream it directly to terminal
            stderr_stream = osutils.stderr()
            container.wait_for_logs(stdout=stdout_stream, stderr=stderr_stream)

            stdout_data = stdout_stream.getvalue().decode("utf-8")
            LOG.debug("Build inside container returned response %s", stdout_data)

            response = self._parse_builder_response(stdout_data, container.image)

            # Request is successful. Now copy the artifacts back to the host
            LOG.debug("Build inside container was successful. Copying artifacts from container to host")

            # "/." is a Docker thing that instructions the copy command to download contents of the folder only
            result_dir_in_container = response["result"]["artifacts_dir"] + "/."
            container.copy(result_dir_in_container, artifacts_dir)
        finally:
            self._container_manager.stop(container)

        LOG.debug("Build inside container succeeded")
        return artifacts_dir

    @staticmethod
    def _parse_builder_response(stdout_data: str, image_name: str) -> Dict:

        try:
            response = json.loads(stdout_data)
        except Exception:
            # Invalid JSON is produced as an output only when the builder process crashed for some reason.
            # Report this as a crash
            LOG.debug("Builder crashed")
            raise

        if "error" in response:
            error = response.get("error", {})
            err_code = error.get("code")
            msg = error.get("message")

            if 400 <= err_code < 500:
                # Like HTTP 4xx - customer error
                raise BuildInsideContainerError(msg)

            if err_code == 505:
                # Like HTTP 505 error code: Version of the protocol is not supported
                # In this case, this error means that the Builder Library within the container is
                # not compatible with the version of protocol expected SAM CLI installation supports.
                # This can happen when customers have a newer container image or an older SAM CLI version.
                # https://developer.mozilla.org/en-US/docs/Web/HTTP/Status/505
                raise UnsupportedBuilderLibraryVersionError(image_name, msg)

            if err_code == -32601:
                # Default JSON Rpc Code for Method Unavailable https://www.jsonrpc.org/specification
                # This can happen if customers are using an incompatible version of builder library within the
                # container
                LOG.debug("Builder library does not support the supplied method")
                raise UnsupportedBuilderLibraryVersionError(image_name, msg)

            LOG.debug("Builder crashed")
            raise ValueError(msg)

        return cast(Dict, response)

    @staticmethod
    def _make_env_vars(
        resource: Union[Function, LayerVersion], file_env_vars: Dict, inline_env_vars: Optional[Dict]
    ) -> Dict:
        """Returns the environment variables configuration for this function

        Priority order (high to low):
        1. Function specific env vars from command line
        2. Function specific env vars from json file
        3. Global env vars from command line
        4. Global env vars from json file

        Parameters
        ----------
        resource : Union[Function, LayerVersion]
            Lambda function or layer to generate the configuration for
        file_env_vars : Dict
            The dictionary of environment variables loaded from the file
        inline_env_vars : Optional[Dict]
            The optional dictionary of environment variables defined inline


        Returns
        -------
        dictionary
            Environment variable configuration for this function

        Raises
        ------
        samcli.commands.local.lib.exceptions.OverridesNotWellDefinedError
            If the environment dict is in the wrong format to process environment vars

        """

        name = resource.name
        result = {}

        # validate and raise OverridesNotWellDefinedError
        for env_var in list((file_env_vars or {}).values()) + list((inline_env_vars or {}).values()):
            if not isinstance(env_var, dict):
                reason = "Environment variables {} in incorrect format".format(env_var)
                LOG.debug(reason)
                raise OverridesNotWellDefinedError(reason)

        if file_env_vars:
            parameter_result = file_env_vars.get("Parameters", {})
            result.update(parameter_result)

        if inline_env_vars:
            inline_parameter_result = inline_env_vars.get("Parameters", {})
            result.update(inline_parameter_result)

        if file_env_vars:
            specific_result = file_env_vars.get(name, {})
            result.update(specific_result)

        if inline_env_vars:
            inline_specific_result = inline_env_vars.get(name, {})
            result.update(inline_specific_result)

        return result<|MERGE_RESOLUTION|>--- conflicted
+++ resolved
@@ -254,11 +254,8 @@
                 function.packagetype,
                 function.architecture,
                 function.metadata,
-<<<<<<< HEAD
+                function.handler,
                 dir_mounts=self._container_dir_mount,
-=======
-                function.handler,
->>>>>>> 59d82ec6
                 env_vars=container_env_vars,
             )
             build_graph.put_function_build_definition(function_build_details, function)

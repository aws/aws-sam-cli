"""
Holds classes and utility methods related to build graph
"""

import copy
import logging
import os
import threading
from abc import abstractmethod
from pathlib import Path
from typing import Sequence, Tuple, List, Any, Optional, Dict, cast, NamedTuple
from copy import deepcopy
from uuid import uuid4

import tomlkit

from samcli.lib.build.exceptions import InvalidBuildGraphException
from samcli.lib.providers.provider import Function, LayerVersion
from samcli.lib.samlib.resource_metadata_normalizer import (
    SAM_RESOURCE_ID_KEY,
    SAM_IS_NORMALIZED,
)
from samcli.lib.utils.packagetype import ZIP
from samcli.lib.utils.architecture import X86_64


LOG = logging.getLogger(__name__)

DEFAULT_BUILD_GRAPH_FILE_NAME = "build.toml"

DEFAULT_DEPENDENCIES_DIR = os.path.join(".aws-sam", "deps")

# filed names for the toml table
PACKAGETYPE_FIELD = "packagetype"
CODE_URI_FIELD = "codeuri"
RUNTIME_FIELD = "runtime"
METADATA_FIELD = "metadata"
FUNCTIONS_FIELD = "functions"
SOURCE_HASH_FIELD = "source_hash"
MANIFEST_HASH_FIELD = "manifest_hash"
ENV_VARS_FIELD = "env_vars"
DIR_MOUNTS_FIELD = "dir_mounts"
LAYER_NAME_FIELD = "layer_name"
BUILD_METHOD_FIELD = "build_method"
COMPATIBLE_RUNTIMES_FIELD = "compatible_runtimes"
LAYER_FIELD = "layer"
ARCHITECTURE_FIELD = "architecture"
HANDLER_FIELD = "handler"


def _function_build_definition_to_toml_table(
    function_build_definition: "FunctionBuildDefinition",
) -> tomlkit.api.Table:
    """
    Converts given function_build_definition into toml table representation

    Parameters
    ----------
    function_build_definition: FunctionBuildDefinition
        FunctionBuildDefinition which will be converted into toml table

    Returns
    -------
    tomlkit.api.Table
        toml table of FunctionBuildDefinition
    """
    toml_table = tomlkit.table()
    if function_build_definition.packagetype == ZIP:
        toml_table[CODE_URI_FIELD] = function_build_definition.codeuri
        toml_table[RUNTIME_FIELD] = function_build_definition.runtime
        toml_table[ARCHITECTURE_FIELD] = function_build_definition.architecture
        toml_table[HANDLER_FIELD] = function_build_definition.handler
        if function_build_definition.source_hash:
            toml_table[SOURCE_HASH_FIELD] = function_build_definition.source_hash
        toml_table[MANIFEST_HASH_FIELD] = function_build_definition.manifest_hash
    toml_table[PACKAGETYPE_FIELD] = function_build_definition.packagetype
    toml_table[FUNCTIONS_FIELD] = [f.full_path for f in function_build_definition.functions]

    if function_build_definition.metadata:
        toml_table[METADATA_FIELD] = function_build_definition.metadata
    if function_build_definition.env_vars:
        toml_table[ENV_VARS_FIELD] = function_build_definition.env_vars
    if function_build_definition.dir_mounts:
        toml_table[DIR_MOUNTS_FIELD] = function_build_definition.dir_mounts

    return toml_table


def _toml_table_to_function_build_definition(uuid: str, toml_table: tomlkit.api.Table) -> "FunctionBuildDefinition":
    """
    Converts given toml table into FunctionBuildDefinition instance

    Parameters
    ----------
    uuid: str
        key of the function toml_table instance
    toml_table: tomlkit.api.Table
        function build definition as toml table

    Returns
    -------
    FunctionBuildDefinition
        FunctionBuildDefinition of given toml table
    """
    function_build_definition = FunctionBuildDefinition(
        toml_table.get(RUNTIME_FIELD),
        toml_table.get(CODE_URI_FIELD),
        toml_table.get(PACKAGETYPE_FIELD, ZIP),
        toml_table.get(ARCHITECTURE_FIELD, X86_64),
        dict(toml_table.get(METADATA_FIELD, {})),
        toml_table.get(HANDLER_FIELD, ""),
        toml_table.get(SOURCE_HASH_FIELD, ""),
        toml_table.get(MANIFEST_HASH_FIELD, ""),
        dict(toml_table.get(DIR_MOUNTS_FIELD, {})),
        dict(toml_table.get(ENV_VARS_FIELD, {})),
    )
    function_build_definition.uuid = uuid
    return function_build_definition


def _layer_build_definition_to_toml_table(layer_build_definition: "LayerBuildDefinition") -> tomlkit.api.Table:
    """
    Converts given layer_build_definition into toml table representation

    Parameters
    ----------
    layer_build_definition: LayerBuildDefinition
        LayerBuildDefinition which will be converted into toml table

    Returns
    -------
    tomlkit.api.Table
        toml table of LayerBuildDefinition
    """
    toml_table = tomlkit.table()
    toml_table[LAYER_NAME_FIELD] = layer_build_definition.full_path
    toml_table[CODE_URI_FIELD] = layer_build_definition.codeuri
    toml_table[BUILD_METHOD_FIELD] = layer_build_definition.build_method
    toml_table[COMPATIBLE_RUNTIMES_FIELD] = layer_build_definition.compatible_runtimes
    toml_table[ARCHITECTURE_FIELD] = layer_build_definition.architecture
    if layer_build_definition.source_hash:
        toml_table[SOURCE_HASH_FIELD] = layer_build_definition.source_hash
    toml_table[MANIFEST_HASH_FIELD] = layer_build_definition.manifest_hash
    if layer_build_definition.env_vars:
        toml_table[ENV_VARS_FIELD] = layer_build_definition.env_vars
    if layer_build_definition.dir_mounts:
        toml_table[DIR_MOUNTS_FIELD] = layer_build_definition.dir_mounts
    toml_table[LAYER_FIELD] = layer_build_definition.layer.full_path

    return toml_table


def _toml_table_to_layer_build_definition(uuid: str, toml_table: tomlkit.api.Table) -> "LayerBuildDefinition":
    """
    Converts given toml table into LayerBuildDefinition instance

    Parameters
    ----------
    uuid: str
        key of the toml_table instance
    toml_table:  tomlkit.api.Table
        layer build definition as toml table

    Returns
    -------
    LayerBuildDefinition
        LayerBuildDefinition of given toml table
    """
    layer_build_definition = LayerBuildDefinition(
        toml_table.get(LAYER_NAME_FIELD),
        toml_table.get(CODE_URI_FIELD),
        toml_table.get(BUILD_METHOD_FIELD),
        toml_table.get(COMPATIBLE_RUNTIMES_FIELD),
        toml_table.get(ARCHITECTURE_FIELD, X86_64),
        toml_table.get(SOURCE_HASH_FIELD, ""),
        toml_table.get(MANIFEST_HASH_FIELD, ""),
        dict(toml_table.get(DIR_MOUNTS_FIELD, {})),
        dict(toml_table.get(ENV_VARS_FIELD, {})),
    )
    layer_build_definition.uuid = uuid
    return layer_build_definition


class BuildHashingInformation(NamedTuple):
    """
    Holds hashing information for the source folder and the manifest file
    """

    source_hash: str
    manifest_hash: str


class BuildGraph:
    """
    Contains list of build definitions, with ability to read and write them into build.toml file
    """

    # private lock for build.toml reads and writes
    __toml_lock = threading.Lock()

    # global table build definitions key
    FUNCTION_BUILD_DEFINITIONS = "function_build_definitions"
    LAYER_BUILD_DEFINITIONS = "layer_build_definitions"

    def __init__(self, build_dir: str) -> None:
        # put build.toml file inside .aws-sam folder
        self._filepath = Path(build_dir).parent.joinpath(DEFAULT_BUILD_GRAPH_FILE_NAME)
        self._function_build_definitions: List["FunctionBuildDefinition"] = []
        self._layer_build_definitions: List["LayerBuildDefinition"] = []
        self._atomic_read()

    def get_function_build_definitions(self) -> Tuple["FunctionBuildDefinition", ...]:
        return tuple(self._function_build_definitions)

    def get_layer_build_definitions(self) -> Tuple["LayerBuildDefinition", ...]:
        return tuple(self._layer_build_definitions)

    def get_function_build_definition_with_full_path(
        self, function_full_path: str
    ) -> Optional["FunctionBuildDefinition"]:
        """
        Returns FunctionBuildDefinition instance of given function logical id.

        Parameters
        ----------
        function_full_path : str
            Function full path that will be searched in the function build definitions

        Returns
        -------
        Optional[FunctionBuildDefinition]
            If a function build definition found returns it, otherwise returns None

        """
        for function_build_definition in self._function_build_definitions:
            for build_definition_function in function_build_definition.functions:
                if build_definition_function.full_path == function_full_path:
                    return function_build_definition
        return None

    def put_function_build_definition(
        self, function_build_definition: "FunctionBuildDefinition", function: Function
    ) -> None:
        """
        Puts the newly read function build definition into existing build graph.
        If graph already contains a function build definition which is same as the newly passed one, then it will add
        the function to the existing one, discarding the new one

        If graph doesn't contain such unique function build definition, it will be added to the current build graph

        Parameters
        ----------
        function_build_definition: FunctionBuildDefinition
            function build definition which is newly read from template.yaml file
        function: Function
            function details for this function build definition
        """
        if function_build_definition in self._function_build_definitions:
            previous_build_definition = self._function_build_definitions[
                self._function_build_definitions.index(function_build_definition)
            ]
            LOG.debug(
                "Same function build definition found, adding function (Previous: %s, Current: %s, Function: %s)",
                previous_build_definition,
                function_build_definition,
                function,
            )
            previous_build_definition.add_function(function)
        else:
            LOG.debug(
                "Unique function build definition found, adding as new (Function Build Definition: %s, Function: %s)",
                function_build_definition,
                function,
            )
            function_build_definition.add_function(function)
            self._function_build_definitions.append(function_build_definition)

    def put_layer_build_definition(self, layer_build_definition: "LayerBuildDefinition", layer: LayerVersion) -> None:
        """
        Puts the newly read layer build definition into existing build graph.
        If graph already contains a layer build definition which is same as the newly passed one, then it will add
        the layer to the existing one, discarding the new one

        If graph doesn't contain such unique layer build definition, it will be added to the current build graph

        Parameters
        ----------
        layer_build_definition: LayerBuildDefinition
            layer build definition which is newly read from template.yaml file
        layer: Layer
            layer details for this layer build definition
        """
        if layer_build_definition in self._layer_build_definitions:
            previous_build_definition = self._layer_build_definitions[
                self._layer_build_definitions.index(layer_build_definition)
            ]
            LOG.debug(
                "Same Layer build definition found, adding layer (Previous: %s, Current: %s, Layer: %s)",
                previous_build_definition,
                layer_build_definition,
                layer,
            )
            previous_build_definition.layer = layer
        else:
            LOG.debug(
                "Unique Layer build definition found, adding as new (Layer Build Definition: %s, Layer: %s)",
                layer_build_definition,
                layer,
            )
            layer_build_definition.layer = layer
            self._layer_build_definitions.append(layer_build_definition)

    def clean_redundant_definitions_and_update(self, persist: bool) -> None:
        """
        Removes build definitions which doesn't have any function in it, which means these build definitions
        are no longer used, and they can be deleted

        If persist parameter is given True, build graph is written to .aws-sam/build.toml file
        """
        self._function_build_definitions[:] = [
            fbd for fbd in self._function_build_definitions if len(fbd.functions) > 0
        ]
        self._layer_build_definitions[:] = [bd for bd in self._layer_build_definitions if bd.layer]
        if persist:
            self._atomic_write()

    def update_definition_hash(self) -> None:
        """
        Updates the build.toml file with the newest source_hash values of the partial build's definitions

        This operation is atomic, that no other thread accesses build.toml
        during the process of reading and modifying the hash value
        """
        with BuildGraph.__toml_lock:
            stored_function_definitions = copy.deepcopy(self._function_build_definitions)
            stored_layer_definitions = copy.deepcopy(self._layer_build_definitions)
            self._read()

            function_content = BuildGraph._compare_hash_changes(
                stored_function_definitions, self._function_build_definitions
            )
            layer_content = BuildGraph._compare_hash_changes(stored_layer_definitions, self._layer_build_definitions)

            if function_content or layer_content:
                self._write_source_hash(function_content, layer_content)

            self._function_build_definitions = stored_function_definitions
            self._layer_build_definitions = stored_layer_definitions

    @staticmethod
    def _compare_hash_changes(
        input_list: Sequence["AbstractBuildDefinition"], compared_list: Sequence["AbstractBuildDefinition"]
    ) -> Dict[str, BuildHashingInformation]:
        """
        Helper to compare the function and layer definition changes in hash value

        Returns a dictionary that has uuid as key, updated hash value as value
        """
        content = {}
        for compared_def in compared_list:
            for stored_def in input_list:
                if stored_def == compared_def:
                    old_hash = compared_def.source_hash
                    updated_hash = stored_def.source_hash
                    old_manifest_hash = compared_def.manifest_hash
                    updated_manifest_hash = stored_def.manifest_hash
                    uuid = stored_def.uuid
                    if old_hash != updated_hash or old_manifest_hash != updated_manifest_hash:
                        content[uuid] = BuildHashingInformation(updated_hash, updated_manifest_hash)
                    compared_def.download_dependencies = old_manifest_hash != updated_manifest_hash
        return content

    def _write_source_hash(
        self, function_content: Dict[str, BuildHashingInformation], layer_content: Dict[str, BuildHashingInformation]
    ) -> None:
        """
        Helper to write source_hash values to build.toml file
        """
        document = {}
        if not self._filepath.exists():
            open(self._filepath, "a+").close()  # pylint: disable=consider-using-with

        txt = self._filepath.read_text()
        # .loads() returns a TOMLDocument,
        # and it behaves like a standard dictionary according to https://github.com/sdispater/tomlkit.
        # in tomlkit 0.7.2, the types are broken (tomlkit#128, #130, #134) so here we convert it to Dict.
        document = cast(Dict, tomlkit.loads(txt))

        for function_uuid, hashing_info in function_content.items():
            if function_uuid in document.get(BuildGraph.FUNCTION_BUILD_DEFINITIONS, {}):
                function_build_definition = document[BuildGraph.FUNCTION_BUILD_DEFINITIONS][function_uuid]
                function_build_definition[SOURCE_HASH_FIELD] = hashing_info.source_hash
                function_build_definition[MANIFEST_HASH_FIELD] = hashing_info.manifest_hash
                LOG.info(
                    "Updated source_hash and manifest_hash field in build.toml for function with UUID %s", function_uuid
                )

        for layer_uuid, hashing_info in layer_content.items():
            if layer_uuid in document.get(BuildGraph.LAYER_BUILD_DEFINITIONS, {}):
                layer_build_definition = document[BuildGraph.LAYER_BUILD_DEFINITIONS][layer_uuid]
                layer_build_definition[SOURCE_HASH_FIELD] = hashing_info.source_hash
                layer_build_definition[MANIFEST_HASH_FIELD] = hashing_info.manifest_hash
                LOG.info("Updated source_hash and manifest_hash field in build.toml for layer with UUID %s", layer_uuid)

        self._filepath.write_text(tomlkit.dumps(document))  # type: ignore

    def _read(self) -> None:
        """
        Reads build.toml file into array of build definition
        Each build definition will have empty function list, which will be populated from the current template.yaml file
        """
        LOG.debug("Instantiating build definitions")
        self._function_build_definitions = []
        self._layer_build_definitions = []
        document = {}
        try:
            txt = self._filepath.read_text()
            # .loads() returns a TOMLDocument,
            # and it behaves like a standard dictionary according to https://github.com/sdispater/tomlkit.
            # in tomlkit 0.7.2, the types are broken (tomlkit#128, #130, #134) so here we convert it to Dict.
            document = cast(Dict, tomlkit.loads(txt))
        except OSError:
            LOG.debug("No previous build graph found, generating new one")
        function_build_definitions_table = document.get(BuildGraph.FUNCTION_BUILD_DEFINITIONS, {})
        for function_build_definition_key in function_build_definitions_table:
            function_build_definition = _toml_table_to_function_build_definition(
                function_build_definition_key, function_build_definitions_table[function_build_definition_key]
            )
            self._function_build_definitions.append(function_build_definition)

        layer_build_definitions_table = document.get(BuildGraph.LAYER_BUILD_DEFINITIONS, {})
        for layer_build_definition_key in layer_build_definitions_table:
            layer_build_definition = _toml_table_to_layer_build_definition(
                layer_build_definition_key, layer_build_definitions_table[layer_build_definition_key]
            )
            self._layer_build_definitions.append(layer_build_definition)

    def _atomic_read(self) -> None:
        """
        Performs the _read() method with a global lock acquired
        It makes sure no other thread accesses build.toml when a read is happening
        """

        with BuildGraph.__toml_lock:
            self._read()

    def _write(self) -> None:
        """
        Writes build definition details into build.toml file, which would be used by the next build.
        build.toml file will contain the same information as build graph,
        function details will only be preserved as function names
        layer details will only be preserved as layer names
        """
        # convert build definition list into toml table
        function_build_definitions_table = tomlkit.table()
        for function_build_definition in self._function_build_definitions:
            build_definition_as_table = _function_build_definition_to_toml_table(function_build_definition)
            function_build_definitions_table.add(function_build_definition.uuid, build_definition_as_table)

        layer_build_definitions_table = tomlkit.table()
        for layer_build_definition in self._layer_build_definitions:
            build_definition_as_table = _layer_build_definition_to_toml_table(layer_build_definition)
            layer_build_definitions_table.add(layer_build_definition.uuid, build_definition_as_table)

        # create toml document and add build definitions
        document = tomlkit.document()
        document.add(tomlkit.comment("This file is auto generated by SAM CLI build command"))
        # we need to cast `Table` to `Item` because of tomlkit#135.
        document.add(BuildGraph.FUNCTION_BUILD_DEFINITIONS, cast(tomlkit.items.Item, function_build_definitions_table))
        document.add(BuildGraph.LAYER_BUILD_DEFINITIONS, cast(tomlkit.items.Item, layer_build_definitions_table))

        if not self._filepath.exists():
            open(self._filepath, "a+").close()  # pylint: disable=consider-using-with

        self._filepath.write_text(tomlkit.dumps(document))

    def _atomic_write(self) -> None:
        """
        Performs the _write() method with a global lock acquired
        It makes sure no other thread accesses build.toml when a write is happening
        """

        with BuildGraph.__toml_lock:
            self._write()


class AbstractBuildDefinition:
    """
    Abstract class for build definition
    Build definition holds information about each unique build
    """

    def __init__(
        self,
        source_hash: str,
        manifest_hash: str,
        env_vars: Optional[Dict] = None,
        dir_mounts: Optional[Dict] = None,
        architecture: str = X86_64,
    ) -> None:
        self.uuid = str(uuid4())
        self.source_hash = source_hash
        self.manifest_hash = manifest_hash
        self._env_vars = env_vars if env_vars else {}
        self._dir_mounts = dir_mounts if dir_mounts else {}
        self.architecture = architecture
        # following properties are used during build time and they don't serialize into build.toml file
        self.download_dependencies: bool = True

    @property
    def dependencies_dir(self) -> str:
        return str(os.path.join(DEFAULT_DEPENDENCIES_DIR, self.uuid))

    @property
    def env_vars(self) -> Dict:
        return deepcopy(self._env_vars)

<<<<<<< HEAD
    @property
    def dir_mounts(self) -> Dict:
        return deepcopy(self._dir_mounts)
=======
    @abstractmethod
    def get_resource_full_paths(self) -> str:
        """Returns string representation of resources' full path information for this build definition"""
>>>>>>> 564fe95e


class LayerBuildDefinition(AbstractBuildDefinition):
    """
    LayerBuildDefinition holds information about each unique layer build
    """

    def __init__(
        self,
        full_path: str,
        codeuri: Optional[str],
        build_method: Optional[str],
        compatible_runtimes: Optional[List[str]],
        architecture: str,
        source_hash: str = "",
        manifest_hash: str = "",
        dir_mounts: Optional[Dict] = None,
        env_vars: Optional[Dict] = None,
    ):
        super().__init__(source_hash, manifest_hash, env_vars, dir_mounts, architecture)
        self.full_path = full_path
        self.codeuri = codeuri
        self.build_method = build_method
        self.compatible_runtimes = compatible_runtimes
        # Note(xinhol): In our code, we assume "layer" is never None. We should refactor
        # this and move "layer" out of LayerBuildDefinition to take advantage of type check.
        self.layer: LayerVersion = None  # type: ignore

    def get_resource_full_paths(self) -> str:
        if not self.layer:
            LOG.debug("LayerBuildDefinition with uuid (%s) doesn't have a layer assigned to it", self.uuid)
            return ""
        return self.layer.full_path

    def __str__(self) -> str:
        return (
            f"LayerBuildDefinition({self.full_path}, {self.codeuri}, {self.source_hash}, {self.uuid}, "
            f"{self.build_method}, {self.compatible_runtimes}, {self.architecture}, {self.env_vars}, {self.dir_mounts})"
        )

    def __eq__(self, other: Any) -> bool:
        """
        Checks equality of the layer build definition

        Parameters
        ----------
        other: Any
            other layer build definition to compare

        Returns
        -------
        bool
            True if both layer build definitions has same following properties, False otherwise
        """
        if not isinstance(other, LayerBuildDefinition):
            return False

        return (
            self.full_path == other.full_path
            and self.codeuri == other.codeuri
            and self.build_method == other.build_method
            and self.compatible_runtimes == other.compatible_runtimes
            and self.env_vars == other.env_vars
            and self.dir_mounts == other.dir_mounts
            and self.architecture == other.architecture
        )


class FunctionBuildDefinition(AbstractBuildDefinition):
    """
    LayerBuildDefinition holds information about each unique function build
    """

    def __init__(
        self,
        runtime: Optional[str],
        codeuri: Optional[str],
        packagetype: str,
        architecture: str,
        metadata: Optional[Dict],
        handler: Optional[str],
        source_hash: str = "",
        manifest_hash: str = "",
        dir_mounts: Optional[Dict] = None,
        env_vars: Optional[Dict] = None,
    ) -> None:
        super().__init__(source_hash, manifest_hash, env_vars, dir_mounts, architecture)
        self.runtime = runtime
        self.codeuri = codeuri
        self.packagetype = packagetype
        self.handler = handler

        # Skip SAM Added metadata properties
        metadata_copied = deepcopy(metadata) if metadata else {}
        metadata_copied.pop(SAM_RESOURCE_ID_KEY, "")
        metadata_copied.pop(SAM_IS_NORMALIZED, "")
        self.metadata = metadata_copied

        self.functions: List[Function] = []

    def add_function(self, function: Function) -> None:
        self.functions.append(function)

    def get_function_name(self) -> str:
        self._validate_functions()
        return self.functions[0].name

    def get_handler_name(self) -> Optional[str]:
        self._validate_functions()
        return self.functions[0].handler

    def get_full_path(self) -> str:
        """
        Return the build identifier of the first function
        """
        self._validate_functions()
        return self.functions[0].full_path

    def get_build_dir(self, artifact_root_dir: str) -> str:
        """
        Return the directory path relative to root build directory
        """
        self._validate_functions()
        return self.functions[0].get_build_dir(artifact_root_dir)

    def get_resource_full_paths(self) -> str:
        """Returns list of functions' full path information as a list of str"""
        return ", ".join([function.full_path for function in self.functions])

    def _validate_functions(self) -> None:
        if not self.functions:
            raise InvalidBuildGraphException("Build definition doesn't have any function definition to build")

    def __str__(self) -> str:
        return (
            "BuildDefinition("
            f"{self.runtime}, {self.codeuri}, {self.packagetype}, {self.source_hash}, "
            f"{self.uuid}, {self.metadata}, {self.env_vars}, {self.dir_mounts}, {self.architecture}, "
            f"{[f.functionname for f in self.functions]})"
        )

    def __eq__(self, other: Any) -> bool:
        """
        Checks equality of the function build definition

        Parameters
        ----------
        other: Any
            other function build definition to compare

        Returns
        -------
        bool
            True if both function build definitions has same following properties, False otherwise
        """
        if not isinstance(other, FunctionBuildDefinition):
            return False

        # each build with custom Makefile definition should be handled separately
        if self.metadata and self.metadata.get("BuildMethod", None) == "makefile":
            return False

        if self.metadata and self.metadata.get("BuildMethod", None) == "esbuild":
            # For esbuild, we need to check if handlers within the same CodeUri are the same
            # if they are different, it should create a separate build definition
            if self.handler != other.handler:
                return False

        return (
            self.runtime == other.runtime
            and self.codeuri == other.codeuri
            and self.packagetype == other.packagetype
            and self.metadata == other.metadata
            and self.env_vars == other.env_vars
            and self.dir_mounts == other.dir_mounts
            and self.architecture == other.architecture
        )<|MERGE_RESOLUTION|>--- conflicted
+++ resolved
@@ -515,15 +515,13 @@
     def env_vars(self) -> Dict:
         return deepcopy(self._env_vars)
 
-<<<<<<< HEAD
     @property
     def dir_mounts(self) -> Dict:
         return deepcopy(self._dir_mounts)
-=======
+
     @abstractmethod
     def get_resource_full_paths(self) -> str:
         """Returns string representation of resources' full path information for this build definition"""
->>>>>>> 564fe95e
 
 
 class LayerBuildDefinition(AbstractBuildDefinition):

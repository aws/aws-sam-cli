--- conflicted
+++ resolved
@@ -61,14 +61,10 @@
     if function_build_definition.packagetype == ZIP:
         toml_table[CODE_URI_FIELD] = function_build_definition.codeuri
         toml_table[RUNTIME_FIELD] = function_build_definition.runtime
-<<<<<<< HEAD
+        toml_table[ARCHITECTURE_FIELD] = function_build_definition.architecture
         if function_build_definition.source_hash:
             toml_table[SOURCE_HASH_FIELD] = function_build_definition.source_hash
         toml_table[MANIFEST_HASH_FIELD] = function_build_definition.manifest_hash
-=======
-        toml_table[SOURCE_MD5_FIELD] = function_build_definition.source_md5
-        toml_table[ARCHITECTURE_FIELD] = function_build_definition.architecture
->>>>>>> f37b0c38
     toml_table[PACKAGETYPE_FIELD] = function_build_definition.packagetype
     toml_table[FUNCTIONS_FIELD] = [f.full_path for f in function_build_definition.functions]
 
@@ -129,15 +125,10 @@
     toml_table[CODE_URI_FIELD] = layer_build_definition.codeuri
     toml_table[BUILD_METHOD_FIELD] = layer_build_definition.build_method
     toml_table[COMPATIBLE_RUNTIMES_FIELD] = layer_build_definition.compatible_runtimes
-<<<<<<< HEAD
+    toml_table[ARCHITECTURE_FIELD] = layer_build_definition.architecture
     if layer_build_definition.source_hash:
         toml_table[SOURCE_HASH_FIELD] = layer_build_definition.source_hash
     toml_table[MANIFEST_HASH_FIELD] = layer_build_definition.manifest_hash
-=======
-    toml_table[SOURCE_MD5_FIELD] = layer_build_definition.source_md5
-    toml_table[LAYER_FIELD] = layer_build_definition.layer.name
-    toml_table[ARCHITECTURE_FIELD] = layer_build_definition.architecture
->>>>>>> f37b0c38
     if layer_build_definition.env_vars:
         toml_table[ENV_VARS_FIELD] = layer_build_definition.env_vars
     toml_table[LAYER_FIELD] = layer_build_definition.layer.full_path
@@ -166,13 +157,9 @@
         toml_table.get(CODE_URI_FIELD),
         toml_table.get(BUILD_METHOD_FIELD),
         toml_table.get(COMPATIBLE_RUNTIMES_FIELD),
-<<<<<<< HEAD
+        toml_table.get(ARCHITECTURE_FIELD, X86_64),
         toml_table.get(SOURCE_HASH_FIELD, ""),
         toml_table.get(MANIFEST_HASH_FIELD, ""),
-=======
-        toml_table.get(ARCHITECTURE_FIELD, X86_64),
-        toml_table.get(SOURCE_MD5_FIELD, ""),
->>>>>>> f37b0c38
         dict(toml_table.get(ENV_VARS_FIELD, {})),
     )
     layer_build_definition.uuid = uuid
@@ -459,18 +446,14 @@
     Build definition holds information about each unique build
     """
 
-<<<<<<< HEAD
-    def __init__(self, source_hash: str, manifest_hash: str, env_vars: Optional[Dict] = None) -> None:
-=======
-    def __init__(self, source_md5: str, env_vars: Optional[Dict] = None, architecture: str = X86_64) -> None:
->>>>>>> f37b0c38
+    def __init__(self, source_hash: str, manifest_hash: str, env_vars: Optional[Dict] = None, architecture: str = X86_64) -> None:
         self.uuid = str(uuid4())
         self.source_hash = source_hash
         self.manifest_hash = manifest_hash
+        self._env_vars = env_vars if env_vars else {}
+        self.architecture = architecture
         # following properties are used during build time and they don't serialize into build.toml file
         self.download_dependencies: bool = True
-        self._env_vars = env_vars if env_vars else {}
-        self.architecture = architecture
 
     @property
     def dependencies_dir(self) -> str:
@@ -492,19 +475,12 @@
         codeuri: Optional[str],
         build_method: Optional[str],
         compatible_runtimes: Optional[List[str]],
-<<<<<<< HEAD
+        architecture: str,
         source_hash: str = "",
         manifest_hash: str = "",
         env_vars: Optional[Dict] = None,
     ):
-        super().__init__(source_hash, manifest_hash, env_vars)
-=======
-        architecture: str,
-        source_md5: str = "",
-        env_vars: Optional[Dict] = None,
-    ):
-        super().__init__(source_md5, env_vars, architecture)
->>>>>>> f37b0c38
+        super().__init__(source_hash, manifest_hash, env_vars, architecture)
         self.name = name
         self.codeuri = codeuri
         self.build_method = build_method
@@ -515,13 +491,8 @@
 
     def __str__(self) -> str:
         return (
-<<<<<<< HEAD
             f"LayerBuildDefinition({self.name}, {self.codeuri}, {self.source_hash}, {self.uuid}, "
-            f"{self.build_method}, {self.compatible_runtimes}, {self.env_vars})"
-=======
-            f"LayerBuildDefinition({self.name}, {self.codeuri}, {self.source_md5}, {self.uuid}, "
             f"{self.build_method}, {self.compatible_runtimes}, {self.architecture}, {self.env_vars})"
->>>>>>> f37b0c38
         )
 
     def __eq__(self, other: Any) -> bool:
@@ -567,11 +538,7 @@
         manifest_hash: str = "",
         env_vars: Optional[Dict] = None,
     ) -> None:
-<<<<<<< HEAD
-        super().__init__(source_hash, manifest_hash, env_vars)
-=======
-        super().__init__(source_md5, env_vars, architecture)
->>>>>>> f37b0c38
+        super().__init__(source_hash, manifest_hash, env_vars, architecture)
         self.runtime = runtime
         self.codeuri = codeuri
         self.packagetype = packagetype
@@ -610,13 +577,8 @@
     def __str__(self) -> str:
         return (
             "BuildDefinition("
-<<<<<<< HEAD
             f"{self.runtime}, {self.codeuri}, {self.packagetype}, {self.source_hash}, "
-            f"{self.uuid}, {self.metadata}, {self.env_vars}, "
-=======
-            f"{self.runtime}, {self.codeuri}, {self.packagetype}, {self.architecture}, "
-            f"{self.source_md5}, {self.uuid}, {self.metadata}, {self.env_vars}, "
->>>>>>> f37b0c38
+            f"{self.uuid}, {self.metadata}, {self.env_vars},  {self.architecture}, "
             f"{[f.functionname for f in self.functions]})"
         )
 

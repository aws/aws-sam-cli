--- conflicted
+++ resolved
@@ -46,16 +46,10 @@
 
         validator.validate()
 
-<<<<<<< HEAD
-        # if no event nor event_file arguments are given, read from stdin
-        if not event and not event_file:
-            LOG.info("Neither --event nor --event-file options have been provided, reading from stdin")
-            kwargs["event_file"] = cast(TextIOWrapper, sys.stdin)
-=======
         # If "-" is provided for --event-file, click uses it as a special file to refer to stdin.
         if event_file and event_file.fileno() == sys.stdin.fileno():
             LOG.info("Reading event from stdin (you can also pass it from file with --event-file)")
->>>>>>> 04c498a5
+
         return func(*args, **kwargs)
 
     return wrapped
@@ -87,11 +81,7 @@
             exception=click.BadOptionUsage(
                 option_name="--stack-name",
                 ctx=ctx,
-<<<<<<< HEAD
-                message="Atleast one of --stack-name option or resource_id argument should be provided.",
-=======
                 message="At least 1 of --stack-name or --resource-id parameters should be provided.",
->>>>>>> 04c498a5
             ),
         )
 

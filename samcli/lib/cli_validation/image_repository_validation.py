--- conflicted
+++ resolved
@@ -28,15 +28,9 @@
         guided = ctx.params.get("guided", False) or ctx.params.get("g", False)
         image_repository = ctx.params.get("image_repository", False)
         image_repositories = ctx.params.get("image_repositories", False) or {}
-<<<<<<< HEAD
+        resolve_image_repos = ctx.params.get("resolve_image_repos", False)
         project = kwargs.get("project")
         stack = validate_and_get_project_stack(project, ctx)
-=======
-        resolve_image_repos = ctx.params.get("resolve_image_repos", False)
-        template_file = (
-            ctx.params.get("t", False) or ctx.params.get("template_file", False) or ctx.params.get("template", False)
-        )
->>>>>>> 4481125d
 
         # Check if `--image-repository`, `--image-repositories`, or `--resolve-image-repos` are required by
         # looking for resources that have an IMAGE based packagetype.

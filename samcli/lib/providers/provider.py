"""
A provider class that can parse and return Lambda Functions from a variety of sources. A SAM template is one such
source
"""
import hashlib
import logging
from collections import namedtuple

from samcli.commands.local.cli_common.user_exceptions import InvalidLayerVersionArn, UnsupportedIntrinsic

LOG = logging.getLogger(__name__)

# Named Tuple to representing the properties of a Lambda Function
Function = namedtuple(
    "Function",
    [
        # Function name or logical ID
        "name",
        # Function name (used in place of logical ID)
        "functionname",
        # Runtime/language
        "runtime",
        # Memory in MBs
        "memory",
        # Function Timeout in seconds
        "timeout",
        # Name of the handler
        "handler",
        # Image Uri
        "imageuri",
        # Package Type
        "packagetype",
        # Image Configuration
        "imageconfig",
        # Path to the code. This could be a S3 URI or local path or a dictionary of S3 Bucket, Key, Version
        "codeuri",
        # Environment variables. This is a dictionary with one key called Variables inside it.
        # This contains the definition of environment variables
        "environment",
        # Lambda Execution IAM Role ARN. In the future, this can be used by Local Lambda runtime to assume the IAM role
        # to get credentials to run the container with. This gives a much higher fidelity simulation of cloud Lambda.
        "rolearn",
        # List of Layers
        "layers",
        # Event
        "events",
        # Metadata
        "metadata",
<<<<<<< HEAD
        # InlineCode
        "inlinecode",
=======
        # Code Signing config ARN
        "codesign_config_arn",
>>>>>>> fcefe86e
    ],
)


class ResourcesToBuildCollector:
    def __init__(self):
        self.result = {"Function": [], "Layer": []}

    def add_function(self, function):
        if function.inlinecode:
            return
        self.result.get("Function").append(function)

    def add_functions(self, functions):
        for function in functions:
            if function.inlinecode:
                continue
            self.result.get("Function").append(function)

    def add_layer(self, layer):
        self.result.get("Layer").append(layer)

    def add_layers(self, layers):
        self.result.get("Layer").extend(layers)

    @property
    def functions(self):
        return self.result.get("Function")

    @property
    def layers(self):
        return self.result.get("Layer")

    def __eq__(self, other):
        if isinstance(other, type(self)):
            return self.__dict__ == other.__dict__

        return False


class LayerVersion:
    """
    Represents the LayerVersion Resource for AWS Lambda
    """

    LAYER_NAME_DELIMETER = "-"

    def __init__(self, arn, codeuri, compatible_runtimes=None, metadata=None):
        """
        Parameters
        ----------
        name str
            Name of the layer, this can be the ARN or Logical Id in the template
        codeuri str
            CodeURI of the layer. This should contain the path to the layer code
        """
        if compatible_runtimes is None:
            compatible_runtimes = []
        if metadata is None:
            metadata = {}
        if not isinstance(arn, str):
            raise UnsupportedIntrinsic("{} is an Unsupported Intrinsic".format(arn))

        self._arn = arn
        self._codeuri = codeuri
        self.is_defined_within_template = bool(codeuri)
        self._name = LayerVersion._compute_layer_name(self.is_defined_within_template, arn)
        self._version = LayerVersion._compute_layer_version(self.is_defined_within_template, arn)
        self._build_method = metadata.get("BuildMethod", None)
        self._compatible_runtimes = compatible_runtimes

    @staticmethod
    def _compute_layer_version(is_defined_within_template, arn):
        """
        Parses out the Layer version from the arn

        Parameters
        ----------
        is_defined_within_template bool
            True if the resource is a Ref to a resource otherwise False
        arn str
            ARN of the Resource

        Returns
        -------
        int
            The Version of the LayerVersion

        """

        if is_defined_within_template:
            return None

        try:
            _, layer_version = arn.rsplit(":", 1)
            layer_version = int(layer_version)
        except ValueError as ex:
            raise InvalidLayerVersionArn(arn + " is an Invalid Layer Arn.") from ex

        return layer_version

    @staticmethod
    def _compute_layer_name(is_defined_within_template, arn):
        """
        Computes a unique name based on the LayerVersion Arn

        Format:
        <Name of the LayerVersion>-<Version of the LayerVersion>-<sha256 of the arn>

        Parameters
        ----------
        is_defined_within_template bool
            True if the resource is a Ref to a resource otherwise False
        arn str
            ARN of the Resource

        Returns
        -------
        str
            A unique name that represents the LayerVersion
        """

        # If the Layer is defined in the template, the arn will represent the LogicalId of the LayerVersion Resource,
        # which does not require creating a name based on the arn.
        if is_defined_within_template:
            return arn

        try:
            _, layer_name, layer_version = arn.rsplit(":", 2)
        except ValueError as ex:
            raise InvalidLayerVersionArn(arn + " is an Invalid Layer Arn.") from ex

        return LayerVersion.LAYER_NAME_DELIMETER.join(
            [layer_name, layer_version, hashlib.sha256(arn.encode("utf-8")).hexdigest()[0:10]]
        )

    @property
    def arn(self):
        return self._arn

    @property
    def name(self):
        """
        A unique name from the arn or logical id of the Layer

        A LayerVersion Arn example:
        arn:aws:lambda:region:account-id:layer:layer-name:version

        Returns
        -------
        str
            A name of the Layer that is used on the system to uniquely identify the layer
        """
        return self._name

    @property
    def codeuri(self):
        return self._codeuri

    @codeuri.setter
    def codeuri(self, codeuri):
        self._codeuri = codeuri

    @property
    def version(self):
        return self._version

    @property
    def layer_arn(self):
        layer_arn, _ = self.arn.rsplit(":", 1)
        return layer_arn

    @property
    def build_method(self):
        return self._build_method

    @property
    def compatible_runtimes(self):
        return self._compatible_runtimes

    def __eq__(self, other):
        if isinstance(other, type(self)):
            return self.__dict__ == other.__dict__
        return False


class Api:
    def __init__(self, routes=None):
        if routes is None:
            routes = []
        self.routes = routes

        # Optional Dictionary containing CORS configuration on this path+method If this configuration is set,
        # then API server will automatically respond to OPTIONS HTTP method on this path and respond with appropriate
        # CORS headers based on configuration.

        self.cors = None
        # If this configuration is set, then API server will automatically respond to OPTIONS HTTP method on this
        # path and

        self.binary_media_types_set = set()

        self.stage_name = None
        self.stage_variables = None

    def __hash__(self):
        # Other properties are not a part of the hash
        return hash(self.routes) * hash(self.cors) * hash(self.binary_media_types_set)

    @property
    def binary_media_types(self):
        return list(self.binary_media_types_set)


_CorsTuple = namedtuple("Cors", ["allow_origin", "allow_methods", "allow_headers", "allow_credentials", "max_age"])

_CorsTuple.__new__.__defaults__ = (  # type: ignore
    None,  # Allow Origin defaults to None
    None,  # Allow Methods is optional and defaults to empty
    None,  # Allow Headers is optional and defaults to empty
    None,  # Allow Credentials is optional and defaults to empty
    None,  # MaxAge is optional and defaults to empty
)


class Cors(_CorsTuple):
    @staticmethod
    def cors_to_headers(cors):
        """
        Convert CORS object to headers dictionary
        Parameters
        ----------
        cors list(samcli.commands.local.lib.provider.Cors)
            CORS configuration objcet
        Returns
        -------
            Dictionary with CORS headers
        """
        if not cors:
            return {}
        headers = {
            "Access-Control-Allow-Origin": cors.allow_origin,
            "Access-Control-Allow-Methods": cors.allow_methods,
            "Access-Control-Allow-Headers": cors.allow_headers,
            "Access-Control-Allow-Credentials": cors.allow_credentials,
            "Access-Control-Max-Age": cors.max_age,
        }
        # Filters out items in the headers dictionary that isn't empty.
        # This is required because the flask Headers dict will send an invalid 'None' string
        return {h_key: h_value for h_key, h_value in headers.items() if h_value is not None}


class AbstractApiProvider:
    """
    Abstract base class to return APIs and the functions they route to
    """

    def get_all(self):
        """
        Yields all the APIs available.

        :yields Api: namedtuple containing the API information
        """
        raise NotImplementedError("not implemented")<|MERGE_RESOLUTION|>--- conflicted
+++ resolved
@@ -46,13 +46,10 @@
         "events",
         # Metadata
         "metadata",
-<<<<<<< HEAD
         # InlineCode
         "inlinecode",
-=======
         # Code Signing config ARN
         "codesign_config_arn",
->>>>>>> fcefe86e
     ],
 )
 

--- conflicted
+++ resolved
@@ -107,28 +107,17 @@
                 resource_properties["Metadata"] = resource_metadata
 
             stack: Optional[Stack] = None
-<<<<<<< HEAD
-            if resource_type == SamLocalStackProvider.SERVERLESS_APPLICATION:
-                stack = SamLocalStackProvider._convert_sam_application_resource(
-                    self._template_file, self._stack_path, name, resource_properties
-                )
-            if resource_type == SamLocalStackProvider.CLOUDFORMATION_STACK:
-                stack = SamLocalStackProvider._convert_cfn_stack_resource(
-                    self._template_file, self._stack_path, name, resource_properties
-                )
-=======
             try:
                 if resource_type == SamLocalStackProvider.SERVERLESS_APPLICATION:
                     stack = SamLocalStackProvider._convert_sam_application_resource(
-                        self._template_directory, self._stack_path, name, resource_properties
+                        self._template_file, self._stack_path, name, resource_properties
                     )
                 if resource_type == SamLocalStackProvider.CLOUDFORMATION_STACK:
                     stack = SamLocalStackProvider._convert_cfn_stack_resource(
-                        self._template_directory, self._stack_path, name, resource_properties
+                        self._template_file, self._stack_path, name, resource_properties
                     )
             except RemoteStackLocationNotSupported:
                 self.remote_stack_full_paths.append(get_full_path(self._stack_path, name))
->>>>>>> d965ee4d
 
             if stack:
                 self._stacks[name] = stack

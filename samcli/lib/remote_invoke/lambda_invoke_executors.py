"""
Remote invoke executor implementation for Lambda
"""
import base64
import json
import logging
from abc import ABC, abstractmethod
from json import JSONDecodeError
from typing import Any, cast

from botocore.eventstream import EventStream
from botocore.exceptions import ClientError, ParamValidationError
from botocore.response import StreamingBody

from samcli.lib.remote_invoke.exceptions import (
    ErrorBotoApiCallException,
    InvalideBotoResponseException,
    InvalidResourceBotoParameterException,
)
from samcli.lib.remote_invoke.remote_invoke_executors import (
    BotoActionExecutor,
    RemoteInvokeExecutionInfo,
    RemoteInvokeIterableResponseType,
    RemoteInvokeLogOutput,
    RemoteInvokeOutputFormat,
    RemoteInvokeRequestResponseMapper,
    RemoteInvokeResponse,
)
from samcli.lib.utils import boto_utils

LOG = logging.getLogger(__name__)
FUNCTION_NAME = "FunctionName"
PAYLOAD = "Payload"
EVENT_STREAM = "EventStream"
PAYLOAD_CHUNK = "PayloadChunk"
INVOKE_COMPLETE = "InvokeComplete"
LOG_RESULT = "LogResult"

INVOKE_MODE = "InvokeMode"
RESPONSE_STREAM = "RESPONSE_STREAM"


class AbstractLambdaInvokeExecutor(BotoActionExecutor, ABC):
    """
    Abstract class for different lambda invocation executors, see implementation for details.
    For Payload parameter, if a file location provided, the file handle will be passed as Payload object
    """

    _lambda_client: Any
    _function_name: str
    _remote_output_format: RemoteInvokeOutputFormat

    def __init__(self, lambda_client: Any, function_name: str, remote_output_format: RemoteInvokeOutputFormat):
        self._lambda_client = lambda_client
        self._function_name = function_name
        self._remote_output_format = remote_output_format
        self.request_parameters = {"InvocationType": "RequestResponse", "LogType": "Tail"}

    def validate_action_parameters(self, parameters: dict) -> None:
        """
        Validates the input boto parameters and prepares the parameters for calling the API.

        :param parameters: Boto parameters provided as input
        """
        for parameter_key, parameter_value in parameters.items():
            if parameter_key == FUNCTION_NAME:
                LOG.warning("FunctionName is defined using the value provided for resource_id argument.")
            elif parameter_key == PAYLOAD:
                LOG.warning("Payload is defined using the value provided for either --event or --event-file options.")
            else:
                self.request_parameters[parameter_key] = parameter_value

    def _execute_action(self, payload: str) -> RemoteInvokeIterableResponseType:
        self.request_parameters[FUNCTION_NAME] = self._function_name
        self.request_parameters[PAYLOAD] = payload

        return self._execute_lambda_invoke(payload)

    def _execute_boto_call(self, boto_client_method) -> dict:
        try:
            return cast(dict, boto_client_method(**self.request_parameters))
        except ParamValidationError as param_val_ex:
            raise InvalidResourceBotoParameterException(
                f"Invalid parameter key provided."
                f" {str(param_val_ex).replace('{FUNCTION_NAME}, ', '').replace('{PAYLOAD}, ', '')}"
            ) from param_val_ex
        except ClientError as client_ex:
            if boto_utils.get_client_error_code(client_ex) == "ValidationException":
                raise InvalidResourceBotoParameterException(
                    f"Invalid parameter value provided. {str(client_ex).replace('(ValidationException) ', '')}"
                ) from client_ex
            elif boto_utils.get_client_error_code(client_ex) == "InvalidRequestContentException":
                raise InvalidResourceBotoParameterException(client_ex) from client_ex
            raise ErrorBotoApiCallException(client_ex) from client_ex

    @abstractmethod
    def _execute_lambda_invoke(self, payload: str) -> RemoteInvokeIterableResponseType:
        raise NotImplementedError()


class LambdaInvokeExecutor(AbstractLambdaInvokeExecutor):
    """
    Calls "invoke" method of "lambda" service with given input.
    """

    def _execute_lambda_invoke(self, payload: str) -> RemoteInvokeIterableResponseType:
        LOG.debug(
            "Calling lambda_client.invoke with FunctionName:%s, Payload:%s, parameters:%s",
            self._function_name,
            payload,
            self.request_parameters,
        )
        lambda_response = self._execute_boto_call(self._lambda_client.invoke)
<<<<<<< HEAD
        if self._remote_output_format == RemoteInvokeOutputFormat.RAW:
            yield RemoteInvokeResponse(lambda_response)
        if self._remote_output_format == RemoteInvokeOutputFormat.DEFAULT:
=======
        if self._remote_output_format == RemoteInvokeOutputFormat.JSON:
            yield RemoteInvokeResponse(lambda_response)
        if self._remote_output_format == RemoteInvokeOutputFormat.TEXT:
>>>>>>> 4709d13b
            log_result = lambda_response.get(LOG_RESULT)
            if log_result:
                yield RemoteInvokeLogOutput(base64.b64decode(log_result).decode("utf-8"))
            yield RemoteInvokeResponse(cast(StreamingBody, lambda_response.get(PAYLOAD)).read().decode("utf-8"))


class LambdaInvokeWithResponseStreamExecutor(AbstractLambdaInvokeExecutor):
    """
    Calls "invoke_with_response_stream" method of "lambda" service with given input.
    """

    def _execute_lambda_invoke(self, payload: str) -> RemoteInvokeIterableResponseType:
        LOG.debug(
            "Calling lambda_client.invoke_with_response_stream with FunctionName:%s, Payload:%s, parameters:%s",
            self._function_name,
            payload,
            self.request_parameters,
        )
        lambda_response = self._execute_boto_call(self._lambda_client.invoke_with_response_stream)
<<<<<<< HEAD
        if self._remote_output_format == RemoteInvokeOutputFormat.RAW:
            yield RemoteInvokeResponse(lambda_response)
        if self._remote_output_format == RemoteInvokeOutputFormat.DEFAULT:
=======
        if self._remote_output_format == RemoteInvokeOutputFormat.JSON:
            yield RemoteInvokeResponse(lambda_response)
        if self._remote_output_format == RemoteInvokeOutputFormat.TEXT:
>>>>>>> 4709d13b
            event_stream: EventStream = lambda_response.get(EVENT_STREAM, [])
            for event in event_stream:
                if PAYLOAD_CHUNK in event:
                    yield RemoteInvokeResponse(event.get(PAYLOAD_CHUNK).get(PAYLOAD).decode("utf-8"))
                if INVOKE_COMPLETE in event:
                    if LOG_RESULT in event.get(INVOKE_COMPLETE):
                        yield RemoteInvokeLogOutput(
                            base64.b64decode(event.get(INVOKE_COMPLETE).get(LOG_RESULT)).decode("utf-8")
                        )


class DefaultConvertToJSON(RemoteInvokeRequestResponseMapper[RemoteInvokeExecutionInfo]):
    """
    If a regular string is provided as payload, this class will convert it into a JSON object
    """

    def map(self, test_input: RemoteInvokeExecutionInfo) -> RemoteInvokeExecutionInfo:
        if not test_input.is_file_provided():
<<<<<<< HEAD
=======
            if not test_input.payload:
                LOG.debug("Input event not found, invoking Lambda Function with an empty event")
                test_input.payload = "{}"
>>>>>>> 4709d13b
            LOG.debug("Mapping input Payload to JSON string object")
            try:
                _ = json.loads(cast(str, test_input.payload))
            except JSONDecodeError:
                json_value = json.dumps(test_input.payload)
                LOG.info(
                    "Auto converting value '%s' into JSON '%s'. "
                    "If you don't want auto-conversion, please provide a JSON string as payload",
                    test_input.payload,
                    json_value,
                )
                test_input.payload = json_value

        return test_input


class LambdaResponseConverter(RemoteInvokeRequestResponseMapper[RemoteInvokeResponse]):
    """
    This class helps to convert response from lambda service. Normally lambda service
    returns 'Payload' field as stream, this class converts that stream into string object
    """

    def map(self, remote_invoke_input: RemoteInvokeResponse) -> RemoteInvokeResponse:
        LOG.debug("Mapping Lambda response to string object")
        if not isinstance(remote_invoke_input.response, dict):
            raise InvalideBotoResponseException("Invalid response type received from Lambda service, expecting dict")

        payload_field = remote_invoke_input.response.get(PAYLOAD)
        if payload_field:
            remote_invoke_input.response[PAYLOAD] = cast(StreamingBody, payload_field).read().decode("utf-8")

        return remote_invoke_input


class LambdaStreamResponseConverter(RemoteInvokeRequestResponseMapper):
    """
    This class helps to convert response from lambda invoke_with_response_stream API call.
    That API call returns 'EventStream' which yields 'PayloadChunk's and 'InvokeComplete' as they become available.
    This mapper, gets all 'PayloadChunk's and 'InvokeComplete' events and decodes them for next mapper.
    """

    def map(self, remote_invoke_input: RemoteInvokeResponse) -> RemoteInvokeResponse:
        LOG.debug("Mapping Lambda response to string object")
        if not isinstance(remote_invoke_input.response, dict):
            raise InvalideBotoResponseException("Invalid response type received from Lambda service, expecting dict")

        event_stream: EventStream = remote_invoke_input.response.get(EVENT_STREAM, [])
        decoded_event_stream = []
        for event in event_stream:
            if PAYLOAD_CHUNK in event:
                decoded_payload_chunk = event.get(PAYLOAD_CHUNK).get(PAYLOAD).decode("utf-8")
                decoded_event_stream.append({PAYLOAD_CHUNK: {PAYLOAD: decoded_payload_chunk}})
            if INVOKE_COMPLETE in event:
                decoded_event_stream.append(event)
        remote_invoke_input.response[EVENT_STREAM] = decoded_event_stream
        return remote_invoke_input


def _is_function_invoke_mode_response_stream(lambda_client: Any, function_name: str):
    """
    Returns True if given function has RESPONSE_STREAM as InvokeMode, False otherwise
    """
    try:
        function_url_config = lambda_client.get_function_url_config(FunctionName=function_name)
        function_invoke_mode = function_url_config.get(INVOKE_MODE)
        LOG.debug("InvokeMode of function %s: %s", function_name, function_invoke_mode)
        return function_invoke_mode == RESPONSE_STREAM
    except ClientError as ex:
        LOG.debug("Function %s, doesn't have Function URL configured, using regular invoke", function_name, exc_info=ex)
        return False<|MERGE_RESOLUTION|>--- conflicted
+++ resolved
@@ -111,15 +111,9 @@
             self.request_parameters,
         )
         lambda_response = self._execute_boto_call(self._lambda_client.invoke)
-<<<<<<< HEAD
-        if self._remote_output_format == RemoteInvokeOutputFormat.RAW:
-            yield RemoteInvokeResponse(lambda_response)
-        if self._remote_output_format == RemoteInvokeOutputFormat.DEFAULT:
-=======
         if self._remote_output_format == RemoteInvokeOutputFormat.JSON:
             yield RemoteInvokeResponse(lambda_response)
         if self._remote_output_format == RemoteInvokeOutputFormat.TEXT:
->>>>>>> 4709d13b
             log_result = lambda_response.get(LOG_RESULT)
             if log_result:
                 yield RemoteInvokeLogOutput(base64.b64decode(log_result).decode("utf-8"))
@@ -139,15 +133,9 @@
             self.request_parameters,
         )
         lambda_response = self._execute_boto_call(self._lambda_client.invoke_with_response_stream)
-<<<<<<< HEAD
-        if self._remote_output_format == RemoteInvokeOutputFormat.RAW:
-            yield RemoteInvokeResponse(lambda_response)
-        if self._remote_output_format == RemoteInvokeOutputFormat.DEFAULT:
-=======
         if self._remote_output_format == RemoteInvokeOutputFormat.JSON:
             yield RemoteInvokeResponse(lambda_response)
         if self._remote_output_format == RemoteInvokeOutputFormat.TEXT:
->>>>>>> 4709d13b
             event_stream: EventStream = lambda_response.get(EVENT_STREAM, [])
             for event in event_stream:
                 if PAYLOAD_CHUNK in event:
@@ -166,12 +154,9 @@
 
     def map(self, test_input: RemoteInvokeExecutionInfo) -> RemoteInvokeExecutionInfo:
         if not test_input.is_file_provided():
-<<<<<<< HEAD
-=======
             if not test_input.payload:
                 LOG.debug("Input event not found, invoking Lambda Function with an empty event")
                 test_input.payload = "{}"
->>>>>>> 4709d13b
             LOG.debug("Mapping input Payload to JSON string object")
             try:
                 _ = json.loads(cast(str, test_input.payload))

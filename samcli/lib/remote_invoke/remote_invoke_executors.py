"""
Abstract class definitions and generic implementations for remote invoke
"""
import json
import logging
from abc import ABC, abstractmethod
from dataclasses import dataclass
from enum import Enum
from io import TextIOWrapper
from pathlib import Path
from typing import Any, Callable, Generic, Iterable, List, Optional, TypeVar, Union, cast

from typing_extensions import TypeAlias

LOG = logging.getLogger(__name__)


@dataclass
class RemoteInvokeResponse:
    """
    Dataclass that contains response object of the remote invoke execution.
    dict for raw events, str for other ones
    """

    response: Union[str, dict]


@dataclass
class RemoteInvokeLogOutput:
    """
    Dataclass that contains log objects of the remote invoke execution
    """

    log_output: str


# type alias to keep consistency between different places for remote invoke return type
RemoteInvokeIterableResponseType: TypeAlias = Iterable[Union[RemoteInvokeResponse, RemoteInvokeLogOutput]]


class RemoteInvokeOutputFormat(Enum):
    """
    Types of output formats used to by remote invoke
    """

<<<<<<< HEAD
    DEFAULT = "default"
    RAW = "raw"
=======
    TEXT = "text"
    JSON = "json"
>>>>>>> 4709d13b


class RemoteInvokeExecutionInfo:
    """
    Keeps request and response information about remote invoke execution

    payload: payload string given by the customer
    payload_file: if file is given, this points to its location

    response: response object returned from boto3 action
    exception: if an exception is thrown, it will be stored here
    """

    # Request related properties
    payload: Optional[Union[str, List, dict]]
    payload_file: Optional[TextIOWrapper]
    parameters: dict
    output_format: RemoteInvokeOutputFormat

    # Response related properties
    response: Optional[Union[dict, str]]
    log_output: Optional[str]
    exception: Optional[Exception]

    def __init__(
        self,
        payload: Optional[Union[str, List, dict]],
        payload_file: Optional[TextIOWrapper],
        parameters: dict,
        output_format: RemoteInvokeOutputFormat,
    ):
        self.payload = payload
        self.payload_file = payload_file
        self.parameters = parameters
        self.output_format = output_format
        self.response = None
        self.log_output = None
        self.exception = None

    def is_file_provided(self) -> bool:
        return bool(self.payload_file)

    @property
    def payload_file_path(self) -> Optional[TextIOWrapper]:
        return self.payload_file if self.is_file_provided() else None

    def is_succeeded(self) -> bool:
        return bool(self.response)


RemoteInvokeResponseType = TypeVar("RemoteInvokeResponseType")


class RemoteInvokeRequestResponseMapper(Generic[RemoteInvokeResponseType]):
    """
    Mapper definition which can be used map remote invoke requests or responses.

    For instance, if a string provided where JSON is required, a mapper can convert given string
    into JSON object for request.

    Or for a response object, if it contains streaming results, a mapper can convert them back
    to string to display on
    """

    @abstractmethod
    def map(self, remote_invoke_input: RemoteInvokeResponseType) -> RemoteInvokeResponseType:
        raise NotImplementedError()


class RemoteInvokeConsumer(Generic[RemoteInvokeResponseType]):
    @abstractmethod
    def consume(self, remote_invoke_response: RemoteInvokeResponseType) -> None:
        raise NotImplementedError()


class ResponseObjectToJsonStringMapper(RemoteInvokeRequestResponseMapper):
    """
    Maps response object inside RemoteInvokeExecutionInfo into formatted JSON string with multiple lines
    """

    def map(self, remote_invoke_input: RemoteInvokeResponse) -> RemoteInvokeResponse:
        LOG.debug("Converting response object into JSON")
        remote_invoke_input.response = json.dumps(remote_invoke_input.response, indent=2)
        return remote_invoke_input


class BotoActionExecutor(ABC):
    """
    Executes a specific boto3 service action and updates the response of the RemoteInvokeExecutionInfo object
    If execution throws an exception, it updates the exception information as well
    """

    @abstractmethod
    def _execute_action(self, payload: str) -> RemoteInvokeIterableResponseType:
        """
        Specific boto3 API call implementation.

        Parameters
        ----------
        payload : str
            Payload object that is been provided

        Returns
        -------
            Response dictionary from the API call

        """
        raise NotImplementedError()

    @abstractmethod
    def validate_action_parameters(self, parameters: dict):
        """
        Validates the input boto3 parameters before calling the API

        :param parameters: Boto parameters passed as input
        """
        raise NotImplementedError()

    def _execute_action_file(self, payload_file: TextIOWrapper) -> RemoteInvokeIterableResponseType:
        """
        Different implementation which is specific to a file path. Some boto3 APIs may accept a file path
        rather than a string. This implementation targets these options to support different file types
        other than just string.

        Default implementation reads the file contents as string and calls execute_action.

        Parameters
        ----------
        payload_file : Path
            Location of the payload file

        Returns
        -------
            Response dictionary from the API call
        """
        return self._execute_action(payload_file.read())

    def execute(self, remote_invoke_input: RemoteInvokeExecutionInfo) -> RemoteInvokeIterableResponseType:
        """
        Executes boto3 API and updates response or exception object depending on the result

        Parameters
        ----------
        remote_invoke_input : RemoteInvokeExecutionInfo
            Remote execution details which contains payload or payload file information

        Returns
        -------
        RemoteInvokeIterableResponseType
            Returns iterable response, see response type definition for details
        """
        action_executor: Callable[[Any], Iterable[Union[RemoteInvokeResponse, RemoteInvokeLogOutput]]]
        payload: Union[str, Path]

        # if a file pointed is provided for payload, use specific payload and its function here
        if remote_invoke_input.is_file_provided():
            action_executor = self._execute_action_file
            payload = cast(Path, remote_invoke_input.payload_file_path)
        else:
            action_executor = self._execute_action
            payload = cast(str, remote_invoke_input.payload)

        # execute boto3 API, and update result if it is successful, update exception otherwise
        return action_executor(payload)


class RemoteInvokeExecutor:
    """
    Generic RemoteInvokeExecutor, which contains request mappers, response mappers and boto action executor.

    Input is been updated with the given list of request mappers.
    Then updated input have been passed to boto action executor to actually call the API
    Once the result is returned, if it is successful, response have been mapped with list of response mappers
    """

    _request_mappers: List[RemoteInvokeRequestResponseMapper[RemoteInvokeExecutionInfo]]
    _response_mappers: List[RemoteInvokeRequestResponseMapper[RemoteInvokeResponse]]
    _boto_action_executor: BotoActionExecutor

    _response_consumer: RemoteInvokeConsumer[RemoteInvokeResponse]
    _log_consumer: RemoteInvokeConsumer[RemoteInvokeLogOutput]

    def __init__(
        self,
        request_mappers: List[RemoteInvokeRequestResponseMapper[RemoteInvokeExecutionInfo]],
        response_mappers: List[RemoteInvokeRequestResponseMapper[RemoteInvokeResponse]],
        boto_action_executor: BotoActionExecutor,
        response_consumer: RemoteInvokeConsumer[RemoteInvokeResponse],
        log_consumer: RemoteInvokeConsumer[RemoteInvokeLogOutput],
    ):
        self._request_mappers = request_mappers
        self._response_mappers = response_mappers
        self._boto_action_executor = boto_action_executor
        self._response_consumer = response_consumer
        self._log_consumer = log_consumer

    def execute(self, remote_invoke_input: RemoteInvokeExecutionInfo) -> None:
        """
        First runs all mappers for request object to get the final version of it.
        Then validates all the input boto parameters and invokes the BotoActionExecutor to get the result
        And finally, runs all mappers for the response object to get the final form of it.
        """
        remote_invoke_input = self._map_input(remote_invoke_input)
        self._boto_action_executor.validate_action_parameters(remote_invoke_input.parameters)
        for remote_invoke_result in self._boto_action_executor.execute(remote_invoke_input):
            if isinstance(remote_invoke_result, RemoteInvokeResponse):
                self._response_consumer.consume(self._map_output(remote_invoke_result))
            if isinstance(remote_invoke_result, RemoteInvokeLogOutput):
                self._log_consumer.consume(remote_invoke_result)

    def _map_input(self, remote_invoke_input: RemoteInvokeExecutionInfo) -> RemoteInvokeExecutionInfo:
        """
        Maps the given input through the request mapper list.

        Parameters
        ----------
        remote_invoke_input : RemoteInvokeExecutionInfo
            Given remote invoke execution info which contains the request information

        Returns
        -------
        RemoteInvokeExecutionInfo
            RemoteInvokeExecutionInfo which contains updated input payload
        """
        for input_mapper in self._request_mappers:
            remote_invoke_input = input_mapper.map(remote_invoke_input)
        return remote_invoke_input

    def _map_output(self, remote_invoke_output: RemoteInvokeResponse) -> RemoteInvokeResponse:
        """
        Maps the given response through the response mapper list.

        Parameters
        ----------
        remote_invoke_output : RemoteInvokeResponse
            Given remote invoke response which contains the payload itself

        Returns
        -------
        RemoteInvokeResponse
            Returns the mapped instance of RemoteInvokeResponse, after applying all configured mappers
        """
        for output_mapper in self._response_mappers:
            remote_invoke_output = output_mapper.map(remote_invoke_output)
        return remote_invoke_output<|MERGE_RESOLUTION|>--- conflicted
+++ resolved
@@ -43,13 +43,8 @@
     Types of output formats used to by remote invoke
     """
 
-<<<<<<< HEAD
-    DEFAULT = "default"
-    RAW = "raw"
-=======
     TEXT = "text"
     JSON = "json"
->>>>>>> 4709d13b
 
 
 class RemoteInvokeExecutionInfo:

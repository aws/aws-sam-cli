--- conflicted
+++ resolved
@@ -106,7 +106,7 @@
 	DebugPort       string
 	Logger          io.Writer
 	SkipPullImage   bool
-	DockerNetwork        string
+	DockerNetwork   string
 }
 
 // NewRuntime instantiates a Lambda runtime container
@@ -382,48 +382,6 @@
 	}()
 }
 
-<<<<<<< HEAD
-func getSessionOrDefaultCreds() map[string]string {
-	region := "us-east-1"
-	key := "defaultkey"
-	secret := "defaultsecret"
-
-	result := map[string]string{
-		"region": region,
-		"key":    key,
-		"secret": secret,
-	}
-
-	// Obtain AWS credentials and pass them through to the container runtime via env variables
-	if sess, err := session.NewSession(); err == nil {
-		if creds, err := sess.Config.Credentials.Get(); err == nil {
-			if *sess.Config.Region != "" {
-				result["region"] = *sess.Config.Region
-			}
-
-			result["key"] = creds.AccessKeyID
-			result["secret"] = creds.SecretAccessKey
-			if creds.SessionToken != "" {
-				result["sessiontoken"] = creds.SessionToken
-			}
-		}
-	}
-
-	return result
-}
-
-func getOsEnviron() map[string]string {
-	result := map[string]string{}
-	for _, value := range os.Environ() {
-		keyVal := strings.Split(value, "=")
-		result[keyVal[0]] = keyVal[1]
-	}
-
-	return result
-}
-
-=======
->>>>>>> c3bb56fc
 func (r *Runtime) getDebugPortBindings() nat.PortMap {
 	if len(r.DebugPort) == 0 {
 		return nil
@@ -498,102 +456,6 @@
 	return
 }
 
-<<<<<<< HEAD
-/**
- The Environment Variable Saga..
-
- There are two types of environment variables
- 	- Lambda runtime variables starting with "AWS_" and passed to every function
- 	- Custom environment variables defined in SAM template for each function
-
- Custom environment variables defined in the SAM template can contain hard-coded
- values or fetch from a stack parameter or use Intrinsics to generate a value at
- at stack creation time like ARNs. It can get complicated to support all cases
-
- Instead we will parse only hard-coded values from the template. For the rest,
- users can supply values through the Shell's environment or the env-var override
- CLI argument. If a value is provided through more than one method, the method
- with higher priority will win.
-
- Priority (Highest to lowest)
-	Env-Var CLI argument
-	Shell's Environment
-	Hard-coded values from template
-
- This priority also applies to AWS_* system variables
-*/
-func getEnvironmentVariables(function cloudformation.AWSServerlessFunction, overrides map[string]string) map[string]string {
-
-	creds := getSessionOrDefaultCreds()
-
-	// Variables available in Lambda execution environment for all functions (AWS_* variables)
-	env := map[string]string{
-		"AWS_SAM_LOCAL":                   "true",
-		"AWS_REGION":                      creds["region"],
-		"AWS_DEFAULT_REGION":              creds["region"],
-		"AWS_ACCESS_KEY_ID":               creds["key"],
-		"AWS_SECRET_ACCESS_KEY":           creds["secret"],
-		"AWS_LAMBDA_FUNCTION_MEMORY_SIZE": strconv.Itoa(int(function.MemorySize)),
-		"AWS_LAMBDA_FUNCTION_TIMEOUT":     strconv.Itoa(int(function.Timeout)),
-		"AWS_LAMBDA_FUNCTION_HANDLER":     function.Handler,
-		// "AWS_ACCOUNT_ID=",
-		// "AWS_LAMBDA_EVENT_BODY=",
-		// "AWS_REGION=",
-		// "AWS_LAMBDA_FUNCTION_NAME=",
-		// "AWS_LAMBDA_FUNCTION_VERSION=",
-	}
-
-	if token, ok := creds["sessiontoken"]; ok && token != "" {
-		env["AWS_SESSION_TOKEN"] = token
-	}
-
-	// Get all env vars from SAM file. Use values if it was hard-coded
-	osEnviron := getOsEnviron()
-	if function.Environment != nil {
-		for name, value := range function.Environment.Variables {
-			// hard-coded values, lowest priority
-			if stringedValue, ok := toStringMaybe(value); ok {
-				// Get only hard-coded values from the template
-				env[name] = stringedValue
-			}
-
-			// Shell's environment, second priority
-			if value, ok := osEnviron[name]; ok {
-				env[name] = value
-			}
-
-			// EnvVars overrides provided by customer, highest priority
-			if len(overrides) > 0 {
-				if value, ok := overrides[name]; ok {
-					env[name] = value
-				}
-			}
-		}
-	}
-
-	return env
-
-}
-
-// Converts the input to string if it is a primitive type, Otherwise returns nil
-func toStringMaybe(value interface{}) (string, bool) {
-
-	switch value.(type) {
-	case string:
-		return value.(string), true
-	case int:
-		return strconv.Itoa(value.(int)), true
-	case float32, float64:
-		return strconv.FormatFloat(value.(float64), 'f', -1, 64), true
-	case bool:
-		return strconv.FormatBool(value.(bool)), true
-	default:
-		return "", false
-	}
-}
-
-=======
->>>>>>> c3bb56fc
 // CleanUp removes the Docker container used by this runtime
 func (r *Runtime) CleanUp() {
 

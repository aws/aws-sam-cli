FROM public.ecr.aws/lambda/nodejs:12

ENV PATH=/var/lang/bin:$PATH \
    LD_LIBRARY_PATH=/var/lang/lib:$LD_LIBRARY_PATH \
    AWS_EXECUTION_ENV=AWS_Lambda_nodejs12.x \
    NODE_PATH=/opt/nodejs/node12/node_modules:/opt/nodejs/node_modules:/var/runtime/node_modules

<<<<<<< HEAD
RUN yum groupinstall -y development && \
  yum install -d1 -y \
=======
# Installing by yum at copied location
RUN yum groupinstall -y development --installroot=/rootfs && \
  yum install -d1 --installroot=/rootfs -y \
>>>>>>> bc668a0c
  tar \
  gzip \
  unzip \
  python3 \
  jq \
  grep \
  curl \
  make \
  binutils \
  gcc-c++ \
  procps \
  libgmp3-dev \
  zlib1g-dev \
  libmpc-devel \
  && yum clean all

# Install AWS CLI
RUN curl "https://awscli.amazonaws.com/awscli-exe-linux-x86_64.zip" -o "awscliv2.zip" && unzip awscliv2.zip && ./aws/install && rm awscliv2.zip && rm -rf ./aws

# Install SAM CLI in a dedicated Python virtualenv
ARG SAM_CLI_VERSION
RUN curl -L "https://github.com/awslabs/aws-sam-cli/archive/v$SAM_CLI_VERSION.zip" -o "samcli.zip" && \
  unzip samcli.zip && python3 -m venv /usr/local/opt/sam-cli && \
  /usr/local/opt/sam-cli/bin/pip3 --no-cache-dir install -r ./aws-sam-cli-$SAM_CLI_VERSION/requirements/reproducible-linux.txt && \
  /usr/local/opt/sam-cli/bin/pip3 --no-cache-dir install ./aws-sam-cli-$SAM_CLI_VERSION && \
  rm samcli.zip && rm -rf aws-sam-cli-develop

ENV PATH=$PATH:/usr/local/opt/sam-cli/bin

ENV LANG=en_US.UTF-8

# Wheel is required by SAM CLI to build libraries like cryptography. It needs to be installed in the system
# Python for it to be picked up during `sam build`
RUN pip3 install wheel

COPY ATTRIBUTION.txt /

# Compatible with initial base image
ENTRYPOINT []
CMD ["/bin/bash"]<|MERGE_RESOLUTION|>--- conflicted
+++ resolved
@@ -5,14 +5,8 @@
     AWS_EXECUTION_ENV=AWS_Lambda_nodejs12.x \
     NODE_PATH=/opt/nodejs/node12/node_modules:/opt/nodejs/node_modules:/var/runtime/node_modules
 
-<<<<<<< HEAD
 RUN yum groupinstall -y development && \
   yum install -d1 -y \
-=======
-# Installing by yum at copied location
-RUN yum groupinstall -y development --installroot=/rootfs && \
-  yum install -d1 --installroot=/rootfs -y \
->>>>>>> bc668a0c
   tar \
   gzip \
   unzip \

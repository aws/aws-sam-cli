--- conflicted
+++ resolved
@@ -45,11 +45,8 @@
 RUN pip3 install wheel
 
 RUN curl https://bootstrap.pypa.io/2.7/get-pip.py -o get-pip.py && python get-pip.py && rm get-pip.py
-<<<<<<< HEAD
 
 COPY ATTRIBUTION.txt /
-=======
->>>>>>> bc668a0c
 
 # Compatible with initial base image
 ENTRYPOINT []
